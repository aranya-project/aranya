// TODO(nikki): spawn the demo code as a separate process so we can remove measurement overhead, and
// migrate to benches/ or examples/.

use std::{
    env,
    path::{Path, PathBuf},
    time::Instant,
};

use anyhow::{bail, Context as _, Result};
use aranya_client::{
    afc, text, AddTeamConfig, AddTeamQuicSyncConfig, ChanOp, Client, CreateTeamConfig,
    CreateTeamQuicSyncConfig, DeviceId, KeyBundle,
};
<<<<<<< HEAD
use aranya_daemon_api::text;
use aranya_util::Addr;
=======
>>>>>>> 3e07dd85
use backon::{ExponentialBuilder, Retryable as _};
use tempfile::TempDir;
use tokio::{
    fs,
    process::{Child, Command},
};
use tracing::{debug, info, warn, Metadata};
use tracing_subscriber::{
    layer::{Context, Filter},
    prelude::*,
    EnvFilter,
};

use crate::{
    backend::MetricsConfig,
    harness::{Pid, ProcessMetricsCollector},
};
pub mod backend;
mod harness;

struct DemoFilter {
    env_filter: EnvFilter,
}

impl<S> Filter<S> for DemoFilter {
    fn enabled(&self, metadata: &Metadata<'_>, context: &Context<'_, S>) -> bool {
        if metadata.target().starts_with(module_path!()) {
            true
        } else {
            self.env_filter.enabled(metadata, context.clone())
        }
    }
}

#[tokio::main]
async fn main() -> Result<()> {
    // First, let's make sure we have the proper config data to even start before we log about setting up.
    let Ok(config_path) = env::var("CONFIG_PATH") else {
        bail!("No config path defined, please provide a toml file in `CONFIG_PATH=`.");
    };

    let buffer = fs::read_to_string(config_path).await?;
    let metrics_config: MetricsConfig = toml::from_str(&buffer)?;

    tracing_subscriber::registry()
        .with(
            tracing_subscriber::fmt::layer()
                .with_file(false)
                .with_target(false)
                .compact()
                .with_filter(DemoFilter {
                    env_filter: EnvFilter::try_from_env("ARANYA_EXAMPLE")
                        .unwrap_or_else(|_| EnvFilter::new("off")),
                }),
        )
        .init();

    info!("Starting Aranya Metrics Exporter...");

    // Since each job is unique based on a timestamp, let's print it both now and at the end.
    let job_name = metrics_config.job_name.clone();
    metrics_config.install()?;

    info!("Setting up daemons...");
    let (mut daemon_pids, demo_context) = setup_demo("rust_example").await?;
    daemon_pids.push(Pid::from_u32(std::process::id(), "example"));

    info!("Starting metrics collection for PIDs: {daemon_pids:?}");
    let mut metrics_collector = ProcessMetricsCollector::new(metrics_config, daemon_pids);
    tokio::spawn(async move { metrics_collector.start_collection_loop().await });

    info!("Running example code...");
    let demo_start = Instant::now();
    let result = run_demo_body(demo_context).await;
    match result {
        Ok(()) => info!(
            "Demo completed successfully, {} milliseconds, job {job_name}",
            demo_start.elapsed().as_millis()
        ),
        Err(ref e) => warn!("Demo failed with error: {e}"),
    }
    result
}

#[derive(Debug)]
#[clippy::has_significant_drop]
struct Daemon {
    // NB: This has important drop side effects.
    proc: Child,
}

impl Daemon {
    async fn spawn(path: &PathBuf, work_dir: &Path, cfg_path: &Path) -> Result<Self> {
        fs::create_dir_all(&work_dir).await?;

        let cfg_path = cfg_path.as_os_str().to_str().context("should be UTF-8")?;
        let mut cmd = Command::new(path);
        cmd.kill_on_drop(true)
            .current_dir(work_dir)
            .args(["--config", cfg_path]);
        debug!(?cmd, "spawning daemon");
        let proc = cmd.spawn().context("unable to spawn daemon")?;
        Ok(Self { proc })
    }

    fn pid(&self) -> Option<u32> {
        self.proc.id()
    }
}

/// An Aranya device.
#[derive(Debug)]
#[clippy::has_significant_drop]
struct ClientCtx {
    client: Client,
    pk: KeyBundle,
    id: DeviceId,
    /// This needs to be stored so it lasts for the same lifetime as `Daemon`.
    _work_dir: TempDir,
    daemon: Daemon,
}

impl ClientCtx {
    pub async fn new(team_name: &str, user_name: &str, daemon_path: &PathBuf) -> Result<Self> {
        info!(team_name, user_name, "creating `ClientCtx`");

        let _work_dir = TempDir::with_prefix(user_name)?;
        let work_path = _work_dir.path().join("daemon");

        let daemon = {
            const SUBDIR_NAMES: [&str; 5] = ["run", "state", "cache", "logs", "config"];
            let [runtime_dir, state_dir, cache_dir, logs_dir, config_dir] =
                SUBDIR_NAMES.map(|name| work_path.join(name));
            for path in [&runtime_dir, &state_dir, &cache_dir, &logs_dir, &config_dir] {
                fs::create_dir_all(path)
                    .await
                    .with_context(|| format!("unable to create directory: {path:?}"))?;
            }

            let cfg_path = work_path.join("config.toml");
            let buf = format!(
                r#"
                name = "daemon"
                runtime_dir = {runtime_dir:?}
                state_dir = {state_dir:?}
                cache_dir = {cache_dir:?}
                logs_dir = {logs_dir:?}
                config_dir = {config_dir:?}

                [afc]
                enable = true
                shm_path = "/shm_${user_name}"
                max_chans = 10

                [sync.quic]
                enable = true
                addr = "127.0.0.1:0"
                "#
            );
            fs::write(&cfg_path, buf).await?;
            Daemon::spawn(daemon_path, &work_path, &cfg_path).await?
        };

        let uds_sock = work_path.join("run").join("uds.sock");

        let client = (|| Client::builder().with_daemon_uds_path(&uds_sock).connect())
            .retry(ExponentialBuilder::default())
            .await
            .context("unable to initialize client")?;

        let pk = client
            .get_key_bundle()
            .await
            .context("expected key bundle")?;
        let id = client.get_device_id().await.context("expected device id")?;

        Ok(Self {
            client,
            pk,
            id,
            _work_dir,
            daemon,
        })
    }

    async fn aranya_local_addr(&self) -> Result<Addr> {
        Ok(self.client.local_addr().await?)
    }
}

struct DemoContext {
    owner: ClientCtx,
    admin: ClientCtx,
    operator: ClientCtx,
    membera: ClientCtx,
    memberb: ClientCtx,
}

async fn setup_demo(team_name: &str) -> Result<(Vec<Pid>, DemoContext)> {
    let daemon_path = PathBuf::from(
        env::args()
            .nth(1)
            .context("missing `daemon` executable path")?,
    );

    // TODO(nikki): move TeamId here?

    const CLIENT_NAMES: [&str; 5] = ["owner", "admin", "operator", "member_a", "member_b"];
    let mut contexts: [Option<ClientCtx>; CLIENT_NAMES.len()] = Default::default();
    let mut daemon_pids: Vec<Pid> = Vec::with_capacity(CLIENT_NAMES.len() + 1);

    for (i, &user_name) in CLIENT_NAMES.iter().enumerate() {
        let ctx = ClientCtx::new(team_name, user_name, &daemon_path).await?;

        if let Some(pid) = ctx.daemon.pid() {
            daemon_pids.push(Pid::from_u32(pid, user_name));
        } else {
            warn!("Daemon PID not available for user: {user_name}");
        }

        contexts[i] = Some(ctx);
    }

    // If this panics, we have bigger things to worry about.
    let [owner, admin, operator, membera, memberb] =
        contexts.map(|ctx| ctx.expect("All contexts should have been initialized"));

    Ok((
        daemon_pids,
        DemoContext {
            owner,
            admin,
            operator,
            membera,
            memberb,
        },
    ))
}

async fn run_demo_body(ctx: DemoContext) -> Result<()> {
    // Define our constants and other accessors
    let seed_ikm = {
        let mut buf = [0; 32];
        ctx.owner.client.rand(&mut buf).await;
        buf
    };

    let owner_cfg = {
        let qs_cfg = CreateTeamQuicSyncConfig::builder()
            .seed_ikm(seed_ikm)
            .build()?;
        CreateTeamConfig::builder().quic_sync(qs_cfg).build()?
    };

    // Create a team.
    info!("creating team");
    let owner = ctx
        .owner
        .client
        .create_team(owner_cfg)
        .await
        .context("expected to create team")?;
    let team_id = owner.team_id();
    info!(%team_id);

    // Create default roles
    info!("creating default roles");
    let owner_role = owner
        .roles()
        .await?
        .into_iter()
        .find(|role| role.name == "owner" && role.default)
        .context("unable to find owner role")?;
    let roles = owner.setup_default_roles(owner_role.id).await?;
    let admin_role = roles
        .iter()
        .find(|r| r.name == "admin")
        .ok_or_else(|| anyhow::anyhow!("no admin role"))?
        .clone();
    let operator_role = roles
        .iter()
        .find(|r| r.name == "operator")
        .ok_or_else(|| anyhow::anyhow!("no operator role"))?
        .clone();
    let member_role = roles
        .iter()
        .find(|r| r.name == "member")
        .ok_or_else(|| anyhow::anyhow!("no member role"))?
        .clone();

    let add_team_cfg = {
        let qs_cfg = AddTeamQuicSyncConfig::builder()
            .seed_ikm(seed_ikm)
            .build()?;
        AddTeamConfig::builder()
            .quic_sync(qs_cfg)
            .team_id(team_id)
            .build()?
    };

    // TODO: Delegate to admin and operator.
    let _admin = ctx.admin.client.add_team(add_team_cfg.clone()).await?;
    let _operator = ctx.operator.client.add_team(add_team_cfg.clone()).await?;
    let membera = ctx.membera.client.add_team(add_team_cfg.clone()).await?;
    let memberb = ctx.memberb.client.add_team(add_team_cfg).await?;

    // get sync addresses.
    let owner_addr = ctx.owner.aranya_local_addr().await?;
    let _admin_addr = ctx.admin.aranya_local_addr().await?;
    let _operator_addr = ctx.operator.aranya_local_addr().await?;

    // setup sync peers.
    info!("adding admin to team");
    owner.add_device(ctx.admin.pk, Some(admin_role.id)).await?;

    info!("adding operator to team");
<<<<<<< HEAD
    owner.add_device_to_team(ctx.operator.pk).await?;

    // Admin tries to assign a role
    info!("trying to assign the operator's role without a synced graph (this should fail)");
    match admin.assign_role(ctx.operator.id, Role::Operator).await {
        Ok(()) => bail!("expected role assignment to fail"),
        Err(Error::Aranya(_)) => {}
        Err(err) => bail!("unexpected error: {err:?}"),
    }

    // Admin syncs with the Owner peer and retries the role assignment command
    info!("syncing the graph for proper permissions");
    admin.sync_now(owner_addr, None).await?;

    info!("properly assigning the operator's role");
    admin.assign_role(ctx.operator.id, Role::Operator).await?;

    operator.sync_now(admin_addr, None).await?;

    // add membera to team.
    info!("adding membera to team");
    operator.add_device_to_team(ctx.membera.pk.clone()).await?;
    membera.sync_now(operator_addr, None).await?;

    // add memberb to team.
    info!("adding memberb to team");
    operator.add_device_to_team(ctx.memberb.pk.clone()).await?;
    memberb.sync_now(operator_addr, None).await?;
=======
    owner
        .add_device(ctx.operator.pk, Some(operator_role.id))
        .await?;

    // add membera to team.
    info!("adding membera to team");
    owner
        .add_device(ctx.membera.pk.clone(), Some(member_role.id))
        .await?;
    membera.sync_now(owner_addr.into(), None).await?;

    // add memberb to team.
    info!("adding memberb to team");
    owner
        .add_device(ctx.memberb.pk.clone(), Some(member_role.id))
        .await?;
    memberb.sync_now(owner_addr.into(), None).await?;
>>>>>>> 3e07dd85

    // fact database queries
    let devices = membera.devices().await?;
    info!("membera devices on team: {:?}", devices.iter().count());
    let owner_device = owner.device(ctx.owner.id);
    let owner_role = owner_device.role().await?.expect("expected owner role");
    info!("owner role: {:?}", owner_role);
    let keybundle = owner_device.keybundle().await?;
    info!("owner keybundle: {:?}", keybundle);

    info!("creating label");
    let label3 = owner.create_label(text!("label3"), owner_role.id).await?;
    let op = ChanOp::SendRecv;
    info!("assigning label to membera");
    owner
        .device(ctx.membera.id)
        .assign_label(label3, op)
        .await?;
    info!("assigning label to memberb");
<<<<<<< HEAD
    operator.assign_label(ctx.memberb.id, label3, op).await?;

    membera.sync_now(operator_addr, None).await?;
    memberb.sync_now(operator_addr, None).await?;

    info!("memmbera creating channel");
    let (created_afc_chan, ctrl) = ctx
        .membera
        .client
        .afc()
        .create_uni_send_channel(team_id, ctx.memberb.id, label3)
=======
    owner
        .device(ctx.memberb.id)
        .assign_label(label3, op)
>>>>>>> 3e07dd85
        .await?;

    membera.sync_now(owner_addr.into(), None).await?;
    memberb.sync_now(owner_addr.into(), None).await?;

    // Demo AFC.
    info!("demo afc functionality");

    // membera creates AFC channel.
    info!("creating afc send channel");
    let membera_afc = ctx.membera.client.afc();
    let (send, ctrl) = membera_afc
        .create_uni_send_channel(team_id, ctx.memberb.id, label3)
        .await
        .expect("expected to create afc send channel");
    info!("created afc channel: {}", send.id());

    // memberb receives AFC channel.
    info!("receiving afc recv channel");
    let memberb_afc = ctx.memberb.client.afc();
    let recv = memberb_afc
        .recv_ctrl(team_id, ctrl)
        .await
        .expect("expected to receive afc channel");
    info!("received afc channel: {}", recv.id());

    // membera seals data for memberb.
    let afc_msg = "afc msg".as_bytes();
    info!(?afc_msg, "membera sealing data for memberb");
    let mut ciphertext = vec![0u8; afc_msg.len() + afc::Channels::OVERHEAD];
    send.seal(&mut ciphertext, afc_msg)
        .expect("expected to seal afc data");
    info!(?afc_msg, "membera sealed data for memberb");

    // This is where membera would send the ciphertext to memberb via the network.

    // memberb opens data from membera.
    info!("memberb receiving uni channel from membera");
    let mut plaintext = vec![0u8; ciphertext.len() - afc::Channels::OVERHEAD];
    info!("memberb opening data from membera");
    let seq1 = recv
        .open(&mut plaintext, &ciphertext)
        .expect("expected to open afc data");
    info!(?plaintext, "memberb opened data from membera");
    assert_eq!(afc_msg, plaintext);

    // seal/open again to get a new sequence number.
    send.seal(&mut ciphertext, afc_msg)
        .expect("expected to seal afc data");
    info!(?afc_msg, "membera sealed data for memberb");
    let seq2 = recv
        .open(&mut plaintext, &ciphertext)
        .expect("expected to open afc data");
    info!(?plaintext, "memberb opened data from membera");
    assert_eq!(afc_msg, plaintext);

    // AFC sequence numbers should be ascending.
    assert!(seq2 > seq1);

    // delete the channels
    info!("deleting afc channels");
    send.delete().await?;
    recv.delete().await?;
    info!("deleted afc channels");

    info!("completed afc demo");

    info!("revoking label from membera");
    owner.device(ctx.membera.id).revoke_label(label3).await?;
    info!("revoking label from memberb");
<<<<<<< HEAD
    operator.revoke_label(ctx.memberb.id, label3).await?;

    admin.sync_now(operator_addr, None).await?;
=======
    owner.device(ctx.memberb.id).revoke_label(label3).await?;
>>>>>>> 3e07dd85

    info!("deleting label");
    owner.delete_label(label3).await?;

    info!("completed example Aranya application");

    Ok(())
}<|MERGE_RESOLUTION|>--- conflicted
+++ resolved
@@ -12,11 +12,6 @@
     afc, text, AddTeamConfig, AddTeamQuicSyncConfig, ChanOp, Client, CreateTeamConfig,
     CreateTeamQuicSyncConfig, DeviceId, KeyBundle,
 };
-<<<<<<< HEAD
-use aranya_daemon_api::text;
-use aranya_util::Addr;
-=======
->>>>>>> 3e07dd85
 use backon::{ExponentialBuilder, Retryable as _};
 use tempfile::TempDir;
 use tokio::{
@@ -333,36 +328,6 @@
     owner.add_device(ctx.admin.pk, Some(admin_role.id)).await?;
 
     info!("adding operator to team");
-<<<<<<< HEAD
-    owner.add_device_to_team(ctx.operator.pk).await?;
-
-    // Admin tries to assign a role
-    info!("trying to assign the operator's role without a synced graph (this should fail)");
-    match admin.assign_role(ctx.operator.id, Role::Operator).await {
-        Ok(()) => bail!("expected role assignment to fail"),
-        Err(Error::Aranya(_)) => {}
-        Err(err) => bail!("unexpected error: {err:?}"),
-    }
-
-    // Admin syncs with the Owner peer and retries the role assignment command
-    info!("syncing the graph for proper permissions");
-    admin.sync_now(owner_addr, None).await?;
-
-    info!("properly assigning the operator's role");
-    admin.assign_role(ctx.operator.id, Role::Operator).await?;
-
-    operator.sync_now(admin_addr, None).await?;
-
-    // add membera to team.
-    info!("adding membera to team");
-    operator.add_device_to_team(ctx.membera.pk.clone()).await?;
-    membera.sync_now(operator_addr, None).await?;
-
-    // add memberb to team.
-    info!("adding memberb to team");
-    operator.add_device_to_team(ctx.memberb.pk.clone()).await?;
-    memberb.sync_now(operator_addr, None).await?;
-=======
     owner
         .add_device(ctx.operator.pk, Some(operator_role.id))
         .await?;
@@ -372,15 +337,14 @@
     owner
         .add_device(ctx.membera.pk.clone(), Some(member_role.id))
         .await?;
-    membera.sync_now(owner_addr.into(), None).await?;
+    membera.sync_now(owner_addr, None).await?;
 
     // add memberb to team.
     info!("adding memberb to team");
     owner
         .add_device(ctx.memberb.pk.clone(), Some(member_role.id))
         .await?;
-    memberb.sync_now(owner_addr.into(), None).await?;
->>>>>>> 3e07dd85
+    memberb.sync_now(owner_addr, None).await?;
 
     // fact database queries
     let devices = membera.devices().await?;
@@ -400,23 +364,9 @@
         .assign_label(label3, op)
         .await?;
     info!("assigning label to memberb");
-<<<<<<< HEAD
-    operator.assign_label(ctx.memberb.id, label3, op).await?;
-
-    membera.sync_now(operator_addr, None).await?;
-    memberb.sync_now(operator_addr, None).await?;
-
-    info!("memmbera creating channel");
-    let (created_afc_chan, ctrl) = ctx
-        .membera
-        .client
-        .afc()
-        .create_uni_send_channel(team_id, ctx.memberb.id, label3)
-=======
     owner
         .device(ctx.memberb.id)
         .assign_label(label3, op)
->>>>>>> 3e07dd85
         .await?;
 
     membera.sync_now(owner_addr.into(), None).await?;
@@ -487,13 +437,7 @@
     info!("revoking label from membera");
     owner.device(ctx.membera.id).revoke_label(label3).await?;
     info!("revoking label from memberb");
-<<<<<<< HEAD
-    operator.revoke_label(ctx.memberb.id, label3).await?;
-
-    admin.sync_now(operator_addr, None).await?;
-=======
     owner.device(ctx.memberb.id).revoke_label(label3).await?;
->>>>>>> 3e07dd85
 
     info!("deleting label");
     owner.delete_label(label3).await?;
