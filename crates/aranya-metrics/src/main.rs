// TODO(nikki): spawn the demo code as a separate process so we can remove measurement overhead, and
// migrate to benches/ or examples/.

use std::{
    env,
    net::{Ipv4Addr, SocketAddr},
    path::{Path, PathBuf},
    str::FromStr,
    time::{Duration, Instant},
};

use anyhow::{bail, Context as _, Result};
use aranya_client::{
<<<<<<< HEAD
    aqc::AqcPeerChannel, text, AddTeamConfig, AddTeamQuicSyncConfig, ChanOp, Client,
    CreateTeamConfig, CreateTeamQuicSyncConfig, DeviceId, KeyBundle, NetIdentifier,
};
=======
    aqc::AqcPeerChannel,
    client::{ChanOp, KeyBundle, NetIdentifier, Role},
    AddTeamConfig, AddTeamQuicSyncConfig, Client, CreateTeamConfig, CreateTeamQuicSyncConfig,
    DeviceId, Error,
};
use aranya_daemon_api::text;
>>>>>>> c6b59b85
use aranya_util::Addr;
use backon::{ExponentialBuilder, Retryable as _};
use buggy::BugExt as _;
use bytes::Bytes;
use futures_util::future::try_join;
use tempfile::TempDir;
use tokio::{
    fs,
    process::{Child, Command},
    time::sleep,
};
use tracing::{debug, info, warn, Metadata};
use tracing_subscriber::{
    layer::{Context, Filter},
    prelude::*,
    EnvFilter,
};

use crate::{
    backend::MetricsConfig,
    harness::{Pid, ProcessMetricsCollector},
};
pub mod backend;
mod harness;

struct DemoFilter {
    env_filter: EnvFilter,
}

impl<S> Filter<S> for DemoFilter {
    fn enabled(&self, metadata: &Metadata<'_>, context: &Context<'_, S>) -> bool {
        if metadata.target().starts_with(module_path!()) {
            true
        } else {
            self.env_filter.enabled(metadata, context.clone())
        }
    }
}

#[tokio::main]
async fn main() -> Result<()> {
    // First, let's make sure we have the proper config data to even start before we log about setting up.
    let Ok(config_path) = env::var("CONFIG_PATH") else {
        bail!("No config path defined, please provide a toml file in `CONFIG_PATH=`.");
    };

    let buffer = fs::read_to_string(config_path).await?;
    let metrics_config: MetricsConfig = toml::from_str(&buffer)?;

    tracing_subscriber::registry()
        .with(
            tracing_subscriber::fmt::layer()
                .with_file(false)
                .with_target(false)
                .compact()
                .with_filter(DemoFilter {
                    env_filter: EnvFilter::try_from_env("ARANYA_EXAMPLE")
                        .unwrap_or_else(|_| EnvFilter::new("off")),
                }),
        )
        .init();

    info!("Starting Aranya Metrics Exporter...");

    // Since each job is unique based on a timestamp, let's print it both now and at the end.
    let job_name = metrics_config.job_name.clone();
    metrics_config.install()?;

    info!("Setting up daemons...");
    let (mut daemon_pids, demo_context) = setup_demo("rust_example").await?;
    daemon_pids.push(Pid::from_u32(std::process::id(), "example"));

    info!("Starting metrics collection for PIDs: {daemon_pids:?}");
    let mut metrics_collector = ProcessMetricsCollector::new(metrics_config, daemon_pids);
    tokio::spawn(async move { metrics_collector.start_collection_loop().await });

    info!("Running example code...");
    let demo_start = Instant::now();
    let result = run_demo_body(demo_context).await;
    match result {
        Ok(()) => info!(
            "Demo completed successfully, {} milliseconds, job {job_name}",
            demo_start.elapsed().as_millis()
        ),
        Err(ref e) => warn!("Demo failed with error: {e}"),
    }
    result
}

#[derive(Debug)]
#[clippy::has_significant_drop]
struct Daemon {
    // NB: This has important drop side effects.
    proc: Child,
}

impl Daemon {
    async fn spawn(path: &PathBuf, work_dir: &Path, cfg_path: &Path) -> Result<Self> {
        fs::create_dir_all(&work_dir).await?;

        let cfg_path = cfg_path.as_os_str().to_str().context("should be UTF-8")?;
        let mut cmd = Command::new(path);
        cmd.kill_on_drop(true)
            .current_dir(work_dir)
            .args(["--config", cfg_path]);
        debug!(?cmd, "spawning daemon");
        let proc = cmd.spawn().context("unable to spawn daemon")?;
        Ok(Self { proc })
    }

    fn pid(&self) -> Option<u32> {
        self.proc.id()
    }
}

/// An Aranya device.
#[derive(Debug)]
#[clippy::has_significant_drop]
struct ClientCtx {
    client: Client,
    aqc_addr: SocketAddr,
    pk: KeyBundle,
    id: DeviceId,
    /// This needs to be stored so it lasts for the same lifetime as `Daemon`.
    _work_dir: TempDir,
    daemon: Daemon,
}

impl ClientCtx {
    pub async fn new(team_name: &str, user_name: &str, daemon_path: &PathBuf) -> Result<Self> {
        info!(team_name, user_name, "creating `ClientCtx`");

        let _work_dir = TempDir::with_prefix(user_name)?;
        let work_path = _work_dir.path().join("daemon");

        let daemon = {
            const SUBDIR_NAMES: [&str; 5] = ["run", "state", "cache", "logs", "config"];
            let [runtime_dir, state_dir, cache_dir, logs_dir, config_dir] =
                SUBDIR_NAMES.map(|name| work_path.join(name));
            for path in [&runtime_dir, &state_dir, &cache_dir, &logs_dir, &config_dir] {
                fs::create_dir_all(path)
                    .await
                    .with_context(|| format!("unable to create directory: {path:?}"))?;
            }

            let cfg_path = work_path.join("config.toml");
            let buf = format!(
                r#"
                name = "daemon"
                runtime_dir = {runtime_dir:?}
                state_dir = {state_dir:?}
                cache_dir = {cache_dir:?}
                logs_dir = {logs_dir:?}
                config_dir = {config_dir:?}

                aqc.enable = true

                [sync.quic]
                enable = true
                addr = "127.0.0.1:0"
                "#
            );
            fs::write(&cfg_path, buf).await?;
            Daemon::spawn(daemon_path, &work_path, &cfg_path).await?
        };

        let uds_sock = work_path.join("run").join("uds.sock");
        let any_addr = Addr::from((Ipv4Addr::LOCALHOST, 0));

        let client = (|| {
            Client::builder()
                .with_daemon_uds_path(&uds_sock)
                .with_daemon_aqc_addr(&any_addr)
                .connect()
        })
        .retry(ExponentialBuilder::new())
        .await
        .context("unable to initialize client")?;

        let aqc_addr = client.aqc().context("AQC not enabled")?.server_addr();
        let pk = client
            .get_key_bundle()
            .await
            .context("expected key bundle")?;
        let id = client.get_device_id().await.context("expected device id")?;

        Ok(Self {
            client,
            aqc_addr,
            pk,
            id,
            _work_dir,
            daemon,
        })
    }

    async fn aranya_local_addr(&self) -> Result<SocketAddr> {
        Ok(self.client.local_addr().await?)
    }

    fn aqc_net_id(&self) -> NetIdentifier {
<<<<<<< HEAD
        self.aqc_addr
            .try_into()
            .expect("addr is valid net identifier")
=======
        NetIdentifier::from_str(self.aqc_addr.to_string().as_str()).expect("addr is valid text")
>>>>>>> c6b59b85
    }
}

struct DemoContext {
    owner: ClientCtx,
    admin: ClientCtx,
    operator: ClientCtx,
    membera: ClientCtx,
    memberb: ClientCtx,
}

async fn setup_demo(team_name: &str) -> Result<(Vec<Pid>, DemoContext)> {
    let daemon_path = PathBuf::from(
        env::args()
            .nth(1)
            .context("missing `daemon` executable path")?,
    );

    // TODO(nikki): move TeamId here?

    const CLIENT_NAMES: [&str; 5] = ["owner", "admin", "operator", "member_a", "member_b"];
    let mut contexts: [Option<ClientCtx>; CLIENT_NAMES.len()] = Default::default();
    let mut daemon_pids: Vec<Pid> = Vec::with_capacity(CLIENT_NAMES.len() + 1);

    for (i, &user_name) in CLIENT_NAMES.iter().enumerate() {
        let ctx = ClientCtx::new(team_name, user_name, &daemon_path).await?;

        if let Some(pid) = ctx.daemon.pid() {
            daemon_pids.push(Pid::from_u32(pid, user_name));
        } else {
            warn!("Daemon PID not available for user: {user_name}");
        }

        contexts[i] = Some(ctx);
    }

    // If this panics, we have bigger things to worry about.
    let [owner, admin, operator, membera, memberb] =
        contexts.map(|ctx| ctx.expect("All contexts should have been initialized"));

    Ok((
        daemon_pids,
        DemoContext {
            owner,
            admin,
            operator,
            membera,
            memberb,
        },
    ))
}

async fn run_demo_body(ctx: DemoContext) -> Result<()> {
    // Define our constants and other accessors
    let seed_ikm = {
        let mut buf = [0; 32];
        ctx.owner.client.rand(&mut buf).await;
        buf
    };

    let owner_cfg = {
        let qs_cfg = CreateTeamQuicSyncConfig::builder()
            .seed_ikm(seed_ikm)
            .build()?;
        CreateTeamConfig::builder().quic_sync(qs_cfg).build()?
    };

    // Create a team.
    info!("creating team");
    let owner = ctx
        .owner
        .client
        .create_team(owner_cfg)
        .await
        .context("expected to create team")?;
    let team_id = owner.team_id();
    info!(%team_id);

    let add_team_cfg = {
        let qs_cfg = AddTeamQuicSyncConfig::builder()
            .seed_ikm(seed_ikm)
            .build()?;
        AddTeamConfig::builder()
            .quic_sync(qs_cfg)
            .team_id(team_id)
            .build()?
    };

    let admin = ctx.admin.client.add_team(add_team_cfg.clone()).await?;
    let operator = ctx.operator.client.add_team(add_team_cfg.clone()).await?;
    let membera = ctx.membera.client.add_team(add_team_cfg.clone()).await?;
    let memberb = ctx.memberb.client.add_team(add_team_cfg).await?;

    // get sync addresses.
    let owner_addr = ctx.owner.aranya_local_addr().await?;
    let admin_addr = ctx.admin.aranya_local_addr().await?;
    let operator_addr = ctx.operator.aranya_local_addr().await?;

    // get aqc addresses.
    debug!(?ctx.membera.aqc_addr, ?ctx.memberb.aqc_addr);

    // setup sync peers.
    info!("adding admin to team");
    owner.add_device(ctx.admin.pk, None).await?;
    // TODO: Need to setup default roles first and get RoleId for admin role
    // owner.assign_role(ctx.admin.id, admin_role_id).await?;

    info!("adding operator to team");
    owner.add_device(ctx.operator.pk, None).await?;

    // Admin tries to assign a role
    info!("trying to assign the operator's role without a synced graph (this should fail)");
    // TODO: Need to setup default roles first and get RoleId for operator role
    // match admin.assign_role(ctx.operator.id, operator_role_id).await {
    //     Ok(()) => bail!("expected role assignment to fail"),
    //     Err(Error::Aranya(_)) => {}
    //     Err(err) => bail!("unexpected error: {err:?}"),
    // }
    warn!("Role assignment testing temporarily disabled - need to setup default roles first");

    // Admin syncs with the Owner peer and retries the role assignment command
    info!("syncing the graph for proper permissions");
    admin.sync_now(owner_addr.into(), None).await?;

    info!("properly assigning the operator's role");
    // TODO: Need to setup default roles first and get RoleId for operator role
    // admin.assign_role(ctx.operator.id, operator_role_id).await?;
    // warn!(\"Role assignment temporarily disabled - need to setup default roles first\");

    operator.sync_now(admin_addr.into(), None).await?;

    // add membera to team.
    info!("adding membera to team");
    operator.add_device(ctx.membera.pk.clone(), None).await?;
    membera.sync_now(operator_addr.into(), None).await?;

    // add memberb to team.
    info!("adding memberb to team");
    operator.add_device(ctx.memberb.pk.clone(), None).await?;
    memberb.sync_now(operator_addr.into(), None).await?;

    info!("assigning aqc net identifiers");
    operator
        .device(ctx.membera.id)
        .assign_aqc_net_identifier(ctx.membera.aqc_net_id())
        .await?;
    operator
        .device(ctx.memberb.id)
        .assign_aqc_net_identifier(ctx.memberb.aqc_net_id())
        .await?;

    membera.sync_now(operator_addr.into(), None).await?;
    memberb.sync_now(operator_addr.into(), None).await?;

    // fact database queries - temporarily commented out while fixing API changes
    // TODO: Update these to use new query methods once roles are properly set up
    // let devices = membera.devices_on_team().await?;
    // info!("membera devices on team: {:?}", devices.iter().count());
    // let role = membera.device(ctx.membera.id).role().await?;
    // info!("membera role: {:?}", role);
    // let keybundle = membera.device(ctx.membera.id).keybundle().await?;
    // info!("membera keybundle: {:?}", keybundle);
    // let queried_membera_net_ident = membera.device(ctx.membera.id).aqc_net_identifier().await?;
    // info!("membera queried_membera_net_ident: {:?}", queried_membera_net_ident);
    // let queried_memberb_net_ident = memberb.device(ctx.memberb.id).aqc_net_identifier().await?;
    // info!("memberb queried_memberb_net_ident: {:?}", queried_memberb_net_ident);

    info!("demo aqc functionality");
    info!("creating aqc label");
    // TODO: Need to provide a proper managing_role_id once roles are set up
    // For now, using a placeholder role ID
    let managing_role_id = aranya_client::RoleId::from([0u8; 32]); // Placeholder
    let label3 = operator
        .create_label(text!("label3"), managing_role_id)
        .await?;
    let op = ChanOp::SendRecv;

    info!("assigning label to membera");
    operator
        .device(ctx.membera.id)
        .assign_label(label3, op)
        .await?;

    info!("assigning label to memberb");
    operator
        .device(ctx.memberb.id)
        .assign_label(label3, op)
        .await?;

    membera.sync_now(operator_addr.into(), None).await?;
    memberb.sync_now(operator_addr.into(), None).await?;

    // Creating and receiving a channel "blocks" until both sides have
    // joined the channel, so we do them concurrently with `try_join`.
    let (mut created_aqc_chan, mut received_aqc_chan) = try_join(
        async {
            // membera creates a bidirectional channel.
            info!("membera creating acq bidi channel");
            let chan = ctx
                .membera
                .client
                .aqc()
                .context("AQC not enabled")?
                .create_bidi_channel(team_id, ctx.memberb.aqc_net_id(), label3)
                .await?;
            Ok(chan)
        },
        async {
            // memberb receives a bidirectional channel.
            info!("memberb receiving acq bidi channel");
            let AqcPeerChannel::Bidi(chan) = ctx
                .memberb
                .client
                .aqc()
                .context("AQC not enabled")?
                .receive_channel()
                .await?
            else {
                bail!("expected a bidirectional channel");
            };
            Ok(chan)
        },
    )
    .await?;

    // membera creates a new stream on the channel.
    info!("membera creating aqc bidi stream");
    let mut bidi1 = created_aqc_chan.create_bidi_stream().await?;

    // membera sends data via the aqc stream.
    info!("membera sending aqc data");
    let msg = Bytes::from_static(b"hello");
    bidi1.send(msg.clone()).await?;

    // memberb receives channel stream created by membera.
    info!("memberb receiving aqc bidi stream");
    let mut peer2 = received_aqc_chan
        .receive_stream()
        .await
        .assume("stream not received")?;

    // memberb receives data from stream.
    info!("memberb receiving acq data");
    let bytes = peer2.receive().await?.assume("no data received")?;
    assert_eq!(bytes, msg);

    info!("revoking label from membera");
    operator.device(ctx.membera.id).revoke_label(label3).await?;
    info!("revoking label from memberb");
    operator.device(ctx.memberb.id).revoke_label(label3).await?;

    admin.sync_now(operator_addr.into(), None).await?;

    info!("deleting label");
    admin.delete_label(label3).await?;

    info!("Finished running example Aranya application");

    // sleep a moment so we can get a stable final state for all daemons
    sleep(Duration::from_millis(25)).await;

    Ok(())
}<|MERGE_RESOLUTION|>--- conflicted
+++ resolved
@@ -5,24 +5,14 @@
     env,
     net::{Ipv4Addr, SocketAddr},
     path::{Path, PathBuf},
-    str::FromStr,
     time::{Duration, Instant},
 };
 
 use anyhow::{bail, Context as _, Result};
 use aranya_client::{
-<<<<<<< HEAD
     aqc::AqcPeerChannel, text, AddTeamConfig, AddTeamQuicSyncConfig, ChanOp, Client,
     CreateTeamConfig, CreateTeamQuicSyncConfig, DeviceId, KeyBundle, NetIdentifier,
 };
-=======
-    aqc::AqcPeerChannel,
-    client::{ChanOp, KeyBundle, NetIdentifier, Role},
-    AddTeamConfig, AddTeamQuicSyncConfig, Client, CreateTeamConfig, CreateTeamQuicSyncConfig,
-    DeviceId, Error,
-};
-use aranya_daemon_api::text;
->>>>>>> c6b59b85
 use aranya_util::Addr;
 use backon::{ExponentialBuilder, Retryable as _};
 use buggy::BugExt as _;
@@ -195,7 +185,7 @@
         let client = (|| {
             Client::builder()
                 .with_daemon_uds_path(&uds_sock)
-                .with_daemon_aqc_addr(&any_addr)
+                .with_aqc_server_addr(&any_addr)
                 .connect()
         })
         .retry(ExponentialBuilder::new())
@@ -224,13 +214,9 @@
     }
 
     fn aqc_net_id(&self) -> NetIdentifier {
-<<<<<<< HEAD
         self.aqc_addr
             .try_into()
             .expect("addr is valid net identifier")
-=======
-        NetIdentifier::from_str(self.aqc_addr.to_string().as_str()).expect("addr is valid text")
->>>>>>> c6b59b85
     }
 }
 
