--- conflicted
+++ resolved
@@ -10,19 +10,9 @@
 
 use anyhow::{bail, Context as _, Result};
 use aranya_client::{
-<<<<<<< HEAD
-    aqc::AqcPeerChannel, text, AddTeamConfig, AddTeamQuicSyncConfig, ChanOp, Client,
-    CreateTeamConfig, CreateTeamQuicSyncConfig, DeviceId, KeyBundle, NetIdentifier,
+    afc::Channels, text, AddTeamConfig, AddTeamQuicSyncConfig, ChanOp, Client, CreateTeamConfig,
+    CreateTeamQuicSyncConfig, DeviceId, KeyBundle,
 };
-use aranya_util::Addr;
-=======
-    afc::Channels,
-    client::{ChanOp, KeyBundle, Role},
-    AddTeamConfig, AddTeamQuicSyncConfig, Client, CreateTeamConfig, CreateTeamQuicSyncConfig,
-    DeviceId, Error,
-};
-use aranya_daemon_api::text;
->>>>>>> b588a66a
 use backon::{ExponentialBuilder, Retryable as _};
 use tempfile::TempDir;
 use tokio::{
@@ -189,22 +179,14 @@
 
         let uds_sock = work_path.join("run").join("uds.sock");
 
-<<<<<<< HEAD
         let client = (|| {
             Client::builder()
                 .with_daemon_uds_path(&uds_sock)
-                .with_aqc_server_addr(&any_addr)
                 .connect()
         })
-        .retry(ExponentialBuilder::new())
+        .retry(ExponentialBuilder::default())
         .await
         .context("unable to initialize client")?;
-=======
-        let client = (|| Client::builder().daemon_uds_path(&uds_sock).connect())
-            .retry(ExponentialBuilder::default())
-            .await
-            .context("unable to initialize client")?;
->>>>>>> b588a66a
 
         let pk = client
             .get_key_bundle()
@@ -224,15 +206,6 @@
     async fn aranya_local_addr(&self) -> Result<SocketAddr> {
         Ok(self.client.local_addr().await?)
     }
-<<<<<<< HEAD
-
-    fn aqc_net_id(&self) -> NetIdentifier {
-        self.aqc_addr
-            .try_into()
-            .expect("addr is valid net identifier")
-    }
-=======
->>>>>>> b588a66a
 }
 
 struct DemoContext {
@@ -368,20 +341,6 @@
     // add memberb to team.
     info!("adding memberb to team");
     operator.add_device(ctx.memberb.pk.clone(), None).await?;
-    memberb.sync_now(operator_addr.into(), None).await?;
-
-<<<<<<< HEAD
-    info!("assigning aqc net identifiers");
-    operator
-        .device(ctx.membera.id)
-        .assign_aqc_net_identifier(ctx.membera.aqc_net_id())
-        .await?;
-    operator
-        .device(ctx.memberb.id)
-        .assign_aqc_net_identifier(ctx.memberb.aqc_net_id())
-        .await?;
-
-    membera.sync_now(operator_addr.into(), None).await?;
     memberb.sync_now(operator_addr.into(), None).await?;
 
     // fact database queries - temporarily commented out while fixing API changes
@@ -405,20 +364,6 @@
     let label3 = operator
         .create_label(text!("label3"), managing_role_id)
         .await?;
-=======
-    // fact database queries
-    let queries = membera.queries();
-    let devices = queries.devices_on_team().await?;
-    info!("membera devices on team: {:?}", devices.iter().count());
-    let role = queries.device_role(ctx.membera.id).await?;
-    info!("membera role: {:?}", role);
-    let keybundle = queries.device_keybundle(ctx.membera.id).await?;
-    info!("membera keybundle: {:?}", keybundle);
-
-    info!("demo afc functionality");
-    info!("creating label");
-    let label3 = operator.create_label(text!("label3")).await?;
->>>>>>> b588a66a
     let op = ChanOp::SendRecv;
 
     info!("assigning label to membera");
