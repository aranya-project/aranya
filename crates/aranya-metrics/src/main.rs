// TODO(nikki): spawn the demo code as a separate process so we can remove measurement overhead, and
// migrate to benches/ or examples/.

use std::{
    env,
    net::{Ipv4Addr, SocketAddr},
    path::{Path, PathBuf},
    str::FromStr,
    time::{Duration, Instant},
};

use anyhow::{bail, Context as _, Result};
use aranya_client::{
    aqc::AqcPeerChannel,
    client::{ChanOp, KeyBundle, NetIdentifier, Role},
    AddTeamConfig, AddTeamQuicSyncConfig, Client, CreateTeamConfig, CreateTeamQuicSyncConfig,
    DeviceId, Error,
};
<<<<<<< HEAD
use aranya_daemon_api::{ChanOp, DeviceId, KeyBundle, NetIdentifier, Role};
=======
use aranya_daemon_api::text;
>>>>>>> 9584941c
use aranya_util::Addr;
use backon::{ExponentialBuilder, Retryable as _};
use buggy::BugExt as _;
use bytes::Bytes;
use futures_util::future::try_join;
use tempfile::TempDir;
use tokio::{
    fs,
    process::{Child, Command},
    time::sleep,
};
use tracing::{debug, info, warn, Metadata};
use tracing_subscriber::{
    layer::{Context, Filter},
    prelude::*,
    EnvFilter,
};

use crate::{
    backend::MetricsConfig,
    harness::{Pid, ProcessMetricsCollector},
};
pub mod backend;
mod harness;

struct DemoFilter {
    env_filter: EnvFilter,
}

impl<S> Filter<S> for DemoFilter {
    fn enabled(&self, metadata: &Metadata<'_>, context: &Context<'_, S>) -> bool {
        if metadata.target().starts_with(module_path!()) {
            true
        } else {
            self.env_filter.enabled(metadata, context.clone())
        }
    }
}

#[tokio::main]
async fn main() -> Result<()> {
    // First, let's make sure we have the proper config data to even start before we log about setting up.
    let Ok(config_path) = env::var("CONFIG_PATH") else {
        bail!("No config path defined, please provide a toml file in `CONFIG_PATH=`.");
    };

    let buffer = fs::read_to_string(config_path).await?;
    let metrics_config: MetricsConfig = toml::from_str(&buffer)?;

    tracing_subscriber::registry()
        .with(
            tracing_subscriber::fmt::layer()
                .with_file(false)
                .with_target(false)
                .compact()
                .with_filter(DemoFilter {
                    env_filter: EnvFilter::try_from_env("ARANYA_EXAMPLE")
                        .unwrap_or_else(|_| EnvFilter::new("off")),
                }),
        )
        .init();

    info!("Starting Aranya Metrics Exporter...");

    // Since each job is unique based on a timestamp, let's print it both now and at the end.
    let job_name = metrics_config.job_name.clone();
    metrics_config.install()?;

    info!("Setting up daemons...");
    let (mut daemon_pids, demo_context) = setup_demo("rust_example").await?;
    daemon_pids.push(Pid::from_u32(std::process::id(), "example"));

    info!("Starting metrics collection for PIDs: {daemon_pids:?}");
    let mut metrics_collector = ProcessMetricsCollector::new(metrics_config, daemon_pids);
    tokio::spawn(async move { metrics_collector.start_collection_loop().await });

    info!("Running example code...");
    let demo_start = Instant::now();
    let result = run_demo_body(demo_context).await;
    match result {
        Ok(()) => info!(
            "Demo completed successfully, {} milliseconds, job {job_name}",
            demo_start.elapsed().as_millis()
        ),
        Err(ref e) => warn!("Demo failed with error: {e}"),
    }
    result
}

#[derive(Debug)]
#[clippy::has_significant_drop]
struct Daemon {
    // NB: This has important drop side effects.
    proc: Child,
}

impl Daemon {
    async fn spawn(path: &PathBuf, work_dir: &Path, cfg_path: &Path) -> Result<Self> {
        fs::create_dir_all(&work_dir).await?;

        let cfg_path = cfg_path.as_os_str().to_str().context("should be UTF-8")?;
        let mut cmd = Command::new(path);
        cmd.kill_on_drop(true)
            .current_dir(work_dir)
            .args(["--config", cfg_path]);
        debug!(?cmd, "spawning daemon");
        let proc = cmd.spawn().context("unable to spawn daemon")?;
        Ok(Self { proc })
    }

    fn pid(&self) -> Option<u32> {
        self.proc.id()
    }
}

/// An Aranya device.
#[derive(Debug)]
#[clippy::has_significant_drop]
struct ClientCtx {
    client: Client,
    aqc_addr: SocketAddr,
    pk: KeyBundle,
    id: DeviceId,
    /// This needs to be stored so it lasts for the same lifetime as `Daemon`.
    _work_dir: TempDir,
    daemon: Daemon,
}

impl ClientCtx {
    pub async fn new(team_name: &str, user_name: &str, daemon_path: &PathBuf) -> Result<Self> {
        info!(team_name, user_name, "creating `ClientCtx`");

        let _work_dir = TempDir::with_prefix(user_name)?;
        let work_path = _work_dir.path().join("daemon");

        let daemon = {
            const SUBDIR_NAMES: [&str; 5] = ["run", "state", "cache", "logs", "config"];
            let [runtime_dir, state_dir, cache_dir, logs_dir, config_dir] =
                SUBDIR_NAMES.map(|name| work_path.join(name));
            for path in [&runtime_dir, &state_dir, &cache_dir, &logs_dir, &config_dir] {
                fs::create_dir_all(path)
                    .await
                    .with_context(|| format!("unable to create directory: {path:?}"))?;
            }

            let cfg_path = work_path.join("config.toml");
            let buf = format!(
                r#"
                name = "daemon"
                runtime_dir = {runtime_dir:?}
                state_dir = {state_dir:?}
                cache_dir = {cache_dir:?}
                logs_dir = {logs_dir:?}
                config_dir = {config_dir:?}

                aqc.enable = true

                [sync.quic]
                enable = true
                addr = "127.0.0.1:0"
                "#
            );
            fs::write(&cfg_path, buf).await?;
            Daemon::spawn(daemon_path, &work_path, &cfg_path).await?
        };

        let uds_sock = work_path.join("run").join("uds.sock");
        let any_addr = Addr::from((Ipv4Addr::LOCALHOST, 0));

        let client = (|| {
            Client::builder()
                .daemon_uds_path(&uds_sock)
                .aqc_server_addr(&any_addr)
                .connect()
        })
        .retry(ExponentialBuilder::new())
        .await
        .context("unable to initialize client")?;

        let aqc_addr = client.aqc().context("AQC not enabled")?.server_addr();
        let pk = client
            .get_key_bundle()
            .await
            .context("expected key bundle")?;
        let id = client.get_device_id().await.context("expected device id")?;

        Ok(Self {
            client,
            aqc_addr,
            pk,
            id,
            _work_dir,
            daemon,
        })
    }

    async fn aranya_local_addr(&self) -> Result<SocketAddr> {
        Ok(self.client.local_addr().await?)
    }

    fn aqc_net_id(&self) -> NetIdentifier {
        NetIdentifier::from_str(self.aqc_addr.to_string().as_str()).expect("addr is valid text")
    }
}

struct DemoContext {
    owner: ClientCtx,
    admin: ClientCtx,
    operator: ClientCtx,
    membera: ClientCtx,
    memberb: ClientCtx,
}

async fn setup_demo(team_name: &str) -> Result<(Vec<Pid>, DemoContext)> {
    let daemon_path = PathBuf::from(
        env::args()
            .nth(1)
            .context("missing `daemon` executable path")?,
    );

    // TODO(nikki): move TeamId here?

    const CLIENT_NAMES: [&str; 5] = ["owner", "admin", "operator", "member_a", "member_b"];
    let mut contexts: [Option<ClientCtx>; CLIENT_NAMES.len()] = Default::default();
    let mut daemon_pids: Vec<Pid> = Vec::with_capacity(CLIENT_NAMES.len() + 1);

    for (i, &user_name) in CLIENT_NAMES.iter().enumerate() {
        let ctx = ClientCtx::new(team_name, user_name, &daemon_path).await?;

        if let Some(pid) = ctx.daemon.pid() {
            daemon_pids.push(Pid::from_u32(pid, user_name));
        } else {
            warn!("Daemon PID not available for user: {user_name}");
        }

        contexts[i] = Some(ctx);
    }

    // If this panics, we have bigger things to worry about.
    let [owner, admin, operator, membera, memberb] =
        contexts.map(|ctx| ctx.expect("All contexts should have been initialized"));

    Ok((
        daemon_pids,
        DemoContext {
            owner,
            admin,
            operator,
            membera,
            memberb,
        },
    ))
}

async fn run_demo_body(ctx: DemoContext) -> Result<()> {
    // Define our constants and other accessors
    let seed_ikm = {
        let mut buf = [0; 32];
        ctx.owner.client.rand(&mut buf).await;
        buf
    };

    let owner_cfg = {
        let qs_cfg = CreateTeamQuicSyncConfig::builder()
            .seed_ikm(seed_ikm)
            .build()?;
        CreateTeamConfig::builder().quic_sync(qs_cfg).build()?
    };

    // Create a team.
    info!("creating team");
    let owner = ctx
        .owner
        .client
        .create_team(owner_cfg)
        .await
        .context("expected to create team")?;
    let team_id = owner.team_id();
    info!(%team_id);

    let add_team_cfg = {
        let qs_cfg = AddTeamQuicSyncConfig::builder()
            .seed_ikm(seed_ikm)
            .build()?;
        AddTeamConfig::builder()
            .quic_sync(qs_cfg)
            .team_id(team_id)
            .build()?
    };

    let admin = ctx.admin.client.add_team(add_team_cfg.clone()).await?;
    let operator = ctx.operator.client.add_team(add_team_cfg.clone()).await?;
    let membera = ctx.membera.client.add_team(add_team_cfg.clone()).await?;
    let memberb = ctx.memberb.client.add_team(add_team_cfg).await?;

    // get sync addresses.
    let owner_addr = ctx.owner.aranya_local_addr().await?;
    let admin_addr = ctx.admin.aranya_local_addr().await?;
    let operator_addr = ctx.operator.aranya_local_addr().await?;

    // get aqc addresses.
    debug!(?ctx.membera.aqc_addr, ?ctx.memberb.aqc_addr);

    // setup sync peers.
    info!("adding admin to team");
    owner.add_device_to_team(ctx.admin.pk).await?;
    owner.assign_role(ctx.admin.id, Role::Admin).await?;

    info!("adding operator to team");
    owner.add_device_to_team(ctx.operator.pk).await?;

    // Admin tries to assign a role
    info!("trying to assign the operator's role without a synced graph (this should fail)");
    match admin.assign_role(ctx.operator.id, Role::Operator).await {
        Ok(()) => bail!("expected role assignment to fail"),
        Err(Error::Aranya(_)) => {}
        Err(err) => bail!("unexpected error: {err:?}"),
    }

    // Admin syncs with the Owner peer and retries the role assignment command
    info!("syncing the graph for proper permissions");
    admin.sync_now(owner_addr.into(), None).await?;

    info!("properly assigning the operator's role");
    admin.assign_role(ctx.operator.id, Role::Operator).await?;

    operator.sync_now(admin_addr.into(), None).await?;

    // add membera to team.
    info!("adding membera to team");
    operator.add_device_to_team(ctx.membera.pk.clone()).await?;
    membera.sync_now(operator_addr.into(), None).await?;

    // add memberb to team.
    info!("adding memberb to team");
    operator.add_device_to_team(ctx.memberb.pk.clone()).await?;
    memberb.sync_now(operator_addr.into(), None).await?;

    info!("assigning aqc net identifiers");
    operator
        .assign_aqc_net_identifier(ctx.membera.id, ctx.membera.aqc_net_id())
        .await?;
    operator
        .assign_aqc_net_identifier(ctx.memberb.id, ctx.memberb.aqc_net_id())
        .await?;

    membera.sync_now(operator_addr.into(), None).await?;
    memberb.sync_now(operator_addr.into(), None).await?;

    // fact database queries
    let queries = membera.queries();
    let devices = queries.devices_on_team().await?;
    info!("membera devices on team: {:?}", devices.iter().count());
    let role = queries.device_role(ctx.membera.id).await?;
    info!("membera role: {:?}", role);
    let keybundle = queries.device_keybundle(ctx.membera.id).await?;
    info!("membera keybundle: {:?}", keybundle);
    let queried_membera_net_ident = queries.aqc_net_identifier(ctx.membera.id).await?;
    info!(
        "membera queried_membera_net_ident: {:?}",
        queried_membera_net_ident
    );
    let queried_memberb_net_ident = queries.aqc_net_identifier(ctx.memberb.id).await?;
    info!(
        "memberb queried_memberb_net_ident: {:?}",
        queried_memberb_net_ident
    );

    info!("demo aqc functionality");
    info!("creating aqc label");
    let label3 = operator.create_label("label3").await?;
    let op = ChanOp::SendRecv;

    info!("assigning label to membera");
    operator.assign_label(ctx.membera.id, label3, op).await?;

    info!("assigning label to memberb");
    operator.assign_label(ctx.memberb.id, label3, op).await?;

    membera.sync_now(operator_addr.into(), None).await?;
    memberb.sync_now(operator_addr.into(), None).await?;

    // Creating and receiving a channel "blocks" until both sides have
    // joined the channel, so we do them concurrently with `try_join`.
    let (mut created_aqc_chan, mut received_aqc_chan) = try_join(
        async {
            // membera creates a bidirectional channel.
            info!("membera creating acq bidi channel");
            let chan = ctx
                .membera
                .client
                .aqc()
                .context("AQC not enabled")?
                .create_bidi_channel(team_id, ctx.memberb.aqc_net_id(), label3)
                .await?;
            Ok(chan)
        },
        async {
            // memberb receives a bidirectional channel.
            info!("memberb receiving acq bidi channel");
            let AqcPeerChannel::Bidi(chan) = ctx
                .memberb
                .client
                .aqc()
                .context("AQC not enabled")?
                .receive_channel()
                .await?
            else {
                bail!("expected a bidirectional channel");
            };
            Ok(chan)
        },
    )
    .await?;

    // membera creates a new stream on the channel.
    info!("membera creating aqc bidi stream");
    let mut bidi1 = created_aqc_chan.create_bidi_stream().await?;

    // membera sends data via the aqc stream.
    info!("membera sending aqc data");
    let msg = Bytes::from_static(b"hello");
    bidi1.send(msg.clone()).await?;

    // memberb receives channel stream created by membera.
    info!("memberb receiving aqc bidi stream");
    let mut peer2 = received_aqc_chan
        .receive_stream()
        .await
        .assume("stream not received")?;

    // memberb receives data from stream.
    info!("memberb receiving acq data");
    let bytes = peer2.receive().await?.assume("no data received")?;
    assert_eq!(bytes, msg);

    info!("revoking label from membera");
    operator.revoke_label(ctx.membera.id, label3).await?;
    info!("revoking label from memberb");
    operator.revoke_label(ctx.memberb.id, label3).await?;

    admin.sync_now(operator_addr.into(), None).await?;

    info!("deleting label");
    admin.delete_label(label3).await?;

    info!("Finished running example Aranya application");

    // sleep a moment so we can get a stable final state for all daemons
    sleep(Duration::from_millis(25)).await;

    Ok(())
}<|MERGE_RESOLUTION|>--- conflicted
+++ resolved
@@ -16,11 +16,6 @@
     AddTeamConfig, AddTeamQuicSyncConfig, Client, CreateTeamConfig, CreateTeamQuicSyncConfig,
     DeviceId, Error,
 };
-<<<<<<< HEAD
-use aranya_daemon_api::{ChanOp, DeviceId, KeyBundle, NetIdentifier, Role};
-=======
-use aranya_daemon_api::text;
->>>>>>> 9584941c
 use aranya_util::Addr;
 use backon::{ExponentialBuilder, Retryable as _};
 use buggy::BugExt as _;
