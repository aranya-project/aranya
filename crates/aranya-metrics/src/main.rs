// TODO(nikki): spawn the demo code as a separate process so we can remove measurement overhead, and
// migrate to benches/ or examples/.

use std::{
    env,
    net::SocketAddr,
    path::{Path, PathBuf},
    time::{Duration, Instant},
};

use anyhow::{bail, Context as _, Result};
use aranya_client::{
    afc::Channels,
    client::{ChanOp, KeyBundle, Role},
    AddTeamConfig, AddTeamQuicSyncConfig, Client, CreateTeamConfig, CreateTeamQuicSyncConfig,
    DeviceId, Error,
};
use aranya_daemon_api::text;
use backon::{ExponentialBuilder, Retryable as _};
use tempfile::TempDir;
use tokio::{
    fs,
    process::{Child, Command},
    time::sleep,
};
use tracing::{debug, info, warn, Metadata};
use tracing_subscriber::{
    layer::{Context, Filter},
    prelude::*,
    EnvFilter,
};

use crate::{
    backend::MetricsConfig,
    harness::{Pid, ProcessMetricsCollector},
};
pub mod backend;
mod harness;

struct DemoFilter {
    env_filter: EnvFilter,
}

impl<S> Filter<S> for DemoFilter {
    fn enabled(&self, metadata: &Metadata<'_>, context: &Context<'_, S>) -> bool {
        if metadata.target().starts_with(module_path!()) {
            true
        } else {
            self.env_filter.enabled(metadata, context.clone())
        }
    }
}

#[tokio::main]
async fn main() -> Result<()> {
    // First, let's make sure we have the proper config data to even start before we log about setting up.
    let Ok(config_path) = env::var("CONFIG_PATH") else {
        bail!("No config path defined, please provide a toml file in `CONFIG_PATH=`.");
    };

    let buffer = fs::read_to_string(config_path).await?;
    let metrics_config: MetricsConfig = toml::from_str(&buffer)?;

    tracing_subscriber::registry()
        .with(
            tracing_subscriber::fmt::layer()
                .with_file(false)
                .with_target(false)
                .compact()
                .with_filter(DemoFilter {
                    env_filter: EnvFilter::try_from_env("ARANYA_EXAMPLE")
                        .unwrap_or_else(|_| EnvFilter::new("off")),
                }),
        )
        .init();

    info!("Starting Aranya Metrics Exporter...");

    // Since each job is unique based on a timestamp, let's print it both now and at the end.
    let job_name = metrics_config.job_name.clone();
    metrics_config.install()?;

    info!("Setting up daemons...");
    let (mut daemon_pids, demo_context) = setup_demo("rust_example").await?;
    daemon_pids.push(Pid::from_u32(std::process::id(), "example"));

    info!("Starting metrics collection for PIDs: {daemon_pids:?}");
    let mut metrics_collector = ProcessMetricsCollector::new(metrics_config, daemon_pids);
    tokio::spawn(async move { metrics_collector.start_collection_loop().await });

    info!("Running example code...");
    let demo_start = Instant::now();
    let result = run_demo_body(demo_context).await;
    match result {
        Ok(()) => info!(
            "Demo completed successfully, {} milliseconds, job {job_name}",
            demo_start.elapsed().as_millis()
        ),
        Err(ref e) => warn!("Demo failed with error: {e}"),
    }
    result
}

#[derive(Debug)]
#[clippy::has_significant_drop]
struct Daemon {
    // NB: This has important drop side effects.
    proc: Child,
}

impl Daemon {
    async fn spawn(path: &PathBuf, work_dir: &Path, cfg_path: &Path) -> Result<Self> {
        fs::create_dir_all(&work_dir).await?;

        let cfg_path = cfg_path.as_os_str().to_str().context("should be UTF-8")?;
        let mut cmd = Command::new(path);
        cmd.kill_on_drop(true)
            .current_dir(work_dir)
            .args(["--config", cfg_path]);
        debug!(?cmd, "spawning daemon");
        let proc = cmd.spawn().context("unable to spawn daemon")?;
        Ok(Self { proc })
    }

    fn pid(&self) -> Option<u32> {
        self.proc.id()
    }
}

/// An Aranya device.
#[derive(Debug)]
#[clippy::has_significant_drop]
struct ClientCtx {
    client: Client,
    pk: KeyBundle,
    id: DeviceId,
    /// This needs to be stored so it lasts for the same lifetime as `Daemon`.
    _work_dir: TempDir,
    daemon: Daemon,
}

impl ClientCtx {
    pub async fn new(team_name: &str, user_name: &str, daemon_path: &PathBuf) -> Result<Self> {
        info!(team_name, user_name, "creating `ClientCtx`");

        let _work_dir = TempDir::with_prefix(user_name)?;
        let work_path = _work_dir.path().join("daemon");

        let daemon = {
            const SUBDIR_NAMES: [&str; 5] = ["run", "state", "cache", "logs", "config"];
            let [runtime_dir, state_dir, cache_dir, logs_dir, config_dir] =
                SUBDIR_NAMES.map(|name| work_path.join(name));
            for path in [&runtime_dir, &state_dir, &cache_dir, &logs_dir, &config_dir] {
                fs::create_dir_all(path)
                    .await
                    .with_context(|| format!("unable to create directory: {path:?}"))?;
            }

            let cfg_path = work_path.join("config.toml");
            let buf = format!(
                r#"
                name = "daemon"
                runtime_dir = {runtime_dir:?}
                state_dir = {state_dir:?}
                cache_dir = {cache_dir:?}
                logs_dir = {logs_dir:?}
                config_dir = {config_dir:?}

                [afc]
                enable = true
                shm_path = "/shm_${user_name}"
                max_chans = 10

                [sync.quic]
                enable = true
                addr = "127.0.0.1:0"
                "#
            );
            fs::write(&cfg_path, buf).await?;
            Daemon::spawn(daemon_path, &work_path, &cfg_path).await?
        };

        let uds_sock = work_path.join("run").join("uds.sock");

        let client = (|| Client::builder().daemon_uds_path(&uds_sock).connect())
            .retry(ExponentialBuilder::default())
            .await
            .context("unable to initialize client")?;

        let pk = client
            .get_key_bundle()
            .await
            .context("expected key bundle")?;
        let id = client.get_device_id().await.context("expected device id")?;

        Ok(Self {
            client,
            pk,
            id,
            _work_dir,
            daemon,
        })
    }

    async fn aranya_local_addr(&self) -> Result<Addr> {
        Ok(self.client.local_addr().await?)
    }
}

struct DemoContext {
    owner: ClientCtx,
    admin: ClientCtx,
    operator: ClientCtx,
    membera: ClientCtx,
    memberb: ClientCtx,
}

async fn setup_demo(team_name: &str) -> Result<(Vec<Pid>, DemoContext)> {
    let daemon_path = PathBuf::from(
        env::args()
            .nth(1)
            .context("missing `daemon` executable path")?,
    );

    // TODO(nikki): move TeamId here?

    const CLIENT_NAMES: [&str; 5] = ["owner", "admin", "operator", "member_a", "member_b"];
    let mut contexts: [Option<ClientCtx>; CLIENT_NAMES.len()] = Default::default();
    let mut daemon_pids: Vec<Pid> = Vec::with_capacity(CLIENT_NAMES.len() + 1);

    for (i, &user_name) in CLIENT_NAMES.iter().enumerate() {
        let ctx = ClientCtx::new(team_name, user_name, &daemon_path).await?;

        if let Some(pid) = ctx.daemon.pid() {
            daemon_pids.push(Pid::from_u32(pid, user_name));
        } else {
            warn!("Daemon PID not available for user: {user_name}");
        }

        contexts[i] = Some(ctx);
    }

    // If this panics, we have bigger things to worry about.
    let [owner, admin, operator, membera, memberb] =
        contexts.map(|ctx| ctx.expect("All contexts should have been initialized"));

    Ok((
        daemon_pids,
        DemoContext {
            owner,
            admin,
            operator,
            membera,
            memberb,
        },
    ))
}

async fn run_demo_body(ctx: DemoContext) -> Result<()> {
    // Define our constants and other accessors
    let seed_ikm = {
        let mut buf = [0; 32];
        ctx.owner.client.rand(&mut buf).await;
        buf
    };

    let owner_cfg = {
        let qs_cfg = CreateTeamQuicSyncConfig::builder()
            .seed_ikm(seed_ikm)
            .build()?;
        CreateTeamConfig::builder().quic_sync(qs_cfg).build()?
    };

    // Create a team.
    info!("creating team");
    let owner = ctx
        .owner
        .client
        .create_team(owner_cfg)
        .await
        .context("expected to create team")?;
    let team_id = owner.team_id();
    info!(%team_id);

    let add_team_cfg = {
        let qs_cfg = AddTeamQuicSyncConfig::builder()
            .seed_ikm(seed_ikm)
            .build()?;
        AddTeamConfig::builder()
            .quic_sync(qs_cfg)
            .team_id(team_id)
            .build()?
    };

    let admin = ctx.admin.client.add_team(add_team_cfg.clone()).await?;
    let operator = ctx.operator.client.add_team(add_team_cfg.clone()).await?;
    let membera = ctx.membera.client.add_team(add_team_cfg.clone()).await?;
    let memberb = ctx.memberb.client.add_team(add_team_cfg).await?;

    // get sync addresses.
    let owner_addr = ctx.owner.aranya_local_addr().await?;
    let admin_addr = ctx.admin.aranya_local_addr().await?;
    let operator_addr = ctx.operator.aranya_local_addr().await?;

    // setup sync peers.
    info!("adding admin to team");
    owner.add_device_to_team(ctx.admin.pk).await?;
    owner.assign_role(ctx.admin.id, Role::Admin).await?;

    info!("adding operator to team");
    owner.add_device_to_team(ctx.operator.pk).await?;

    // Admin tries to assign a role
    info!("trying to assign the operator's role without a synced graph (this should fail)");
    match admin.assign_role(ctx.operator.id, Role::Operator).await {
        Ok(()) => bail!("expected role assignment to fail"),
        Err(Error::Aranya(_)) => {}
        Err(err) => bail!("unexpected error: {err:?}"),
    }

    // Admin syncs with the Owner peer and retries the role assignment command
    info!("syncing the graph for proper permissions");
    admin.sync_now(owner_addr, None).await?;

    info!("properly assigning the operator's role");
    admin.assign_role(ctx.operator.id, Role::Operator).await?;

    operator.sync_now(admin_addr, None).await?;

    // add membera to team.
    info!("adding membera to team");
    operator.add_device_to_team(ctx.membera.pk.clone()).await?;
    membera.sync_now(operator_addr, None).await?;

    // add memberb to team.
    info!("adding memberb to team");
    operator.add_device_to_team(ctx.memberb.pk.clone()).await?;
    memberb.sync_now(operator_addr, None).await?;

<<<<<<< HEAD
    info!("assigning aqc net identifiers");
    operator
        .assign_aqc_net_identifier(ctx.membera.id, ctx.membera.aqc_net_id())
        .await?;
    operator
        .assign_aqc_net_identifier(ctx.memberb.id, ctx.memberb.aqc_net_id())
        .await?;

    membera.sync_now(operator_addr, None).await?;
    memberb.sync_now(operator_addr, None).await?;

=======
>>>>>>> e7e101bf
    // fact database queries
    let queries = membera.queries();
    let devices = queries.devices_on_team().await?;
    info!("membera devices on team: {:?}", devices.iter().count());
    let role = queries.device_role(ctx.membera.id).await?;
    info!("membera role: {:?}", role);
    let keybundle = queries.device_keybundle(ctx.membera.id).await?;
    info!("membera keybundle: {:?}", keybundle);

    info!("demo afc functionality");
    info!("creating label");
    let label3 = operator.create_label(text!("label3")).await?;
    let op = ChanOp::SendRecv;

    info!("assigning label to membera");
    operator.assign_label(ctx.membera.id, label3, op).await?;

    info!("assigning label to memberb");
    operator.assign_label(ctx.memberb.id, label3, op).await?;

    membera.sync_now(operator_addr, None).await?;
    memberb.sync_now(operator_addr, None).await?;

    info!("memmbera creating channel");
    let (created_afc_chan, ctrl) = ctx
        .membera
        .client
        .afc()
        .create_uni_send_channel(team_id, ctx.memberb.id, label3)
        .await?;
    info!("memmberb receiving channel");
    let received_afc_chan = ctx.memberb.client.afc().recv_ctrl(team_id, ctrl).await?;

    info!("membera sealing afc data");
    let send_msg = b"hello";
    let mut ciphertext = vec![0u8; send_msg.len() + Channels::OVERHEAD];
    created_afc_chan.seal(&mut ciphertext, send_msg)?;

    info!("memberb opening afc data");
    let mut recv_msg = vec![0u8; ciphertext.len() - Channels::OVERHEAD];
    received_afc_chan.open(&mut recv_msg, &ciphertext)?;
    assert_eq!(send_msg.as_slice(), recv_msg.as_slice());

    info!("revoking label from membera");
    operator.revoke_label(ctx.membera.id, label3).await?;
    info!("revoking label from memberb");
    operator.revoke_label(ctx.memberb.id, label3).await?;

    admin.sync_now(operator_addr, None).await?;

    info!("deleting label");
    admin.delete_label(label3).await?;

    info!("Finished running example Aranya application");

    // sleep a moment so we can get a stable final state for all daemons
    sleep(Duration::from_millis(25)).await;

    Ok(())
}<|MERGE_RESOLUTION|>--- conflicted
+++ resolved
@@ -337,20 +337,6 @@
     operator.add_device_to_team(ctx.memberb.pk.clone()).await?;
     memberb.sync_now(operator_addr, None).await?;
 
-<<<<<<< HEAD
-    info!("assigning aqc net identifiers");
-    operator
-        .assign_aqc_net_identifier(ctx.membera.id, ctx.membera.aqc_net_id())
-        .await?;
-    operator
-        .assign_aqc_net_identifier(ctx.memberb.id, ctx.memberb.aqc_net_id())
-        .await?;
-
-    membera.sync_now(operator_addr, None).await?;
-    memberb.sync_now(operator_addr, None).await?;
-
-=======
->>>>>>> e7e101bf
     // fact database queries
     let queries = membera.queries();
     let devices = queries.devices_on_team().await?;
