--- conflicted
+++ resolved
@@ -13,11 +13,8 @@
 #![cfg_attr(docsrs, feature(doc_cfg))]
 
 pub mod addr;
-<<<<<<< HEAD
 pub mod rustls;
-=======
 pub mod task;
->>>>>>> 11347491
 pub mod util;
 
 pub use addr::*;
