[package]
name = "aranya-util"
description = "Utilities needed by other Aranya crates"
version.workspace = true
authors.workspace = true
edition.workspace = true
license.workspace = true
repository.workspace = true
rust-version.workspace = true


[lints]
workspace = true


[dependencies]
buggy = { workspace = true }

anyhow = { workspace = true }
<<<<<<< HEAD
s2n-quic = { workspace = true }
=======
futures-util = { workspace = true }
>>>>>>> 11347491
serde = { workspace = true }
tokio = { workspace = true, features = [
    "rt-multi-thread",
    "macros",
    "fs",
    "net",
] }
tokio-util = { workspace = true, features = ["rt"] }
tracing = { workspace = true }

[dev-dependencies]
tokio = { workspace = true, features = ["time"] }
tokio-util = { workspace = true, features = ["time"] }<|MERGE_RESOLUTION|>--- conflicted
+++ resolved
@@ -17,11 +17,8 @@
 buggy = { workspace = true }
 
 anyhow = { workspace = true }
-<<<<<<< HEAD
+futures-util = { workspace = true }
 s2n-quic = { workspace = true }
-=======
-futures-util = { workspace = true }
->>>>>>> 11347491
 serde = { workspace = true }
 tokio = { workspace = true, features = [
     "rt-multi-thread",
