use core::{
    ffi::{c_char, CStr},
    ops::DerefMut,
    ptr,
};
<<<<<<< HEAD
use std::{ffi::OsStr, ops::Deref, os::unix::ffi::OsStrExt};
=======
use std::{ffi::OsStr, os::unix::ffi::OsStrExt, str::FromStr};
>>>>>>> 8d0e16ea

use anyhow::Context as _;
use aranya_capi_core::{prelude::*, ErrorCode, InvalidArg};
use aranya_crypto::hex;
use tracing::error;

use crate::imp;

/// An error code.
///
/// For extended error information, see [`ExtError`].
#[derive(Copy, Clone, Debug, Eq, PartialEq, ErrorCode)]
#[repr(u32)]
pub enum Error {
    /// Success.
    #[capi(success)]
    #[capi(msg = "success")]
    Success,

    /// Internal bug discovered.
    #[capi(msg = "internal bug discovered")]
    Bug,

    /// Timed out.
    #[capi(msg = "timed out")]
    Timeout,

    /// Invalid argument.
    #[capi(msg = "invalid argument")]
    InvalidArgument,

    /// Buffer is too small.
    #[capi(msg = "buffer too small")]
    BufferTooSmall,

    /// Invalid UTF-8.
    #[capi(msg = "invalid utf8")]
    InvalidUtf8,

    /// Invalid Address.
    #[capi(msg = "invalid address")]
    InvalidAddr,

    /// Could not send request to daemon.
    #[capi(msg = "could not send request to daemon")]
    Ipc,

    /// An Aranya error.
    #[capi(msg = "Aranya error")]
    Aranya,

    /// AQC library error.
    #[capi(msg = "AQC library error")]
    Aqc,

    /// Unable to create configuration info.
    #[capi(msg = "invalid config")]
    Config,

    /// Serialization error.
    #[capi(msg = "serialization")]
    Serialization,

    /// Some other error occurred.
    #[capi(msg = "other")]
    Other,
}

impl From<&imp::Error> for Error {
    fn from(err: &imp::Error) -> Self {
        error!(?err);
        match err {
            imp::Error::Bug(_) => Self::Bug,
            imp::Error::Timeout(_) => Self::Timeout,
            imp::Error::InvalidArg(_) => Self::InvalidArgument,
            imp::Error::Utf8(_) => Self::InvalidUtf8,
            imp::Error::Addr(_) => Self::InvalidAddr,
            imp::Error::BufferTooSmall => Self::BufferTooSmall,
            imp::Error::Client(err) => match err {
                aranya_client::Error::Ipc(_) => Self::Ipc,
                aranya_client::Error::Aranya(_) => Self::Aranya,
                aranya_client::Error::Aqc(_) => Self::Aqc,
                aranya_client::Error::Bug(_) => Self::Bug,
                aranya_client::Error::Config(_) => Self::Config,
                aranya_client::Error::Other(_) => Self::Other,
                _ => {
                    error!("forgot to implement an error variant");
                    Self::Bug
                }
            },
            imp::Error::Config(_) => Self::Config,
            imp::Error::Serialization(_) => Self::Serialization,
            imp::Error::Other(_) => Self::Other,
        }
    }
}

impl From<InvalidArg<'static>> for Error {
    fn from(_err: InvalidArg<'static>) -> Self {
        Self::InvalidArgument
    }
}

impl From<&InvalidArg<'static>> for Error {
    fn from(_err: &InvalidArg<'static>) -> Self {
        Self::InvalidArgument
    }
}

/// Returns a human-readable error message for an [`Error`].
///
/// The resulting pointer must NOT be freed.
///
/// @param err `u32` error code from `AranyaError`.
///
/// @relates AranyaError.
#[aranya_capi_core::no_ext_error]
pub fn error_to_str(err: u32) -> *const c_char {
    match Error::try_from_repr(err) {
        Some(v) => v.to_cstr().as_ptr(),
        None => c"invalid error code".as_ptr(),
    }
}

/// Extended error information.
#[aranya_capi_core::derive(Init, Cleanup)]
#[aranya_capi_core::opaque(size = 88, align = 8)]
pub type ExtError = Safe<imp::ExtError>;

/// Copies the extended error's message into `msg`.
///
/// If `msg_len` is large enough to fit the entire message,
/// including the trailing null byte, it updates `msg_len`
/// with the length of the message and copies the message
/// into `msg`.
///
/// Otherwise, if `msg_len` is not large enough to fit the
/// entire message, including the trailing null byte, it
/// updates `msg_len` with the length of the message and
/// returns `::ARANYA_ERROR_BUFFER_TOO_SMALL`.
///
/// @param err the error to get a message for [`ExtError`].
/// @param msg buffer to copy error message into.
/// @param msg_len length of the message buffer.
///
/// @relates AranyaExtError.
pub fn ext_error_msg(
    err: &ExtError,
    msg: &mut MaybeUninit<c_char>,
    msg_len: &mut usize,
) -> Result<(), imp::Error> {
    let msg = aranya_capi_core::try_as_mut_slice!(msg, *msg_len);
    err.copy_msg(msg, msg_len)
}

/// A type to represent a span of time in nanoseconds.
#[repr(transparent)]
#[derive(Copy, Clone, Debug)]
pub struct Duration {
    pub nanos: u64,
}

pub const ARANYA_DURATION_SECONDS: u64 = 1000 * ARANYA_DURATION_MILLISECONDS;
pub const ARANYA_DURATION_MILLISECONDS: u64 = 1000 * ARANYA_DURATION_MICROSECONDS;
pub const ARANYA_DURATION_MICROSECONDS: u64 = 1000 * ARANYA_DURATION_NANOSECONDS;
pub const ARANYA_DURATION_NANOSECONDS: u64 = 1;

impl From<Duration> for std::time::Duration {
    fn from(value: Duration) -> Self {
        std::time::Duration::from_nanos(value.nanos)
    }
}

/// Initializes a new client instance.
///
/// @param client the uninitialized Aranya Client [`Client`].
/// @param config the client's configuration [`ClientConfig`].
///
/// @relates AranyaClient.
pub unsafe fn client_init(
    client: &mut MaybeUninit<Client>,
    config: &ClientConfig,
) -> Result<(), imp::Error> {
    // TODO: Clean this up.
    let daemon_socket = OsStr::from_bytes(
        // SAFETY: Caller must ensure pointer is a valid C String.
        unsafe { CStr::from_ptr(config.daemon_addr()) }.to_bytes(),
    )
    .as_ref();

    let rt = tokio::runtime::Runtime::new().context("unable to construct tokio runtime")?;

    // SAFETY: Caller must ensure pointer is a valid C String.
    let aqc_str = unsafe { CStr::from_ptr(config.aqc_addr()) }
        .to_str()
        .context("unable to convert to string")?;

    let aqc_addr = aranya_util::Addr::from_str(aqc_str)?;
    let inner = rt.block_on({
        aranya_client::Client::builder()
            .with_daemon_uds_path(daemon_socket)
            .with_daemon_api_pk(config.daemon_api_pk())
            .with_daemon_aqc_addr(&aqc_addr)
            .connect()
    })?;

    Client::init(client, imp::Client { rt, inner });
    Ok(())
}

/// A handle to an Aranya Client.
#[aranya_capi_core::derive(Cleanup)]
#[aranya_capi_core::opaque(size = 3728, align = 16)]
pub type Client = Safe<imp::Client>;

/// The size in bytes of an ID
pub const ARANYA_ID_LEN: usize = 32;

const _: () = {
    assert!(ARANYA_ID_LEN == size_of::<aranya_crypto::Id>());
};

// Aranya ID
#[repr(C)]
#[derive(Copy, Clone, Debug)]
pub struct Id {
    bytes: [u8; ARANYA_ID_LEN],
}

impl AsRef<aranya_crypto::Id> for Id {
    fn as_ref(&self) -> &aranya_crypto::Id {
        // SAFETY: Each type is a struct with a single field containing an array of 64 bytes
        unsafe { &*ptr::from_ref::<[u8; ARANYA_ID_LEN]>(&self.bytes).cast::<aranya_crypto::Id>() }
    }
}

impl From<aranya_crypto::Id> for Id {
    fn from(value: aranya_crypto::Id) -> Self {
        Id {
            bytes: value.into(),
        }
    }
}

/// Team ID.
#[repr(C)]
#[derive(Copy, Clone, Debug)]
pub struct TeamId {
    id: Id,
}

impl From<aranya_daemon_api::TeamId> for TeamId {
    fn from(value: aranya_daemon_api::TeamId) -> Self {
        Self {
            id: Id {
                bytes: value.into(),
            },
        }
    }
}

impl From<&TeamId> for aranya_daemon_api::TeamId {
    fn from(value: &TeamId) -> Self {
        value.id.bytes.into()
    }
}

/// Device ID.
#[repr(C)]
#[derive(Copy, Clone, Debug)]
pub struct DeviceId {
    id: Id,
}

impl From<aranya_daemon_api::DeviceId> for DeviceId {
    fn from(value: aranya_daemon_api::DeviceId) -> Self {
        Self {
            id: Id {
                bytes: value.into(),
            },
        }
    }
}

impl From<&DeviceId> for aranya_daemon_api::DeviceId {
    fn from(value: &DeviceId) -> Self {
        value.id.bytes.into()
    }
}

/// An enum containing team roles defined in the Aranya policy.
#[repr(u8)]
#[derive(Copy, Clone, Debug)]
pub enum Role {
    /// Owner role.
    Owner,
    /// Admin role.
    Admin,
    /// Operator role.
    Operator,
    /// Member role.
    Member,
}

impl From<Role> for aranya_daemon_api::Role {
    fn from(value: Role) -> Self {
        match value {
            Role::Owner => Self::Owner,
            Role::Admin => Self::Admin,
            Role::Operator => Self::Operator,
            Role::Member => Self::Member,
        }
    }
}

/// Valid channel operations for a label assignment.
#[repr(u8)]
#[derive(Copy, Clone, Debug)]
pub enum ChanOp {
    /// The device can only receive data in channels with this
    /// label.
    RecvOnly,
    /// The device can only send data in channels with this
    /// label.
    SendOnly,
    /// The device can send and receive data in channels with this
    /// label.
    SendRecv,
}

impl From<ChanOp> for aranya_daemon_api::ChanOp {
    fn from(value: ChanOp) -> Self {
        match value {
            ChanOp::RecvOnly => Self::RecvOnly,
            ChanOp::SendOnly => Self::SendOnly,
            ChanOp::SendRecv => Self::SendRecv,
        }
    }
}

/// Label ID.
#[repr(C)]
#[derive(Copy, Clone, Debug)]
pub struct LabelId {
    id: Id,
}

impl From<aranya_daemon_api::LabelId> for LabelId {
    fn from(value: aranya_daemon_api::LabelId) -> Self {
        Self {
            id: Id {
                bytes: value.into(),
            },
        }
    }
}

impl From<&LabelId> for aranya_daemon_api::LabelId {
    fn from(value: &LabelId) -> Self {
        value.id.bytes.into()
    }
}

/// An AQC label name.
///
/// E.g. "TELEMETRY_LABEL"
#[repr(transparent)]
#[derive(Copy, Clone, Debug)]
pub struct LabelName(*const c_char);

impl LabelName {
    unsafe fn as_underlying(self) -> Result<String, imp::Error> {
        // SAFETY: Caller must ensure the pointer is a valid C String.
        let cstr = unsafe { CStr::from_ptr(self.0) };
        Ok(String::from(cstr.to_str()?))
    }
}

/// A network socket address for an Aranya client.
///
/// E.g. "localhost:8080", "127.0.0.1:8080"
#[repr(transparent)]
#[derive(Copy, Clone, Debug)]
pub struct Addr(*const c_char);

impl Addr {
    unsafe fn as_underlying(self) -> Result<aranya_util::Addr, imp::Error> {
        // SAFETY: Caller must ensure the pointer is a valid C String.
        let cstr = unsafe { CStr::from_ptr(self.0) };
        Ok(cstr.to_str()?.parse()?)
    }
}

/// A network identifier for an Aranya client.
///
/// E.g. "localhost:8080", "127.0.0.1:8080"
#[repr(transparent)]
#[derive(Copy, Clone, Debug)]
pub struct NetIdentifier(*const c_char);

impl NetIdentifier {
    unsafe fn as_underlying(self) -> Result<aranya_daemon_api::NetIdentifier, imp::Error> {
        // SAFETY: Caller must ensure the pointer is a valid C String.
        let cstr = unsafe { CStr::from_ptr(self.0) };
        Ok(aranya_daemon_api::NetIdentifier(String::from(
            cstr.to_str()?,
        )))
    }
}

/// Channel ID for AQC bidi channel.
#[repr(C)]
#[derive(Copy, Clone, Debug)]
pub struct AqcBidiChannelId {
    id: Id,
}

impl From<aranya_daemon_api::AqcBidiChannelId> for AqcBidiChannelId {
    fn from(value: aranya_daemon_api::AqcBidiChannelId) -> Self {
        Self {
            id: Id {
                bytes: value.into(),
            },
        }
    }
}

impl From<&AqcBidiChannelId> for aranya_daemon_api::AqcBidiChannelId {
    fn from(value: &AqcBidiChannelId) -> Self {
        value.id.bytes.into()
    }
}

/// Channel ID for AQC uni channel.
#[repr(C)]
#[derive(Copy, Clone, Debug)]
pub struct AqcUniChannelId {
    id: Id,
}

impl From<aranya_daemon_api::AqcUniChannelId> for AqcUniChannelId {
    fn from(value: aranya_daemon_api::AqcUniChannelId) -> Self {
        Self {
            id: Id {
                bytes: value.into(),
            },
        }
    }
}

impl From<&AqcUniChannelId> for aranya_daemon_api::AqcUniChannelId {
    fn from(value: &AqcUniChannelId) -> Self {
        value.id.bytes.into()
    }
}

/// Initializes logging.
///
/// Assumes the `ARANYA_CAPI` environment variable has been set to the desired tracing log level.
/// E.g. `ARANYA_CAPI=debug`.
// TODO(eric): don't make users use env vars.
pub fn init_logging() -> Result<(), imp::Error> {
    use tracing_subscriber::{prelude::*, EnvFilter};
    tracing_subscriber::registry()
        .with(tracing_subscriber::fmt::layer())
        .with(EnvFilter::from_env("ARANYA_CAPI"))
        .try_init()
        .context("unable to initialize logging")?;
    Ok(())
}

/// Decodes the hexadecimal string `src` into `dst` and returns
/// the number of bytes written to `dst`.
///
/// If `src` is a valid hexadecimal string, the number of bytes
/// written to `dst` will be exactly half the length of `src`.
/// Therefore, `dst` must be at least half as long as `src`.
///
/// @param dst the output buffer
/// @param src the input hexadecimal string
pub fn decode_hex(dst: &mut [u8], src: &[u8]) -> Result<usize, imp::Error> {
    hex::ct_decode(dst, src).map_err(|err| match err {
        hex::Error::InvalidLength => imp::Error::BufferTooSmall,
        hex::Error::InvalidEncoding => {
            imp::Error::InvalidArg(InvalidArg::new("src", "not a valid hexadecimal string"))
        }
        hex::Error::Bug(err) => imp::Error::Bug(err),
    })
}

/// Gets the public key bundle for this device.
///
/// @param client the Aranya Client [`Client`].
/// @param keybundle keybundle byte buffer `KeyBundle`.
/// @param keybundle_len returns the length of the serialized keybundle.
///
/// @relates AranyaClient.
pub unsafe fn get_key_bundle(
    client: &mut Client,
    keybundle: *mut MaybeUninit<u8>,
    keybundle_len: &mut usize,
) -> Result<(), imp::Error> {
    let client = client.imp();
    let keys = client.rt.block_on(client.inner.get_key_bundle())?;
    // SAFETY: Must trust caller provides valid ptr/len for keybundle buffer.
    unsafe { imp::key_bundle_serialize(&keys, keybundle, keybundle_len)? };

    Ok(())
}

/// The size in bytes of an ID converted to a human-readable base58 string.
pub const ARANYA_ID_STR_LEN: usize = (ARANYA_ID_LEN * 1375) / 1000 + 1;

/// Writes the human-readable encoding of `id` to `str`.
///
/// To always succeed, `str` must be at least `ARANYA_ID_STR_LEN` bytes long.
///
/// @param device ID [`Id`].
/// @param str ID string [`Id`].
/// @param str_len returns the length of `str`
///
/// @relates AranyaId.
#[aranya_capi_core::no_ext_error]
pub fn id_to_str(
    id: &Id,
    str: &mut MaybeUninit<c_char>,
    str_len: &mut usize,
) -> Result<(), imp::Error> {
    let str = aranya_capi_core::try_as_mut_slice!(str, *str_len);
    aranya_capi_core::write_c_str(str, id.as_ref(), str_len)?;
    Ok(())
}

/// Decodes `str` into an [`Id`].
///
///
/// @param str pointer to a null-terminated string.
///
/// @relates AranyaId.
#[aranya_capi_core::no_ext_error]
pub unsafe fn id_from_str(str: *const c_char) -> Result<Id, imp::Error> {
    // SAFETY: Caller must ensure the pointer is a valid C String.
    let cstr = unsafe { CStr::from_ptr(str) };

    aranya_crypto::Id::decode(cstr.to_bytes())
        .map_err(|_| InvalidArg::new("str", "unable to decode ID from bytes").into())
        .map(Into::into)
}

/// Gets the public device ID.
///
/// @param client the Aranya Client [`Client`].
/// @param __output the client's device ID [`DeviceId`].
///
/// @relates AranyaClient.
pub fn get_device_id(client: &mut Client) -> Result<DeviceId, imp::Error> {
    let client = client.imp();
    let id = client.rt.block_on(client.inner.get_device_id())?;
    Ok(id.into())
}

/// Configuration info for Aranya.
#[aranya_capi_core::opaque(size = 56, align = 8)]
pub type ClientConfig = Safe<imp::ClientConfig>;

/// Configuration info builder for Aranya.
#[aranya_capi_core::derive(Init, Cleanup)]
#[aranya_capi_core::opaque(size = 72, align = 8)]
pub type ClientConfigBuilder = Safe<imp::ClientConfigBuilder>;

/// Attempts to construct a [`ClientConfig`].
///
/// This function consumes and releases any resources associated
/// with the memory pointed to by `cfg`.
///
/// @param cfg a pointer to the client config builder
/// @param out a pointer to write the client config to
pub fn client_config_build(
    cfg: OwnedPtr<ClientConfigBuilder>,
    out: &mut MaybeUninit<ClientConfig>,
) -> Result<(), imp::Error> {
    // SAFETY: No special considerations.
    unsafe { cfg.build(out)? }
    Ok(())
}

/// Sets Unix Domain Socket path that the daemon is listening on.
///
/// @param cfg a pointer to the client config builder
/// @param address a string containing the address
pub fn client_config_builder_set_daemon_uds_path(
    cfg: &mut ClientConfigBuilder,
    address: *const c_char,
) {
    cfg.daemon_addr(address);
}

/// Sets the daemon's public API key.
///
/// `pk` must not be encoded; it must be the raw key bytes.
///
/// The daemon's public API key can be retrieved by invoking the
/// daemon with the `--print-api-pk` flag. The output will be
/// hexadecimal encoded and must be decoded before being passed
/// to this function. You can use [`decode_hex`] for this
/// purpose.
///
/// @param cfg a pointer to the client config builder
/// @param pk the daemon's raw (not encoded) public API key bytes
pub fn client_config_builder_set_daemon_api_pk(cfg: &mut ClientConfigBuilder, pk: &[u8]) {
    cfg.daemon_pk(pk);
}

/// Configuration info for Aranya QUIC Channels.
#[aranya_capi_core::opaque(size = 40, align = 8)]
pub type AqcConfig = Safe<imp::AqcConfig>;

/// Configuration info builder for Aranya QUIC Channels.
#[aranya_capi_core::derive(Init, Cleanup)]
#[aranya_capi_core::opaque(size = 24, align = 8)]
pub type AqcConfigBuilder = Safe<imp::AqcConfigBuilder>;

/// Attempts to construct an [`AqcConfig`].
///
/// This function consumes and releases any resources associated
/// with the memory pointed to by `cfg`.
///
/// @param cfg a pointer to the aqc config builder
/// @param out a pointer to write the aqc config to
pub fn aqc_config_build(
    cfg: OwnedPtr<AqcConfigBuilder>,
    out: &mut MaybeUninit<AqcConfig>,
) -> Result<(), imp::Error> {
    // SAFETY: No special considerations.
    unsafe { cfg.build(out)? }
    Ok(())
}

/// Sets the network address that the AQC server should listen
/// on.
///
/// @param cfg a pointer to the aqc config builder
/// @param address a string with the address to bind to
pub fn aqc_config_builder_set_address(cfg: &mut AqcConfigBuilder, address: *const c_char) {
    cfg.addr(address);
}

/// Sets the configuration for Aranya QUIC Channels.
///
/// @param cfg a pointer to the client config builder
/// @param aqc_config a pointer to a valid AQC config (see [`AqcConfigBuilder`])
pub fn client_config_builder_set_aqc_config(cfg: &mut ClientConfigBuilder, aqc_config: &AqcConfig) {
    cfg.aqc((**aqc_config).clone());
}

#[aranya_capi_core::opaque(size = 48, align = 8)]
pub type TeamConfig = Safe<imp::TeamConfig>;

#[aranya_capi_core::derive(Init, Cleanup)]
#[aranya_capi_core::opaque(size = 48, align = 8)]
pub type TeamConfigBuilder = Safe<imp::TeamConfigBuilder>;

/// Attempts to construct a [`TeamConfig`].
///
/// This function consumes and releases any resources associated
/// with the memory pointed to by `cfg`.
///
/// @param cfg a pointer to the team config builder
/// @param out a pointer to write the team config to
pub fn team_config_build(
    cfg: OwnedPtr<TeamConfigBuilder>,
    out: &mut MaybeUninit<TeamConfig>,
) -> Result<(), imp::Error> {
    // SAFETY: No special considerations.
    unsafe { cfg.build(out)? }
    Ok(())
}

/// Sync Peer config.
#[aranya_capi_core::opaque(size = 32, align = 8)]
pub type SyncPeerConfig = Safe<imp::SyncPeerConfig>;

/// Builder for a Sync Peer config.
#[aranya_capi_core::derive(Init, Cleanup)]
#[aranya_capi_core::opaque(size = 40, align = 8)]
pub type SyncPeerConfigBuilder = Safe<imp::SyncPeerConfigBuilder>;

/// Attempts to build a [`SyncPeerConfig`].
///
/// This function consumes and releases any resources associated
/// with the memory pointed to by `cfg`.
///
/// @param cfg a pointer to the builder for a sync config
pub fn sync_peer_config_build(
    cfg: OwnedPtr<SyncPeerConfigBuilder>,
    out: &mut MaybeUninit<SyncPeerConfig>,
) -> Result<(), imp::Error> {
    // SAFETY: No special considerations.
    unsafe { cfg.build(out)? }
    Ok(())
}

/// Configures how often the peer will be synced with.
///
/// By default, the interval is not set. It is an error to call
/// [`sync_peer_config_build`] before setting the interval with
/// this function
///
/// @param cfg a pointer to the builder for a sync config
/// @param interval Set the interval at which syncing occurs
pub fn sync_peer_config_builder_set_interval(cfg: &mut SyncPeerConfigBuilder, interval: Duration) {
    cfg.deref_mut().interval(interval);
}

/// Updates the config to enable immediate syncing with the peer.
///
/// Overrides [`sync_peer_config_builder_set_sync_later`] if invoked afterward.
///
/// By default, the peer is synced with immediately.
///
/// @param cfg a pointer to the builder for a sync config
// TODO: aranya-core#129
pub fn sync_peer_config_builder_set_sync_now(cfg: &mut SyncPeerConfigBuilder) {
    cfg.deref_mut().sync_now(true);
}

/// Updates the config to disable immediate syncing with the peer.
///
/// Overrides [`sync_peer_config_builder_set_sync_now`] if invoked afterward.
///
/// By default, the peer is synced with immediately.
/// @param cfg a pointer to the builder for a sync config
// TODO: aranya-core#129
pub fn sync_peer_config_builder_set_sync_later(cfg: &mut SyncPeerConfigBuilder) {
    cfg.deref_mut().sync_now(false);
}

/// Assign a role to a device.
///
/// This will change the device's current role to the new role assigned.
///
/// Permission to perform this operation is checked against the Aranya policy.
///
/// @param client the Aranya Client [`Client`].
/// @param team the team's ID [`TeamId`].
/// @param device the device's ID [`DeviceId`].
/// @param role the role [`Role`] to assign to the device.
///
/// @relates AranyaClient.
pub fn assign_role(
    client: &mut Client,
    team: &TeamId,
    device: &DeviceId,
    role: Role,
) -> Result<(), imp::Error> {
    let client = client.imp();
    client.rt.block_on(
        client
            .inner
            .team(team.into())
            .assign_role(device.into(), role.into()),
    )?;
    Ok(())
}

/// Revoke a role from a device.
///
/// Permission to perform this operation is checked against the Aranya policy.
///
/// @param client the Aranya Client [`Client`].
/// @param team the team's ID [`TeamId`].
/// @param device the device's ID [`DeviceId`].
/// @param role the role [`Role`] to revoke from the device.
///
/// @relates AranyaClient.
pub fn revoke_role(
    client: &mut Client,
    team: &TeamId,
    device: &DeviceId,
    role: Role,
) -> Result<(), imp::Error> {
    let client = client.imp();
    client.rt.block_on(
        client
            .inner
            .team(team.into())
            .revoke_role(device.into(), role.into()),
    )?;
    Ok(())
}

/// Create a channel label.
///
/// Permission to perform this operation is checked against the Aranya policy.
///
/// @param client the Aranya Client [`Client`].
/// @param team the team's ID [`TeamId`].
/// @param name label name string [`LabelName`].
///
/// @relates AranyaClient.
pub fn create_label(
    client: &mut Client,
    team: &TeamId,
    name: LabelName,
) -> Result<LabelId, imp::Error> {
    let client = client.imp();
    // SAFETY: Caller must ensure `name` is a valid C String.
    let name = unsafe { name.as_underlying() }?;
    let label_id = client
        .rt
        .block_on(client.inner.team(team.into()).create_label(name))?;
    Ok(label_id.into())
}

/// Delete a channel label.
///
/// Permission to perform this operation is checked against the Aranya policy.
///
/// @param client the Aranya Client [`Client`].
/// @param team the team's ID [`TeamId`].
/// @param label_id the channel label ID [`LabelId`] to delete.
///
/// @relates AranyaClient.
pub fn delete_label(
    client: &mut Client,
    team: &TeamId,
    label_id: &LabelId,
) -> Result<(), imp::Error> {
    let client = client.imp();
    client
        .rt
        .block_on(client.inner.team(team.into()).delete_label(label_id.into()))?;
    Ok(())
}

/// Assign a label to a device so that it can be used for a channel.
///
/// Permission to perform this operation is checked against the Aranya policy.
///
/// @param client the Aranya Client [`Client`].
/// @param team the team's ID [`TeamId`].
/// @param device the device ID [`DeviceId`] of the device to assign the label to.
/// @param label_id the AQC channel label ID [`LabelId`].
///
/// @relates AranyaClient.
pub fn assign_label(
    client: &mut Client,
    team: &TeamId,
    device: &DeviceId,
    label_id: &LabelId,
    op: ChanOp,
) -> Result<(), imp::Error> {
    let client = client.imp();
    client
        .rt
        .block_on(client.inner.team(team.into()).assign_label(
            device.into(),
            label_id.into(),
            op.into(),
        ))?;
    Ok(())
}

/// Revoke a label from a device.
///
/// Permission to perform this operation is checked against the Aranya policy.
///
/// @param client the Aranya Client [`Client`].
/// @param team the team's ID [`TeamId`].
/// @param device the device ID [`DeviceId`] of the device to revoke the label from.
/// @param label_id the AQC channel label ID [`LabelId`].
///
/// @relates AranyaClient.
pub fn revoke_label(
    client: &mut Client,
    team: &TeamId,
    device: &DeviceId,
    label_id: &LabelId,
) -> Result<(), imp::Error> {
    let client = client.imp();
    client.rt.block_on(
        client
            .inner
            .team(team.into())
            .revoke_label(device.into(), label_id.into()),
    )?;
    Ok(())
}

/// Create a new graph/team with the current device as the owner.
///
/// @param client the Aranya Client [`Client`].
/// @param cfg the Team Configuration [`TeamConfig`].
/// @param __output the team's ID [`TeamId`].
///
/// @relates AranyaClient.
#[allow(unused_variables)] // TODO(nikki): once we have fields on TeamConfig, remove this for cfg
pub fn create_team(client: &mut Client, cfg: &TeamConfig) -> Result<TeamId, imp::Error> {
    let client = client.imp();
    let cfg: &imp::TeamConfig = cfg.deref();
    // FIXME(Steve): Return id and psk with out params
    let (id, _psk) = client.rt.block_on(client.inner.create_team(cfg.into()))?;
    Ok(id.into())
}

/// Add a team to the local device store.
///
/// NOTE: this function is unfinished and will panic if called.
///
/// @param client the Aranya Client [`Client`].
/// @param team the team's ID [`TeamId`].
/// @param cfg the Team Configuration [`TeamConfig`].
///
/// @relates AranyaClient.
#[allow(unused_variables)] // TODO(nikki): once we have fields on TeamConfig, remove this for cfg
pub fn add_team(client: &mut Client, team: &TeamId, cfg: &TeamConfig) -> Result<(), imp::Error> {
    let client = client.imp();

    let cfg: &imp::TeamConfig = cfg.deref();
    client
        .rt
        .block_on(client.inner.add_team(team.into(), cfg.into()))?;
    Ok(())
}

/// Remove a team from the local device store.
///
/// @param client the Aranya Client [`Client`].
/// @param team the team's ID [`TeamId`].
///
/// @relates AranyaClient.
pub fn remove_team(client: &mut Client, team: &TeamId) -> Result<(), imp::Error> {
    let client = client.imp();
    client.rt.block_on(client.inner.remove_team(team.into()))?;
    Ok(())
}

/// Close the team and stop all operations on the graph.
///
/// @param client the Aranya Client [`Client`].
/// @param team the team's ID [`TeamId`].
///
/// @relates AranyaClient.
pub fn close_team(client: &mut Client, team: &TeamId) -> Result<(), imp::Error> {
    let client = client.imp();
    client
        .rt
        .block_on(client.inner.team(team.into()).close_team())?;
    Ok(())
}

/// Add a device to the team with the default role.
///
/// Permission to perform this operation is checked against the Aranya policy.
///
/// @param client the Aranya Client [`Client`].
/// @param team the team's ID [`TeamId`].
/// @param keybundle serialized keybundle byte buffer `KeyBundle`.
/// @param keybundle_len is the length of the serialized keybundle.
///
/// @relates AranyaClient.
pub unsafe fn add_device_to_team(
    client: &mut Client,
    team: &TeamId,
    keybundle: &[u8],
) -> Result<(), imp::Error> {
    let client = client.imp();
    let keybundle = imp::key_bundle_deserialize(keybundle)?;

    client
        .rt
        .block_on(client.inner.team(team.into()).add_device_to_team(keybundle))?;
    Ok(())
}

/// Remove a device from the team.
///
/// Permission to perform this operation is checked against the Aranya policy.
///
/// @param client the Aranya Client [`Client`].
/// @param team the team's ID [`TeamId`].
/// @param device the device's ID [`DeviceId`].
///
/// @relates AranyaClient.
pub fn remove_device_from_team(
    client: &mut Client,
    team: &TeamId,
    device: &DeviceId,
) -> Result<(), imp::Error> {
    let client = client.imp();
    client.rt.block_on(
        client
            .inner
            .team(team.into())
            .remove_device_from_team(device.into()),
    )?;
    Ok(())
}

/// Add the peer for automatic periodic Aranya state syncing.
///
/// If a peer is not reachable on the network, sync errors
/// will appear in the tracing logs and
/// Aranya will be unable to sync state with that peer.
///
/// @param client the Aranya Client [`Client`].
/// @param team the team's ID [`TeamId`].
/// @param addr the peer's Aranya network address [`Addr`].
/// @param config configuration values for syncing with a peer.
///
/// @relates AranyaClient.
pub unsafe fn add_sync_peer(
    client: &mut Client,
    team: &TeamId,
    addr: Addr,
    config: &SyncPeerConfig,
) -> Result<(), imp::Error> {
    let client = client.imp();
    // SAFETY: Caller must ensure `addr` is a valid C String.
    let addr = unsafe { addr.as_underlying() }?;
    client.rt.block_on(
        client
            .inner
            .team(team.into())
            .add_sync_peer(addr, (*config).clone().into()),
    )?;
    Ok(())
}

/// Remove the peer from automatic Aranya state syncing.
///
/// @param client the Aranya Client [`Client`].
/// @param team the team's ID [`TeamId`].
/// @param addr the peer's Aranya network address [`Addr`].
///
/// @relates AranyaClient.
pub unsafe fn remove_sync_peer(
    client: &mut Client,
    team: &TeamId,
    addr: Addr,
) -> Result<(), imp::Error> {
    let client = client.imp();
    // SAFETY: Caller must ensure `addr` is a valid C String.
    let addr = unsafe { addr.as_underlying() }?;
    client
        .rt
        .block_on(client.inner.team(team.into()).remove_sync_peer(addr))?;
    Ok(())
}

/// Sync with peer immediately.
///
/// If a peer is not reachable on the network, sync errors
/// will appear in the tracing logs and
/// Aranya will be unable to sync state with that peer.
///
///
/// This function ignores [`sync_peer_config_builder_set_interval`] and
/// [`sync_peer_config_builder_set_sync_later`], if set.
///
/// @param client the Aranya Client [`Client`].
/// @param team the team's ID [`TeamId`].
/// @param addr the peer's Aranya network address [`Addr`].
/// @param config configuration values for syncing with a peer.
/// Default values for a sync config will be used if `config` is `NULL`
/// @relates AranyaClient.
pub unsafe fn sync_now(
    client: &mut Client,
    team: &TeamId,
    addr: Addr,
    config: Option<&SyncPeerConfig>,
) -> Result<(), imp::Error> {
    let client = client.imp();
    // SAFETY: Caller must ensure `addr` is a valid C String.
    let addr = unsafe { addr.as_underlying() }?;
    client.rt.block_on(
        client
            .inner
            .team(team.into())
            .sync_now(addr, config.map(|config| (*config).clone().into())),
    )?;
    Ok(())
}

/// Query devices on team.
///
/// @param client the Aranya Client [`Client`].
/// @param team the team's ID [`TeamId`].
/// @param devices returns a list of device IDs on the team [`DeviceId`].
/// @param devices_len returns the length of the devices list [`DeviceId`].
///
/// @relates AranyaClient.
pub fn query_devices_on_team(
    client: &mut Client,
    team: &TeamId,
    devices: Option<&mut MaybeUninit<DeviceId>>,
    devices_len: &mut usize,
) -> Result<(), imp::Error> {
    let client = client.imp();
    let data = client
        .rt
        .block_on(client.inner.queries(team.into()).devices_on_team())?;
    let data = data.__data();
    let Some(devices) = devices else {
        *devices_len = data.len();
        return Err(imp::Error::BufferTooSmall);
    };
    let out = aranya_capi_core::try_as_mut_slice!(devices, *devices_len);
    if *devices_len < data.len() {
        *devices_len = data.len();
        return Err(imp::Error::BufferTooSmall);
    }
    for (dst, src) in out.iter_mut().zip(data) {
        dst.write((*src).into());
    }
    *devices_len = data.len();
    Ok(())
}

// TODO: query_device_role

/// Query device's keybundle.
///
/// @param client the Aranya Client [`Client`].
/// @param team the team's ID [`TeamId`].
/// @param device the device's ID [`DeviceId`].
/// @param keybundle keybundle byte buffer `KeyBundle`.
/// @param keybundle_len returns the length of the serialized keybundle.
///
/// @relates AranyaClient.
pub unsafe fn query_device_keybundle(
    client: &mut Client,
    team: &TeamId,
    device: &DeviceId,
    keybundle: *mut MaybeUninit<u8>,
    keybundle_len: &mut usize,
) -> Result<(), imp::Error> {
    let client = client.imp();
    let keys = client.rt.block_on(
        client
            .inner
            .queries(team.into())
            .device_keybundle(device.into()),
    )?;
    // SAFETY: Must trust caller provides valid ptr/len for keybundle buffer.
    unsafe { imp::key_bundle_serialize(&keys, keybundle, keybundle_len)? };
    Ok(())
}

/// Query device label assignments.
///
/// Returns an `AranyaBufferTooSmall` error if the output buffer is too small to hold the labels.
/// Writes the number of labels that would have been returned to `labels_len`.
/// The application can use `labels_len` to allocate a larger buffer.
///
/// @param client the Aranya Client [`Client`].
/// @param team the team's ID [`TeamId`].
/// @param device the device's ID [`DeviceId`].
///
/// Output params:
/// @param labels returns a list of labels assigned to the device [`LabelId`].
/// @param labels_len returns the length of the labels list [`LabelId`].
///
/// @relates AranyaClient.
pub fn query_device_label_assignments(
    client: &mut Client,
    team: &TeamId,
    device: &DeviceId,
    labels: Option<&mut MaybeUninit<LabelId>>,
    labels_len: &mut usize,
) -> Result<(), imp::Error> {
    let client = client.imp();
    let data = client.rt.block_on(
        client
            .inner
            .queries(team.into())
            .device_label_assignments(device.into()),
    )?;
    let data = data.__data();
    let Some(labels) = labels else {
        *labels_len = data.len();
        return Err(imp::Error::BufferTooSmall);
    };
    let out = aranya_capi_core::try_as_mut_slice!(labels, *labels_len);
    if *labels_len < data.len() {
        *labels_len = data.len();
        return Err(imp::Error::BufferTooSmall);
    }
    for (dst, src) in out.iter_mut().zip(data) {
        dst.write(src.id.into());
    }
    *labels_len = data.len();
    Ok(())
}

/// Query for list of existing labels.
///
/// Returns an `AranyaBufferTooSmall` error if the output buffer is too small to hold the labels.
/// Writes the number of labels that would have been returned to `labels_len`.
/// The application can use `labels_len` to allocate a larger buffer.
///
/// @param client the Aranya Client [`Client`].
/// @param team the team's ID [`TeamId`].
///
/// Output params:
/// @param labels returns a list of labels [`LabelId`].
/// @param labels_len returns the length of the labels list [`LabelId`].
///
/// @relates AranyaClient.
pub fn query_labels(
    client: &mut Client,
    team: &TeamId,
    labels: Option<&mut MaybeUninit<LabelId>>,
    labels_len: &mut usize,
) -> Result<(), imp::Error> {
    let client = client.imp();
    let data = client
        .rt
        .block_on(client.inner.queries(team.into()).labels())?;
    let data = data.__data();
    let Some(labels) = labels else {
        *labels_len = data.len();
        return Err(imp::Error::BufferTooSmall);
    };
    let out = aranya_capi_core::try_as_mut_slice!(labels, *labels_len);
    for (dst, src) in out.iter_mut().zip(data) {
        dst.write(src.id.into());
    }
    if *labels_len < data.len() {
        *labels_len = data.len();
        return Err(imp::Error::BufferTooSmall);
    }
    *labels_len = data.len();
    Ok(())
}

/// Query if a label exists.
///
/// @param client the Aranya Client [`Client`].
/// @param team the team's ID [`TeamId`].
/// @param device the device's ID [`DeviceId`].
/// @param label the label [`LabelId`].
/// @param __output boolean indicating whether the label exists.
///
/// @relates AranyaClient.
pub unsafe fn query_label_exists(
    client: &mut Client,
    team: &TeamId,
    label: &LabelId,
) -> Result<bool, imp::Error> {
    let client = client.imp();
    let exists = client
        .rt
        .block_on(client.inner.queries(team.into()).label_exists(label.into()))?;
    Ok(exists)
}

/// Query device's AQC network identifier.
///
/// @param client the Aranya Client [`Client`].
/// @param team the team's ID [`TeamId`].
/// @param device the device's ID [`DeviceId`].
/// @param network identifier string [`NetIdentifier`].
///
/// @relates AranyaClient.
pub unsafe fn query_aqc_net_identifier(
    client: &mut Client,
    team: &TeamId,
    device: &DeviceId,
    ident: &mut MaybeUninit<c_char>,
    ident_len: &mut usize,
) -> Result<bool, imp::Error> {
    let client = client.imp();
    let Some(net_identifier) = client.rt.block_on(
        client
            .inner
            .queries(team.into())
            .aqc_net_identifier(device.into()),
    )?
    else {
        return Ok(false);
    };
    let ident = aranya_capi_core::try_as_mut_slice!(ident, *ident_len);
    aranya_capi_core::write_c_str(ident, &net_identifier, ident_len)?;
    Ok(true)
}

/// Associate a network identifier to a device for use with AQC.
///
/// Permission to perform this operation is checked against the Aranya policy.
///
/// If the address already exists for this device, it is replaced with the new address. Capable
/// of resolving addresses via DNS, required to be statically mapped to IPV4. For use with
/// OpenChannel and receiving messages. Can take either DNS name or IPV4.
///
/// @param client the Aranya Client [`Client`].
/// @param team the team's ID [`TeamId`].
/// @param device the device's ID [`DeviceId`].
/// @param net_identifier the device's network identifier [`NetIdentifier`].
///
/// @relates AranyaClient.
pub unsafe fn aqc_assign_net_identifier(
    client: &mut Client,
    team: &TeamId,
    device: &DeviceId,
    net_identifier: NetIdentifier,
) -> Result<(), imp::Error> {
    let client = client.imp();
    // SAFETY: Caller must ensure `net_identifier` is a valid C String.
    let net_identifier = unsafe { net_identifier.as_underlying() }?;
    client.rt.block_on(
        client
            .inner
            .team(team.into())
            .assign_aqc_net_identifier(device.into(), net_identifier),
    )?;
    Ok(())
}

/// Disassociate an AQC network identifier from a device.
///
/// Permission to perform this operation is checked against the Aranya policy.
///
/// @param client the Aranya Client [`Client`].
/// @param team the team's ID [`TeamId`].
/// @param device the device's ID [`DeviceId`].
/// @param net_identifier the device's network identifier [`NetIdentifier`].
///
/// @relates AranyaClient.
pub unsafe fn aqc_remove_net_identifier(
    client: &mut Client,
    team: &TeamId,
    device: &DeviceId,
    net_identifier: NetIdentifier,
) -> Result<(), imp::Error> {
    let client = client.imp();
    // SAFETY: Caller must ensure `net_identifier` is a valid C String.
    let net_identifier = unsafe { net_identifier.as_underlying() }?;
    client.rt.block_on(
        client
            .inner
            .team(team.into())
            .remove_aqc_net_identifier(device.into(), net_identifier),
    )?;
    Ok(())
}

/// Create an AQC channel.
///
/// Creates a bidirectional AQC channel between the current device
/// and another peer.
///
/// Permission to perform this operation is checked against the Aranya policy.
///
/// @param client the Aranya Client [`Client`].
/// @param team the team's ID [`TeamId`].
/// @param peer the peer's network identifier [`NetIdentifier`].
/// @param label_id the AQC channel label ID [`LabelId`] to create the channel with.
/// @param __output the AQC channel's ID [`AqcBidiChannelId`]
///
/// @relates AranyaClient.
pub unsafe fn aqc_create_bidi_channel(
    client: &mut Client,
    team: &TeamId,
    peer: NetIdentifier,
    label_id: &LabelId,
) -> Result<AqcBidiChannelId, imp::Error> {
    let client = client.imp();
    // SAFETY: Caller must ensure `peer` is a valid C String.
    let peer = unsafe { peer.as_underlying() }?;
    let chan_id = client.rt.block_on(client.inner.aqc().create_bidi_channel(
        team.into(),
        peer,
        label_id.into(),
    ))?;
    Ok(AqcBidiChannelId {
        id: chan_id.aqc_id().into_id().into(),
    })
}

/*
/// Delete a bidirectional AQC channel.
///
/// @param client the Aranya Client [`Client`].
/// @param chan the AQC channel ID [`AqcBidiChannelId`] of the channel to delete.
///
/// @relates AranyaClient.
pub fn aqc_delete_bidi_channel(
    client: &mut Client,
    chan: &AqcBidiChannelId,
) -> Result<(), imp::Error> {
    let client = client.imp();
    client
        .rt
        .block_on(client.inner.aqc().delete_bidi_channel(chan.into()))?;
    Ok(())
}

/// Delete a unidirectional AQC channel.
///
/// @param client the Aranya Client [`Client`].
/// @param chan the AQC channel ID [`AqcUniChannelId`] of the channel to delete.
///
/// @relates AranyaClient.
pub fn aqc_delete_uni_channel(
    client: &mut Client,
    chan: &AqcUniChannelId,
) -> Result<(), imp::Error> {
    let client = client.imp();
    client
        .rt
        .block_on(client.inner.aqc().delete_uni_channel(chan.into()))?;
    Ok(())
}
*/<|MERGE_RESOLUTION|>--- conflicted
+++ resolved
@@ -3,11 +3,7 @@
     ops::DerefMut,
     ptr,
 };
-<<<<<<< HEAD
-use std::{ffi::OsStr, ops::Deref, os::unix::ffi::OsStrExt};
-=======
-use std::{ffi::OsStr, os::unix::ffi::OsStrExt, str::FromStr};
->>>>>>> 8d0e16ea
+use std::{ffi::OsStr, ops::Deref, os::unix::ffi::OsStrExt, str::FromStr};
 
 use anyhow::Context as _;
 use aranya_capi_core::{prelude::*, ErrorCode, InvalidArg};
