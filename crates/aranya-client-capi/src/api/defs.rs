--- conflicted
+++ resolved
@@ -596,14 +596,9 @@
             Permission::DeleteRole => Self::DeleteRole,
             Permission::AssignRole => Self::AssignRole,
             Permission::RevokeRole => Self::RevokeRole,
-<<<<<<< HEAD
+            Permission::ChangeRoleManagementPerms => Self::ChangeRoleManagementPerms,
             Permission::SetupDefaultRoles => Self::SetupDefaultRoles,
             Permission::AddRoleOwner => Self::AddRoleOwner,
-=======
-            Permission::ChangeRoleManagementPerms => Self::ChangeRoleManagementPerms,
-            Permission::SetupDefaultRole => Self::SetupDefaultRole,
-            Permission::ChangeRoleManagingRole => Self::ChangeRoleManagingRole,
->>>>>>> 3628ec9f
             Permission::CreateLabel => Self::CreateLabel,
             Permission::DeleteLabel => Self::DeleteLabel,
             Permission::ChangeLabelManagingRole => Self::ChangeLabelManagingRole,
