--- conflicted
+++ resolved
@@ -9,17 +9,9 @@
 
 use anyhow::Context as _;
 use aranya_capi_core::{opaque::Opaque, prelude::*, ErrorCode, InvalidArg};
-<<<<<<< HEAD
-use aranya_client::{
-    aqc::{self, AqcPeerStream},
-    Text,
-};
-use aranya_crypto::dangerous::spideroak_crypto::hex;
-=======
 use aranya_client::aqc::{self, AqcPeerStream};
 use aranya_daemon_api::Text;
 use aranya_util::error::ReportExt as _;
->>>>>>> 0fb49748
 use bytes::Bytes;
 use tracing::{debug, error};
 
@@ -1344,7 +1336,7 @@
         client
             .inner
             .team(team.into())
-            .add_device_to_team(keybundle, role_id.map(Into::into)),
+            .add_device(keybundle, role_id.map(Into::into)),
     )?;
     Ok(())
 }
@@ -1613,13 +1605,13 @@
     label: &LabelId,
 ) -> Result<bool, imp::Error> {
     let client = client.imp();
-    let exists = client.rt.block_on(
+    let label_result = client.rt.block_on(
         client
             .inner
             .team(team.into())
-            .queries()
-            .label_exists(label.into()),
+            .label(label.into()),
     )?;
+    let exists = label_result.is_some();
     Ok(exists)
 }
 
@@ -1644,8 +1636,8 @@
         client
             .inner
             .team(team.into())
-            .queries()
-            .aqc_net_identifier(device.into()),
+            .device(device.into())
+            .aqc_net_id(),
     )?
     else {
         return Ok(false);
@@ -1680,7 +1672,8 @@
         client
             .inner
             .team(team.into())
-            .assign_aqc_net_identifier(device.into(), net_identifier),
+            .device(device.into())
+            .assign_aqc_net_identifier(net_identifier),
     )?;
     Ok(())
 }
@@ -1706,7 +1699,8 @@
         client
             .inner
             .team(team.into())
-            .remove_aqc_net_identifier(device.into(), net_identifier),
+            .device(device.into())
+            .remove_aqc_net_identifier(net_identifier),
     )?;
     Ok(())
 }
