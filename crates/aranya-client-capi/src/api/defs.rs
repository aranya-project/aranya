#![allow(rustdoc::broken_intra_doc_links)]
use core::{
    ffi::{c_char, CStr},
    ptr, slice,
};
#[cfg(feature = "aqc")]
use std::str::FromStr;
use std::{ffi::OsStr, ops::Deref, os::unix::ffi::OsStrExt};

use anyhow::Context as _;
#[cfg(feature = "aqc")]
use aranya_capi_core::opaque::Opaque;
use aranya_capi_core::{prelude::*, ErrorCode, InvalidArg};
#[cfg(feature = "afc")]
use aranya_client::afc;
#[cfg(feature = "aqc")]
use aranya_client::aqc;
use aranya_daemon_api::Text;
use aranya_util::error::ReportExt as _;
#[cfg(feature = "aqc")]
use bytes::Bytes;
use tracing::{debug, error};

use crate::imp;

/// An error code.
///
/// For extended error information, see [`ExtError`].
#[derive(Copy, Clone, Debug, Eq, PartialEq, ErrorCode)]
#[repr(u32)]
pub enum Error {
    /// Success.
    #[capi(success)]
    #[capi(msg = "success")]
    Success,

    /// Internal bug discovered.
    #[capi(msg = "internal bug discovered")]
    Bug,

    /// Timed out.
    #[capi(msg = "timed out")]
    Timeout,

    /// Invalid argument.
    #[capi(msg = "invalid argument")]
    InvalidArgument,

    /// Component is not enabled.
    #[capi(msg = "component not enabled")]
    NotEnabled,

    /// Buffer is too small.
    #[capi(msg = "buffer too small")]
    BufferTooSmall,

    /// Invalid UTF-8.
    #[capi(msg = "invalid utf8")]
    InvalidUtf8,

    /// Invalid Address.
    #[capi(msg = "invalid address")]
    InvalidAddr,

    /// Could not send request to daemon.
    #[capi(msg = "could not send request to daemon")]
    Ipc,

    /// An Aranya error.
    #[capi(msg = "Aranya error")]
    Aranya,

    #[cfg(feature = "afc")]
    #[capi(msg = "wrong channel type provided")]
    WrongChannelType,

    /// AQC library error.
    #[cfg(feature = "aqc")]
    #[capi(msg = "AQC library error")]
    Aqc,

    /// Tried to poll an endpoint but nothing received yet.
    #[capi(msg = "no response ready yet")]
    WouldBlock,

    /// A connection got unexpectedly closed.
    #[capi(msg = "connection got closed")]
    Closed,

    /// Unable to create configuration info.
    #[capi(msg = "invalid config")]
    Config,

    /// Serialization error.
    #[capi(msg = "serialization")]
    Serialization,

    /// Some other error occurred.
    #[capi(msg = "other")]
    Other,
}

impl From<&imp::Error> for Error {
    fn from(err: &imp::Error) -> Self {
        debug!(error = %err.report(), "Aranya client C API error");
        match err {
            imp::Error::Bug(_) => Self::Bug,
            imp::Error::Timeout(_) => Self::Timeout,
            imp::Error::InvalidArg(_) => Self::InvalidArgument,
            imp::Error::NotEnabled => Self::NotEnabled,
            imp::Error::Utf8(_) => Self::InvalidUtf8,
            imp::Error::Addr(_) => Self::InvalidAddr,
            imp::Error::BufferTooSmall => Self::BufferTooSmall,
            imp::Error::Client(err) => match err {
                aranya_client::Error::Ipc(_) => Self::Ipc,
                aranya_client::Error::Aranya(_) => Self::Aranya,
                #[cfg(feature = "aqc")]
                aranya_client::Error::Aqc(_) => Self::Aqc,
                aranya_client::Error::Bug(_) => Self::Bug,
                aranya_client::Error::Config(_) => Self::Config,
                aranya_client::Error::Other(_) => Self::Other,
                _ => {
                    error!("forgot to implement an error variant");
                    Self::Bug
                }
            },
            #[cfg(feature = "afc")]
            imp::Error::WrongChannelType => Self::WrongChannelType,
            imp::Error::WouldBlock => Self::WouldBlock,
            imp::Error::Closed => Self::Closed,
            imp::Error::Config(_) => Self::Config,
            imp::Error::Serialization(_) => Self::Serialization,
            imp::Error::Other(_) => Self::Other,
        }
    }
}

impl From<InvalidArg<'static>> for Error {
    fn from(_err: InvalidArg<'static>) -> Self {
        Self::InvalidArgument
    }
}

impl From<&InvalidArg<'static>> for Error {
    fn from(_err: &InvalidArg<'static>) -> Self {
        Self::InvalidArgument
    }
}

/// Returns a human-readable error message for an [`Error`].
///
/// The resulting pointer must NOT be freed.
///
/// @param[in] err `u32` error code from `AranyaError`.
///
/// @relates AranyaError.
#[aranya_capi_core::no_ext_error]
pub fn error_to_str(err: u32) -> *const c_char {
    match Error::try_from_repr(err) {
        Some(v) => v.to_cstr().as_ptr(),
        None => c"invalid error code".as_ptr(),
    }
}

/// * ─────────────────────── Extended‐error (_ext) Variants ───────────────────────
/// *
/// * Functions suffixed with `_ext` accept an extra
/// * `struct AranyaExtError *ext_err` parameter for extended error information.
/// *
/// * - `ext_err` must be a valid, non-NULL pointer.
/// * - If the call returns anything other than `ARANYA_ERROR_SUCCESS`,
/// *   `*ext_err` is populated with additional error details.
/// * - On success, the content of `ext_err` is unchanged.
/// * - To extract a human-readable message:
/// *
/// *       AranyaError aranya_ext_error_msg(
/// *           const struct AranyaExtError *err,
/// *           char *msg,
/// *           size_t *msg_len
/// *       );
/// *
/// * Example:
/// *     struct AranyaExtError ext_err;
/// *     AranyaError rc = aranya_get_device_id_ext(client, &id, &ext_err);
/// *     if (rc != ARANYA_ERROR_SUCCESS) {
/// *         size_t len = 0;
/// *         aranya_ext_error_msg(&ext_err, NULL, &len);
/// *         char *buf = malloc(len);
/// *         aranya_ext_error_msg(&ext_err, buf, &len);
/// *         // `buf` now holds the detailed error message
/// *     }
/// * ──────────────────────────────────────────────────────────────────────────────
/// Extended error information.
#[allow(rustdoc::invalid_rust_codeblocks)]
#[aranya_capi_core::derive(Init, Cleanup)]
#[aranya_capi_core::opaque(size = 96, align = 8)]
pub type ExtError = Safe<imp::ExtError>;

/// Copies the extended error's message into `msg`.
///
/// If `msg_len` is large enough to fit the entire message,
/// including the trailing null byte, it updates `msg_len`
/// with the length of the message and copies the message
/// into `msg`.
///
/// Otherwise, if `msg_len` is not large enough to fit the
/// entire message, including the trailing null byte, it
/// updates `msg_len` with the length of the message and
/// returns `::ARANYA_ERROR_BUFFER_TOO_SMALL`.
///
/// @param[in] err the error to get a message for [`ExtError`].
/// @param[out] msg buffer to copy error message into.
/// @param[in,out] msg_len length of the message buffer.
///
/// @relates AranyaExtError.
pub unsafe fn ext_error_msg(
    err: &ExtError,
    msg: *mut MaybeUninit<c_char>,
    msg_len: &mut usize,
) -> Result<(), imp::Error> {
    let msg = aranya_capi_core::try_as_mut_slice!(msg, *msg_len);
    err.copy_msg(msg, msg_len)
}

/// A type to represent a span of time in nanoseconds.
#[repr(transparent)]
#[derive(Copy, Clone, Debug)]
pub struct Duration {
    pub nanos: u64,
}

pub const ARANYA_DURATION_SECONDS: u64 = 1000 * ARANYA_DURATION_MILLISECONDS;
pub const ARANYA_DURATION_MILLISECONDS: u64 = 1000 * ARANYA_DURATION_MICROSECONDS;
pub const ARANYA_DURATION_MICROSECONDS: u64 = 1000 * ARANYA_DURATION_NANOSECONDS;
pub const ARANYA_DURATION_NANOSECONDS: u64 = 1;

impl From<Duration> for std::time::Duration {
    fn from(value: Duration) -> Self {
        std::time::Duration::from_nanos(value.nanos)
    }
}

/// Initializes a new client instance.
///
/// @param[out] client the uninitialized Aranya Client [`Client`].
/// @param[in] config the client's configuration [`ClientConfig`].
///
/// @relates AranyaClient.
pub unsafe fn client_init(
    client: &mut MaybeUninit<Client>,
    config: &ClientConfig,
) -> Result<(), imp::Error> {
    // TODO: Clean this up.
    let daemon_socket = OsStr::from_bytes(
        // SAFETY: Caller must ensure pointer is a valid C String.
        unsafe { CStr::from_ptr(config.daemon_addr()) }.to_bytes(),
    )
    .as_ref();

    let rt = tokio::runtime::Runtime::new().context("unable to construct tokio runtime")?;

    #[cfg(feature = "aqc")]
    let aqc_addr = {
        // SAFETY: Caller must ensure pointer is a valid C String.
        let aqc_str = unsafe { CStr::from_ptr(config.aqc_addr()) }
            .to_str()
            .context("unable to convert to string")?;

        aranya_util::Addr::from_str(aqc_str)?
    };

    let inner = rt.block_on({
        let mut builder = aranya_client::Client::builder();
        builder = builder.daemon_uds_path(daemon_socket);
        #[cfg(feature = "aqc")]
        {
            builder = builder.aqc_server_addr(&aqc_addr);
        }
        builder.connect()
    })?;

    Client::init(client, imp::Client { rt, inner });
    Ok(())
}

/// A handle to an Aranya Client.
#[aranya_capi_core::derive(Cleanup)]
#[aranya_capi_core::opaque(size = 3728, align = 16)]
pub type Client = Safe<imp::Client>;

/// The size in bytes of an ID
pub const ARANYA_ID_LEN: usize = 32;

const _: () = {
    assert!(ARANYA_ID_LEN == size_of::<aranya_id::BaseId>());
};

/// Cryptographically secure Aranya ID.
#[repr(C)]
#[derive(Copy, Clone, Debug)]
pub struct Id {
    bytes: [u8; ARANYA_ID_LEN],
}

impl AsRef<aranya_id::BaseId> for Id {
    fn as_ref(&self) -> &aranya_id::BaseId {
        // SAFETY: Each type is a struct with a single field containing an array of 64 bytes
        unsafe { &*ptr::from_ref::<[u8; ARANYA_ID_LEN]>(&self.bytes).cast::<aranya_id::BaseId>() }
    }
}

impl From<aranya_id::BaseId> for Id {
    fn from(value: aranya_id::BaseId) -> Self {
        Id {
            bytes: value.into(),
        }
    }
}

/// The size in bytes of a PSK seed IKM.
pub const ARANYA_SEED_IKM_LEN: usize = 32;

/// Team ID.
#[repr(C)]
#[derive(Copy, Clone, Debug)]
pub struct TeamId {
    id: Id,
}

impl From<aranya_client::client::TeamId> for TeamId {
    fn from(value: aranya_client::client::TeamId) -> Self {
        Self {
            id: Id {
                bytes: value.__id.into(),
            },
        }
    }
}

impl From<&TeamId> for aranya_client::client::TeamId {
    fn from(value: &TeamId) -> Self {
        Self {
            __id: value.id.bytes.into(),
        }
    }
}

/// Device ID.
#[repr(C)]
#[derive(Copy, Clone, Debug)]
pub struct DeviceId {
    id: Id,
}

impl From<aranya_client::client::DeviceId> for DeviceId {
    fn from(value: aranya_client::client::DeviceId) -> Self {
        Self {
            id: Id {
                bytes: value.__id.into(),
            },
        }
    }
}

impl From<&DeviceId> for aranya_client::client::DeviceId {
    fn from(value: &DeviceId) -> Self {
        Self {
            __id: value.id.bytes.into(),
        }
    }
}

/// An enum containing team roles defined in the Aranya policy.
#[repr(u8)]
#[derive(Copy, Clone, Debug)]
pub enum Role {
    /// Owner role.
    Owner,
    /// Admin role.
    Admin,
    /// Operator role.
    Operator,
    /// Member role.
    Member,
}

impl From<Role> for aranya_client::client::Role {
    fn from(value: Role) -> Self {
        match value {
            Role::Owner => Self::Owner,
            Role::Admin => Self::Admin,
            Role::Operator => Self::Operator,
            Role::Member => Self::Member,
        }
    }
}

/// Valid channel operations for a label assignment.
#[repr(u8)]
#[derive(Copy, Clone, Debug)]
pub enum ChanOp {
    /// The device can only receive data in channels with this
    /// label.
    RecvOnly,
    /// The device can only send data in channels with this
    /// label.
    SendOnly,
    /// The device can send and receive data in channels with this
    /// label.
    SendRecv,
}

impl From<ChanOp> for aranya_client::client::ChanOp {
    fn from(value: ChanOp) -> Self {
        match value {
            ChanOp::RecvOnly => Self::RecvOnly,
            ChanOp::SendOnly => Self::SendOnly,
            ChanOp::SendRecv => Self::SendRecv,
        }
    }
}

impl From<ChanOp> for aranya_daemon_api::ChanOp {
    fn from(value: ChanOp) -> Self {
        match value {
            ChanOp::RecvOnly => Self::RecvOnly,
            ChanOp::SendOnly => Self::SendOnly,
            ChanOp::SendRecv => Self::SendRecv,
        }
    }
}

/// Label ID.
#[repr(C)]
#[derive(Copy, Clone, Debug)]
pub struct LabelId {
    id: Id,
}

impl From<aranya_daemon_api::LabelId> for LabelId {
    fn from(value: aranya_daemon_api::LabelId) -> Self {
        Self {
            id: Id {
                bytes: value.into(),
            },
        }
    }
}

impl From<&LabelId> for aranya_daemon_api::LabelId {
    fn from(value: &LabelId) -> Self {
        value.id.bytes.into()
    }
}

impl From<aranya_client::client::LabelId> for LabelId {
    fn from(value: aranya_client::client::LabelId) -> Self {
        Self {
            id: Id {
                bytes: value.__id.into(),
            },
        }
    }
}

impl From<&LabelId> for aranya_client::client::LabelId {
    fn from(value: &LabelId) -> Self {
        Self {
            __id: value.id.bytes.into(),
        }
    }
}

/// An AQC label name.
///
/// E.g. "TELEMETRY_LABEL"
#[repr(transparent)]
#[derive(Copy, Clone, Debug)]
pub struct LabelName(*const c_char);

impl LabelName {
    unsafe fn as_underlying(self) -> Result<Text, imp::Error> {
        // SAFETY: Caller must ensure the pointer is a valid C String.
        let cstr = unsafe { CStr::from_ptr(self.0) };
        Ok(Text::try_from(cstr)?)
    }
}

/// A network socket address for an Aranya client.
///
/// E.g. "localhost:8080", "127.0.0.1:8080"
#[repr(transparent)]
#[derive(Copy, Clone, Debug)]
pub struct Addr(*const c_char);

impl Addr {
    unsafe fn as_underlying(self) -> Result<aranya_util::Addr, imp::Error> {
        // SAFETY: Caller must ensure the pointer is a valid C String.
        let cstr = unsafe { CStr::from_ptr(self.0) };
        Ok(cstr.to_str()?.parse()?)
    }
}

/// A network identifier for an Aranya client.
///
/// E.g. "localhost:8080", "127.0.0.1:8080"
#[cfg(feature = "aqc")]
#[repr(transparent)]
#[derive(Copy, Clone, Debug)]
pub struct NetIdentifier(*const c_char);

#[cfg(feature = "aqc")]
impl NetIdentifier {
    unsafe fn as_underlying(self) -> Result<aranya_client::client::NetIdentifier, imp::Error> {
        // SAFETY: Caller must ensure the pointer is a valid C String.
        let cstr = unsafe { CStr::from_ptr(self.0) };
        Ok(aranya_client::client::NetIdentifier::from_str(
            cstr.to_str()?,
        )?)
    }
}

/// Channel ID for AQC bidi channel.
#[cfg(feature = "aqc")]
#[repr(C)]
#[derive(Copy, Clone, Debug)]
pub struct AqcBidiChannelId {
    id: Id,
}

#[cfg(feature = "aqc")]
impl From<aranya_crypto::aqc::BidiChannelId> for AqcBidiChannelId {
    fn from(value: aranya_crypto::aqc::BidiChannelId) -> Self {
        Self {
            id: Id {
                bytes: value.into(),
            },
        }
    }
}

#[cfg(feature = "aqc")]
impl From<&AqcBidiChannelId> for aranya_crypto::aqc::BidiChannelId {
    fn from(value: &AqcBidiChannelId) -> Self {
        value.id.bytes.into()
    }
}

/// Channel ID for AQC uni channel.
#[cfg(feature = "aqc")]
#[repr(C)]
#[derive(Copy, Clone, Debug)]
pub struct AqcUniChannelId {
    id: Id,
}

#[cfg(feature = "aqc")]
impl From<aranya_crypto::aqc::UniChannelId> for AqcUniChannelId {
    fn from(value: aranya_crypto::aqc::UniChannelId) -> Self {
        Self {
            id: Id {
                bytes: value.into(),
            },
        }
    }
}

#[cfg(feature = "aqc")]
impl From<&AqcUniChannelId> for aranya_crypto::aqc::UniChannelId {
    fn from(value: &AqcUniChannelId) -> Self {
        value.id.bytes.into()
    }
}

/// Channel ID for AFC channel.
#[cfg(feature = "afc")]
#[repr(C)]
#[derive(Copy, Clone, Debug)]
pub struct AfcChannelId {
    id: Id,
}

#[cfg(feature = "afc")]
impl From<afc::ChannelId> for AfcChannelId {
    fn from(value: afc::ChannelId) -> Self {
        Self {
            id: Id {
                bytes: value.into(),
            },
        }
    }
}

#[cfg(feature = "afc")]
impl From<&AfcChannelId> for afc::ChannelId {
    fn from(value: &AfcChannelId) -> Self {
        value.id.bytes.into()
    }
}

/// Initializes logging.
///
/// Assumes the `ARANYA_CAPI` environment variable has been set to the desired tracing log level.
/// E.g. `ARANYA_CAPI=debug`.
// TODO(eric): don't make users use env vars.
pub fn init_logging() -> Result<(), imp::Error> {
    use tracing_subscriber::{prelude::*, EnvFilter};
    tracing_subscriber::registry()
        .with(tracing_subscriber::fmt::layer())
        .with(EnvFilter::from_env("ARANYA_CAPI"))
        .try_init()
        .context("unable to initialize logging")?;
    Ok(())
}

/// Gets the public key bundle for this device.
///
/// @param[in] client the Aranya Client [`Client`].
/// @param[out] keybundle keybundle byte buffer `KeyBundle`.
/// @param[in,out] keybundle_len returns the length of the serialized keybundle.
///
/// @relates AranyaClient.
pub unsafe fn get_key_bundle(
    client: &Client,
    keybundle: *mut MaybeUninit<u8>,
    keybundle_len: &mut usize,
) -> Result<(), imp::Error> {
    let keys = client.rt.block_on(client.inner.get_key_bundle())?;
    // SAFETY: Must trust caller provides valid ptr/len for keybundle buffer.
    unsafe { imp::key_bundle_serialize(&keys, keybundle, keybundle_len)? };

    Ok(())
}

/// The size in bytes of an ID converted to a human-readable base58 string.
pub const ARANYA_ID_STR_LEN: usize = (ARANYA_ID_LEN * 1375) / 1000 + 1;

/// Writes the human-readable encoding of `id` to `str`.
///
/// To always succeed, `str` must be at least `ARANYA_ID_STR_LEN` bytes long.
///
/// @param[in] device ID [`Id`].
/// @param[out] str ID string [`Id`].
/// @param[in,out] str_len returns the length of `str`
///
/// @relates AranyaId.
#[aranya_capi_core::no_ext_error]
pub unsafe fn id_to_str(
    id: &Id,
    str: *mut MaybeUninit<c_char>,
    str_len: &mut usize,
) -> Result<(), imp::Error> {
    let str = aranya_capi_core::try_as_mut_slice!(str, *str_len);
    aranya_capi_core::write_c_str(str, id.as_ref(), str_len)?;
    Ok(())
}

/// Decodes `str` into an [`Id`].
///
/// @param[in] str pointer to a null-terminated string.
///
/// @relates AranyaId.
#[aranya_capi_core::no_ext_error]
pub unsafe fn id_from_str(str: *const c_char) -> Result<Id, imp::Error> {
    // SAFETY: Caller must ensure the pointer is a valid C String.
    let cstr = unsafe { CStr::from_ptr(str) };

    aranya_id::BaseId::decode(cstr.to_bytes())
        .map_err(|_| InvalidArg::new("str", "unable to decode ID from bytes").into())
        .map(Into::into)
}

/// Gets the public device ID.
///
/// @param[in] client the Aranya Client [`Client`].
/// @param[out] __output the client's device ID [`DeviceId`].
///
/// @relates AranyaClient.
pub fn get_device_id(client: &Client) -> Result<DeviceId, imp::Error> {
    let id = client.rt.block_on(client.inner.get_device_id())?;
    Ok(id.into())
}

/// Configuration info for Aranya.
///
/// Use a [`ClientConfigBuilder`] to construct this object.
#[aranya_capi_core::opaque(size = 56, align = 8)]
pub type ClientConfig = Safe<imp::ClientConfig>;

/// Configuration info builder for an Aranya client config [`ClientConfig`].
#[aranya_capi_core::derive(Init, Cleanup)]
#[aranya_capi_core::opaque(size = 72, align = 8)]
pub type ClientConfigBuilder = Safe<imp::ClientConfigBuilder>;

/// Attempts to construct a [`ClientConfig`].
///
/// This function consumes and releases any resources associated
/// with the memory pointed to by `cfg`.
///
/// @param[in] cfg a pointer to the client config builder
/// @param[out] out a pointer to write the client config to
///
/// @relates AranyaClientConfigBuilder.
pub fn client_config_build(
    cfg: OwnedPtr<ClientConfigBuilder>,
    out: &mut MaybeUninit<ClientConfig>,
) -> Result<(), imp::Error> {
    // SAFETY: No special considerations.
    unsafe { cfg.build(out)? }
    Ok(())
}

/// Sets Unix Domain Socket path that the daemon is listening on.
///
/// @param[in,out] cfg a pointer to the client config builder
/// @param[in] address a string containing the address
///
/// @relates AranyaClientConfigBuilder.
pub fn client_config_builder_set_daemon_uds_path(
    cfg: &mut ClientConfigBuilder,
    address: *const c_char,
) {
    cfg.daemon_addr(address);
}

/// Configuration info for Aranya QUIC Channels.
///
/// Use a [`AqcConfigBuilder`] to construct this object.
#[cfg(feature = "aqc")]
#[aranya_capi_core::opaque(size = 40, align = 8)]
pub type AqcConfig = Safe<imp::AqcConfig>;

/// Configuration info builder for Aranya QUIC Channels config [`AqcConfig`].
#[cfg(feature = "aqc")]
#[aranya_capi_core::derive(Init, Cleanup)]
#[aranya_capi_core::opaque(size = 24, align = 8)]
pub type AqcConfigBuilder = Safe<imp::AqcConfigBuilder>;

/// Attempts to construct an [`AqcConfig`].
///
/// This function consumes and releases any resources associated
/// with the memory pointed to by `cfg`.
///
/// @param[in] cfg a pointer to the aqc config builder
/// @param[out] out a pointer to write the aqc config to
///
/// @relates AranyaAqcConfigBuilder.
#[cfg(feature = "aqc")]
pub fn aqc_config_build(
    cfg: OwnedPtr<AqcConfigBuilder>,
    out: &mut MaybeUninit<AqcConfig>,
) -> Result<(), imp::Error> {
    // SAFETY: No special considerations.
    unsafe { cfg.build(out)? }
    Ok(())
}

/// Sets the network address that the AQC server should listen
/// on.
///
/// @param[in,out] cfg a pointer to the aqc config builder
/// @param[in] address a string with the address to bind to
///
/// @relates AranyaAqcConfigBuilder.
#[cfg(feature = "aqc")]
pub fn aqc_config_builder_set_address(cfg: &mut AqcConfigBuilder, address: *const c_char) {
    cfg.addr(address);
}

/// Sets the configuration for Aranya QUIC Channels.
///
/// @param[in,out] cfg a pointer to the client config builder
/// @param[in] aqc_config a pointer to a valid AQC config (see [`AqcConfigBuilder`])
///
/// @relates AranyaAqcConfigBuilder.
#[cfg(feature = "aqc")]
pub fn client_config_builder_set_aqc_config(cfg: &mut ClientConfigBuilder, aqc_config: &AqcConfig) {
    cfg.aqc((**aqc_config).clone());
}

/// QUIC syncer configuration.
///
/// Use a [`CreateTeamQuicSyncConfigBuilder`] to construct this object.
#[aranya_capi_core::opaque(size = 56, align = 8)]
pub type CreateTeamQuicSyncConfig = Safe<imp::CreateTeamQuicSyncConfig>;

/// QUIC syncer configuration.
///
/// Use an [`AddTeamQuicSyncConfigBuilder`] to construct this object.
#[aranya_capi_core::opaque(size = 288, align = 8)]
pub type AddTeamQuicSyncConfig = Safe<imp::AddTeamQuicSyncConfig>;

/// A builder for initializing an [`AddTeamQuicSyncConfig`].
///
/// The [`AddTeamQuicSyncConfig`] is an optional part of initializing an [`AddTeamConfig`].
#[aranya_capi_core::derive(Init, Cleanup)]
#[aranya_capi_core::opaque(size = 288, align = 8)]
pub type AddTeamQuicSyncConfigBuilder = Safe<imp::AddTeamQuicSyncConfigBuilder>;

/// A builder for initializing a [`CreateTeamQuicSyncConfig`].
///
/// The [`CreateTeamQuicSyncConfig`] is an optional part of initializing a [`CreateTeamConfig`].
#[aranya_capi_core::derive(Init, Cleanup)]
#[aranya_capi_core::opaque(size = 56, align = 8)]
pub type CreateTeamQuicSyncConfigBuilder = Safe<imp::CreateTeamQuicSyncConfigBuilder>;

/// Attempts to set PSK seed generation mode value on [`CreateTeamQuicSyncConfigBuilder`].
///
/// @param[in,out] cfg a pointer to the quic sync config builder
///
/// This method will be removed soon since certificates will be used instead of PSKs in the future.
///
/// @relates AranyaCreateTeamQuicSyncConfigBuilder.
pub fn create_team_quic_sync_config_generate(
    cfg: &mut CreateTeamQuicSyncConfigBuilder,
) -> Result<(), imp::Error> {
    cfg.generate();
    Ok(())
}

/// Attempts to set wrapped PSK seed value on [`AddTeamQuicSyncConfigBuilder`].
///
/// @param[in,out] cfg a pointer to the quic sync config builder
/// @param[in] encap_seed a pointer the encapsulated PSK seed
///
/// This method will be removed soon since certificates will be used instead of PSKs in the future.
///
/// @relates AranyaAddTeamQuicSyncConfigBuilder.
pub fn add_team_quic_sync_config_wrapped_seed(
    cfg: &mut AddTeamQuicSyncConfigBuilder,
    encap_seed: &[u8],
) -> Result<(), imp::Error> {
    cfg.wrapped_seed(encap_seed)?;
    Ok(())
}

/// Raw PSK seed IKM for QUIC syncer.
#[repr(C)]
#[derive(Copy, Clone, Debug)]
pub struct SeedIkm {
    bytes: [u8; ARANYA_SEED_IKM_LEN],
}

/// Attempts to set raw PSK seed IKM value [`SeedIkm`] on [`CreateTeamQuicSyncConfigBuilder`].
///
/// @param[in,out] cfg a pointer to the quic sync config builder [`CreateTeamQuicSyncConfigBuilder`]
/// @param[in] ikm a pointer the raw PSK seed IKM [`SeedIkm`]
///
/// This method will be removed soon since certificates will be used instead of PSKs in the future.
///
/// @relates AranyaCreateTeamQuicSyncConfigBuilder.
pub fn create_team_quic_sync_config_raw_seed_ikm(
    cfg: &mut CreateTeamQuicSyncConfigBuilder,
    ikm: &SeedIkm,
) -> Result<(), imp::Error> {
    cfg.raw_seed_ikm(ikm.bytes);
    Ok(())
}

/// Attempts to set raw PSK seed IKM value [`SeedIkm`] on [`AddTeamQuicSyncConfigBuilder`].
///
/// @param[in,out] cfg a pointer to the quic sync config builder [`AddTeamQuicSyncConfigBuilder`]
/// @param[in] ikm a pointer the raw PSK seed IKM [`SeedIkm`]
///
/// This method will be removed soon since certificates will be used instead of PSKs in the future.
///
/// @relates AranyaAddTeamQuicSyncConfigBuilder.
pub fn add_team_quic_sync_config_raw_seed_ikm(
    cfg: &mut AddTeamQuicSyncConfigBuilder,
    ikm: &SeedIkm,
) -> Result<(), imp::Error> {
    cfg.raw_seed_ikm(ikm.bytes);
    Ok(())
}

/// Attempts to construct a [`CreateTeamQuicSyncConfig`].
///
/// This function consumes and releases any resources associated
/// with the memory pointed to by `cfg`.
///
/// @param[in] cfg a pointer to the QUIC sync config builder [`CreateTeamQuicSyncConfigBuilder`]
/// @param[out] out a pointer to write the QUIC sync config to [`CreateTeamQuicSyncConfig`]
///
/// @relates AranyaCreateTeamQuicSyncConfigBuilder.
pub fn create_team_quic_sync_config_build(
    cfg: OwnedPtr<CreateTeamQuicSyncConfigBuilder>,
    out: &mut MaybeUninit<CreateTeamQuicSyncConfig>,
) -> Result<(), imp::Error> {
    // SAFETY: No special considerations.
    unsafe { cfg.build(out)? }
    Ok(())
}

/// Attempts to construct an [`AddTeamQuicSyncConfig`].
///
/// This function consumes and releases any resources associated
/// with the memory pointed to by `cfg`.
///
/// @param[in] cfg a pointer to the QUIC sync config builder [`AddTeamQuicSyncConfigBuilder`]
/// @param[out] out a pointer to write the QUIC sync config to [`AddTeamQuicSyncConfig`]
///
/// @relates AranyaAddTeamQuicSyncConfigBuilder.
pub fn add_team_quic_sync_config_build(
    cfg: OwnedPtr<AddTeamQuicSyncConfigBuilder>,
    out: &mut MaybeUninit<AddTeamQuicSyncConfig>,
) -> Result<(), imp::Error> {
    // SAFETY: No special considerations.
    unsafe { cfg.build(out)? }
    Ok(())
}

/// Team configuration used when joining a team.
///
/// Use an [`AddTeamConfigBuilder`] to construct this object.
#[aranya_capi_core::opaque(size = 320, align = 8)]
pub type AddTeamConfig = Safe<imp::AddTeamConfig>;

/// A builder for initializing an [`AddTeamConfig`].
#[aranya_capi_core::derive(Init, Cleanup)]
#[aranya_capi_core::opaque(size = 328, align = 8)]
pub type AddTeamConfigBuilder = Safe<imp::AddTeamConfigBuilder>;

/// Team configuration used when creating a team.
///
/// Use a [`CreateTeamConfigBuilder`] to construct this object.
#[aranya_capi_core::opaque(size = 56, align = 8)]
pub type CreateTeamConfig = Safe<imp::CreateTeamConfig>;

/// A builder for initializing a [`CreateTeamConfig`].
#[aranya_capi_core::derive(Init, Cleanup)]
#[aranya_capi_core::opaque(size = 56, align = 8)]
pub type CreateTeamConfigBuilder = Safe<imp::CreateTeamConfigBuilder>;

/// Configures QUIC syncer for [`AddTeamConfigBuilder`].
///
/// By default, the QUIC syncer config is not set.
///
/// @param[in,out] cfg a pointer to the builder for a team config [`AddTeamConfigBuilder`]
/// @param[in] quic set the QUIC syncer config [`AddTeamQuicSyncConfig`]
///
/// @relates AranyaAddTeamConfigBuilder.
pub fn add_team_config_builder_set_quic_syncer(
    cfg: &mut AddTeamConfigBuilder,
    quic: OwnedPtr<AddTeamQuicSyncConfig>,
) {
    // SAFETY: the user is responsible for passing in a valid AddTeamQuicSyncConfig pointer.
    let quic = unsafe { quic.read() };
    cfg.quic(quic.imp());
}

/// Configures team ID field for [`AddTeamConfigBuilder`].
///
/// By default, the team ID is not set.
///
/// @param[in,out] cfg a pointer to the builder for a team config [`AddTeamConfigBuilder`]
/// @param[in] id a pointer to a [`TeamId`]
///
/// @relates AranyaAddTeamConfigBuilder.
pub fn add_team_config_builder_set_id(cfg: &mut AddTeamConfigBuilder, team_id: &TeamId) {
    cfg.id(*team_id);
}

/// Attempts to construct an [`AddTeamConfig`].
///
/// This function consumes and releases any resources associated
/// with the memory pointed to by `cfg`.
///
/// @param[in] cfg a pointer to the team config builder [`AddTeamConfigBuilder`]
/// @param[out] out a pointer to write the team config to [`AddTeamConfig`]
///
/// @relates AranyaAddTeamConfigBuilder.
pub fn add_team_config_build(
    cfg: OwnedPtr<AddTeamConfigBuilder>,
    out: &mut MaybeUninit<AddTeamConfig>,
) -> Result<(), imp::Error> {
    // SAFETY: No special considerations.
    unsafe { cfg.build(out)? }
    Ok(())
}

/// Configures QUIC syncer for [`CreateTeamConfigBuilder`].
///
/// By default, the QUIC syncer config is not set.
///
/// @param[in,out] cfg a pointer to the builder for a team config [`CreateTeamConfigBuilder`]
/// @param[in] quic set the QUIC syncer config [`CreateTeamQuicSyncConfig`]
///
/// @relates AranyaCreateTeamConfigBuilder.
pub fn create_team_config_builder_set_quic_syncer(
    cfg: &mut CreateTeamConfigBuilder,
    quic: OwnedPtr<CreateTeamQuicSyncConfig>,
) {
    // SAFETY: the user is responsible for passing in a valid CreateTeamQuicSyncConfig pointer.
    let quic = unsafe { quic.read() };
    cfg.quic(quic.imp());
}

/// Attempts to construct a [`CreateTeamConfig`].
///
/// This function consumes and releases any resources associated
/// with the memory pointed to by `cfg`.
///
/// @param[in] cfg a pointer to the team config builder [`CreateTeamConfigBuilder`]
/// @param[out] out a pointer to write the team config to [`CreateTeamConfig`]
///
/// @relates AranyaCreateTeamConfigBuilder.
pub fn create_team_config_build(
    cfg: OwnedPtr<CreateTeamConfigBuilder>,
    out: &mut MaybeUninit<CreateTeamConfig>,
) -> Result<(), imp::Error> {
    // SAFETY: No special considerations.
    unsafe { cfg.build(out)? }
    Ok(())
}

/// Sync Peer config.
///
/// Use a [`SyncPeerConfigBuilder`] to construct this object.
#[aranya_capi_core::opaque(size = 32, align = 8)]
pub type SyncPeerConfig = Safe<imp::SyncPeerConfig>;

/// Builder for a Sync Peer config [`SyncPeerConfig`].
#[aranya_capi_core::derive(Init, Cleanup)]
#[aranya_capi_core::opaque(size = 40, align = 8)]
pub type SyncPeerConfigBuilder = Safe<imp::SyncPeerConfigBuilder>;

/// Attempts to build a [`SyncPeerConfig`].
///
/// This function consumes and releases any resources associated
/// with the memory pointed to by `cfg`.
///
/// @param[in] cfg a pointer to the builder for a sync config [`SyncPeerConfigBuilder`]
/// @param[out] out a pointer to write the sync config to [`SyncPeerConfig`]
///
/// @relates AranyaSyncPeerConfigBuilder.
pub fn sync_peer_config_build(
    cfg: OwnedPtr<SyncPeerConfigBuilder>,
    out: &mut MaybeUninit<SyncPeerConfig>,
) -> Result<(), imp::Error> {
    // SAFETY: No special considerations.
    unsafe { cfg.build(out)? }
    Ok(())
}

/// Configures how often the peer will be synced with.
///
/// By default, the interval is not set. It is an error to call
/// [`sync_peer_config_build`] before setting the interval with
/// this function
///
/// @param[in,out] cfg a pointer to the builder for a sync config
/// @param[in] interval Set the interval at which syncing occurs
///
/// @relates AranyaSyncPeerConfigBuilder.
pub fn sync_peer_config_builder_set_interval(cfg: &mut SyncPeerConfigBuilder, interval: Duration) {
    cfg.interval(interval);
}

/// Updates the config to enable immediate syncing with the peer.
///
/// Overrides [`sync_peer_config_builder_set_sync_later`] if invoked afterward.
///
/// By default, the peer is synced with immediately.
///
/// @param[in,out] cfg a pointer to the builder for a sync config
///
/// @relates AranyaSyncPeerConfigBuilder.
// TODO: aranya-core#129
pub fn sync_peer_config_builder_set_sync_now(cfg: &mut SyncPeerConfigBuilder) {
    cfg.sync_now(true);
}

/// Updates the config to disable immediate syncing with the peer.
///
/// Overrides [`sync_peer_config_builder_set_sync_now`] if invoked afterward.
///
/// By default, the peer is synced with immediately.
/// @param[in,out] cfg a pointer to the builder for a sync config
///
/// @relates AranyaSyncPeerConfigBuilder.
// TODO: aranya-core#129
pub fn sync_peer_config_builder_set_sync_later(cfg: &mut SyncPeerConfigBuilder) {
    cfg.sync_now(false);
}

/// Assign a role to a device.
///
/// This will change the device's current role to the new role assigned.
///
/// Permission to perform this operation is checked against the Aranya policy.
///
/// @param[in] client the Aranya Client [`Client`].
/// @param[in] team the team's ID [`TeamId`].
/// @param[in] device the device's ID [`DeviceId`].
/// @param[in] role the role [`Role`] to assign to the device.
///
/// @relates AranyaClient.
pub fn assign_role(
    client: &Client,
    team: &TeamId,
    device: &DeviceId,
    role: Role,
) -> Result<(), imp::Error> {
    client.rt.block_on(
        client
            .inner
            .team(team.into())
            .assign_role(device.into(), role.into()),
    )?;
    Ok(())
}

/// Revoke a role from a device.
///
/// Permission to perform this operation is checked against the Aranya policy.
///
/// @param[in] client the Aranya Client [`Client`].
/// @param[in] team the team's ID [`TeamId`].
/// @param[in] device the device's ID [`DeviceId`].
/// @param[in] role the role [`Role`] to revoke from the device.
///
/// @relates AranyaClient.
pub fn revoke_role(
    client: &Client,
    team: &TeamId,
    device: &DeviceId,
    role: Role,
) -> Result<(), imp::Error> {
    client.rt.block_on(
        client
            .inner
            .team(team.into())
            .revoke_role(device.into(), role.into()),
    )?;
    Ok(())
}

/// Create a channel label.
///
/// Permission to perform this operation is checked against the Aranya policy.
///
/// @param[in] client the Aranya Client [`Client`].
/// @param[in] team the team's ID [`TeamId`].
/// @param[in] name label name string [`LabelName`].
///
/// @relates AranyaClient.
pub fn create_label(
    client: &Client,
    team: &TeamId,
    name: LabelName,
) -> Result<LabelId, imp::Error> {
    // SAFETY: Caller must ensure `name` is a valid C String.
    let name = unsafe { name.as_underlying() }?;
    let label_id = client
        .rt
        .block_on(client.inner.team(team.into()).create_label(name))?;
    Ok(label_id.into())
}

/// Delete a channel label.
///
/// Permission to perform this operation is checked against the Aranya policy.
///
/// @param[in] client the Aranya Client [`Client`].
/// @param[in] team the team's ID [`TeamId`].
/// @param[in] label_id the channel label ID [`LabelId`] to delete.
///
/// @relates AranyaClient.
pub fn delete_label(client: &Client, team: &TeamId, label_id: &LabelId) -> Result<(), imp::Error> {
    client
        .rt
        .block_on(client.inner.team(team.into()).delete_label(label_id.into()))?;
    Ok(())
}

/// Assign a label to a device so that it can be used for a channel.
///
/// Permission to perform this operation is checked against the Aranya policy.
///
/// @param[in] client the Aranya Client [`Client`].
/// @param[in] team the team's ID [`TeamId`].
/// @param[in] device the device ID [`DeviceId`] of the device to assign the label to.
/// @param[in] label_id the AQC channel label ID [`LabelId`].
///
/// @relates AranyaClient.
pub fn assign_label(
    client: &Client,
    team: &TeamId,
    device: &DeviceId,
    label_id: &LabelId,
    op: ChanOp,
) -> Result<(), imp::Error> {
    client
        .rt
        .block_on(client.inner.team(team.into()).assign_label(
            device.into(),
            label_id.into(),
            op.into(),
        ))?;
    Ok(())
}

/// Revoke a label from a device.
///
/// Permission to perform this operation is checked against the Aranya policy.
///
/// @param[in] client the Aranya Client [`Client`].
/// @param[in] team the team's ID [`TeamId`].
/// @param[in] device the device ID [`DeviceId`] of the device to revoke the label from.
/// @param[in] label_id the AQC channel label ID [`LabelId`].
///
/// @relates AranyaClient.
pub fn revoke_label(
    client: &Client,
    team: &TeamId,
    device: &DeviceId,
    label_id: &LabelId,
) -> Result<(), imp::Error> {
    client.rt.block_on(
        client
            .inner
            .team(team.into())
            .revoke_label(device.into(), label_id.into()),
    )?;
    Ok(())
}

/// Create a new graph/team with the current device as the owner.
///
/// @param[in] client the Aranya Client [`Client`].
/// @param[in] cfg the Team Configuration [`CreateTeamConfig`].
/// @param[out] __output the team's ID [`TeamId`].
///
/// @relates AranyaClient.
pub fn create_team(client: &Client, cfg: &CreateTeamConfig) -> Result<TeamId, imp::Error> {
    let cfg: &imp::CreateTeamConfig = cfg.deref();
    let team_id = client
        .rt
        .block_on(client.inner.create_team(cfg.into()))?
        .team_id();

    Ok(team_id.into())
}

/// Return random bytes from Aranya's CSPRNG.
///
/// This method can be used to generate a PSK seed IKM for the QUIC syncer.
///
/// @param[in] client the Aranya Client [`Client`].
/// @param[out] buf buffer where random bytes are written to.
/// @param[in] buf_len the size of the buffer.
///
/// @relates AranyaClient.
pub unsafe fn rand(client: &Client, buf: &mut [MaybeUninit<u8>]) {
    buf.fill(MaybeUninit::new(0));
    // SAFETY: We just initialized the buf and are removing MaybeUninit.
    let buf = unsafe { slice::from_raw_parts_mut(buf.as_mut_ptr().cast::<u8>(), buf.len()) };

    client.rt.block_on(client.inner.rand(buf));
}

/// Return serialized PSK seed encrypted for another device on the team.
///
/// The PSK seed will be encrypted using the public encryption key of the specified device on the team.
///
/// Returns an `AranyaBufferTooSmall` error if the output buffer is too small to hold the seed bytes.
/// Writes the number of bytes that would have been returned to `seed_len`.
/// The application can use `seed_len` to allocate a larger buffer.
///
/// @param[in] client the Aranya Client [`Client`].
/// @param[in] team_id the team's ID [`TeamId`].
/// @param[in] keybundle serialized keybundle byte buffer `KeyBundle`.
/// @param[in] keybundle_len the length of the keybundle
/// @param[out] seed the serialized, encrypted PSK seed.
/// @param[in,out] seed_len the number of bytes written to the seed buffer.
///
/// This method will be removed soon since certificates will be used instead of PSKs in the future.
///
/// @relates AranyaClient.
pub unsafe fn encrypt_psk_seed_for_peer(
    client: &Client,
    team_id: &TeamId,
    keybundle: &[u8],
    seed: *mut MaybeUninit<u8>,
    seed_len: &mut usize,
) -> Result<(), imp::Error> {
    let keybundle = imp::key_bundle_deserialize(keybundle)?;

    let wrapped_seed = client.rt.block_on(
        client
            .inner
            .team(team_id.into())
            .encrypt_psk_seed_for_peer(keybundle.encryption()),
    )?;

    if *seed_len < wrapped_seed.len() {
        *seed_len = wrapped_seed.len();
        return Err(imp::Error::BufferTooSmall);
    }
    let out = aranya_capi_core::try_as_mut_slice!(seed, *seed_len);
    for (dst, src) in out.iter_mut().zip(&wrapped_seed) {
        dst.write(*src);
    }
    *seed_len = wrapped_seed.len();

    Ok(())
}

/// Add a team to the local device store.
///
/// @param[in] client the Aranya Client [`Client`].
/// @param[in] cfg the Team Configuration [`AddTeamConfig`].
///
/// @relates AranyaClient.
pub fn add_team(client: &Client, cfg: &AddTeamConfig) -> Result<(), imp::Error> {
    let cfg: &imp::AddTeamConfig = cfg.deref();
    client.rt.block_on(client.inner.add_team(cfg.into()))?;
    Ok(())
}

/// Remove a team from local device storage.
///
/// @param[in] client the Aranya Client [`Client`].
/// @param[in] team the team's ID [`TeamId`].
///
/// @relates AranyaClient.
pub fn remove_team(client: &Client, team: &TeamId) -> Result<(), imp::Error> {
    client.rt.block_on(client.inner.remove_team(team.into()))?;
    Ok(())
}

/// Close the team and stop all operations on the graph.
///
/// @param[in] client the Aranya Client [`Client`].
/// @param[in] team the team's ID [`TeamId`].
///
/// @relates AranyaClient.
pub fn close_team(client: &Client, team: &TeamId) -> Result<(), imp::Error> {
    client
        .rt
        .block_on(client.inner.team(team.into()).close_team())?;
    Ok(())
}

/// Add a device to the team with the default role.
///
/// Permission to perform this operation is checked against the Aranya policy.
///
/// @param[in] client the Aranya Client [`Client`].
/// @param[in] team the team's ID [`TeamId`].
/// @param[in] keybundle serialized keybundle byte buffer `KeyBundle`.
/// @param[in] keybundle_len is the length of the serialized keybundle.
///
/// @relates AranyaClient.
pub unsafe fn add_device_to_team(
    client: &Client,
    team: &TeamId,
    keybundle: &[u8],
) -> Result<(), imp::Error> {
    let keybundle = imp::key_bundle_deserialize(keybundle)?;

    client
        .rt
        .block_on(client.inner.team(team.into()).add_device_to_team(keybundle))?;
    Ok(())
}

/// Remove a device from the team.
///
/// Permission to perform this operation is checked against the Aranya policy.
///
/// @param[in] client the Aranya Client [`Client`].
/// @param[in] team the team's ID [`TeamId`].
/// @param[in] device the device's ID [`DeviceId`].
///
/// @relates AranyaClient.
pub fn remove_device_from_team(
    client: &Client,
    team: &TeamId,
    device: &DeviceId,
) -> Result<(), imp::Error> {
    client.rt.block_on(
        client
            .inner
            .team(team.into())
            .remove_device_from_team(device.into()),
    )?;
    Ok(())
}

/// Add the peer for automatic periodic Aranya state syncing.
///
/// If a peer is not reachable on the network, sync errors
/// will appear in the tracing logs and
/// Aranya will be unable to sync state with that peer.
///
/// @param[in] client the Aranya Client [`Client`].
/// @param[in] team the team's ID [`TeamId`].
/// @param[in] addr the peer's Aranya network address [`Addr`].
/// @param[in] config configuration values for syncing with a peer.
///
/// @relates AranyaClient.
pub unsafe fn add_sync_peer(
    client: &Client,
    team: &TeamId,
    addr: Addr,
    config: &SyncPeerConfig,
) -> Result<(), imp::Error> {
    // SAFETY: Caller must ensure `addr` is a valid C String.
    let addr = unsafe { addr.as_underlying() }?;
    client.rt.block_on(
        client
            .inner
            .team(team.into())
            .add_sync_peer(addr, (*config).clone().into()),
    )?;
    Ok(())
}

/// Remove the peer from automatic Aranya state syncing.
///
/// @param[in] client the Aranya Client [`Client`].
/// @param[in] team the team's ID [`TeamId`].
/// @param[in] addr the peer's Aranya network address [`Addr`].
///
/// @relates AranyaClient.
pub unsafe fn remove_sync_peer(
    client: &Client,
    team: &TeamId,
    addr: Addr,
) -> Result<(), imp::Error> {
    // SAFETY: Caller must ensure `addr` is a valid C String.
    let addr = unsafe { addr.as_underlying() }?;
    client
        .rt
        .block_on(client.inner.team(team.into()).remove_sync_peer(addr))?;
    Ok(())
}

/// Sync with peer immediately.
///
/// If a peer is not reachable on the network, sync errors
/// will appear in the tracing logs and
/// Aranya will be unable to sync state with that peer.
///
///
/// This function ignores [`sync_peer_config_builder_set_interval`] and
/// [`sync_peer_config_builder_set_sync_later`], if set.
///
/// @param[in] client the Aranya Client [`Client`].
/// @param[in] team the team's ID [`TeamId`].
/// @param[in] addr the peer's Aranya network address [`Addr`].
/// @param[in] config configuration values for syncing with a peer.
///
/// Default values for a sync config will be used if `config` is `NULL`
///
/// @relates AranyaClient.
pub unsafe fn sync_now(
    client: &Client,
    team: &TeamId,
    addr: Addr,
    config: Option<&SyncPeerConfig>,
) -> Result<(), imp::Error> {
    // SAFETY: Caller must ensure `addr` is a valid C String.
    let addr = unsafe { addr.as_underlying() }?;
    client.rt.block_on(
        client
            .inner
            .team(team.into())
            .sync_now(addr, config.map(|config| (*config).clone().into())),
    )?;
    Ok(())
}

/// Query devices on team.
///
/// @param[in] client the Aranya Client [`Client`].
/// @param[in] team the team's ID [`TeamId`].
/// @param[out] devices returns a list of device IDs on the team [`DeviceId`].
/// @param[in,out] devices_len returns the length of the devices list [`DeviceId`].
///
/// @relates AranyaClient.
pub unsafe fn query_devices_on_team(
    client: &Client,
    team: &TeamId,
    devices: *mut MaybeUninit<DeviceId>,
    devices_len: &mut usize,
) -> Result<(), imp::Error> {
    let data = client
        .rt
        .block_on(client.inner.team(team.into()).queries().devices_on_team())?;
    let data = data.__data();
    let out = aranya_capi_core::try_as_mut_slice!(devices, *devices_len);
    if *devices_len < data.len() {
        *devices_len = data.len();
        return Err(imp::Error::BufferTooSmall);
    }
    for (dst, src) in out.iter_mut().zip(data) {
        dst.write((*src).into());
    }
    *devices_len = data.len();
    Ok(())
}

// TODO: query_device_role

/// Query device's keybundle.
///
/// @param[in] client the Aranya Client [`Client`].
/// @param[in] team the team's ID [`TeamId`].
/// @param[in] device the device's ID [`DeviceId`].
/// @param[out] keybundle keybundle byte buffer `KeyBundle`.
/// @param[in,out] keybundle_len returns the length of the serialized keybundle.
///
/// @relates AranyaClient.
pub unsafe fn query_device_keybundle(
    client: &Client,
    team: &TeamId,
    device: &DeviceId,
    keybundle: *mut MaybeUninit<u8>,
    keybundle_len: &mut usize,
) -> Result<(), imp::Error> {
    let keys = client.rt.block_on(
        client
            .inner
            .team(team.into())
            .queries()
            .device_keybundle(device.into()),
    )?;
    // SAFETY: Must trust caller provides valid ptr/len for keybundle buffer.
    unsafe { imp::key_bundle_serialize(&keys, keybundle, keybundle_len)? };
    Ok(())
}

/// Query device label assignments.
///
/// Returns an `AranyaBufferTooSmall` error if the output buffer is too small to hold the labels.
/// Writes the number of labels that would have been returned to `labels_len`.
/// The application can use `labels_len` to allocate a larger buffer.
///
/// @param[in] client the Aranya Client [`Client`].
/// @param[in] team the team's ID [`TeamId`].
/// @param[in] device the device's ID [`DeviceId`].
/// @param[out] labels returns a list of labels assigned to the device [`LabelId`].
/// @param[in,out] labels_len returns the length of the labels list [`LabelId`].
///
/// @relates AranyaClient.
pub unsafe fn query_device_label_assignments(
    client: &Client,
    team: &TeamId,
    device: &DeviceId,
    labels: *mut MaybeUninit<LabelId>,
    labels_len: &mut usize,
) -> Result<(), imp::Error> {
    let data = client.rt.block_on(
        client
            .inner
            .team(team.into())
            .queries()
            .device_label_assignments(device.into()),
    )?;
    let data = data.__data();
    let out = aranya_capi_core::try_as_mut_slice!(labels, *labels_len);
    if *labels_len < data.len() {
        *labels_len = data.len();
        return Err(imp::Error::BufferTooSmall);
    }
    for (dst, src) in out.iter_mut().zip(data) {
        dst.write(src.id.into());
    }
    *labels_len = data.len();
    Ok(())
}

/// Query for list of existing labels.
///
/// Returns an `AranyaBufferTooSmall` error if the output buffer is too small to hold the labels.
/// Writes the number of labels that would have been returned to `labels_len`.
/// The application can use `labels_len` to allocate a larger buffer.
///
/// @param[in] client the Aranya Client [`Client`].
/// @param[in] team the team's ID [`TeamId`].
/// @param[out] labels returns a list of labels [`LabelId`].
/// @param[in,out] labels_len returns the length of the labels list [`LabelId`].
///
/// @relates AranyaClient.
pub unsafe fn query_labels(
    client: &Client,
    team: &TeamId,
    labels: *mut MaybeUninit<LabelId>,
    labels_len: &mut usize,
) -> Result<(), imp::Error> {
    let data = client
        .rt
        .block_on(client.inner.team(team.into()).queries().labels())?;
    let data = data.__data();
    let out = aranya_capi_core::try_as_mut_slice!(labels, *labels_len);
    for (dst, src) in out.iter_mut().zip(data) {
        dst.write(src.id.into());
    }
    if *labels_len < data.len() {
        *labels_len = data.len();
        return Err(imp::Error::BufferTooSmall);
    }
    *labels_len = data.len();
    Ok(())
}

/// Query if a label exists.
///
/// @param[in] client the Aranya Client [`Client`].
/// @param[in] team the team's ID [`TeamId`].
/// @param[in] device the device's ID [`DeviceId`].
/// @param[in] label the label [`LabelId`].
/// @param[out] __output boolean indicating whether the label exists.
///
/// @relates AranyaClient.
pub unsafe fn query_label_exists(
    client: &Client,
    team: &TeamId,
    label: &LabelId,
) -> Result<bool, imp::Error> {
    let exists = client.rt.block_on(
        client
            .inner
            .team(team.into())
            .queries()
            .label_exists(label.into()),
    )?;
    Ok(exists)
}

/// Query device's AQC network identifier.
///
/// @param[in] client the Aranya Client [`Client`].
/// @param[in] team the team's ID [`TeamId`].
/// @param[in] device the device's ID [`DeviceId`].
/// @param[out] ident network identifier string [`NetIdentifier`].
/// @param[in,out] length of ident
///
/// @relates AranyaClient.
#[cfg(feature = "aqc")]
pub unsafe fn query_aqc_net_identifier(
    client: &Client,
    team: &TeamId,
    device: &DeviceId,
    ident: *mut MaybeUninit<c_char>,
    ident_len: &mut usize,
) -> Result<bool, imp::Error> {
    let Some(net_identifier) = client.rt.block_on(
        client
            .inner
            .team(team.into())
            .queries()
            .aqc_net_identifier(device.into()),
    )?
    else {
        return Ok(false);
    };
    let ident = aranya_capi_core::try_as_mut_slice!(ident, *ident_len);
    aranya_capi_core::write_c_str(ident, &net_identifier, ident_len)?;
    Ok(true)
}

/// Associate a network identifier to a device for use with AQC.
///
/// Permission to perform this operation is checked against the Aranya policy.
///
/// If the address already exists for this device, it is replaced with the new address. Capable
/// of resolving addresses via DNS, required to be statically mapped to IPV4. For use with
/// OpenChannel and receiving messages. Can take either DNS name or IPV4.
///
/// @param[in] client the Aranya Client [`Client`].
/// @param[in] team the team's ID [`TeamId`].
/// @param[in] device the device's ID [`DeviceId`].
/// @param[in] net_identifier the device's network identifier [`NetIdentifier`].
///
/// @relates AranyaClient.
#[cfg(feature = "aqc")]
pub unsafe fn aqc_assign_net_identifier(
    client: &Client,
    team: &TeamId,
    device: &DeviceId,
    net_identifier: NetIdentifier,
) -> Result<(), imp::Error> {
    // SAFETY: Caller must ensure `net_identifier` is a valid C String.
    let net_identifier = unsafe { net_identifier.as_underlying() }?;
    client.rt.block_on(
        client
            .inner
            .team(team.into())
            .assign_aqc_net_identifier(device.into(), net_identifier),
    )?;
    Ok(())
}

/// Disassociate an AQC network identifier from a device.
///
/// Permission to perform this operation is checked against the Aranya policy.
///
/// @param[in] client the Aranya Client [`Client`].
/// @param[in] team the team's ID [`TeamId`].
/// @param[in] device the device's ID [`DeviceId`].
/// @param[in] net_identifier the device's network identifier [`NetIdentifier`].
///
/// @relates AranyaClient.
#[cfg(feature = "aqc")]
pub unsafe fn aqc_remove_net_identifier(
    client: &Client,
    team: &TeamId,
    device: &DeviceId,
    net_identifier: NetIdentifier,
) -> Result<(), imp::Error> {
    // SAFETY: Caller must ensure `net_identifier` is a valid C String.
    let net_identifier = unsafe { net_identifier.as_underlying() }?;
    client.rt.block_on(
        client
            .inner
            .team(team.into())
            .remove_aqc_net_identifier(device.into(), net_identifier),
    )?;
    Ok(())
}

/// A type containing the AQC channel variant.
///
/// Note that this data is only valid after a successful call to
/// `try_receive_channel`, and is invalidated after calling
/// `get_bidi_channel`/`get_receive_channel`.
#[cfg(feature = "aqc")]
#[aranya_capi_core::derive(Cleanup)]
#[aranya_capi_core::opaque(size = 168, align = 8)]
pub type AqcPeerChannel = Safe<aqc::AqcPeerChannel>;

/// An enum containing all [`AqcPeerChannel`] variants.
#[cfg(feature = "aqc")]
#[repr(u8)]
#[derive(Copy, Clone, Debug)]
pub enum AqcChannelType {
    Bidirectional,
    Receiver,
}

/// An AQC Bidirectional Channel Object.
#[cfg(feature = "aqc")]
#[aranya_capi_core::derive(Cleanup)]
#[aranya_capi_core::opaque(size = 160, align = 8)]
pub type AqcBidiChannel = Safe<aqc::AqcBidiChannel>;

/// An AQC Sender Channel Object.
#[cfg(feature = "aqc")]
#[aranya_capi_core::derive(Cleanup)]
#[aranya_capi_core::opaque(size = 160, align = 8)]
pub type AqcSendChannel = Safe<aqc::AqcSendChannel>;

/// An AQC Receiver Channel Object.
#[cfg(feature = "aqc")]
#[aranya_capi_core::derive(Cleanup)]
#[aranya_capi_core::opaque(size = 160, align = 8)]
pub type AqcReceiveChannel = Safe<aqc::AqcReceiveChannel>;

/// An AQC Bidirectional Stream Object.
#[cfg(feature = "aqc")]
#[aranya_capi_core::derive(Cleanup)]
#[aranya_capi_core::opaque(size = 208, align = 8)]
pub type AqcBidiStream = Safe<imp::AqcBidiStream>;

/// An AQC Sender Stream Object.
#[cfg(feature = "aqc")]
#[aranya_capi_core::derive(Cleanup)]
#[aranya_capi_core::opaque(size = 176, align = 8)]
pub type AqcSendStream = Safe<imp::AqcSendStream>;

/// An AQC Receiver Stream Object.
#[cfg(feature = "aqc")]
#[aranya_capi_core::derive(Cleanup)]
#[aranya_capi_core::opaque(size = 208, align = 8)]
pub type AqcReceiveStream = Safe<imp::AqcReceiveStream>;

/// Create a bidirectional AQC channel between this device and a peer.
///
/// Permission to perform this operation is checked against the Aranya policy.
///
/// @param[in]  client the Aranya Client [`Client`].
/// @param[in]  team the team's ID [`TeamId`].
/// @param[in]  peer the peer's network identifier [`NetIdentifier`].
/// @param[in]  label_id the AQC channel label ID [`LabelId`] to create the channel with.
/// @param[out] channel the AQC channel object [`AqcBidiChannel`].
///
/// @relates AranyaClient.
#[cfg(feature = "aqc")]
pub unsafe fn aqc_create_bidi_channel(
    client: &Client,
    team: &TeamId,
    peer: NetIdentifier,
    label_id: &LabelId,
    channel: &mut MaybeUninit<AqcBidiChannel>,
) -> Result<(), imp::Error> {
    // SAFETY: Caller must ensure `peer` is a valid C String.
    let peer = unsafe { peer.as_underlying() }?;

    let chan = client.rt.block_on(
        client
            .inner
            .aqc()
            .ok_or(imp::Error::NotEnabled)?
            .create_bidi_channel(team.into(), peer, label_id.into()),
    )?;

    AqcBidiChannel::init(channel, chan);
    Ok(())
}

/// Create a unidirectional AQC channel between this device and a peer.
///
/// Permission to perform this operation is checked against the Aranya policy.
///
/// @param[in]  client the Aranya Client [`Client`].
/// @param[in]  team the team's ID [`TeamId`].
/// @param[in]  peer the peer's network identifier [`NetIdentifier`].
/// @param[in]  label_id the AQC channel label ID [`LabelId`] to create the channel with.
/// @param[out] channel the AQC channel object [`AqcSendChannel`].
///
/// @relates AranyaClient.
#[cfg(feature = "aqc")]
pub unsafe fn aqc_create_uni_channel(
    client: &Client,
    team: &TeamId,
    peer: NetIdentifier,
    label_id: &LabelId,
    channel: &mut MaybeUninit<AqcSendChannel>,
) -> Result<(), imp::Error> {
    // SAFETY: Caller must ensure `peer` is a valid C String.
    let peer = unsafe { peer.as_underlying() }?;

    let chan = client.rt.block_on(
        client
            .inner
            .aqc()
            .ok_or(imp::Error::NotEnabled)?
            .create_uni_channel(team.into(), peer, label_id.into()),
    )?;

    AqcSendChannel::init(channel, chan);
    Ok(())
}

/// Returns the [`AqcBidiChannelId`] for the associated [`AqcBidiChannel`].
///
/// @param[in]  channel the AQC channel object [`AqcBidiChannel`].
/// @param[out] __output the corresponding channel ID [`AqcBidiChannelId`].
#[cfg(feature = "aqc")]
pub fn aqc_bidi_channel_get_id(channel: &AqcBidiChannel) -> AqcBidiChannelId {
    channel.inner.aqc_id().into()
}

/// Returns the [`AqcUniChannelId`] for the associated [`AqcSendChannel`].
///
/// @param[in]  channel the AQC channel object [`AqcSendChannel`].
/// @param[out] __output the corresponding channel ID [`AqcUniChannelId`].
#[cfg(feature = "aqc")]
pub fn aqc_send_channel_get_id(channel: &AqcSendChannel) -> AqcUniChannelId {
    channel.inner.aqc_id().into()
}

/// Returns the [`AqcUniChannelId`] for the associated [`AqcReceiveChannel`].
///
/// @param[in]  channel the AQC channel object [`AqcReceiveChannel`].
/// @param[out] __output the corresponding channel ID [`AqcUniChannelId`].
#[cfg(feature = "aqc")]
pub fn aqc_receive_channel_get_id(channel: &AqcReceiveChannel) -> AqcUniChannelId {
    channel.inner.aqc_id().into()
}

/// Delete a bidirectional AQC channel.
/// Zeroizes PSKs associated with the channel.
/// Closes all associated QUIC connections and streams.
///
/// @param[in] client the Aranya Client [`Client`].
/// @param[in] channel the AQC Channel [`AqcBidiChannel`] to delete.
///
/// @relates AranyaClient.
#[cfg(feature = "aqc")]
pub fn aqc_delete_bidi_channel(
    client: &Client,
    channel: &mut AqcBidiChannel,
) -> Result<(), imp::Error> {
    client.rt.block_on(
        client
            .inner
            .aqc()
            .ok_or(imp::Error::NotEnabled)?
            .delete_bidi_channel(channel),
    )?;
    Ok(())
}

/// Delete a send unidirectional AQC channel.
/// Zeroizes PSKs associated with the channel.
/// Closes all associated QUIC connections and streams.
///
/// @param[in] client the Aranya Client [`Client`].
/// @param[in] channel the AQC Channel [`AqcSendChannel`] to delete.
///
/// @relates AranyaClient.
#[cfg(feature = "aqc")]
pub fn aqc_delete_send_uni_channel(
    client: &Client,
    channel: &mut AqcSendChannel,
) -> Result<(), imp::Error> {
    client.rt.block_on(
        client
            .inner
            .aqc()
            .ok_or(imp::Error::NotEnabled)?
            .delete_send_uni_channel(channel),
    )?;
    Ok(())
}

/// Delete a receive unidirectional AQC channel.
/// Zeroizes PSKs associated with the channel.
/// Closes all associated QUIC connections and streams.
///
/// @param[in] client the Aranya Client [`Client`].
/// @param[in] channel the AQC Channel [`AqcReceiveChannel`] to delete.
///
/// @relates AranyaClient.
#[cfg(feature = "aqc")]
pub fn aqc_delete_receive_uni_channel(
    client: &Client,
    channel: &mut AqcReceiveChannel,
) -> Result<(), imp::Error> {
    client.rt.block_on(
        client
            .inner
            .aqc()
            .ok_or(imp::Error::NotEnabled)?
            .delete_receive_uni_channel(channel),
    )?;
    Ok(())
}

/// Tries to poll AQC to see if any channels have been received.
///
/// This can return `ARANYA_ERROR_WOULD_BLOCK` to signal that there aren't any
/// channels received yet which is considered a non-fatal error.
///
/// Note that the [`AqcPeerChannel`] must be converted before it can be used:
/// ```C
/// AranyaAqcPeerChannel channel;
/// AranyaAqcChannelType channel_type;
/// AranyaAqcBidiChannel bidi;
/// AranyaAqcReceiveChannel receiver;
///
/// aranya_aqc_try_receive_channel(&client, &channel, &channel_type);
/// switch (channel_type) {
///     case ARANYA_AQC_CHANNEL_TYPE_BIDIRECTIONAL:
///         aranya_aqc_get_bidi_channel(&channel, &bidi);
///         break;
///     case ARANYA_AQC_CHANNEL_TYPE_RECEIVER:
///         aranya_aqc_get_receive_channel(&channel, &receiver);
///         break;
/// }
/// ```
///
/// @param[in]  client the Aranya Client [`Client`].
/// @param[out] channel the AQC channel holder [`AqcPeerChannel`].
/// @param[out] __output the corresponding AQC channel type [`AqcChannelType`].
///
/// @relates AranyaClient.
#[cfg(feature = "aqc")]
pub fn aqc_try_receive_channel(
    client: &Client,
    channel: &mut MaybeUninit<AqcPeerChannel>,
) -> Result<AqcChannelType, imp::Error> {
    let chan = client
        .inner
        .aqc()
        .ok_or(imp::Error::NotEnabled)?
        .try_receive_channel()?;

    let chan_type = match chan {
        aqc::AqcPeerChannel::Bidi { .. } => AqcChannelType::Bidirectional,
        aqc::AqcPeerChannel::Receive { .. } => AqcChannelType::Receiver,
    };

    AqcPeerChannel::init(channel, chan);

    Ok(chan_type)
}

/// Converts the [`AqcPeerChannel`]` into an [`AqcBidiChannel`] for sending/receiving data.
///
/// Returns `ARANYA_ERROR_INVALID_ARGUMENT` if called when the AqcPeerChannel is the wrong type.
///
/// Note that this function takes ownership of the [`AqcPeerChannel`] and invalidates any further use.
///
/// @param[in]  channel the AQC channel holder [`AqcPeerChannel`] that holds a channel object.
/// @param[out] bidi the AQC channel object [`AqcBidiChannel`] that holds channel info.
///
/// @relates AranyaAqcPeerChannel.
#[cfg(feature = "aqc")]
pub fn aqc_get_bidi_channel(
    channel: OwnedPtr<AqcPeerChannel>,
    bidi: &mut MaybeUninit<AqcBidiChannel>,
) -> Result<(), imp::Error> {
    if let aqc::AqcPeerChannel::Bidi(channel) =
        // SAFETY: the user is responsible for passing in a valid AqcPeerChannel pointer.
        unsafe { Opaque::into_inner(channel.read()).into_inner() }
    {
        AqcBidiChannel::init(bidi, channel);
        Ok(())
    } else {
        Err(InvalidArg::new(
            "channel",
            "Tried to call get_bidi_channel with a `AqcPeerChannel` that wasn't Bidirectional!",
        )
        .into())
    }
}

/// Converts the [`AqcPeerChannel`]` into an [`AqcReceiveChannel`] for receiving data.
///
/// Returns `ARANYA_ERROR_INVALID_ARGUMENT` if called when the AqcPeerChannel is the wrong type.
///
/// Note that this function takes ownership of the [`AqcPeerChannel`] and invalidates any further use.
///
/// @param[in]  channel the AQC channel container [`AqcPeerChannel`].
/// @param[out] receiver the AQC channel object [`AqcReceiveChannel`].
///
/// @relates AranyaAqcPeerChannel.
#[cfg(feature = "aqc")]
pub fn aqc_get_receive_channel(
    channel: OwnedPtr<AqcPeerChannel>,
    receiver: &mut MaybeUninit<AqcReceiveChannel>,
) -> Result<(), imp::Error> {
    if let aqc::AqcPeerChannel::Receive(recv) =
        // SAFETY: the user is responsible for passing in a valid AqcPeerChannel pointer.
        unsafe { Opaque::into_inner(channel.read()).into_inner() }
    {
        AqcReceiveChannel::init(receiver, recv);
        Ok(())
    } else {
        Err(InvalidArg::new(
            "channel",
            "Tried to call get_receiver_channel with a `AqcPeerChannel` that wasn't a receiver!",
        )
        .into())
    }
}

/// Create a bidirectional stream from a [`AqcBidiChannel`].
///
/// Note that the recipient will not be able to receive the stream until data is
/// sent over the stream.
///
/// @param[in]  client the Aranya Client [`Client`].
/// @param[in]  channel the AQC channel object [`AqcBidiChannel`].
/// @param[out] stream the bidirectional AQC stream [`AqcBidiStream`].
///
/// @relates AranyaClient.
#[cfg(feature = "aqc")]
pub fn aqc_bidi_create_bidi_stream(
    client: &Client,
    channel: &mut AqcBidiChannel,
    stream: &mut MaybeUninit<AqcBidiStream>,
) -> Result<(), imp::Error> {
    let bidi = client.rt.block_on(channel.create_bidi_stream())?;

    AqcBidiStream::init(stream, imp::AqcBidiStream::new(bidi));
    Ok(())
}

/// Send some data to a peer using an [`AqcBidiStream`].
///
/// @param[in] client the Aranya Client [`Client`].
/// @param[in] stream the sending side of a stream [`AqcBidiStream`].
/// @param[in] data pointer to the data to send.
/// @param[in] data_len length of the data to send.
///
/// @relates AranyaClient.
#[cfg(feature = "aqc")]
pub fn aqc_bidi_stream_send(
    client: &Client,
    stream: &mut AqcBidiStream,
    data: &[u8],
) -> Result<(), imp::Error> {
    let data = Bytes::copy_from_slice(data);
    Ok(client.rt.block_on(stream.inner.send(data))?)
}

/// Receive some data from an [`AqcBidiStream`].
///
/// This can return `ARANYA_ERROR_WOULD_BLOCK` to signal that there aren't any streams
/// received yet which is considered a non-fatal error.
///
/// @param[in]  stream the receiving side of a stream [`AqcBidiStream`].
/// @param[out] buffer pointer to the target buffer.
/// @param[in,out] buffer_len length of the target buffer.
///
/// @relates AranyaAqcBidiStream.
#[cfg(feature = "aqc")]
pub unsafe fn aqc_bidi_stream_try_recv(
    stream: &mut AqcBidiStream,
    buffer: *mut MaybeUninit<u8>,
    buffer_len: &mut usize,
) -> Result<(), imp::Error> {
    if buffer.is_null() || *buffer_len == 0 {
        return Err(InvalidArg::new(
            "buffer",
            "Tried to call aqc_bidi_stream_try_recv with an empty buffer",
        )
        .into());
    }

    let mut written = 0;
    let mut buf = aranya_capi_core::try_as_mut_slice!(buffer, *buffer_len);
    while !buf.is_empty() {
        written += imp::aqc::consume_bytes(&mut buf, &mut stream.data);
        match stream.inner.try_receive() {
            Ok(data) => stream.data = data,
            Err(_) if written > 0 => break,
            Err(e) => return Err(e.into()),
        }
    }
    *buffer_len = written;
    Ok(())
}

/// Create a unidirectional stream from an [`AqcBidiChannel`].
///
/// Note that the recipient will not be able to receive the stream until data is
/// sent over the stream.
///
/// @param[in]  client the Aranya Client [`Client`].
/// @param[in]  channel the AQC channel object [`AqcBidiChannel`].
/// @param[out] stream the sending side of a stream [`AqcSendStream`].
///
/// @relates AranyaClient.
#[cfg(feature = "aqc")]
pub fn aqc_bidi_create_uni_stream(
    client: &Client,
    channel: &mut AqcBidiChannel,
    stream: &mut MaybeUninit<AqcSendStream>,
) -> Result<(), imp::Error> {
    let send = client.rt.block_on(channel.create_uni_stream())?;

    AqcSendStream::init(stream, imp::AqcSendStream::new(send));
    Ok(())
}

/// Tries to receive the receive (and potentially send) ends of a stream.
///
/// This can return `ARANYA_ERROR_WOULD_BLOCK` to signal that there aren't any
/// streams received yet which is considered a non-fatal error.
///
/// Note that the recipient will not be able to receive the stream until data is
/// sent over the stream.
///
/// Additionally, the send stream will only be initialized if `send_init` is true.
///
/// @param[in]  channel the AQC channel object [`AqcBidiChannel`].
/// @param[out] recv_stream the receiving side of a stream [`AqcReceiveStream`].
/// @param[out] send_stream the sending side of a stream [`AqcSendStream`].
/// @param[out] send_init whether or not we received a `send_stream`.
///
/// @relates AranyaAqcBidiChannel.
#[cfg(feature = "aqc")]
pub fn aqc_bidi_try_receive_stream(
    channel: &mut AqcBidiChannel,
    recv_stream: &mut MaybeUninit<AqcReceiveStream>,
    send_stream: &mut MaybeUninit<AqcSendStream>,
    send_init: &mut MaybeUninit<bool>,
) -> Result<(), imp::Error> {
    let stream = channel.try_receive_stream()?;
    match stream {
        aqc::AqcPeerStream::Bidi(bidi) => {
            let (send, recv) = bidi.split();
            AqcReceiveStream::init(recv_stream, imp::AqcReceiveStream::new(recv));
            AqcSendStream::init(send_stream, imp::AqcSendStream::new(send));
            send_init.write(true);
        }
        aqc::AqcPeerStream::Receive(recv) => {
            AqcReceiveStream::init(recv_stream, imp::AqcReceiveStream::new(recv));
            send_init.write(false);
        }
    }
    Ok(())
}

/// Create a unidirectional stream from an [`AqcSendChannel`].
///
/// Note that the recipient will not be able to receive the stream until data is
/// sent over the stream.
///
/// @param[in]  client the Aranya Client [`Client`].
/// @param[in]  channel the AQC channel object [`AqcSendChannel`].
/// @param[out] stream the sending side of a stream [`AqcSendStream`].
///
/// @relates AranyaClient.
#[cfg(feature = "aqc")]
pub fn aqc_send_create_uni_stream(
    client: &Client,
    channel: &mut AqcSendChannel,
    stream: &mut MaybeUninit<AqcSendStream>,
) -> Result<(), imp::Error> {
    let send = client.rt.block_on(channel.create_uni_stream())?;

    AqcSendStream::init(stream, imp::AqcSendStream::new(send));
    Ok(())
}

/// Receives the stream from an [`AqcReceiveChannel`].
///
/// Note that the recipient will not be able to receive the stream until data is
/// sent over the stream.
///
/// This can return `ARANYA_ERROR_WOULD_BLOCK` to signal that there aren't any streams
/// received yet which is considered a non-fatal error.
///
/// @param[in]  channel the AQC channel object [`AqcReceiveChannel`].
/// @param[out] stream the receiving side of a stream [`AqcReceiveStream`].
///
/// @relates AranyaAqcReceiveChannel.
#[cfg(feature = "aqc")]
pub fn aqc_recv_try_receive_uni_stream(
    channel: &mut AqcReceiveChannel,
    stream: &mut MaybeUninit<AqcReceiveStream>,
) -> Result<(), imp::Error> {
    let recv = channel.try_receive_uni_stream()?;

    AqcReceiveStream::init(stream, imp::AqcReceiveStream::new(recv));
    Ok(())
}

/// Send some data over an [`AqcSendStream`]m.
///
/// @param[in] client the Aranya Client [`Client`].
/// @param[in] stream the sending side of a stream [`AqcSendStream`].
/// @param[in] data pointer to the data to send.
/// @param[in] data_len length of the data to send.
///
/// @relates AranyaClient.
#[cfg(feature = "aqc")]
pub fn aqc_send_stream_send(
    client: &Client,
    stream: &mut AqcSendStream,
    data: &[u8],
) -> Result<(), imp::Error> {
    let data = Bytes::copy_from_slice(data);
    Ok(client.rt.block_on(stream.inner.send(data))?)
}

/// Receive some data from an [`AqcReceiveStream`].
///
/// This can return `ARANYA_ERROR_WOULD_BLOCK` to signal that there aren't any streams
/// received yet which is considered a non-fatal error.
///
/// @param[in]  stream the receiving side of a stream [`AqcReceiveStream`].
/// @param[out] buffer pointer to the target buffer.
/// @param[in,out] buffer_len length of the target buffer.
///
/// @relates AranyaAqcReceiveStream.
#[cfg(feature = "aqc")]
pub unsafe fn aqc_recv_stream_try_recv(
    stream: &mut AqcReceiveStream,
    buffer: *mut MaybeUninit<u8>,
    buffer_len: &mut usize,
) -> Result<(), imp::Error> {
    if buffer.is_null() || *buffer_len == 0 {
        return Err(InvalidArg::new(
            "buffer",
            "Tried to call aqc_recv_stream_try_recv with an empty buffer",
        )
        .into());
    }

    let mut written = 0;
    let mut buf = aranya_capi_core::try_as_mut_slice!(buffer, *buffer_len);
    while !buf.is_empty() {
        written += imp::aqc::consume_bytes(&mut buf, &mut stream.data);
        match stream.inner.try_receive() {
            Ok(data) => stream.data = data,
            Err(_) if written > 0 => break,
            Err(e) => return Err(e.into()),
        }
    }
    *buffer_len = written;
    Ok(())
}

/// An AFC Sending Channel Object.
#[cfg(feature = "afc")]
#[aranya_capi_core::derive(Cleanup)]
<<<<<<< HEAD
#[aranya_capi_core::opaque(size = 120, align = 8)]
pub type AfcSendChannel = Safe<imp::AfcSendChannel>;
=======
#[aranya_capi_core::opaque(size = 96, align = 8)]
pub type AfcSendChannel = Safe<afc::SendChannel>;
>>>>>>> 0dd14956

/// An AFC Receiving Channel Object.
#[cfg(feature = "afc")]
#[aranya_capi_core::derive(Cleanup)]
<<<<<<< HEAD
#[aranya_capi_core::opaque(size = 120, align = 8)]
pub type AfcReceiveChannel = Safe<imp::AfcReceiveChannel>;
=======
#[aranya_capi_core::opaque(size = 96, align = 8)]
pub type AfcReceiveChannel = Safe<afc::ReceiveChannel>;
>>>>>>> 0dd14956

/// An AFC Control Message, used to create the other end of a channel.
///
/// In order to access the underlying buffer to send to a peer, you'll need to
/// call `aranya_afc_ctrl_msg_get_bytes()`.
#[cfg(feature = "afc")]
#[aranya_capi_core::derive(Cleanup)]
#[aranya_capi_core::opaque(size = 32, align = 8)]
pub type AfcCtrlMsg = Safe<afc::CtrlMsg>;

/// An AFC Sequence Number, for reordering messages.
///
/// You can compare two sequence numbers using `aranya_afc_seq_cmp()`.
#[cfg(feature = "afc")]
#[aranya_capi_core::derive(Cleanup)]
#[aranya_capi_core::opaque(size = 24, align = 8)]
pub type AfcSeq = Safe<afc::Seq>;

/// The overhead needed for a channel message.
///
/// Note that the ciphertext buffer must be at least `plaintext_len` +
/// `aranya_afc_channel_overhead()` long.
#[cfg(feature = "afc")]
pub const ARANYA_AFC_CHANNEL_OVERHEAD: usize = 24;

#[allow(unused_qualifications)]
#[cfg(feature = "afc")]
const _: () = {
    assert!(ARANYA_AFC_CHANNEL_OVERHEAD == aranya_client::afc::Channels::OVERHEAD);
};

/// Create a send-only AFC channel between this device and a peer.
///
/// Note that the control message needs to be sent to the other peer using the
/// transport of your choice to create the other side of the channel.
///
/// Permission to perform this operation is checked against the Aranya policy.
/// Both the current node and its peer should have permission to use the label
/// and have appropriate channel permissions.
///
/// @param[in]  client the Aranya Client [`Client`].
/// @param[in]  team_id the team's identifier [`TeamId`].
/// @param[in]  peer_id the peer's identifier [`DeviceId`].
/// @param[in]  label_id the label identifier [`LabelId`] to create the channel with.
/// @param[out] channel the AFC channel object [`AfcSendChannel`].
/// @param[out] control the AFC control message [`AfcCtrlMsg`]
///
/// @relates AranyaClient.
#[cfg(feature = "afc")]
pub fn afc_create_uni_send_channel(
    client: &Client,
    team_id: &TeamId,
    peer_id: &DeviceId,
    label_id: &LabelId,
    channel: &mut MaybeUninit<AfcSendChannel>,
    control: &mut MaybeUninit<AfcCtrlMsg>,
) -> Result<(), imp::Error> {
    let (chan, ctrl) = client
        .rt
        .block_on(client.inner.afc().create_uni_send_channel(
            team_id.into(),
            peer_id.into(),
            label_id.into(),
        ))?;

    AfcSendChannel::init(channel, chan);
    AfcCtrlMsg::init(control, ctrl);
    Ok(())
}

/// Use an ephemeral command to create an AFC channel between this device and a peer.
///
/// @param[in]  client the Aranya Client [`Client`].
/// @param[in]  team_id the team's identifier [`TeamId`].
/// @param[in]  control the AFC control message.
/// @param[out] channel the AFC channel object [`AfcReceiveChannel`].
/// @param[out] __output the corresponding AFC channel type [`AfcChannelType`].
///
/// @relates AranyaClient.
#[cfg(feature = "afc")]
pub fn afc_recv_ctrl(
    client: &Client,
    team_id: &TeamId,
    control: &[u8],
    channel: &mut MaybeUninit<AfcReceiveChannel>,
) -> Result<(), imp::Error> {
    let ctrl = Vec::from(control).into_boxed_slice();
    let chan = client
        .rt
        .block_on(client.inner.afc().recv_ctrl(team_id.into(), ctrl.into()))?;
    AfcReceiveChannel::init(channel, chan);
    Ok(())
}

/// Returns the [`LabelId`] for the associated [`AfcSendChannel`].
///
/// @param[in]  channel the AFC channel object [`AfcSendChannel`].
/// @param[out] __output the corresponding label ID [`LabelId`].
#[cfg(feature = "afc")]
pub fn afc_send_channel_get_label_id(channel: &AfcSendChannel) -> LabelId {
    channel.label_id().into()
}

/// Returns the [`AfcChannelId`] for the associated [`AfcSendChannel`].
///
/// @param[in]  channel the AFC channel object [`AfcSendChannel`].
/// @param[out] __output the corresponding channel ID [`AfcChannelId`].
#[cfg(feature = "afc")]
pub fn afc_send_channel_get_id(channel: &AfcSendChannel) -> AfcChannelId {
    channel.0.id().into()
}

/// Returns the [`LabelId`] for the associated [`AfcReceiveChannel`].
///
/// @param[in]  channel the AFC channel object [`AfcReceiveChannel`].
/// @param[out] __output the corresponding label ID [`LabelId`].
#[cfg(feature = "afc")]
pub fn afc_receive_channel_get_label_id(channel: &AfcReceiveChannel) -> LabelId {
    channel.label_id().into()
}

/// Returns the [`AfcChannelId`] for the associated [`AfcReceiveChannel`].
///
/// @param[in]  channel the AFC channel object [`AfcReceiveChannel`].
/// @param[out] __output the corresponding channel ID [`AfcChannelId`].
#[cfg(feature = "afc")]
pub fn afc_receive_channel_get_id(channel: &AfcReceiveChannel) -> AfcChannelId {
    channel.0.id().into()
}

/// Returns the raw data for a given [`AfcCtrlMsg`].
///
/// Note that the lifetime of the pointer is tied to the [`AfcCtrlMsg`].
///
/// @param[in]  control the control message produced by creating a channel.
/// @param[out] ptr the raw pointer of the stored buffer.
/// @param[out] len the raw length of the stored buffer.
#[cfg(feature = "afc")]
pub fn afc_ctrl_msg_get_bytes(
    control: &AfcCtrlMsg,
    ptr: &mut MaybeUninit<*const u8>,
    len: &mut MaybeUninit<usize>,
) {
    let slice = control.as_bytes();
    ptr.write(slice.as_ptr());
    len.write(slice.len());
}

/// Returns the three-way comparison between `seq1` and `seq2`.
///
/// @param[in]  seq1 the first sequence number to compare.
/// @param[in]  seq1 the second sequence number to compare.
/// @param[out] __output the comparison result (-1 is <, 0 is =, 1 is >).
#[cfg(feature = "afc")]
pub fn afc_seq_cmp(seq1: &AfcSeq, seq2: &AfcSeq) -> core::ffi::c_int {
    afc::Seq::cmp(seq1, seq2) as core::ffi::c_int
}

/// Encrypts and authenticates `plaintext`, and writes it to `dst`.
///
/// Note that `dst` must be at least `plaintext.len()` + `aranya_afc_channel_overhead()`,
/// or the function will return an error (`InvalidArgument` or `BufferTooSmall`).
///
/// @param[in]  channel the AFC channel object [`AfcSendChannel`].
/// @param[in]  plaintext the message being encrypted.
/// @param[out] dst the output buffer the ciphertext is written to.
#[cfg(feature = "afc")]
pub unsafe fn afc_channel_seal(
    channel: &AfcSendChannel,
    plaintext: &[u8],
    dst: *mut u8,
    dst_len: &mut usize,
) -> Result<(), imp::Error> {
    if dst.is_null() || *dst_len == 0 {
        return Err(
            InvalidArg::new("dst", "Tried to call afc_channel_seal with an empty buffer").into(),
        );
    }

    if *dst_len < (plaintext.len() + ARANYA_AFC_CHANNEL_OVERHEAD) {
        return Err(imp::Error::BufferTooSmall);
    }

    // SAFETY: the user is responsible for giving us a valid pointer.
    let dst = aranya_capi_core::try_as_mut_slice!(dst, *dst_len);
    channel.seal(dst, plaintext)?;
    *dst_len = plaintext.len() + ARANYA_AFC_CHANNEL_OVERHEAD;

    Ok(())
}

/// Decrypts and authenticates `ciphertext`, and writes it to `dst`.
///
/// Note that `dst` must be at least `ciphertext.len()` - `aranya_afc_channel_overhead()`,
/// or the function will return an error (`InvalidArgument` or `BufferTooSmall`).
///
/// @param[in]  channel the AFC channel object [`AfcReceiveChannel`].
/// @param[in]  ciphertext the message being decrypted.
/// @param[out] dst the output buffer the message is written to.
/// @param[out] seq the sequence number for the opened message, for reordering.
#[cfg(feature = "afc")]
pub unsafe fn afc_channel_open(
    channel: &AfcReceiveChannel,
    ciphertext: &[u8],
    dst: *mut u8,
    dst_len: &mut usize,
    seq: &mut MaybeUninit<AfcSeq>,
) -> Result<(), imp::Error> {
    if dst.is_null() || *dst_len == 0 {
        return Err(
            InvalidArg::new("dst", "Tried to call afc_channel_open with an empty buffer").into(),
        );
    }

    if *dst_len < (ciphertext.len() - ARANYA_AFC_CHANNEL_OVERHEAD) {
        return Err(imp::Error::BufferTooSmall);
    }

    // SAFETY: the user is responsible for giving us a valid pointer.
    let dst = aranya_capi_core::try_as_mut_slice!(dst, *dst_len);
    let seq_raw = channel.open(dst, ciphertext)?;

    AfcSeq::init(seq, seq_raw);
    // Do our best to set a max bound, even if we can't know if they pass in a larger ciphertext than needed.
    *dst_len = ciphertext.len() - ARANYA_AFC_CHANNEL_OVERHEAD;

    Ok(())
}

/// Removes an [`AfcSendChannel`] from use.
///
/// Note that this function takes ownership of the [`AfcSendChannel`] and invalidates
/// any further use (i.e. calling seal).
///
/// @param[in]  client the Aranya Client [`Client`].
/// @param[in]  channel the AFC channel object [`AfcSendChannel`].
///
/// @relates AranyaClient.
#[cfg(feature = "afc")]
pub fn afc_send_channel_delete(
    client: &Client,
    channel: OwnedPtr<AfcSendChannel>,
) -> Result<(), imp::Error> {
    // SAFETY: the user is responsible for passing in a valid `AfcSendChannel` pointer.
    let channel = unsafe { channel.read().into_inner().into_inner() };
    client.rt.block_on(channel.delete())?;
    Ok(())
}

/// Removes an [`AfcReceiveChannel`] from use.
///
/// Note that this function takes ownership of the [`AfcReceiveChannel`] and invalidates
/// any further use (i.e. calling seal).
///
/// @param[in]  client the Aranya Client [`Client`].
/// @param[in]  channel the AFC channel object [`AfcReceiveChannel`].
///
/// @relates AranyaClient.
#[cfg(feature = "afc")]
pub fn afc_receive_channel_delete(
    client: &Client,
    channel: OwnedPtr<AfcReceiveChannel>,
) -> Result<(), imp::Error> {
    // SAFETY: the user is responsible for passing in a valid `AfcReceiveChannel` pointer.
    let channel = unsafe { channel.read().into_inner().into_inner() };
    client.rt.block_on(channel.delete())?;
    Ok(())
}<|MERGE_RESOLUTION|>--- conflicted
+++ resolved
@@ -1851,7 +1851,7 @@
 /// @param[out] __output the corresponding channel ID [`AqcBidiChannelId`].
 #[cfg(feature = "aqc")]
 pub fn aqc_bidi_channel_get_id(channel: &AqcBidiChannel) -> AqcBidiChannelId {
-    channel.inner.aqc_id().into()
+    channel.aqc_id().into()
 }
 
 /// Returns the [`AqcUniChannelId`] for the associated [`AqcSendChannel`].
@@ -1860,7 +1860,7 @@
 /// @param[out] __output the corresponding channel ID [`AqcUniChannelId`].
 #[cfg(feature = "aqc")]
 pub fn aqc_send_channel_get_id(channel: &AqcSendChannel) -> AqcUniChannelId {
-    channel.inner.aqc_id().into()
+    channel.aqc_id().into()
 }
 
 /// Returns the [`AqcUniChannelId`] for the associated [`AqcReceiveChannel`].
@@ -1869,7 +1869,7 @@
 /// @param[out] __output the corresponding channel ID [`AqcUniChannelId`].
 #[cfg(feature = "aqc")]
 pub fn aqc_receive_channel_get_id(channel: &AqcReceiveChannel) -> AqcUniChannelId {
-    channel.inner.aqc_id().into()
+    channel.aqc_id().into()
 }
 
 /// Delete a bidirectional AQC channel.
@@ -2293,24 +2293,14 @@
 /// An AFC Sending Channel Object.
 #[cfg(feature = "afc")]
 #[aranya_capi_core::derive(Cleanup)]
-<<<<<<< HEAD
 #[aranya_capi_core::opaque(size = 120, align = 8)]
-pub type AfcSendChannel = Safe<imp::AfcSendChannel>;
-=======
-#[aranya_capi_core::opaque(size = 96, align = 8)]
 pub type AfcSendChannel = Safe<afc::SendChannel>;
->>>>>>> 0dd14956
 
 /// An AFC Receiving Channel Object.
 #[cfg(feature = "afc")]
 #[aranya_capi_core::derive(Cleanup)]
-<<<<<<< HEAD
 #[aranya_capi_core::opaque(size = 120, align = 8)]
-pub type AfcReceiveChannel = Safe<imp::AfcReceiveChannel>;
-=======
-#[aranya_capi_core::opaque(size = 96, align = 8)]
 pub type AfcReceiveChannel = Safe<afc::ReceiveChannel>;
->>>>>>> 0dd14956
 
 /// An AFC Control Message, used to create the other end of a channel.
 ///
@@ -2420,7 +2410,7 @@
 /// @param[out] __output the corresponding channel ID [`AfcChannelId`].
 #[cfg(feature = "afc")]
 pub fn afc_send_channel_get_id(channel: &AfcSendChannel) -> AfcChannelId {
-    channel.0.id().into()
+    channel.id().into()
 }
 
 /// Returns the [`LabelId`] for the associated [`AfcReceiveChannel`].
@@ -2438,7 +2428,7 @@
 /// @param[out] __output the corresponding channel ID [`AfcChannelId`].
 #[cfg(feature = "afc")]
 pub fn afc_receive_channel_get_id(channel: &AfcReceiveChannel) -> AfcChannelId {
-    channel.0.id().into()
+    channel.id().into()
 }
 
 /// Returns the raw data for a given [`AfcCtrlMsg`].
