#![allow(rustdoc::broken_intra_doc_links)]
use core::{
    ffi::{c_char, CStr},
    ops::Deref,
    ptr, slice,
};
use std::{ffi::OsStr, os::unix::ffi::OsStrExt};

use anyhow::Context as _;
use aranya_capi_core::{prelude::*, ErrorCode, InvalidArg};
#[cfg(feature = "afc")]
use aranya_client::afc;
use aranya_daemon_api::Text;
use aranya_util::error::ReportExt as _;
use tracing::{debug, error};

use crate::imp;

/// An error code.
///
/// For extended error information, see [`ExtError`].
#[derive(Copy, Clone, Debug, Eq, PartialEq, ErrorCode)]
#[repr(u32)]
pub enum Error {
    /// Success.
    #[capi(success)]
    #[capi(msg = "success")]
    Success,

    /// Internal bug discovered.
    #[capi(msg = "internal bug discovered")]
    Bug,

    /// Timed out.
    #[capi(msg = "timed out")]
    Timeout,

    /// Invalid argument.
    #[capi(msg = "invalid argument")]
    InvalidArgument,

    /// Component is not enabled.
    #[capi(msg = "component not enabled")]
    NotEnabled,

    /// Buffer is too small.
    #[capi(msg = "buffer too small")]
    BufferTooSmall,

    /// Invalid UTF-8.
    #[capi(msg = "invalid utf8")]
    InvalidUtf8,

    /// Invalid Address.
    #[capi(msg = "invalid address")]
    InvalidAddr,

    /// Could not send request to daemon.
    #[capi(msg = "could not send request to daemon")]
    Ipc,

    /// An Aranya error.
    #[capi(msg = "Aranya error")]
    Aranya,

    #[cfg(feature = "afc")]
    #[capi(msg = "wrong channel type provided")]
    WrongChannelType,

    /// Tried to poll an endpoint but nothing received yet.
    #[capi(msg = "no response ready yet")]
    WouldBlock,

    /// A connection got unexpectedly closed.
    #[capi(msg = "connection got closed")]
    Closed,

    /// Unable to create configuration info.
    #[capi(msg = "invalid config")]
    Config,

    /// Serialization error.
    #[capi(msg = "serialization")]
    Serialization,

    /// Some other error occurred.
    #[capi(msg = "other")]
    Other,
}

impl From<&imp::Error> for Error {
    fn from(err: &imp::Error) -> Self {
        debug!(error = %err.report(), "Aranya client C API error");
        match err {
            imp::Error::Bug(_) => Self::Bug,
            imp::Error::Timeout(_) => Self::Timeout,
            imp::Error::InvalidArg(_) => Self::InvalidArgument,
            imp::Error::NotEnabled => Self::NotEnabled,
            imp::Error::Utf8(_) => Self::InvalidUtf8,
            imp::Error::Addr(_) => Self::InvalidAddr,
            imp::Error::BufferTooSmall => Self::BufferTooSmall,
            imp::Error::Client(err) => match err {
                aranya_client::Error::Ipc(_) => Self::Ipc,
                aranya_client::Error::Aranya(_) => Self::Aranya,
                aranya_client::Error::Bug(_) => Self::Bug,
                aranya_client::Error::Config(_) => Self::Config,
                aranya_client::Error::Other(_) => Self::Other,
                _ => {
                    error!("forgot to implement an error variant");
                    Self::Bug
                }
            },
            #[cfg(feature = "afc")]
            imp::Error::WrongChannelType => Self::WrongChannelType,
            imp::Error::WouldBlock => Self::WouldBlock,
            imp::Error::Closed => Self::Closed,
            imp::Error::Config(_) => Self::Config,
            imp::Error::Serialization(_) => Self::Serialization,
            imp::Error::Other(_) => Self::Other,
        }
    }
}

impl From<InvalidArg<'static>> for Error {
    fn from(_err: InvalidArg<'static>) -> Self {
        Self::InvalidArgument
    }
}

impl From<&InvalidArg<'static>> for Error {
    fn from(_err: &InvalidArg<'static>) -> Self {
        Self::InvalidArgument
    }
}

/// Returns a human-readable error message for an [`Error`].
///
/// The resulting pointer must NOT be freed.
///
/// @param[in] err `u32` error code from `AranyaError`.
///
/// @relates AranyaError.
#[aranya_capi_core::no_ext_error]
pub fn error_to_str(err: u32) -> *const c_char {
    match Error::try_from_repr(err) {
        Some(v) => v.to_cstr().as_ptr(),
        None => c"invalid error code".as_ptr(),
    }
}

/// * ─────────────────────── Extended‐error (_ext) Variants ───────────────────────
/// *
/// * Functions suffixed with `_ext` accept an extra
/// * `struct AranyaExtError *ext_err` parameter for extended error information.
/// *
/// * - `ext_err` must be a valid, non-NULL pointer.
/// * - If the call returns anything other than `ARANYA_ERROR_SUCCESS`,
/// *   `*ext_err` is populated with additional error details.
/// * - On success, the content of `ext_err` is unchanged.
/// * - To extract a human-readable message:
/// *
/// *       AranyaError aranya_ext_error_msg(
/// *           const struct AranyaExtError *err,
/// *           char *msg,
/// *           size_t *msg_len
/// *       );
/// *
/// * Example:
/// *     struct AranyaExtError ext_err;
/// *     AranyaError rc = aranya_get_device_id_ext(client, &id, &ext_err);
/// *     if (rc != ARANYA_ERROR_SUCCESS) {
/// *         size_t len = 0;
/// *         aranya_ext_error_msg(&ext_err, NULL, &len);
/// *         char *buf = malloc(len);
/// *         aranya_ext_error_msg(&ext_err, buf, &len);
/// *         // `buf` now holds the detailed error message
/// *     }
/// * ──────────────────────────────────────────────────────────────────────────────
/// Extended error information.
#[allow(rustdoc::invalid_rust_codeblocks)]
#[aranya_capi_core::derive(Init, Cleanup)]
#[aranya_capi_core::opaque(size = 96, align = 8)]
pub type ExtError = Safe<imp::ExtError>;

/// Copies the extended error's message into `msg`.
///
/// If `msg_len` is large enough to fit the entire message,
/// including the trailing null byte, it updates `msg_len`
/// with the length of the message and copies the message
/// into `msg`.
///
/// Otherwise, if `msg_len` is not large enough to fit the
/// entire message, including the trailing null byte, it
/// updates `msg_len` with the length of the message and
/// returns `::ARANYA_ERROR_BUFFER_TOO_SMALL`.
///
/// @param[in] err the error to get a message for [`ExtError`].
/// @param[out] msg buffer to copy error message into.
/// @param[in,out] msg_len length of the message buffer.
///
/// @relates AranyaExtError.
pub unsafe fn ext_error_msg(
    err: &ExtError,
    msg: *mut MaybeUninit<c_char>,
    msg_len: &mut usize,
) -> Result<(), imp::Error> {
    let msg = aranya_capi_core::try_as_mut_slice!(msg, *msg_len);
    err.copy_msg(msg, msg_len)
}

/// A type to represent a span of time in nanoseconds.
#[repr(transparent)]
#[derive(Copy, Clone, Debug)]
pub struct Duration {
    pub nanos: u64,
}

pub const ARANYA_DURATION_SECONDS: u64 = 1000 * ARANYA_DURATION_MILLISECONDS;
pub const ARANYA_DURATION_MILLISECONDS: u64 = 1000 * ARANYA_DURATION_MICROSECONDS;
pub const ARANYA_DURATION_MICROSECONDS: u64 = 1000 * ARANYA_DURATION_NANOSECONDS;
pub const ARANYA_DURATION_NANOSECONDS: u64 = 1;

impl From<Duration> for std::time::Duration {
    fn from(value: Duration) -> Self {
        std::time::Duration::from_nanos(value.nanos)
    }
}

/// Initializes a new client instance.
///
/// @param[out] client the uninitialized Aranya Client [`Client`].
/// @param[in] config the client's configuration [`ClientConfig`].
///
/// @relates AranyaClient.
pub unsafe fn client_init(
    client: &mut MaybeUninit<Client>,
    config: &ClientConfig,
) -> Result<(), imp::Error> {
    // TODO: Clean this up.
    let daemon_socket = OsStr::from_bytes(
        // SAFETY: Caller must ensure pointer is a valid C String.
        unsafe { CStr::from_ptr(config.daemon_addr()) }.to_bytes(),
    )
    .as_ref();

    let rt = tokio::runtime::Runtime::new().context("unable to construct tokio runtime")?;

    let inner = rt.block_on({
        aranya_client::Client::builder()
            .with_daemon_uds_path(daemon_socket)
            .connect()
    })?;

    Client::init(client, imp::Client { rt, inner });
    Ok(())
}

/// A handle to an Aranya Client.
#[aranya_capi_core::derive(Cleanup)]
#[aranya_capi_core::opaque(size = 3728, align = 16)]
pub type Client = Safe<imp::Client>;

/// The size in bytes of an ID
pub const ARANYA_ID_LEN: usize = 32;

const _: () = {
    assert!(ARANYA_ID_LEN == size_of::<aranya_id::BaseId>());
};

// N.B. Keep in sync with the `setup_default_roles` action in
// crates/aranya-daemon/src/policy.md.
/// The number of roles returned from `setup_default_roles`.
pub const DEFAULT_ROLES_LEN: usize = 3;

/// Cryptographically secure Aranya ID.
#[repr(C)]
#[derive(Copy, Clone, Debug)]
pub struct Id {
    bytes: [u8; ARANYA_ID_LEN],
}

impl AsRef<aranya_id::BaseId> for Id {
    fn as_ref(&self) -> &aranya_id::BaseId {
        // SAFETY: Each type is a struct with a single field containing an array of 64 bytes
        unsafe { &*ptr::from_ref::<[u8; ARANYA_ID_LEN]>(&self.bytes).cast::<aranya_id::BaseId>() }
    }
}

impl From<aranya_id::BaseId> for Id {
    fn from(value: aranya_id::BaseId) -> Self {
        Id {
            bytes: value.into(),
        }
    }
}

/// The size in bytes of a PSK seed IKM.
pub const ARANYA_SEED_IKM_LEN: usize = 32;

/// Team ID.
#[repr(C)]
#[derive(Copy, Clone, Debug)]
pub struct TeamId {
    id: Id,
}

impl From<aranya_client::TeamId> for TeamId {
    fn from(value: aranya_client::TeamId) -> Self {
        Self {
            id: Id {
                bytes: value.into(),
            },
        }
    }
}

impl From<&TeamId> for aranya_client::TeamId {
    fn from(value: &TeamId) -> Self {
        value.id.bytes.into()
    }
}

/// Device ID.
#[repr(C)]
#[derive(Copy, Clone, Debug)]
pub struct DeviceId {
    id: Id,
}

impl From<aranya_client::DeviceId> for DeviceId {
    fn from(value: aranya_client::DeviceId) -> Self {
        Self {
            id: Id {
                bytes: value.into(),
            },
        }
    }
}

impl From<&DeviceId> for aranya_client::DeviceId {
    fn from(value: &DeviceId) -> Self {
        value.id.bytes.into()
    }
}

/// A role.
#[aranya_capi_core::derive(Cleanup)]
#[aranya_capi_core::opaque(size = 112, align = 8)]
pub type Role = Safe<aranya_client::Role>;

/// Uniquely identifies a [`Role`].
#[repr(C)]
#[derive(Copy, Clone, Debug)]
pub struct RoleId {
    id: Id,
}

impl From<aranya_client::RoleId> for RoleId {
    fn from(value: aranya_client::RoleId) -> Self {
        Self {
            id: Id {
                bytes: value.into(),
            },
        }
    }
}

impl From<&RoleId> for aranya_client::RoleId {
    fn from(value: &RoleId) -> Self {
        value.id.bytes.into()
    }
}

/// Get ID of role.
///
/// @param[in] role the role [`Role`].
///
/// @relates AranyaRole
pub fn role_get_id(role: &Role) -> RoleId {
    role.deref().id.into()
}

/// Get name of role.
///
/// The resulting string must not be freed.
///
/// @param[in] role the role [`Role`].
///
/// @relates AranyaRole
#[aranya_capi_core::no_ext_error]
pub fn role_get_name(role: &Role) -> *const c_char {
    role.deref().name.as_ptr().cast()
}

/// Get the author of a role.
///
/// @param[in] role the role [`Role`].
///
/// @relates AranyaRole
pub fn role_get_author(role: &Role) -> DeviceId {
    role.deref().author_id.into()
}

/// Valid channel operations for a label assignment.
#[repr(u8)]
#[derive(Copy, Clone, Debug)]
pub enum ChanOp {
    /// The device can only receive data in channels with this
    /// label.
    RecvOnly,
    /// The device can only send data in channels with this
    /// label.
    SendOnly,
    /// The device can send or receive data in channels with this
    /// label.
    SendRecv,
}

impl From<ChanOp> for aranya_client::ChanOp {
    fn from(value: ChanOp) -> Self {
        match value {
            ChanOp::RecvOnly => Self::RecvOnly,
            ChanOp::SendOnly => Self::SendOnly,
            ChanOp::SendRecv => Self::SendRecv,
        }
    }
}

/// Label ID.
#[repr(C)]
#[derive(Copy, Clone, Debug)]
pub struct LabelId {
    id: Id,
}

impl From<aranya_client::LabelId> for LabelId {
    fn from(value: aranya_client::LabelId) -> Self {
        Self {
            id: Id {
                bytes: value.into(),
            },
        }
    }
}

impl From<&LabelId> for aranya_client::LabelId {
    fn from(value: &LabelId) -> Self {
        value.id.bytes.into()
    }
}

/// A label name.
///
/// E.g. "TELEMETRY_LABEL"
#[repr(transparent)]
#[derive(Copy, Clone, Debug)]
pub struct LabelName(*const c_char);

impl LabelName {
    unsafe fn as_underlying(self) -> Result<Text, imp::Error> {
        // SAFETY: Caller must ensure the pointer is a valid C String.
        let cstr = unsafe { CStr::from_ptr(self.0) };
        Ok(Text::try_from(cstr)?)
    }
}

/// A network socket address for an Aranya client.
///
/// E.g. "localhost:8080", "127.0.0.1:8080"
#[repr(transparent)]
#[derive(Copy, Clone, Debug)]
pub struct Addr(*const c_char);

impl Addr {
    unsafe fn as_underlying(self) -> Result<aranya_util::Addr, imp::Error> {
        // SAFETY: Caller must ensure the pointer is a valid C String.
        let cstr = unsafe { CStr::from_ptr(self.0) };
        Ok(cstr.to_str()?.parse()?)
    }
}

/// The name of a permission.
///
/// E.g. "CanAssignRole"
///
/// Refer to the "Role Management" section of the policy for an exhaustive list.
#[repr(transparent)]
#[derive(Copy, Clone, Debug)]
pub struct Permission(*const c_char);

impl Permission {
    unsafe fn as_underlying(self) -> Result<Text, imp::Error> {
        // SAFETY: Caller must ensure the pointer is a valid C String.
        let cstr = unsafe { CStr::from_ptr(self.0) };
        Ok(Text::try_from(cstr)?)
    }
}

/// Channel ID for AFC channel.
#[cfg(feature = "afc")]
#[repr(C)]
#[derive(Copy, Clone, Debug)]
pub struct AfcChannelId {
    id: Id,
}

#[cfg(feature = "afc")]
impl From<afc::ChannelId> for AfcChannelId {
    fn from(value: afc::ChannelId) -> Self {
        Self {
            id: Id {
                bytes: value.__id.into(),
            },
        }
    }
}

#[cfg(feature = "afc")]
impl From<&AfcChannelId> for afc::ChannelId {
    fn from(value: &AfcChannelId) -> Self {
        Self {
            __id: aranya_daemon_api::AfcChannelId::from_bytes(value.id.bytes),
        }
    }
}

/// Initializes logging.
///
/// Assumes the `ARANYA_CAPI` environment variable has been set to the desired tracing log level.
/// E.g. `ARANYA_CAPI=debug`.
// TODO(eric): don't make users use env vars.
pub fn init_logging() -> Result<(), imp::Error> {
    use tracing_subscriber::{prelude::*, EnvFilter};
    tracing_subscriber::registry()
        .with(tracing_subscriber::fmt::layer())
        .with(EnvFilter::from_env("ARANYA_CAPI"))
        .try_init()
        .context("unable to initialize logging")?;
    Ok(())
}

/// Gets the public key bundle for this device.
///
/// @param[in] client the Aranya Client [`Client`].
/// @param[out] keybundle keybundle byte buffer `KeyBundle`.
/// @param[in,out] keybundle_len returns the length of the serialized keybundle.
///
/// @relates AranyaClient.
pub unsafe fn get_key_bundle(
    client: &Client,
    keybundle: *mut MaybeUninit<u8>,
    keybundle_len: &mut usize,
) -> Result<(), imp::Error> {
    let keys = client.rt.block_on(client.inner.get_key_bundle())?;
    // SAFETY: Must trust caller provides valid ptr/len for keybundle buffer.
    unsafe { imp::key_bundle_serialize(&keys, keybundle, keybundle_len)? };

    Ok(())
}

/// The size in bytes of an ID converted to a human-readable base58 string.
pub const ARANYA_ID_STR_LEN: usize = (ARANYA_ID_LEN * 1375) / 1000 + 1;

/// Writes the human-readable encoding of `id` to `str`.
///
/// To always succeed, `str` must be at least `ARANYA_ID_STR_LEN` bytes long.
///
/// @param[in] device ID [`Id`].
/// @param[out] str ID string [`Id`].
/// @param[in,out] str_len returns the length of `str`
///
/// @relates AranyaId.
#[aranya_capi_core::no_ext_error]
pub unsafe fn id_to_str(
    id: &Id,
    str: *mut MaybeUninit<c_char>,
    str_len: &mut usize,
) -> Result<(), imp::Error> {
    let str = aranya_capi_core::try_as_mut_slice!(str, *str_len);
    aranya_capi_core::write_c_str(str, id.as_ref(), str_len)?;
    Ok(())
}

/// Decodes `str` into an [`Id`].
///
/// @param[in] str pointer to a null-terminated string.
///
/// @relates AranyaId.
#[aranya_capi_core::no_ext_error]
pub unsafe fn id_from_str(str: *const c_char) -> Result<Id, imp::Error> {
    // SAFETY: Caller must ensure the pointer is a valid C String.
    let cstr = unsafe { CStr::from_ptr(str) };

    aranya_id::BaseId::decode(cstr.to_bytes())
        .map_err(|_| InvalidArg::new("str", "unable to decode ID from bytes").into())
        .map(Into::into)
}

/// Gets the public device ID.
///
/// @param[in] client the Aranya Client [`Client`].
/// @param[out] __output the client's device ID [`DeviceId`].
///
/// @relates AranyaClient.
pub fn get_device_id(client: &Client) -> Result<DeviceId, imp::Error> {
    let id = client.rt.block_on(client.inner.get_device_id())?;
    Ok(id.into())
}

/// Configuration info for Aranya.
///
/// Use a [`ClientConfigBuilder`] to construct this object.
#[aranya_capi_core::opaque(size = 56, align = 8)]
pub type ClientConfig = Safe<imp::ClientConfig>;

/// Configuration info builder for an Aranya client config [`ClientConfig`].
#[aranya_capi_core::derive(Init, Cleanup)]
#[aranya_capi_core::opaque(size = 72, align = 8)]
pub type ClientConfigBuilder = Safe<imp::ClientConfigBuilder>;

/// Attempts to construct a [`ClientConfig`].
///
/// This function consumes and releases any resources associated
/// with the memory pointed to by `cfg`.
///
/// @param[in] cfg a pointer to the client config builder
/// @param[out] out a pointer to write the client config to
///
/// @relates AranyaClientConfigBuilder.
pub fn client_config_build(
    cfg: OwnedPtr<ClientConfigBuilder>,
    out: &mut MaybeUninit<ClientConfig>,
) -> Result<(), imp::Error> {
    // SAFETY: No special considerations.
    unsafe { cfg.build(out)? }
    Ok(())
}

/// Sets Unix Domain Socket path that the daemon is listening on.
///
/// @param[in,out] cfg a pointer to the client config builder
/// @param[in] address a string containing the address
///
/// @relates AranyaClientConfigBuilder.
pub fn client_config_builder_set_daemon_uds_path(
    cfg: &mut ClientConfigBuilder,
    address: *const c_char,
) {
    cfg.daemon_addr(address);
}

/// QUIC syncer configuration.
///
/// Use a [`CreateTeamQuicSyncConfigBuilder`] to construct this object.
#[aranya_capi_core::opaque(size = 56, align = 8)]
pub type CreateTeamQuicSyncConfig = Safe<imp::CreateTeamQuicSyncConfig>;

/// QUIC syncer configuration.
///
/// Use an [`AddTeamQuicSyncConfigBuilder`] to construct this object.
#[aranya_capi_core::opaque(size = 288, align = 8)]
pub type AddTeamQuicSyncConfig = Safe<imp::AddTeamQuicSyncConfig>;

/// A builder for initializing an [`AddTeamQuicSyncConfig`].
///
/// The [`AddTeamQuicSyncConfig`] is an optional part of initializing an [`AddTeamConfig`].
#[aranya_capi_core::derive(Init, Cleanup)]
#[aranya_capi_core::opaque(size = 288, align = 8)]
pub type AddTeamQuicSyncConfigBuilder = Safe<imp::AddTeamQuicSyncConfigBuilder>;

/// A builder for initializing a [`CreateTeamQuicSyncConfig`].
///
/// The [`CreateTeamQuicSyncConfig`] is an optional part of initializing a [`CreateTeamConfig`].
#[aranya_capi_core::derive(Init, Cleanup)]
#[aranya_capi_core::opaque(size = 56, align = 8)]
pub type CreateTeamQuicSyncConfigBuilder = Safe<imp::CreateTeamQuicSyncConfigBuilder>;

/// Attempts to set PSK seed generation mode value on [`CreateTeamQuicSyncConfigBuilder`].
///
/// @param[in,out] cfg a pointer to the quic sync config builder
///
/// This method will be removed soon since certificates will be used instead of PSKs in the future.
///
/// @relates AranyaCreateTeamQuicSyncConfigBuilder.
pub fn create_team_quic_sync_config_generate(
    cfg: &mut CreateTeamQuicSyncConfigBuilder,
) -> Result<(), imp::Error> {
    cfg.generate();
    Ok(())
}

/// Attempts to set wrapped PSK seed value on [`AddTeamQuicSyncConfigBuilder`].
///
/// @param[in,out] cfg a pointer to the quic sync config builder
/// @param[in] encap_seed a pointer the encapsulated PSK seed
///
/// This method will be removed soon since certificates will be used instead of PSKs in the future.
///
/// @relates AranyaAddTeamQuicSyncConfigBuilder.
pub fn add_team_quic_sync_config_wrapped_seed(
    cfg: &mut AddTeamQuicSyncConfigBuilder,
    encap_seed: &[u8],
) -> Result<(), imp::Error> {
    cfg.wrapped_seed(encap_seed)?;
    Ok(())
}

/// Raw PSK seed IKM for QUIC syncer.
#[repr(C)]
#[derive(Copy, Clone, Debug)]
pub struct SeedIkm {
    bytes: [u8; ARANYA_SEED_IKM_LEN],
}

/// Attempts to set raw PSK seed IKM value [`SeedIkm`] on [`CreateTeamQuicSyncConfigBuilder`].
///
/// @param[in,out] cfg a pointer to the quic sync config builder [`CreateTeamQuicSyncConfigBuilder`]
/// @param[in] ikm a pointer the raw PSK seed IKM [`SeedIkm`]
///
/// This method will be removed soon since certificates will be used instead of PSKs in the future.
///
/// @relates AranyaCreateTeamQuicSyncConfigBuilder.
pub fn create_team_quic_sync_config_raw_seed_ikm(
    cfg: &mut CreateTeamQuicSyncConfigBuilder,
    ikm: &SeedIkm,
) -> Result<(), imp::Error> {
    cfg.raw_seed_ikm(ikm.bytes);
    Ok(())
}

/// Attempts to set raw PSK seed IKM value [`SeedIkm`] on [`AddTeamQuicSyncConfigBuilder`].
///
/// @param[in,out] cfg a pointer to the quic sync config builder [`AddTeamQuicSyncConfigBuilder`]
/// @param[in] ikm a pointer the raw PSK seed IKM [`SeedIkm`]
///
/// This method will be removed soon since certificates will be used instead of PSKs in the future.
///
/// @relates AranyaAddTeamQuicSyncConfigBuilder.
pub fn add_team_quic_sync_config_raw_seed_ikm(
    cfg: &mut AddTeamQuicSyncConfigBuilder,
    ikm: &SeedIkm,
) -> Result<(), imp::Error> {
    cfg.raw_seed_ikm(ikm.bytes);
    Ok(())
}

/// Attempts to construct a [`CreateTeamQuicSyncConfig`].
///
/// This function consumes and releases any resources associated
/// with the memory pointed to by `cfg`.
///
/// @param[in] cfg a pointer to the QUIC sync config builder [`CreateTeamQuicSyncConfigBuilder`]
/// @param[out] out a pointer to write the QUIC sync config to [`CreateTeamQuicSyncConfig`]
///
/// @relates AranyaCreateTeamQuicSyncConfigBuilder.
pub fn create_team_quic_sync_config_build(
    cfg: OwnedPtr<CreateTeamQuicSyncConfigBuilder>,
    out: &mut MaybeUninit<CreateTeamQuicSyncConfig>,
) -> Result<(), imp::Error> {
    // SAFETY: No special considerations.
    unsafe { cfg.build(out)? }
    Ok(())
}

/// Attempts to construct an [`AddTeamQuicSyncConfig`].
///
/// This function consumes and releases any resources associated
/// with the memory pointed to by `cfg`.
///
/// @param[in] cfg a pointer to the QUIC sync config builder [`AddTeamQuicSyncConfigBuilder`]
/// @param[out] out a pointer to write the QUIC sync config to [`AddTeamQuicSyncConfig`]
///
/// @relates AranyaAddTeamQuicSyncConfigBuilder.
pub fn add_team_quic_sync_config_build(
    cfg: OwnedPtr<AddTeamQuicSyncConfigBuilder>,
    out: &mut MaybeUninit<AddTeamQuicSyncConfig>,
) -> Result<(), imp::Error> {
    // SAFETY: No special considerations.
    unsafe { cfg.build(out)? }
    Ok(())
}

/// Team configuration used when joining a team.
///
/// Use an [`AddTeamConfigBuilder`] to construct this object.
#[aranya_capi_core::opaque(size = 320, align = 8)]
pub type AddTeamConfig = Safe<imp::AddTeamConfig>;

/// A builder for initializing an [`AddTeamConfig`].
#[aranya_capi_core::derive(Init, Cleanup)]
#[aranya_capi_core::opaque(size = 328, align = 8)]
pub type AddTeamConfigBuilder = Safe<imp::AddTeamConfigBuilder>;

/// Team configuration used when creating a team.
///
/// Use a [`CreateTeamConfigBuilder`] to construct this object.
#[aranya_capi_core::opaque(size = 56, align = 8)]
pub type CreateTeamConfig = Safe<imp::CreateTeamConfig>;

/// A builder for initializing a [`CreateTeamConfig`].
#[aranya_capi_core::derive(Init, Cleanup)]
#[aranya_capi_core::opaque(size = 56, align = 8)]
pub type CreateTeamConfigBuilder = Safe<imp::CreateTeamConfigBuilder>;

/// Configures QUIC syncer for [`AddTeamConfigBuilder`].
///
/// By default, the QUIC syncer config is not set.
///
/// @param[in,out] cfg a pointer to the builder for a team config [`AddTeamConfigBuilder`]
/// @param[in] quic set the QUIC syncer config [`AddTeamQuicSyncConfig`]
///
/// @relates AranyaAddTeamConfigBuilder.
pub fn add_team_config_builder_set_quic_syncer(
    cfg: &mut AddTeamConfigBuilder,
    quic: OwnedPtr<AddTeamQuicSyncConfig>,
) {
    // SAFETY: the user is responsible for passing in a valid AddTeamQuicSyncConfig pointer.
    let quic = unsafe { quic.read() };
    cfg.quic(quic.imp());
}

/// Configures team ID field for [`AddTeamConfigBuilder`].
///
/// By default, the team ID is not set.
///
/// @param[in,out] cfg a pointer to the builder for a team config [`AddTeamConfigBuilder`]
/// @param[in] id a pointer to a [`TeamId`]
///
/// @relates AranyaAddTeamConfigBuilder.
pub fn add_team_config_builder_set_id(cfg: &mut AddTeamConfigBuilder, team_id: &TeamId) {
    cfg.id(*team_id);
}

/// Attempts to construct an [`AddTeamConfig`].
///
/// This function consumes and releases any resources associated
/// with the memory pointed to by `cfg`.
///
/// @param[in] cfg a pointer to the team config builder [`AddTeamConfigBuilder`]
/// @param[out] out a pointer to write the team config to [`AddTeamConfig`]
///
/// @relates AranyaAddTeamConfigBuilder.
pub fn add_team_config_build(
    cfg: OwnedPtr<AddTeamConfigBuilder>,
    out: &mut MaybeUninit<AddTeamConfig>,
) -> Result<(), imp::Error> {
    // SAFETY: No special considerations.
    unsafe { cfg.build(out)? }
    Ok(())
}

/// Configures QUIC syncer for [`CreateTeamConfigBuilder`].
///
/// By default, the QUIC syncer config is not set.
///
/// @param[in,out] cfg a pointer to the builder for a team config [`CreateTeamConfigBuilder`]
/// @param[in] quic set the QUIC syncer config [`CreateTeamQuicSyncConfig`]
///
/// @relates AranyaCreateTeamConfigBuilder.
pub fn create_team_config_builder_set_quic_syncer(
    cfg: &mut CreateTeamConfigBuilder,
    quic: OwnedPtr<CreateTeamQuicSyncConfig>,
) {
    // SAFETY: the user is responsible for passing in a valid CreateTeamQuicSyncConfig pointer.
    let quic = unsafe { quic.read() };
    cfg.quic(quic.imp());
}

/// Attempts to construct a [`CreateTeamConfig`].
///
/// This function consumes and releases any resources associated
/// with the memory pointed to by `cfg`.
///
/// @param[in] cfg a pointer to the team config builder [`CreateTeamConfigBuilder`]
/// @param[out] out a pointer to write the team config to [`CreateTeamConfig`]
///
/// @relates AranyaCreateTeamConfigBuilder.
pub fn create_team_config_build(
    cfg: OwnedPtr<CreateTeamConfigBuilder>,
    out: &mut MaybeUninit<CreateTeamConfig>,
) -> Result<(), imp::Error> {
    // SAFETY: No special considerations.
    unsafe { cfg.build(out)? }
    Ok(())
}

/// Sync Peer config.
///
/// Use a [`SyncPeerConfigBuilder`] to construct this object.
#[aranya_capi_core::opaque(size = 32, align = 8)]
pub type SyncPeerConfig = Safe<imp::SyncPeerConfig>;

/// Builder for a Sync Peer config [`SyncPeerConfig`].
#[aranya_capi_core::derive(Init, Cleanup)]
#[aranya_capi_core::opaque(size = 40, align = 8)]
pub type SyncPeerConfigBuilder = Safe<imp::SyncPeerConfigBuilder>;

/// Attempts to build a [`SyncPeerConfig`].
///
/// This function consumes and releases any resources associated
/// with the memory pointed to by `cfg`.
///
/// @param[in] cfg a pointer to the builder for a sync config [`SyncPeerConfigBuilder`]
/// @param[out] out a pointer to write the sync config to [`SyncPeerConfig`]
///
/// @relates AranyaSyncPeerConfigBuilder.
pub fn sync_peer_config_build(
    cfg: OwnedPtr<SyncPeerConfigBuilder>,
    out: &mut MaybeUninit<SyncPeerConfig>,
) -> Result<(), imp::Error> {
    // SAFETY: No special considerations.
    unsafe { cfg.build(out)? }
    Ok(())
}

/// Configures how often the peer will be synced with.
///
/// By default, the interval is not set. It is an error to call
/// [`sync_peer_config_build`] before setting the interval with
/// this function
///
/// @param[in,out] cfg a pointer to the builder for a sync config
/// @param[in] interval Set the interval at which syncing occurs
///
/// @relates AranyaSyncPeerConfigBuilder.
pub fn sync_peer_config_builder_set_interval(cfg: &mut SyncPeerConfigBuilder, interval: Duration) {
    cfg.interval(interval);
}

/// Updates the config to enable immediate syncing with the peer.
///
/// Overrides [`sync_peer_config_builder_set_sync_later`] if invoked afterward.
///
/// By default, the peer is synced with immediately.
///
/// @param[in,out] cfg a pointer to the builder for a sync config
///
/// @relates AranyaSyncPeerConfigBuilder.
// TODO: aranya-core#129
pub fn sync_peer_config_builder_set_sync_now(cfg: &mut SyncPeerConfigBuilder) {
    cfg.sync_now(true);
}

/// Updates the config to disable immediate syncing with the peer.
///
/// Overrides [`sync_peer_config_builder_set_sync_now`] if invoked afterward.
///
/// By default, the peer is synced with immediately.
/// @param[in,out] cfg a pointer to the builder for a sync config
///
/// @relates AranyaSyncPeerConfigBuilder.
// TODO: aranya-core#129
pub fn sync_peer_config_builder_set_sync_later(cfg: &mut SyncPeerConfigBuilder) {
    cfg.sync_now(false);
}

/// Setup default roles on team.
///
/// This sets up the following roles with default permissions as
/// defined in Aranya's default policy:
/// - admin
/// - operator
/// - member
///
/// Returns an `AranyaBufferTooSmall` error if the output buffer is too small to hold the roles.
/// Writes the number of roles that would have been returned to `roles_len`.
///
/// N.B. this function is meant to be called once to set up the default roles.
/// Subsequent calls will result in an error if the default roles were already created.
///
/// @param[in] client the Aranya Client [`Client`].
/// @param[in] team the team's ID [`TeamId`].
/// @param[in] roles_out returns a list of roles that own `role` [`Role`].
/// @param[in,out] roles_len the number of roles written to the buffer.
///
/// @relates AranyaClient.
pub unsafe fn setup_default_roles(
    client: &mut Client,
    team: &TeamId,
    roles_out: *mut MaybeUninit<Role>,
    roles_len: &mut usize,
) -> Result<(), imp::Error> {
    // First get the owner role ID by looking at existing roles
    let roles = client.rt.block_on(client.inner.team(team.into()).roles())?;

    let owner_role = roles
        .into_iter()
        .find(|role| role.name == "owner" && role.default)
        .ok_or_else(|| {
            imp::Error::InvalidArg(InvalidArg::new(
                "setup_default_roles",
                "owner role not found",
            ))
        })?;

    let default_roles = client
        .rt
        .block_on(
            client
                .inner
                .team(team.into())
                .setup_default_roles(owner_role.id),
        )?
        .__into_data();

    debug_assert_eq!(DEFAULT_ROLES_LEN, default_roles.len());

    if *roles_len < default_roles.len() {
        *roles_len = default_roles.len();
        return Err(imp::Error::BufferTooSmall);
    }
    *roles_len = default_roles.len();
    let out = aranya_capi_core::try_as_mut_slice!(roles_out, *roles_len);

    for (dst, src) in out.iter_mut().zip(default_roles) {
        Role::init(dst, src);
    }

    Ok(())
}

/// Adds `owning_role` as an owner of role.
///
/// @param[in] client the Aranya Client [`Client`].
/// @param[in] team the team's ID [`TeamId`].
/// @param[in] role ID of the subject role [`RoleId`].
/// @param[in] owning_role ID of the owning role [`RoleId`].
///
/// @relates AranyaClient.
pub fn add_role_owner(
    client: &Client,
    team: &TeamId,
    role: &RoleId,
    owning_role: &RoleId,
) -> Result<(), imp::Error> {
    client.rt.block_on(
        client
            .inner
            .team(team.into())
            .add_role_owner(role.into(), owning_role.into()),
    )?;

    Ok(())
}

/// Removes an owning_role as an owner of role.
///
/// @param[in] client the Aranya Client [`Client`].
/// @param[in] team the team's ID [`TeamId`].
/// @param[in] role the ID of the subject role [`RoleId`].
/// @param[in] owning_role ID of the owning role [`RoleId`].
///
/// @relates AranyaClient.
pub fn remove_role_owner(
    client: &Client,
    team: &TeamId,
    role: &RoleId,
    owning_role: &RoleId,
) -> Result<(), imp::Error> {
    client.rt.block_on(
        client
            .inner
            .team(team.into())
            .remove_role_owner(role.into(), owning_role.into()),
    )?;

    Ok(())
}

/// Returns the roles that own `role`.
///
/// Returns an `AranyaBufferTooSmall` error if the output buffer is too small to hold the roles.
/// Writes the number of roles that would have been returned to `roles_len`.
/// The application can use `roles_len` to allocate a larger buffer.
///
/// @param[in] client the Aranya Client [`Client`].
/// @param[in] team the team's ID [`TeamId`].
/// @param[in] role the ID of the subject role [`RoleId`].
/// @param[in] roles_out returns a list of roles that own `role` [`Role`].
/// @param[in,out] roles_len the number of roles written to the buffer.
///
/// @relates AranyaClient.
pub unsafe fn role_owners(
    client: &Client,
    team: &TeamId,
    role: &RoleId,
    roles_out: *mut MaybeUninit<Role>,
    roles_len: &mut usize,
) -> Result<(), imp::Error> {
    let owning_roles = client
        .rt
        .block_on(client.inner.team(team.into()).role_owners(role.into()))?
        .__into_data();

    if *roles_len < owning_roles.len() {
        *roles_len = owning_roles.len();
        return Err(imp::Error::BufferTooSmall);
    }
    *roles_len = owning_roles.len();
    let out = aranya_capi_core::try_as_mut_slice!(roles_out, *roles_len);

    for (dst, src) in out.iter_mut().zip(owning_roles) {
        Role::init(dst, src);
    }

    Ok(())
}

/// Assigns a role management permission to a managing role.
///
/// @param[in] client the Aranya Client [`Client`].
/// @param[in] team the team's ID [`TeamId`].
/// @param[in] role the ID of the subject role [`RoleId`].
/// @param[in] managing_role the ID of the managing role [`RoleId`].
/// @param[in] perm the management permission to assign [`Permission`].
///
/// @relates AranyaClient.
pub fn assign_role_management_permission(
    client: &Client,
    team: &TeamId,
    role: &RoleId,
    managing_role: &RoleId,
    perm: Permission,
) -> Result<(), imp::Error> {
    // SAFETY: Caller must ensure `perm` is a valid C String.
    let perm = unsafe { perm.as_underlying() }?;

    client.rt.block_on(
        client
            .inner
            .team(team.into())
            .assign_role_management_permission(role.into(), managing_role.into(), perm),
    )?;

    Ok(())
}

/// Revokes a role management permission from a managing role.
///
/// @param[in] client the Aranya Client [`Client`].
/// @param[in] team the team's ID [`TeamId`].
/// @param[in] role the ID of the subject role [`RoleId`].
/// @param[in] managing_role the ID of the managing role [`RoleId`].
/// @param[in] perm the management permission to assign [`Permission`].
///
/// @relates AranyaClient.
pub fn revoke_role_management_permission(
    client: &Client,
    team: &TeamId,
    role: &RoleId,
    managing_role: &RoleId,
    perm: Permission,
) -> Result<(), imp::Error> {
    // SAFETY: Caller must ensure `perm` is a valid C String.
    let perm = unsafe { perm.as_underlying() }?;

    client.rt.block_on(
        client
            .inner
            .team(team.into())
            .revoke_role_management_permission(role.into(), managing_role.into(), perm),
    )?;

    Ok(())
}

/// Changes the `role` on a `device`
///
/// This will change the device's current role to the new role assigned.
///
/// Permission to perform this operation is checked against the Aranya policy.
///
/// @param[in] client the Aranya Client [`Client`].
/// @param[in] team the team's ID [`TeamId`].
/// @param[in] device the device's ID [`DeviceId`].
/// @param[in] old_role the ID of the role currently assigned to the device [`RoleId`].
/// @param[in] new_role the ID of the role to assign to the device [`RoleId`].
///
/// @relates AranyaClient.
pub fn change_role(
    client: &Client,
    team: &TeamId,
    device: &DeviceId,
    old_role: &RoleId,
    new_role: &RoleId,
) -> Result<(), imp::Error> {
    client
        .rt
        .block_on(client.inner.team(team.into()).change_role(
            device.into(),
            old_role.into(),
            new_role.into(),
        ))?;

    Ok(())
}

/// Returns all of the roles for this team.
///
/// Returns an `AranyaBufferTooSmall` error if the output buffer is too small to hold the roles.
/// Writes the number of roles that would have been returned to `roles_len`.
/// The application can use `roles_len` to allocate a larger buffer.
///
/// @param[in] client the Aranya Client [`Client`].
/// @param[in] team the team's ID [`TeamId`].
/// @param[out] roles_out returns a list of roles on the team [`Role`].
/// @param[in,out] roles_len the number of roles written to the buffer.
///
/// @relates AranyaClient.
pub unsafe fn team_roles(
    client: &Client,
    team: &TeamId,
    roles_out: *mut MaybeUninit<Role>,
    roles_out_len: &mut usize,
) -> Result<(), imp::Error> {
    let roles = client
        .rt
        .block_on(client.inner.team(team.into()).roles())?
        .__into_data();

    if *roles_out_len < roles.len() {
        *roles_out_len = roles.len();
        return Err(imp::Error::BufferTooSmall);
    }
    *roles_out_len = roles.len();
    let out = aranya_capi_core::try_as_mut_slice!(roles_out, *roles_out_len);

    for (dst, src) in out.iter_mut().zip(roles) {
        Role::init(dst, src);
    }

    Ok(())
}

/// Assign a role to a device.
///
/// This will change the device's currently assigned role to the new role.
///
/// Permission to perform this operation is checked against the Aranya policy.
///
/// It is an error if the device has already been assigned a role.
/// If you want to assign a different role to a device that already
/// has a role, use `change_role()` instead.
///
/// @param[in] client the Aranya Client [`Client`].
/// @param[in] team the team's ID [`TeamId`].
/// @param[in] device the device's ID [`DeviceId`].
/// @param[in] role_id the ID of the role to assign to the device [`RoleId`].
///
/// @relates AranyaClient.
pub fn assign_role(
    client: &Client,
    team: &TeamId,
    device: &DeviceId,
    role_id: &RoleId,
) -> Result<(), imp::Error> {
    client.rt.block_on(
        client
            .inner
            .team(team.into())
            .assign_role(device.into(), role_id.into()),
    )?;
    Ok(())
}

/// Revoke a role from a device.
///
/// Permission to perform this operation is checked against the Aranya policy.
///
/// @param[in] client the Aranya Client [`Client`].
/// @param[in] team the team's ID [`TeamId`].
/// @param[in] device the device's ID [`DeviceId`].
/// @param[in] role_id the ID of the role to revoke from the device.
///
/// @relates AranyaClient.
pub fn revoke_role(
    client: &Client,
    team: &TeamId,
    device: &DeviceId,
    role_id: &RoleId,
) -> Result<(), imp::Error> {
    client.rt.block_on(
        client
            .inner
            .team(team.into())
            .revoke_role(device.into(), role_id.into()),
    )?;
    Ok(())
}

/// Create a channel label.
///
/// Permission to perform this operation is checked against the Aranya policy.
///
/// @param[in] client the Aranya Client [`Client`].
/// @param[in] team the team's ID [`TeamId`].
/// @param[in] name label name string [`LabelName`].
/// @param[in] managing_role_id the ID of the role that manages this
///        label [`RoleId`].
///
/// @relates AranyaClient.
pub fn create_label(
    client: &Client,
    team: &TeamId,
    name: LabelName,
    managing_role_id: &RoleId,
) -> Result<LabelId, imp::Error> {
    // SAFETY: Caller must ensure `name` is a valid C String.
    let name = unsafe { name.as_underlying() }?;
    let label_id = client.rt.block_on(
        client
            .inner
            .team(team.into())
            .create_label(name, managing_role_id.into()),
    )?;
    Ok(label_id.into())
}

/// Delete a channel label.
///
/// Permission to perform this operation is checked against the Aranya policy.
///
/// @param[in] client the Aranya Client [`Client`].
/// @param[in] team the team's ID [`TeamId`].
/// @param[in] label_id the channel label ID [`LabelId`] to delete.
///
/// @relates AranyaClient.
pub fn delete_label(client: &Client, team: &TeamId, label_id: &LabelId) -> Result<(), imp::Error> {
    client
        .rt
        .block_on(client.inner.team(team.into()).delete_label(label_id.into()))?;
    Ok(())
}

/// Assign a label to a device so that it can be used for a channel.
///
/// Permission to perform this operation is checked against the Aranya policy.
///
/// @param[in] client the Aranya Client [`Client`].
/// @param[in] team the team's ID [`TeamId`].
/// @param[in] device the device ID [`DeviceId`] of the device to assign the label to.
/// @param[in] label_id the channel label ID [`LabelId`].
///
/// @relates AranyaClient.
pub fn assign_label(
    client: &Client,
    team: &TeamId,
    device: &DeviceId,
    label_id: &LabelId,
    op: ChanOp,
) -> Result<(), imp::Error> {
    client.rt.block_on(
        client
            .inner
            .team(team.into())
            .device(device.into())
            .assign_label(label_id.into(), op.into()),
    )?;
    Ok(())
}

/// Revoke a label from a device.
///
/// Permission to perform this operation is checked against the Aranya policy.
///
/// @param[in] client the Aranya Client [`Client`].
/// @param[in] team the team's ID [`TeamId`].
/// @param[in] device the device ID [`DeviceId`] of the device to revoke the label from.
/// @param[in] label_id the channel label ID [`LabelId`].
///
/// @relates AranyaClient.
pub fn revoke_label(
    client: &Client,
    team: &TeamId,
    device: &DeviceId,
    label_id: &LabelId,
) -> Result<(), imp::Error> {
    client.rt.block_on(
        client
            .inner
            .team(team.into())
            .device(device.into())
            .revoke_label(label_id.into()),
    )?;
    Ok(())
}

/// Add label managing role.
///
/// Permission to perform this operation is checked against the Aranya policy.
///
/// @param[in] client the Aranya Client [`Client`].
/// @param[in] team the team's ID [`TeamId`].
/// @param[in] label_id the label ID [`LabelId`].
/// @param[in] managing_role_id the ID of the managing role [`RoleId`].
///
/// @relates AranyaClient.
pub fn add_label_managing_role(
    client: &Client,
    team: &TeamId,
    label_id: &LabelId,
    managing_role_id: &RoleId,
) -> Result<(), imp::Error> {
    client.rt.block_on(
        client
            .inner
            .team(team.into())
            .add_label_managing_role(label_id.into(), managing_role_id.into()),
    )?;
    Ok(())
}

/// Create a new graph/team with the current device as the owner.
///
/// @param[in] client the Aranya Client [`Client`].
/// @param[in] cfg the Team Configuration [`CreateTeamConfig`].
/// @param[out] __output the team's ID [`TeamId`].
///
/// @relates AranyaClient.
pub fn create_team(client: &Client, cfg: &CreateTeamConfig) -> Result<TeamId, imp::Error> {
    let cfg: &imp::CreateTeamConfig = cfg.deref();
    let team_id = client
        .rt
        .block_on(client.inner.create_team(cfg.into()))?
        .team_id();

    Ok(team_id.into())
}

/// Return random bytes from Aranya's CSPRNG.
///
/// This method can be used to generate a PSK seed IKM for the QUIC syncer.
///
/// @param[in] client the Aranya Client [`Client`].
/// @param[out] buf buffer where random bytes are written to.
/// @param[in] buf_len the size of the buffer.
///
/// @relates AranyaClient.
pub unsafe fn rand(client: &Client, buf: &mut [MaybeUninit<u8>]) {
    buf.fill(MaybeUninit::new(0));
    // SAFETY: We just initialized the buf and are removing MaybeUninit.
    let buf = unsafe { slice::from_raw_parts_mut(buf.as_mut_ptr().cast::<u8>(), buf.len()) };

    client.rt.block_on(client.inner.rand(buf));
}

/// Return serialized PSK seed encrypted for another device on the team.
///
/// The PSK seed will be encrypted using the public encryption key of the specified device on the team.
///
/// Returns an `AranyaBufferTooSmall` error if the output buffer is too small to hold the seed bytes.
/// Writes the number of bytes that would have been returned to `seed_len`.
/// The application can use `seed_len` to allocate a larger buffer.
///
/// @param[in] client the Aranya Client [`Client`].
/// @param[in] team_id the team's ID [`TeamId`].
/// @param[in] keybundle serialized keybundle byte buffer `KeyBundle`.
/// @param[in] keybundle_len the length of the keybundle
/// @param[out] seed the serialized, encrypted PSK seed.
/// @param[in,out] seed_len the number of bytes written to the seed buffer.
///
/// This method will be removed soon since certificates will be used instead of PSKs in the future.
///
/// @relates AranyaClient.
pub unsafe fn encrypt_psk_seed_for_peer(
    client: &Client,
    team_id: &TeamId,
    keybundle: &[u8],
    seed: *mut MaybeUninit<u8>,
    seed_len: &mut usize,
) -> Result<(), imp::Error> {
    let keybundle = imp::key_bundle_deserialize(keybundle)?;

    let wrapped_seed = client.rt.block_on(
        client
            .inner
            .team(team_id.into())
            .encrypt_psk_seed_for_peer(keybundle.encryption()),
    )?;

    if *seed_len < wrapped_seed.len() {
        *seed_len = wrapped_seed.len();
        return Err(imp::Error::BufferTooSmall);
    }
    *seed_len = wrapped_seed.len();
    let out = aranya_capi_core::try_as_mut_slice!(seed, *seed_len);
    for (dst, src) in out.iter_mut().zip(&wrapped_seed) {
        dst.write(*src);
    }

    Ok(())
}

/// Add a team to the local device store.
///
/// @param[in] client the Aranya Client [`Client`].
/// @param[in] cfg the Team Configuration [`AddTeamConfig`].
///
/// @relates AranyaClient.
pub fn add_team(client: &Client, cfg: &AddTeamConfig) -> Result<(), imp::Error> {
    let cfg: &imp::AddTeamConfig = cfg.deref();
    client.rt.block_on(client.inner.add_team(cfg.into()))?;
    Ok(())
}

/// Remove a team from local device storage.
///
/// @param[in] client the Aranya Client [`Client`].
/// @param[in] team the team's ID [`TeamId`].
///
/// @relates AranyaClient.
pub fn remove_team(client: &Client, team: &TeamId) -> Result<(), imp::Error> {
    client.rt.block_on(client.inner.remove_team(team.into()))?;
    Ok(())
}

/// Close the team and stop all operations on the graph.
///
/// @param[in] client the Aranya Client [`Client`].
/// @param[in] team the team's ID [`TeamId`].
///
/// @relates AranyaClient.
pub fn close_team(client: &Client, team: &TeamId) -> Result<(), imp::Error> {
    client
        .rt
        .block_on(client.inner.team(team.into()).close_team())?;
    Ok(())
}

/// Add a device to the team with the default role.
///
/// Permission to perform this operation is checked against the Aranya policy.
///
/// @param[in] client the Aranya Client [`Client`].
/// @param[in] team the team's ID [`TeamId`].
/// @param[in] keybundle serialized keybundle byte buffer `KeyBundle`.
/// @param[in] keybundle_len is the length of the serialized keybundle.
/// @param[in] role_id (optional) the ID of the role to assign to the device.
///
/// @relates AranyaClient.
pub unsafe fn add_device_to_team(
    client: &Client,
    team: &TeamId,
    keybundle: &[u8],
    role_id: Option<&RoleId>,
) -> Result<(), imp::Error> {
    let keybundle = imp::key_bundle_deserialize(keybundle)?;

    client.rt.block_on(
        client
            .inner
            .team(team.into())
            .add_device(keybundle, role_id.map(Into::into)),
    )?;
    Ok(())
}

/// Remove a device from the team.
///
/// Permission to perform this operation is checked against the Aranya policy.
///
/// @param[in] client the Aranya Client [`Client`].
/// @param[in] team the team's ID [`TeamId`].
/// @param[in] device the device's ID [`DeviceId`].
///
/// @relates AranyaClient.
pub fn remove_device_from_team(
    client: &Client,
    team: &TeamId,
    device: &DeviceId,
) -> Result<(), imp::Error> {
    client
        .rt
        .block_on(client.inner.team(team.into()).remove_device(device.into()))?;
    Ok(())
}

/// Add the peer for automatic periodic Aranya state syncing.
///
/// If a peer is not reachable on the network, sync errors
/// will appear in the tracing logs and
/// Aranya will be unable to sync state with that peer.
///
/// @param[in] client the Aranya Client [`Client`].
/// @param[in] team the team's ID [`TeamId`].
/// @param[in] addr the peer's Aranya network address [`Addr`].
/// @param[in] config configuration values for syncing with a peer.
///
/// @relates AranyaClient.
pub unsafe fn add_sync_peer(
    client: &Client,
    team: &TeamId,
    addr: Addr,
    config: &SyncPeerConfig,
) -> Result<(), imp::Error> {
    // SAFETY: Caller must ensure `addr` is a valid C String.
    let addr = unsafe { addr.as_underlying() }?;
    client.rt.block_on(
        client
            .inner
            .team(team.into())
            .add_sync_peer(addr, (*config).clone().into()),
    )?;
    Ok(())
}

/// Remove the peer from automatic Aranya state syncing.
///
/// @param[in] client the Aranya Client [`Client`].
/// @param[in] team the team's ID [`TeamId`].
/// @param[in] addr the peer's Aranya network address [`Addr`].
///
/// @relates AranyaClient.
pub unsafe fn remove_sync_peer(
    client: &Client,
    team: &TeamId,
    addr: Addr,
) -> Result<(), imp::Error> {
    // SAFETY: Caller must ensure `addr` is a valid C String.
    let addr = unsafe { addr.as_underlying() }?;
    client
        .rt
        .block_on(client.inner.team(team.into()).remove_sync_peer(addr))?;
    Ok(())
}

/// Sync with peer immediately.
///
/// If a peer is not reachable on the network, sync errors
/// will appear in the tracing logs and
/// Aranya will be unable to sync state with that peer.
///
///
/// This function ignores [`sync_peer_config_builder_set_interval`] and
/// [`sync_peer_config_builder_set_sync_later`], if set.
///
/// @param[in] client the Aranya Client [`Client`].
/// @param[in] team the team's ID [`TeamId`].
/// @param[in] addr the peer's Aranya network address [`Addr`].
/// @param[in] config configuration values for syncing with a peer.
///
/// Default values for a sync config will be used if `config` is `NULL`
///
/// @relates AranyaClient.
pub unsafe fn sync_now(
    client: &Client,
    team: &TeamId,
    addr: Addr,
    config: Option<&SyncPeerConfig>,
) -> Result<(), imp::Error> {
    // SAFETY: Caller must ensure `addr` is a valid C String.
    let addr = unsafe { addr.as_underlying() }?;
    client.rt.block_on(
        client
            .inner
            .team(team.into())
            .sync_now(addr, config.map(|config| (*config).clone().into())),
    )?;
    Ok(())
}

/// Query devices on team.
///
/// @param[in] client the Aranya Client [`Client`].
/// @param[in] team the team's ID [`TeamId`].
/// @param[out] devices returns a list of device IDs on the team [`DeviceId`].
/// @param[in,out] devices_len returns the length of the devices list [`DeviceId`].
///
/// @relates AranyaClient.
pub unsafe fn team_devices(
    client: &Client,
    team: &TeamId,
    devices: *mut MaybeUninit<DeviceId>,
    devices_len: &mut usize,
) -> Result<(), imp::Error> {
    let data = client
        .rt
        .block_on(client.inner.team(team.into()).devices())?;
    let data = data.__data();
    let out = aranya_capi_core::try_as_mut_slice!(devices, *devices_len);
    if *devices_len < data.len() {
        *devices_len = data.len();
        return Err(imp::Error::BufferTooSmall);
    }
    *devices_len = data.len();
    for (dst, src) in out.iter_mut().zip(data) {
        dst.write((*src).into());
    }
    Ok(())
}

/// Returns the role assigned to the device, if any.
///
/// @param[in] client the Aranya Client [`Client`].
/// @param[in] team the team's ID [`TeamId`].
/// @param[out] device the ID of the device [`DeviceId`].
/// @param[out] role_out the role assigned to the device. `role_out` will be zeroed
/// if a role was not assigned to the device. [`Role`].
/// @param[out] has_role whether a role is assigned to the device.
///
/// @relates AranyaClient.
pub fn team_device_role(
    client: &Client,
    team: &TeamId,
    device: &DeviceId,
    role_out: &mut MaybeUninit<Role>,
    has_role: &mut MaybeUninit<bool>,
) -> Result<(), imp::Error> {
    let maybe_role = client
        .rt
        .block_on(client.inner.team(team.into()).device(device.into()).role())?;

    match maybe_role {
        Some(role) => {
            Role::init(role_out, role);
            has_role.write(true);
        }
        None => {
            *role_out = MaybeUninit::zeroed();
            has_role.write(false);
        }
    }

    Ok(())
}

/// Query device's keybundle.
///
/// @param[in] client the Aranya Client [`Client`].
/// @param[in] team the team's ID [`TeamId`].
/// @param[in] device the device's ID [`DeviceId`].
/// @param[out] keybundle keybundle byte buffer `KeyBundle`.
/// @param[in,out] keybundle_len returns the length of the serialized keybundle.
///
/// @relates AranyaClient.
pub unsafe fn team_device_keybundle(
    client: &Client,
    team: &TeamId,
    device: &DeviceId,
    keybundle: *mut MaybeUninit<u8>,
    keybundle_len: &mut usize,
) -> Result<(), imp::Error> {
    let keys = client.rt.block_on(
        client
            .inner
            .team(team.into())
            .device(device.into())
            .keybundle(),
    )?;
    // SAFETY: Must trust caller provides valid ptr/len for keybundle buffer.
    unsafe { imp::key_bundle_serialize(&keys, keybundle, keybundle_len)? };
    Ok(())
}

/// Query device label assignments.
///
/// Returns an `AranyaBufferTooSmall` error if the output buffer is too small to hold the labels.
/// Writes the number of labels that would have been returned to `labels_len`.
/// The application can use `labels_len` to allocate a larger buffer.
///
/// @param[in] client the Aranya Client [`Client`].
/// @param[in] team the team's ID [`TeamId`].
/// @param[in] device the device's ID [`DeviceId`].
/// @param[out] labels returns a list of labels assigned to the device [`LabelId`].
/// @param[in,out] labels_len returns the length of the labels list [`LabelId`].
///
/// @relates AranyaClient.
pub unsafe fn team_device_label_assignments(
    client: &Client,
    team: &TeamId,
    device: &DeviceId,
    labels: *mut MaybeUninit<LabelId>,
    labels_len: &mut usize,
) -> Result<(), imp::Error> {
    let data = client.rt.block_on(
        client
            .inner
            .team(team.into())
            .device(device.into())
            .label_assignments(),
    )?;
    let data = data.__data();
    let out = aranya_capi_core::try_as_mut_slice!(labels, *labels_len);
    if *labels_len < data.len() {
        *labels_len = data.len();
        return Err(imp::Error::BufferTooSmall);
    }
    for (dst, src) in out.iter_mut().zip(data) {
        dst.write(src.id.into());
    }
    *labels_len = data.len();
    Ok(())
}

/// Query for list of existing labels.
///
/// Returns an `AranyaBufferTooSmall` error if the output buffer is too small to hold the labels.
/// Writes the number of labels that would have been returned to `labels_len`.
/// The application can use `labels_len` to allocate a larger buffer.
///
/// @param[in] client the Aranya Client [`Client`].
/// @param[in] team the team's ID [`TeamId`].
/// @param[out] labels returns a list of labels [`LabelId`].
/// @param[in,out] labels_len returns the length of the labels list [`LabelId`].
///
/// @relates AranyaClient.
pub unsafe fn team_labels(
    client: &Client,
    team: &TeamId,
    labels: *mut MaybeUninit<LabelId>,
    labels_len: &mut usize,
) -> Result<(), imp::Error> {
    let data = client
        .rt
        .block_on(client.inner.team(team.into()).labels())?;
    let data = data.__data();
    if *labels_len < data.len() {
        *labels_len = data.len();
        return Err(imp::Error::BufferTooSmall);
    }
    *labels_len = data.len();
    let out = aranya_capi_core::try_as_mut_slice!(labels, *labels_len);
    for (dst, src) in out.iter_mut().zip(data) {
        dst.write(src.id.into());
    }
    Ok(())
}

/// Query if a label exists.
///
/// @param[in] client the Aranya Client [`Client`].
/// @param[in] team the team's ID [`TeamId`].
/// @param[in] device the device's ID [`DeviceId`].
/// @param[in] label the label [`LabelId`].
/// @param[out] __output boolean indicating whether the label exists.
///
/// @relates AranyaClient.
pub unsafe fn team_label_exists(
    client: &Client,
    team: &TeamId,
    label: &LabelId,
) -> Result<bool, imp::Error> {
    let label_result = client
        .rt
        .block_on(client.inner.team(team.into()).label(label.into()))?;
    let exists = label_result.is_some();
    Ok(exists)
}

/// An AFC Sending Channel Object.
#[cfg(feature = "afc")]
#[aranya_capi_core::derive(Cleanup)]
<<<<<<< HEAD
#[aranya_capi_core::opaque(size = 1232, align = 16)]
=======
#[aranya_capi_core::opaque(size = 152, align = 8)]
>>>>>>> 20513d66
pub type AfcSendChannel = Safe<afc::SendChannel>;

/// An AFC Receiving Channel Object.
#[cfg(feature = "afc")]
#[aranya_capi_core::derive(Cleanup)]
#[aranya_capi_core::opaque(size = 152, align = 8)]
pub type AfcReceiveChannel = Safe<afc::ReceiveChannel>;

/// An AFC Control Message, used to create the other end of a channel.
///
/// In order to access the underlying buffer to send to a peer, you'll need to
/// call `aranya_afc_ctrl_msg_get_bytes()`.
#[cfg(feature = "afc")]
#[aranya_capi_core::derive(Cleanup)]
#[aranya_capi_core::opaque(size = 32, align = 8)]
pub type AfcCtrlMsg = Safe<afc::CtrlMsg>;

/// An AFC Sequence Number, for reordering messages.
///
/// You can compare two sequence numbers using `aranya_afc_seq_cmp()`.
#[cfg(feature = "afc")]
#[aranya_capi_core::derive(Cleanup)]
#[aranya_capi_core::opaque(size = 24, align = 8)]
pub type AfcSeq = Safe<afc::Seq>;

/// The overhead needed for a channel message.
///
/// Note that the ciphertext buffer must be at least `plaintext_len` +
/// `aranya_afc_channel_overhead()` long.
#[cfg(feature = "afc")]
pub const ARANYA_AFC_CHANNEL_OVERHEAD: usize = 24;

#[allow(unused_qualifications)]
#[cfg(feature = "afc")]
const _: () = {
    assert!(ARANYA_AFC_CHANNEL_OVERHEAD == aranya_client::afc::Channels::OVERHEAD);
};

/// Create a send-only AFC channel between this device and a peer.
///
/// Note that the control message needs to be sent to the other peer using the
/// transport of your choice to create the other side of the channel.
///
/// Permission to perform this operation is checked against the Aranya policy.
/// Both the current node and its peer should have permission to use the label
/// and have appropriate channel permissions.
///
/// @param[in]  client the Aranya Client [`Client`].
/// @param[in]  team_id the team's identifier [`TeamId`].
/// @param[in]  peer_id the peer's identifier [`DeviceId`].
/// @param[in]  label_id the label identifier [`LabelId`] to create the channel with.
/// @param[out] channel the AFC channel object [`AfcSendChannel`].
/// @param[out] control the AFC control message [`AfcCtrlMsg`]
///
/// @relates AranyaClient.
#[cfg(feature = "afc")]
pub fn afc_create_uni_send_channel(
    client: &Client,
    team_id: &TeamId,
    peer_id: &DeviceId,
    label_id: &LabelId,
    channel: &mut MaybeUninit<AfcSendChannel>,
    control: &mut MaybeUninit<AfcCtrlMsg>,
) -> Result<(), imp::Error> {
    let (chan, ctrl) = client
        .rt
        .block_on(client.inner.afc().create_uni_send_channel(
            team_id.into(),
            peer_id.into(),
            label_id.into(),
        ))?;

    AfcSendChannel::init(channel, chan);
    AfcCtrlMsg::init(control, ctrl);
    Ok(())
}

/// Use an ephemeral command to create an AFC channel between this device and a peer.
///
/// @param[in]  client the Aranya Client [`Client`].
/// @param[in]  team_id the team's identifier [`TeamId`].
/// @param[in]  control the AFC control message.
/// @param[out] channel the AFC channel object [`AfcReceiveChannel`].
/// @param[out] __output the corresponding AFC channel type [`AfcChannelType`].
///
/// @relates AranyaClient.
#[cfg(feature = "afc")]
pub fn afc_recv_ctrl(
    client: &Client,
    team_id: &TeamId,
    control: &[u8],
    channel: &mut MaybeUninit<AfcReceiveChannel>,
) -> Result<(), imp::Error> {
    let ctrl = Vec::from(control).into_boxed_slice();
    let chan = client
        .rt
        .block_on(client.inner.afc().recv_ctrl(team_id.into(), ctrl.into()))?;
    AfcReceiveChannel::init(channel, chan);
    Ok(())
}

/// Returns the [`LabelId`] for the associated [`AfcSendChannel`].
///
/// @param[in]  channel the AFC channel object [`AfcSendChannel`].
/// @param[out] __output the corresponding label ID [`LabelId`].
#[cfg(feature = "afc")]
pub fn afc_send_channel_get_label_id(channel: &AfcSendChannel) -> LabelId {
    channel.label_id().into()
}

/// Returns the [`AfcChannelId`] for the associated [`AfcSendChannel`].
///
/// @param[in]  channel the AFC channel object [`AfcSendChannel`].
/// @param[out] __output the corresponding channel ID [`AfcChannelId`].
#[cfg(feature = "afc")]
pub fn afc_send_channel_get_id(channel: &AfcSendChannel) -> AfcChannelId {
    channel.id().into()
}

/// Returns the device ID of the peer on the other side of the channel.
///
/// @param[in]  channel the AFC channel object.
/// @param[out] __output the peer's ID.
#[cfg(feature = "afc")]
pub fn afc_send_channel_get_peer_id(channel: &AfcSendChannel) -> DeviceId {
    channel.peer_id().into()
}

/// Returns the [`LabelId`] for the associated [`AfcReceiveChannel`].
///
/// @param[in]  channel the AFC channel object [`AfcReceiveChannel`].
/// @param[out] __output the corresponding label ID [`LabelId`].
#[cfg(feature = "afc")]
pub fn afc_receive_channel_get_label_id(channel: &AfcReceiveChannel) -> LabelId {
    channel.label_id().into()
}

/// Returns the [`AfcChannelId`] for the associated [`AfcReceiveChannel`].
///
/// @param[in]  channel the AFC channel object [`AfcReceiveChannel`].
/// @param[out] __output the corresponding channel ID [`AfcChannelId`].
#[cfg(feature = "afc")]
pub fn afc_receive_channel_get_id(channel: &AfcReceiveChannel) -> AfcChannelId {
    channel.id().into()
}

/// Returns the device ID of the peer on the other side of the channel.
///
/// @param[in]  channel the AFC channel object.
/// @param[out] __output the peer's ID.
#[cfg(feature = "afc")]
pub fn afc_receive_channel_get_peer_id(channel: &AfcReceiveChannel) -> DeviceId {
    channel.peer_id().into()
}

/// Returns the raw data for a given [`AfcCtrlMsg`].
///
/// Note that the lifetime of the pointer is tied to the [`AfcCtrlMsg`].
///
/// @param[in]  control the control message produced by creating a channel.
/// @param[out] ptr the raw pointer of the stored buffer.
/// @param[out] len the raw length of the stored buffer.
#[cfg(feature = "afc")]
pub fn afc_ctrl_msg_get_bytes(
    control: &AfcCtrlMsg,
    ptr: &mut MaybeUninit<*const u8>,
    len: &mut MaybeUninit<usize>,
) {
    let slice = control.as_bytes();
    ptr.write(slice.as_ptr());
    len.write(slice.len());
}

/// Returns the three-way comparison between `seq1` and `seq2`.
///
/// @param[in]  seq1 the first sequence number to compare.
/// @param[in]  seq1 the second sequence number to compare.
/// @param[out] __output the comparison result (-1 is <, 0 is =, 1 is >).
#[cfg(feature = "afc")]
pub fn afc_seq_cmp(seq1: &AfcSeq, seq2: &AfcSeq) -> core::ffi::c_int {
    afc::Seq::cmp(seq1, seq2) as core::ffi::c_int
}

/// Encrypts and authenticates `plaintext`, and writes it to `dst`.
///
/// Note that `dst` must be at least `plaintext.len()` + `aranya_afc_channel_overhead()`,
/// or the function will return an error (`InvalidArgument` or `BufferTooSmall`).
///
/// @param[in]  channel the AFC channel object [`AfcSendChannel`].
/// @param[in]  plaintext the message being encrypted.
/// @param[out] dst the output buffer the ciphertext is written to.
#[cfg(feature = "afc")]
pub unsafe fn afc_channel_seal(
    channel: &mut AfcSendChannel,
    plaintext: &[u8],
    dst: *mut u8,
    dst_len: &mut usize,
) -> Result<(), imp::Error> {
    if dst.is_null() || *dst_len == 0 {
        return Err(
            InvalidArg::new("dst", "Tried to call afc_channel_seal with an empty buffer").into(),
        );
    }

    if *dst_len < (plaintext.len() + ARANYA_AFC_CHANNEL_OVERHEAD) {
        return Err(imp::Error::BufferTooSmall);
    }

    // SAFETY: the user is responsible for giving us a valid pointer.
    let dst = aranya_capi_core::try_as_mut_slice!(dst, *dst_len);
    channel.seal(dst, plaintext)?;
    *dst_len = plaintext.len() + ARANYA_AFC_CHANNEL_OVERHEAD;

    Ok(())
}

/// Decrypts and authenticates `ciphertext`, and writes it to `dst`.
///
/// Note that `dst` must be at least `ciphertext.len()` - `aranya_afc_channel_overhead()`,
/// or the function will return an error (`InvalidArgument` or `BufferTooSmall`).
///
/// @param[in]  channel the AFC channel object [`AfcReceiveChannel`].
/// @param[in]  ciphertext the message being decrypted.
/// @param[out] dst the output buffer the message is written to.
/// @param[out] seq the sequence number for the opened message, for reordering.
#[cfg(feature = "afc")]
pub unsafe fn afc_channel_open(
    channel: &AfcReceiveChannel,
    ciphertext: &[u8],
    dst: *mut u8,
    dst_len: &mut usize,
    seq: &mut MaybeUninit<AfcSeq>,
) -> Result<(), imp::Error> {
    if dst.is_null() || *dst_len == 0 {
        return Err(
            InvalidArg::new("dst", "Tried to call afc_channel_open with an empty buffer").into(),
        );
    }

    if *dst_len < (ciphertext.len() - ARANYA_AFC_CHANNEL_OVERHEAD) {
        return Err(imp::Error::BufferTooSmall);
    }

    // SAFETY: the user is responsible for giving us a valid pointer.
    let dst = aranya_capi_core::try_as_mut_slice!(dst, *dst_len);
    let seq_raw = channel.open(dst, ciphertext)?;

    AfcSeq::init(seq, seq_raw);
    // Do our best to set a max bound, even if we can't know if they pass in a larger ciphertext than needed.
    *dst_len = ciphertext.len() - ARANYA_AFC_CHANNEL_OVERHEAD;

    Ok(())
}

/// Removes an [`AfcSendChannel`] from use.
///
/// Note that this function takes ownership of the [`AfcSendChannel`] and invalidates
/// any further use (i.e. calling seal).
///
/// @param[in]  client the Aranya Client [`Client`].
/// @param[in]  channel the AFC channel object [`AfcSendChannel`].
///
/// @relates AranyaClient.
#[cfg(feature = "afc")]
pub fn afc_send_channel_delete(
    client: &Client,
    channel: OwnedPtr<AfcSendChannel>,
) -> Result<(), imp::Error> {
    // SAFETY: the user is responsible for passing in a valid `AfcSendChannel` pointer.
    let channel = unsafe { channel.read().into_inner().into_inner() };
    client.rt.block_on(channel.delete())?;
    Ok(())
}

/// Removes an [`AfcReceiveChannel`] from use.
///
/// Note that this function takes ownership of the [`AfcReceiveChannel`] and invalidates
/// any further use (i.e. calling seal).
///
/// @param[in]  client the Aranya Client [`Client`].
/// @param[in]  channel the AFC channel object [`AfcReceiveChannel`].
///
/// @relates AranyaClient.
#[cfg(feature = "afc")]
pub fn afc_receive_channel_delete(
    client: &Client,
    channel: OwnedPtr<AfcReceiveChannel>,
) -> Result<(), imp::Error> {
    // SAFETY: the user is responsible for passing in a valid `AfcReceiveChannel` pointer.
    let channel = unsafe { channel.read().into_inner().into_inner() };
    client.rt.block_on(channel.delete())?;
    Ok(())
}<|MERGE_RESOLUTION|>--- conflicted
+++ resolved
@@ -1850,11 +1850,7 @@
 /// An AFC Sending Channel Object.
 #[cfg(feature = "afc")]
 #[aranya_capi_core::derive(Cleanup)]
-<<<<<<< HEAD
 #[aranya_capi_core::opaque(size = 1232, align = 16)]
-=======
-#[aranya_capi_core::opaque(size = 152, align = 8)]
->>>>>>> 20513d66
 pub type AfcSendChannel = Safe<afc::SendChannel>;
 
 /// An AFC Receiving Channel Object.
