#![allow(rustdoc::broken_intra_doc_links)]
use core::{
    ffi::{c_char, CStr},
    ptr, slice,
};
use std::{ffi::OsStr, ops::Deref, os::unix::ffi::OsStrExt, str::FromStr};

use anyhow::Context as _;
use aranya_capi_core::{opaque::Opaque, prelude::*, ErrorCode, InvalidArg};
use aranya_client::aqc::{self, AqcPeerStream};
use aranya_daemon_api::Text;
use bytes::Bytes;
use tracing::error;

use crate::imp::{self, aqc::consume_bytes};

/// An error code.
///
/// For extended error information, see [`ExtError`].
#[derive(Copy, Clone, Debug, Eq, PartialEq, ErrorCode)]
#[repr(u32)]
pub enum Error {
    /// Success.
    #[capi(success)]
    #[capi(msg = "success")]
    Success,

    /// Internal bug discovered.
    #[capi(msg = "internal bug discovered")]
    Bug,

    /// Timed out.
    #[capi(msg = "timed out")]
    Timeout,

    /// Invalid argument.
    #[capi(msg = "invalid argument")]
    InvalidArgument,

    /// Buffer is too small.
    #[capi(msg = "buffer too small")]
    BufferTooSmall,

    /// Invalid UTF-8.
    #[capi(msg = "invalid utf8")]
    InvalidUtf8,

    /// Invalid Address.
    #[capi(msg = "invalid address")]
    InvalidAddr,

    /// Could not send request to daemon.
    #[capi(msg = "could not send request to daemon")]
    Ipc,

    /// An Aranya error.
    #[capi(msg = "Aranya error")]
    Aranya,

    /// AQC library error.
    #[capi(msg = "AQC library error")]
    Aqc,

    /// Tried to poll an endpoint but nothing received yet.
    #[capi(msg = "no response ready yet")]
    WouldBlock,

    /// A connection got unexpectedly closed.
    #[capi(msg = "connection got closed")]
    Closed,

    /// Unable to create configuration info.
    #[capi(msg = "invalid config")]
    Config,

    /// Serialization error.
    #[capi(msg = "serialization")]
    Serialization,

    /// Some other error occurred.
    #[capi(msg = "other")]
    Other,
}

impl From<&imp::Error> for Error {
    fn from(err: &imp::Error) -> Self {
        error!(?err);
        match err {
            imp::Error::Bug(_) => Self::Bug,
            imp::Error::Timeout(_) => Self::Timeout,
            imp::Error::InvalidArg(_) => Self::InvalidArgument,
            imp::Error::Utf8(_) => Self::InvalidUtf8,
            imp::Error::Addr(_) => Self::InvalidAddr,
            imp::Error::BufferTooSmall => Self::BufferTooSmall,
            imp::Error::Client(err) => match err {
                aranya_client::Error::Ipc(_) => Self::Ipc,
                aranya_client::Error::Aranya(_) => Self::Aranya,
                aranya_client::Error::Aqc(_) => Self::Aqc,
                aranya_client::Error::Bug(_) => Self::Bug,
                aranya_client::Error::Config(_) => Self::Config,
                aranya_client::Error::Other(_) => Self::Other,
                _ => {
                    error!("forgot to implement an error variant");
                    Self::Bug
                }
            },
            imp::Error::WouldBlock => Self::WouldBlock,
            imp::Error::Closed => Self::Closed,
            imp::Error::Config(_) => Self::Config,
            imp::Error::Serialization(_) => Self::Serialization,
            imp::Error::Other(_) => Self::Other,
        }
    }
}

impl From<InvalidArg<'static>> for Error {
    fn from(_err: InvalidArg<'static>) -> Self {
        Self::InvalidArgument
    }
}

impl From<&InvalidArg<'static>> for Error {
    fn from(_err: &InvalidArg<'static>) -> Self {
        Self::InvalidArgument
    }
}

/// Returns a human-readable error message for an [`Error`].
///
/// The resulting pointer must NOT be freed.
///
/// @param[in] err `u32` error code from `AranyaError`.
///
/// @relates AranyaError.
#[aranya_capi_core::no_ext_error]
pub fn error_to_str(err: u32) -> *const c_char {
    match Error::try_from_repr(err) {
        Some(v) => v.to_cstr().as_ptr(),
        None => c"invalid error code".as_ptr(),
    }
}

/// Extended error information.
#[aranya_capi_core::derive(Init, Cleanup)]
#[aranya_capi_core::opaque(size = 88, align = 8)]
pub type ExtError = Safe<imp::ExtError>;

/// Copies the extended error's message into `msg`.
///
/// If `msg_len` is large enough to fit the entire message,
/// including the trailing null byte, it updates `msg_len`
/// with the length of the message and copies the message
/// into `msg`.
///
/// Otherwise, if `msg_len` is not large enough to fit the
/// entire message, including the trailing null byte, it
/// updates `msg_len` with the length of the message and
/// returns `::ARANYA_ERROR_BUFFER_TOO_SMALL`.
///
/// @param[in] err the error to get a message for [`ExtError`].
/// @param[out] msg buffer to copy error message into.
/// @param[in,out] msg_len length of the message buffer.
///
/// @relates AranyaExtError.
pub unsafe fn ext_error_msg(
    err: &ExtError,
    msg: *mut MaybeUninit<c_char>,
    msg_len: &mut usize,
) -> Result<(), imp::Error> {
    let msg = aranya_capi_core::try_as_mut_slice!(msg, *msg_len);
    err.copy_msg(msg, msg_len)
}

/// A type to represent a span of time in nanoseconds.
#[repr(transparent)]
#[derive(Copy, Clone, Debug)]
pub struct Duration {
    pub nanos: u64,
}

pub const ARANYA_DURATION_SECONDS: u64 = 1000 * ARANYA_DURATION_MILLISECONDS;
pub const ARANYA_DURATION_MILLISECONDS: u64 = 1000 * ARANYA_DURATION_MICROSECONDS;
pub const ARANYA_DURATION_MICROSECONDS: u64 = 1000 * ARANYA_DURATION_NANOSECONDS;
pub const ARANYA_DURATION_NANOSECONDS: u64 = 1;

impl From<Duration> for std::time::Duration {
    fn from(value: Duration) -> Self {
        std::time::Duration::from_nanos(value.nanos)
    }
}

/// Initializes a new client instance.
///
/// @param[out] client the uninitialized Aranya Client [`Client`].
/// @param[in] config the client's configuration [`ClientConfig`].
///
/// @relates AranyaClient.
pub unsafe fn client_init(
    client: &mut MaybeUninit<Client>,
    config: &ClientConfig,
) -> Result<(), imp::Error> {
    // TODO: Clean this up.
    let daemon_socket = OsStr::from_bytes(
        // SAFETY: Caller must ensure pointer is a valid C String.
        unsafe { CStr::from_ptr(config.daemon_addr()) }.to_bytes(),
    )
    .as_ref();

    let rt = tokio::runtime::Runtime::new().context("unable to construct tokio runtime")?;

    // SAFETY: Caller must ensure pointer is a valid C String.
    let aqc_str = unsafe { CStr::from_ptr(config.aqc_addr()) }
        .to_str()
        .context("unable to convert to string")?;

    let aqc_addr = aranya_util::Addr::from_str(aqc_str)?;
    let inner = rt.block_on({
        aranya_client::Client::builder()
            .with_daemon_uds_path(daemon_socket)
            .with_daemon_aqc_addr(&aqc_addr)
            .connect()
    })?;

    Client::init(client, imp::Client { rt, inner });
    Ok(())
}

/// A handle to an Aranya Client.
#[aranya_capi_core::derive(Cleanup)]
#[aranya_capi_core::opaque(size = 3728, align = 16)]
pub type Client = Safe<imp::Client>;

/// The size in bytes of an ID
pub const ARANYA_ID_LEN: usize = 32;

const _: () = {
    assert!(ARANYA_ID_LEN == size_of::<aranya_crypto::Id>());
};

/// Cryptographically secure Aranya ID.
#[repr(C)]
#[derive(Copy, Clone, Debug)]
pub struct Id {
    bytes: [u8; ARANYA_ID_LEN],
}

impl AsRef<aranya_crypto::Id> for Id {
    fn as_ref(&self) -> &aranya_crypto::Id {
        // SAFETY: Each type is a struct with a single field containing an array of 64 bytes
        unsafe { &*ptr::from_ref::<[u8; ARANYA_ID_LEN]>(&self.bytes).cast::<aranya_crypto::Id>() }
    }
}

impl From<aranya_crypto::Id> for Id {
    fn from(value: aranya_crypto::Id) -> Self {
        Id {
            bytes: value.into(),
        }
    }
}

/// The size in bytes of a PSK seed IKM.
pub const ARANYA_SEED_IKM_LEN: usize = 32;

/// Team ID.
#[repr(C)]
#[derive(Copy, Clone, Debug)]
pub struct TeamId {
    id: Id,
}

impl From<aranya_daemon_api::TeamId> for TeamId {
    fn from(value: aranya_daemon_api::TeamId) -> Self {
        Self {
            id: Id {
                bytes: value.into(),
            },
        }
    }
}

impl From<&TeamId> for aranya_daemon_api::TeamId {
    fn from(value: &TeamId) -> Self {
        value.id.bytes.into()
    }
}

/// Device ID.
#[repr(C)]
#[derive(Copy, Clone, Debug)]
pub struct DeviceId {
    id: Id,
}

impl From<aranya_daemon_api::DeviceId> for DeviceId {
    fn from(value: aranya_daemon_api::DeviceId) -> Self {
        Self {
            id: Id {
                bytes: value.into(),
            },
        }
    }
}

impl From<&DeviceId> for aranya_daemon_api::DeviceId {
    fn from(value: &DeviceId) -> Self {
        value.id.bytes.into()
    }
}

/// An enum containing team roles defined in the Aranya policy.
#[repr(u8)]
#[derive(Copy, Clone, Debug)]
pub enum Role {
    /// Owner role.
    Owner,
    /// Admin role.
    Admin,
    /// Operator role.
    Operator,
    /// Member role.
    Member,
}

impl From<Role> for aranya_daemon_api::Role {
    fn from(value: Role) -> Self {
        match value {
            Role::Owner => Self::Owner,
            Role::Admin => Self::Admin,
            Role::Operator => Self::Operator,
            Role::Member => Self::Member,
        }
    }
}

/// Valid channel operations for a label assignment.
#[repr(u8)]
#[derive(Copy, Clone, Debug)]
pub enum ChanOp {
    /// The device can only receive data in channels with this
    /// label.
    RecvOnly,
    /// The device can only send data in channels with this
    /// label.
    SendOnly,
    /// The device can send and receive data in channels with this
    /// label.
    SendRecv,
}

impl From<ChanOp> for aranya_daemon_api::ChanOp {
    fn from(value: ChanOp) -> Self {
        match value {
            ChanOp::RecvOnly => Self::RecvOnly,
            ChanOp::SendOnly => Self::SendOnly,
            ChanOp::SendRecv => Self::SendRecv,
        }
    }
}

/// Label ID.
#[repr(C)]
#[derive(Copy, Clone, Debug)]
pub struct LabelId {
    id: Id,
}

impl From<aranya_daemon_api::LabelId> for LabelId {
    fn from(value: aranya_daemon_api::LabelId) -> Self {
        Self {
            id: Id {
                bytes: value.into(),
            },
        }
    }
}

impl From<&LabelId> for aranya_daemon_api::LabelId {
    fn from(value: &LabelId) -> Self {
        value.id.bytes.into()
    }
}

/// An AQC label name.
///
/// E.g. "TELEMETRY_LABEL"
#[repr(transparent)]
#[derive(Copy, Clone, Debug)]
pub struct LabelName(*const c_char);

impl LabelName {
    unsafe fn as_underlying(self) -> Result<Text, imp::Error> {
        // SAFETY: Caller must ensure the pointer is a valid C String.
        let cstr = unsafe { CStr::from_ptr(self.0) };
        Ok(Text::try_from(cstr)?)
    }
}

/// A network socket address for an Aranya client.
///
/// E.g. "localhost:8080", "127.0.0.1:8080"
#[repr(transparent)]
#[derive(Copy, Clone, Debug)]
pub struct Addr(*const c_char);

impl Addr {
    unsafe fn as_underlying(self) -> Result<aranya_util::Addr, imp::Error> {
        // SAFETY: Caller must ensure the pointer is a valid C String.
        let cstr = unsafe { CStr::from_ptr(self.0) };
        Ok(cstr.to_str()?.parse()?)
    }
}

/// A network identifier for an Aranya client.
///
/// E.g. "localhost:8080", "127.0.0.1:8080"
#[repr(transparent)]
#[derive(Copy, Clone, Debug)]
pub struct NetIdentifier(*const c_char);

impl NetIdentifier {
    unsafe fn as_underlying(self) -> Result<aranya_daemon_api::NetIdentifier, imp::Error> {
        // SAFETY: Caller must ensure the pointer is a valid C String.
        let cstr = unsafe { CStr::from_ptr(self.0) };
        Ok(aranya_daemon_api::NetIdentifier(Text::try_from(cstr)?))
    }
}

/// Channel ID for AQC bidi channel.
#[repr(C)]
#[derive(Copy, Clone, Debug)]
pub struct AqcBidiChannelId {
    id: Id,
}

impl From<aranya_daemon_api::AqcBidiChannelId> for AqcBidiChannelId {
    fn from(value: aranya_daemon_api::AqcBidiChannelId) -> Self {
        Self {
            id: Id {
                bytes: value.into(),
            },
        }
    }
}

impl From<&AqcBidiChannelId> for aranya_daemon_api::AqcBidiChannelId {
    fn from(value: &AqcBidiChannelId) -> Self {
        value.id.bytes.into()
    }
}

/// Channel ID for AQC uni channel.
#[repr(C)]
#[derive(Copy, Clone, Debug)]
pub struct AqcUniChannelId {
    id: Id,
}

impl From<aranya_daemon_api::AqcUniChannelId> for AqcUniChannelId {
    fn from(value: aranya_daemon_api::AqcUniChannelId) -> Self {
        Self {
            id: Id {
                bytes: value.into(),
            },
        }
    }
}

impl From<&AqcUniChannelId> for aranya_daemon_api::AqcUniChannelId {
    fn from(value: &AqcUniChannelId) -> Self {
        value.id.bytes.into()
    }
}

/// Initializes logging.
///
/// Assumes the `ARANYA_CAPI` environment variable has been set to the desired tracing log level.
/// E.g. `ARANYA_CAPI=debug`.
// TODO(eric): don't make users use env vars.
pub fn init_logging() -> Result<(), imp::Error> {
    use tracing_subscriber::{prelude::*, EnvFilter};
    tracing_subscriber::registry()
        .with(tracing_subscriber::fmt::layer())
        .with(EnvFilter::from_env("ARANYA_CAPI"))
        .try_init()
        .context("unable to initialize logging")?;
    Ok(())
}

/// Gets the public key bundle for this device.
///
/// @param[in] client the Aranya Client [`Client`].
/// @param[out] keybundle keybundle byte buffer `KeyBundle`.
/// @param[in,out] keybundle_len returns the length of the serialized keybundle.
///
/// @relates AranyaClient.
pub unsafe fn get_key_bundle(
    client: &Client,
    keybundle: *mut MaybeUninit<u8>,
    keybundle_len: &mut usize,
) -> Result<(), imp::Error> {
    let client = client.imp();
    let keys = client.rt.block_on(client.inner.get_key_bundle())?;
    // SAFETY: Must trust caller provides valid ptr/len for keybundle buffer.
    unsafe { imp::key_bundle_serialize(&keys, keybundle, keybundle_len)? };

    Ok(())
}

/// The size in bytes of an ID converted to a human-readable base58 string.
pub const ARANYA_ID_STR_LEN: usize = (ARANYA_ID_LEN * 1375) / 1000 + 1;

/// Writes the human-readable encoding of `id` to `str`.
///
/// To always succeed, `str` must be at least `ARANYA_ID_STR_LEN` bytes long.
///
/// @param[in] device ID [`Id`].
/// @param[out] str ID string [`Id`].
/// @param[in,out] str_len returns the length of `str`
///
/// @relates AranyaId.
#[aranya_capi_core::no_ext_error]
pub unsafe fn id_to_str(
    id: &Id,
    str: *mut MaybeUninit<c_char>,
    str_len: &mut usize,
) -> Result<(), imp::Error> {
    let str = aranya_capi_core::try_as_mut_slice!(str, *str_len);
    aranya_capi_core::write_c_str(str, id.as_ref(), str_len)?;
    Ok(())
}

/// Decodes `str` into an [`Id`].
///
/// @param[in] str pointer to a null-terminated string.
///
/// @relates AranyaId.
#[aranya_capi_core::no_ext_error]
pub unsafe fn id_from_str(str: *const c_char) -> Result<Id, imp::Error> {
    // SAFETY: Caller must ensure the pointer is a valid C String.
    let cstr = unsafe { CStr::from_ptr(str) };

    aranya_crypto::Id::decode(cstr.to_bytes())
        .map_err(|_| InvalidArg::new("str", "unable to decode ID from bytes").into())
        .map(Into::into)
}

/// Gets the public device ID.
///
/// @param[in] client the Aranya Client [`Client`].
/// @param[out] __output the client's device ID [`DeviceId`].
///
/// @relates AranyaClient.
pub fn get_device_id(client: &Client) -> Result<DeviceId, imp::Error> {
    let client = client.imp();
    let id = client.rt.block_on(client.inner.get_device_id())?;
    Ok(id.into())
}

/// Configuration info for Aranya.
///
/// Use a [`ClientConfigBuilder`] to construct this object.
#[aranya_capi_core::opaque(size = 56, align = 8)]
pub type ClientConfig = Safe<imp::ClientConfig>;

/// Configuration info builder for an Aranya client config [`ClientConfig`].
#[aranya_capi_core::derive(Init, Cleanup)]
#[aranya_capi_core::opaque(size = 72, align = 8)]
pub type ClientConfigBuilder = Safe<imp::ClientConfigBuilder>;

/// Attempts to construct a [`ClientConfig`].
///
/// This function consumes and releases any resources associated
/// with the memory pointed to by `cfg`.
///
/// @param[in] cfg a pointer to the client config builder
/// @param[out] out a pointer to write the client config to
///
/// @relates AranyaClientConfigBuilder.
pub fn client_config_build(
    cfg: OwnedPtr<ClientConfigBuilder>,
    out: &mut MaybeUninit<ClientConfig>,
) -> Result<(), imp::Error> {
    // SAFETY: No special considerations.
    unsafe { cfg.build(out)? }
    Ok(())
}

/// Sets Unix Domain Socket path that the daemon is listening on.
///
/// @param[in,out] cfg a pointer to the client config builder
/// @param[in] address a string containing the address
///
/// @relates AranyaClientConfigBuilder.
pub fn client_config_builder_set_daemon_uds_path(
    cfg: &mut ClientConfigBuilder,
    address: *const c_char,
) {
    cfg.daemon_addr(address);
}

/// Configuration info for Aranya QUIC Channels.
///
/// Use a [`AqcConfigBuilder`] to construct this object.
#[aranya_capi_core::opaque(size = 40, align = 8)]
pub type AqcConfig = Safe<imp::AqcConfig>;

/// Configuration info builder for Aranya QUIC Channels config [`AqcConfig`].
#[aranya_capi_core::derive(Init, Cleanup)]
#[aranya_capi_core::opaque(size = 24, align = 8)]
pub type AqcConfigBuilder = Safe<imp::AqcConfigBuilder>;

/// Attempts to construct an [`AqcConfig`].
///
/// This function consumes and releases any resources associated
/// with the memory pointed to by `cfg`.
///
/// @param[in] cfg a pointer to the aqc config builder
/// @param[out] out a pointer to write the aqc config to
///
/// @relates AranyaAqcConfigBuilder.
pub fn aqc_config_build(
    cfg: OwnedPtr<AqcConfigBuilder>,
    out: &mut MaybeUninit<AqcConfig>,
) -> Result<(), imp::Error> {
    // SAFETY: No special considerations.
    unsafe { cfg.build(out)? }
    Ok(())
}

/// Sets the network address that the AQC server should listen
/// on.
///
/// @param[in,out] cfg a pointer to the aqc config builder
/// @param[in] address a string with the address to bind to
///
/// @relates AranyaAqcConfigBuilder.
pub fn aqc_config_builder_set_address(cfg: &mut AqcConfigBuilder, address: *const c_char) {
    cfg.addr(address);
}

/// Sets the configuration for Aranya QUIC Channels.
///
/// @param[in,out] cfg a pointer to the client config builder
/// @param[in] aqc_config a pointer to a valid AQC config (see [`AqcConfigBuilder`])
///
/// @relates AranyaAqcConfigBuilder.
pub fn client_config_builder_set_aqc_config(cfg: &mut ClientConfigBuilder, aqc_config: &AqcConfig) {
    cfg.aqc((**aqc_config).clone());
}

/// QUIC syncer configuration.
///
/// Use a [`CreateTeamQuicSyncConfigBuilder`] to construct this object.
#[aranya_capi_core::opaque(size = 56, align = 8)]
pub type CreateTeamQuicSyncConfig = Safe<imp::CreateTeamQuicSyncConfig>;

/// QUIC syncer configuration.
///
/// Use an [`AddTeamQuicSyncConfigBuilder`] to construct this object.
#[aranya_capi_core::opaque(size = 288, align = 8)]
pub type AddTeamQuicSyncConfig = Safe<imp::AddTeamQuicSyncConfig>;

/// A builder for initializing an [`AddTeamQuicSyncConfig`].
///
/// The [`AddTeamQuicSyncConfig`] is an optional part of initializing an [`AddTeamConfig`].
#[aranya_capi_core::derive(Init, Cleanup)]
#[aranya_capi_core::opaque(size = 288, align = 8)]
pub type AddTeamQuicSyncConfigBuilder = Safe<imp::AddTeamQuicSyncConfigBuilder>;

/// A builder for initializing a [`CreateTeamQuicSyncConfig`].
///
/// The [`CreateTeamQuicSyncConfig`] is an optional part of initializing a [`CreateTeamConfig`].
#[aranya_capi_core::derive(Init, Cleanup)]
#[aranya_capi_core::opaque(size = 56, align = 8)]
pub type CreateTeamQuicSyncConfigBuilder = Safe<imp::CreateTeamQuicSyncConfigBuilder>;

/// Attempts to set PSK seed generation mode value on [`CreateTeamQuicSyncConfigBuilder`].
///
/// @param[in,out] cfg a pointer to the quic sync config builder
///
<<<<<<< HEAD
/// This method will be removed soon since certificates will be used instead of PSKs in the future.
///
/// @relates AranyaQuicSyncConfigBuilder.
pub fn quic_sync_config_generate(cfg: &mut QuicSyncConfigBuilder) -> Result<(), imp::Error> {
=======
/// @relates AranyaCreateTeamQuicSyncConfigBuilder.
pub fn create_team_quic_sync_config_generate(
    cfg: &mut CreateTeamQuicSyncConfigBuilder,
) -> Result<(), imp::Error> {
>>>>>>> e1cda592
    cfg.generate();
    Ok(())
}

/// Attempts to set wrapped PSK seed value on [`AddTeamQuicSyncConfigBuilder`].
///
/// @param[in,out] cfg a pointer to the quic sync config builder
/// @param[in] encap_seed a pointer the encapsulated PSK seed
///
<<<<<<< HEAD
/// This method will be removed soon since certificates will be used instead of PSKs in the future.
///
/// @relates AranyaQuicSyncConfigBuilder.
pub fn quic_sync_config_wrapped_seed(
    cfg: &mut QuicSyncConfigBuilder,
=======
/// @relates AranyaAddTeamQuicSyncConfigBuilder.
pub fn add_team_quic_sync_config_wrapped_seed(
    cfg: &mut AddTeamQuicSyncConfigBuilder,
>>>>>>> e1cda592
    encap_seed: &[u8],
) -> Result<(), imp::Error> {
    cfg.wrapped_seed(encap_seed)?;
    Ok(())
}

/// Raw PSK seed IKM for QUIC syncer.
#[repr(C)]
#[derive(Copy, Clone, Debug)]
pub struct SeedIkm {
    bytes: [u8; ARANYA_SEED_IKM_LEN],
}

/// Attempts to set raw PSK seed IKM value [`SeedIkm`] on [`CreateTeamQuicSyncConfigBuilder`].
///
/// @param[in,out] cfg a pointer to the quic sync config builder [`CreateTeamQuicSyncConfigBuilder`]
/// @param[in] ikm a pointer the raw PSK seed IKM [`SeedIkm`]
///
/// @relates AranyaCreateTeamQuicSyncConfigBuilder.
pub fn create_team_quic_sync_config_raw_seed_ikm(
    cfg: &mut CreateTeamQuicSyncConfigBuilder,
    ikm: &SeedIkm,
) -> Result<(), imp::Error> {
    cfg.raw_seed_ikm(ikm.bytes);
    Ok(())
}

/// Attempts to set raw PSK seed IKM value [`SeedIkm`] on [`AddTeamQuicSyncConfigBuilder`].
///
/// @param[in,out] cfg a pointer to the quic sync config builder [`AddTeamQuicSyncConfigBuilder`]
/// @param[in] ikm a pointer the raw PSK seed IKM [`SeedIkm`]
///
<<<<<<< HEAD
/// This method will be removed soon since certificates will be used instead of PSKs in the future.
///
/// @relates AranyaQuicSyncConfigBuilder.
pub fn quic_sync_config_raw_seed_ikm(
    cfg: &mut QuicSyncConfigBuilder,
=======
/// @relates AranyaAddTeamQuicSyncConfigBuilder.
pub fn add_team_quic_sync_config_raw_seed_ikm(
    cfg: &mut AddTeamQuicSyncConfigBuilder,
>>>>>>> e1cda592
    ikm: &SeedIkm,
) -> Result<(), imp::Error> {
    cfg.raw_seed_ikm(ikm.bytes);
    Ok(())
}

/// Attempts to construct a [`CreateTeamQuicSyncConfig`].
///
/// This function consumes and releases any resources associated
/// with the memory pointed to by `cfg`.
///
/// @param[in] cfg a pointer to the QUIC sync config builder [`CreateTeamQuicSyncConfigBuilder`]
/// @param[out] out a pointer to write the QUIC sync config to [`CreateTeamQuicSyncConfig`]
///
/// @relates AranyaCreateTeamQuicSyncConfigBuilder.
pub fn create_team_quic_sync_config_build(
    cfg: OwnedPtr<CreateTeamQuicSyncConfigBuilder>,
    out: &mut MaybeUninit<CreateTeamQuicSyncConfig>,
) -> Result<(), imp::Error> {
    // SAFETY: No special considerations.
    unsafe { cfg.build(out)? }
    Ok(())
}

/// Attempts to construct an [`AddTeamQuicSyncConfig`].
///
/// This function consumes and releases any resources associated
/// with the memory pointed to by `cfg`.
///
/// @param[in] cfg a pointer to the QUIC sync config builder [`AddTeamQuicSyncConfigBuilder`]
/// @param[out] out a pointer to write the QUIC sync config to [`AddTeamQuicSyncConfig`]
///
/// @relates AranyaAddTeamQuicSyncConfigBuilder.
pub fn add_team_quic_sync_config_build(
    cfg: OwnedPtr<AddTeamQuicSyncConfigBuilder>,
    out: &mut MaybeUninit<AddTeamQuicSyncConfig>,
) -> Result<(), imp::Error> {
    // SAFETY: No special considerations.
    unsafe { cfg.build(out)? }
    Ok(())
}

/// Team configuration used when joining a team.
///
/// Use an [`AddTeamConfigBuilder`] to construct this object.
#[aranya_capi_core::opaque(size = 320, align = 8)]
pub type AddTeamConfig = Safe<imp::AddTeamConfig>;

/// A builder for initializing an [`AddTeamConfig`].
#[aranya_capi_core::derive(Init, Cleanup)]
#[aranya_capi_core::opaque(size = 328, align = 8)]
pub type AddTeamConfigBuilder = Safe<imp::AddTeamConfigBuilder>;

/// Team configuration used when creating a team.
///
/// Use a [`CreateTeamConfigBuilder`] to construct this object.
#[aranya_capi_core::opaque(size = 56, align = 8)]
pub type CreateTeamConfig = Safe<imp::CreateTeamConfig>;

/// A builder for initializing a [`CreateTeamConfig`].
#[aranya_capi_core::derive(Init, Cleanup)]
#[aranya_capi_core::opaque(size = 56, align = 8)]
pub type CreateTeamConfigBuilder = Safe<imp::CreateTeamConfigBuilder>;

/// Configures QUIC syncer for [`AddTeamConfigBuilder`].
///
/// By default, the QUIC syncer config is not set.
///
/// @param[in,out] cfg a pointer to the builder for a team config [`AddTeamConfigBuilder`]
/// @param[in] quic set the QUIC syncer config [`AddTeamQuicSyncConfig`]
///
/// @relates AranyaAddTeamConfigBuilder.
pub fn add_team_config_builder_set_quic_syncer(
    cfg: &mut AddTeamConfigBuilder,
    quic: OwnedPtr<AddTeamQuicSyncConfig>,
) {
    // SAFETY: the user is responsible for passing in a valid AddTeamQuicSyncConfig pointer.
    let quic = unsafe { quic.read() };
    cfg.quic(quic.imp());
}

/// Configures team ID field for [`AddTeamConfigBuilder`].
///
/// By default, the team ID is not set.
///
/// @param[in,out] cfg a pointer to the builder for a team config [`AddTeamConfigBuilder`]
/// @param[in] id a pointer to a [`TeamId`]
///
/// @relates AranyaAddTeamConfigBuilder.
pub fn add_team_config_builder_set_id(cfg: &mut AddTeamConfigBuilder, team_id: &TeamId) {
    cfg.id(*team_id);
}

/// Attempts to construct an [`AddTeamConfig`].
///
/// This function consumes and releases any resources associated
/// with the memory pointed to by `cfg`.
///
/// @param[in] cfg a pointer to the team config builder [`AddTeamConfigBuilder`]
/// @param[out] out a pointer to write the team config to [`AddTeamConfig`]
///
/// @relates AranyaAddTeamConfigBuilder.
pub fn add_team_config_build(
    cfg: OwnedPtr<AddTeamConfigBuilder>,
    out: &mut MaybeUninit<AddTeamConfig>,
) -> Result<(), imp::Error> {
    // SAFETY: No special considerations.
    unsafe { cfg.build(out)? }
    Ok(())
}

/// Configures QUIC syncer for [`CreateTeamConfigBuilder`].
///
/// By default, the QUIC syncer config is not set.
///
/// @param[in,out] cfg a pointer to the builder for a team config [`CreateTeamConfigBuilder`]
/// @param[in] quic set the QUIC syncer config [`CreateTeamQuicSyncConfig`]
///
/// @relates AranyaCreateTeamConfigBuilder.
pub fn create_team_config_builder_set_quic_syncer(
    cfg: &mut CreateTeamConfigBuilder,
    quic: OwnedPtr<CreateTeamQuicSyncConfig>,
) {
    // SAFETY: the user is responsible for passing in a valid CreateTeamQuicSyncConfig pointer.
    let quic = unsafe { quic.read() };
    cfg.quic(quic.imp());
}

/// Attempts to construct a [`CreateTeamConfig`].
///
/// This function consumes and releases any resources associated
/// with the memory pointed to by `cfg`.
///
/// @param[in] cfg a pointer to the team config builder [`CreateTeamConfigBuilder`]
/// @param[out] out a pointer to write the team config to [`CreateTeamConfig`]
///
/// @relates AranyaCreateTeamConfigBuilder.
pub fn create_team_config_build(
    cfg: OwnedPtr<CreateTeamConfigBuilder>,
    out: &mut MaybeUninit<CreateTeamConfig>,
) -> Result<(), imp::Error> {
    // SAFETY: No special considerations.
    unsafe { cfg.build(out)? }
    Ok(())
}

/// Sync Peer config.
///
/// Use a [`SyncPeerConfigBuilder`] to construct this object.
#[aranya_capi_core::opaque(size = 32, align = 8)]
pub type SyncPeerConfig = Safe<imp::SyncPeerConfig>;

/// Builder for a Sync Peer config [`SyncPeerConfig`].
#[aranya_capi_core::derive(Init, Cleanup)]
#[aranya_capi_core::opaque(size = 40, align = 8)]
pub type SyncPeerConfigBuilder = Safe<imp::SyncPeerConfigBuilder>;

/// Attempts to build a [`SyncPeerConfig`].
///
/// This function consumes and releases any resources associated
/// with the memory pointed to by `cfg`.
///
/// @param[in] cfg a pointer to the builder for a sync config [`SyncPeerConfigBuilder`]
/// @param[out] out a pointer to write the sync config to [`SyncPeerConfig`]
///
/// @relates AranyaSyncPeerConfigBuilder.
pub fn sync_peer_config_build(
    cfg: OwnedPtr<SyncPeerConfigBuilder>,
    out: &mut MaybeUninit<SyncPeerConfig>,
) -> Result<(), imp::Error> {
    // SAFETY: No special considerations.
    unsafe { cfg.build(out)? }
    Ok(())
}

/// Configures how often the peer will be synced with.
///
/// By default, the interval is not set. It is an error to call
/// [`sync_peer_config_build`] before setting the interval with
/// this function
///
/// @param[in,out] cfg a pointer to the builder for a sync config
/// @param[in] interval Set the interval at which syncing occurs
///
/// @relates AranyaSyncPeerConfigBuilder.
pub fn sync_peer_config_builder_set_interval(cfg: &mut SyncPeerConfigBuilder, interval: Duration) {
    cfg.interval(interval);
}

/// Updates the config to enable immediate syncing with the peer.
///
/// Overrides [`sync_peer_config_builder_set_sync_later`] if invoked afterward.
///
/// By default, the peer is synced with immediately.
///
/// @param[in,out] cfg a pointer to the builder for a sync config
///
/// @relates AranyaSyncPeerConfigBuilder.
// TODO: aranya-core#129
pub fn sync_peer_config_builder_set_sync_now(cfg: &mut SyncPeerConfigBuilder) {
    cfg.sync_now(true);
}

/// Updates the config to disable immediate syncing with the peer.
///
/// Overrides [`sync_peer_config_builder_set_sync_now`] if invoked afterward.
///
/// By default, the peer is synced with immediately.
/// @param[in,out] cfg a pointer to the builder for a sync config
///
/// @relates AranyaSyncPeerConfigBuilder.
// TODO: aranya-core#129
pub fn sync_peer_config_builder_set_sync_later(cfg: &mut SyncPeerConfigBuilder) {
    cfg.sync_now(false);
}

/// Assign a role to a device.
///
/// This will change the device's current role to the new role assigned.
///
/// Permission to perform this operation is checked against the Aranya policy.
///
/// @param[in] client the Aranya Client [`Client`].
/// @param[in] team the team's ID [`TeamId`].
/// @param[in] device the device's ID [`DeviceId`].
/// @param[in] role the role [`Role`] to assign to the device.
///
/// @relates AranyaClient.
pub fn assign_role(
    client: &Client,
    team: &TeamId,
    device: &DeviceId,
    role: Role,
) -> Result<(), imp::Error> {
    let client = client.imp();
    client.rt.block_on(
        client
            .inner
            .team(team.into())
            .assign_role(device.into(), role.into()),
    )?;
    Ok(())
}

/// Revoke a role from a device.
///
/// Permission to perform this operation is checked against the Aranya policy.
///
/// @param[in] client the Aranya Client [`Client`].
/// @param[in] team the team's ID [`TeamId`].
/// @param[in] device the device's ID [`DeviceId`].
/// @param[in] role the role [`Role`] to revoke from the device.
///
/// @relates AranyaClient.
pub fn revoke_role(
    client: &Client,
    team: &TeamId,
    device: &DeviceId,
    role: Role,
) -> Result<(), imp::Error> {
    let client = client.imp();
    client.rt.block_on(
        client
            .inner
            .team(team.into())
            .revoke_role(device.into(), role.into()),
    )?;
    Ok(())
}

/// Create a channel label.
///
/// Permission to perform this operation is checked against the Aranya policy.
///
/// @param[in] client the Aranya Client [`Client`].
/// @param[in] team the team's ID [`TeamId`].
/// @param[in] name label name string [`LabelName`].
///
/// @relates AranyaClient.
pub fn create_label(
    client: &Client,
    team: &TeamId,
    name: LabelName,
) -> Result<LabelId, imp::Error> {
    let client = client.imp();
    // SAFETY: Caller must ensure `name` is a valid C String.
    let name = unsafe { name.as_underlying() }?;
    let label_id = client
        .rt
        .block_on(client.inner.team(team.into()).create_label(name))?;
    Ok(label_id.into())
}

/// Delete a channel label.
///
/// Permission to perform this operation is checked against the Aranya policy.
///
/// @param[in] client the Aranya Client [`Client`].
/// @param[in] team the team's ID [`TeamId`].
/// @param[in] label_id the channel label ID [`LabelId`] to delete.
///
/// @relates AranyaClient.
pub fn delete_label(client: &Client, team: &TeamId, label_id: &LabelId) -> Result<(), imp::Error> {
    let client = client.imp();
    client
        .rt
        .block_on(client.inner.team(team.into()).delete_label(label_id.into()))?;
    Ok(())
}

/// Assign a label to a device so that it can be used for a channel.
///
/// Permission to perform this operation is checked against the Aranya policy.
///
/// @param[in] client the Aranya Client [`Client`].
/// @param[in] team the team's ID [`TeamId`].
/// @param[in] device the device ID [`DeviceId`] of the device to assign the label to.
/// @param[in] label_id the AQC channel label ID [`LabelId`].
///
/// @relates AranyaClient.
pub fn assign_label(
    client: &Client,
    team: &TeamId,
    device: &DeviceId,
    label_id: &LabelId,
    op: ChanOp,
) -> Result<(), imp::Error> {
    let client = client.imp();
    client
        .rt
        .block_on(client.inner.team(team.into()).assign_label(
            device.into(),
            label_id.into(),
            op.into(),
        ))?;
    Ok(())
}

/// Revoke a label from a device.
///
/// Permission to perform this operation is checked against the Aranya policy.
///
/// @param[in] client the Aranya Client [`Client`].
/// @param[in] team the team's ID [`TeamId`].
/// @param[in] device the device ID [`DeviceId`] of the device to revoke the label from.
/// @param[in] label_id the AQC channel label ID [`LabelId`].
///
/// @relates AranyaClient.
pub fn revoke_label(
    client: &Client,
    team: &TeamId,
    device: &DeviceId,
    label_id: &LabelId,
) -> Result<(), imp::Error> {
    let client = client.imp();
    client.rt.block_on(
        client
            .inner
            .team(team.into())
            .revoke_label(device.into(), label_id.into()),
    )?;
    Ok(())
}

/// Create a new graph/team with the current device as the owner.
///
/// @param[in] client the Aranya Client [`Client`].
/// @param[in] cfg the Team Configuration [`CreateTeamConfig`].
/// @param[out] __output the team's ID [`TeamId`].
///
/// @relates AranyaClient.
pub fn create_team(client: &Client, cfg: &CreateTeamConfig) -> Result<TeamId, imp::Error> {
    let client = client.imp();
    let cfg: &imp::CreateTeamConfig = cfg.deref();
    let team_id = client
        .rt
        .block_on(client.inner.create_team(cfg.into()))?
        .team_id();

    Ok(team_id.into())
}

/// Return random bytes from Aranya's CSPRNG.
///
/// This method can be used to generate a PSK seed IKM for the QUIC syncer.
///
/// @param[in] client the Aranya Client [`Client`].
/// @param[out] buf buffer where random bytes are written to.
/// @param[in] buf_len the size of the buffer.
pub unsafe fn rand(client: &Client, buf: &mut [MaybeUninit<u8>]) {
    let client = client.imp();

    buf.fill(MaybeUninit::new(0));
    // SAFETY: We just initialized the buf and are removing MaybeUninit.
    let buf = unsafe { slice::from_raw_parts_mut(buf.as_mut_ptr().cast::<u8>(), buf.len()) };

    client.rt.block_on(client.inner.rand(buf));
}

/// Return serialized PSK seed encrypted for another device on the team.
///
/// The PSK seed will be encrypted using the public encryption key of the specified device on the team.
///
/// Returns an `AranyaBufferTooSmall` error if the output buffer is too small to hold the seed bytes.
/// Writes the number of bytes that would have been returned to `seed_len`.
/// The application can use `seed_len` to allocate a larger buffer.
///
/// @param[in] client the Aranya Client [`Client`].
/// @param[in] team_id the team's ID [`TeamId`].
/// @param[in] keybundle serialized keybundle byte buffer `KeyBundle`.
/// @param[in] keybundle_len the length of the keybundle
/// @param[out] seed the serialized, encrypted PSK seed.
/// @param[in,out] seed_len the number of bytes written to the seed buffer.
///
/// This method will be removed soon since certificates will be used instead of PSKs in the future.
///
/// @relates AranyaClient.
pub unsafe fn encrypt_psk_seed_for_peer(
    client: &Client,
    team_id: &TeamId,
    keybundle: &[u8],
    seed: *mut MaybeUninit<u8>,
    seed_len: &mut usize,
) -> Result<(), imp::Error> {
    let client = client.imp();
    let keybundle = imp::key_bundle_deserialize(keybundle)?;

    let wrapped_seed = client.rt.block_on(
        client
            .inner
            .team(team_id.into())
            .encrypt_psk_seed_for_peer(&keybundle.encoding),
    )?;

    if *seed_len < wrapped_seed.len() {
        *seed_len = wrapped_seed.len();
        return Err(imp::Error::BufferTooSmall);
    }
    let out = aranya_capi_core::try_as_mut_slice!(seed, *seed_len);
    for (dst, src) in out.iter_mut().zip(&wrapped_seed) {
        dst.write(*src);
    }
    *seed_len = wrapped_seed.len();

    Ok(())
}

/// Add a team to the local device store.
///
/// @param[in] client the Aranya Client [`Client`].
/// @param[in] cfg the Team Configuration [`AddTeamConfig`].
///
/// @relates AranyaClient.
pub fn add_team(client: &Client, cfg: &AddTeamConfig) -> Result<(), imp::Error> {
    let client = client.imp();
    let cfg: &imp::AddTeamConfig = cfg.deref();
    client.rt.block_on(client.inner.add_team(cfg.into()))?;
    Ok(())
}

/// Remove a team from local device storage.
///
/// @param[in] client the Aranya Client [`Client`].
/// @param[in] team the team's ID [`TeamId`].
///
/// @relates AranyaClient.
pub fn remove_team(client: &Client, team: &TeamId) -> Result<(), imp::Error> {
    let client = client.imp();
    client.rt.block_on(client.inner.remove_team(team.into()))?;
    Ok(())
}

/// Close the team and stop all operations on the graph.
///
/// @param[in] client the Aranya Client [`Client`].
/// @param[in] team the team's ID [`TeamId`].
///
/// @relates AranyaClient.
pub fn close_team(client: &Client, team: &TeamId) -> Result<(), imp::Error> {
    let client = client.imp();
    client
        .rt
        .block_on(client.inner.team(team.into()).close_team())?;
    Ok(())
}

/// Add a device to the team with the default role.
///
/// Permission to perform this operation is checked against the Aranya policy.
///
/// @param[in] client the Aranya Client [`Client`].
/// @param[in] team the team's ID [`TeamId`].
/// @param[in] keybundle serialized keybundle byte buffer `KeyBundle`.
/// @param[in] keybundle_len is the length of the serialized keybundle.
///
/// @relates AranyaClient.
pub unsafe fn add_device_to_team(
    client: &Client,
    team: &TeamId,
    keybundle: &[u8],
) -> Result<(), imp::Error> {
    let client = client.imp();
    let keybundle = imp::key_bundle_deserialize(keybundle)?;

    client
        .rt
        .block_on(client.inner.team(team.into()).add_device_to_team(keybundle))?;
    Ok(())
}

/// Remove a device from the team.
///
/// Permission to perform this operation is checked against the Aranya policy.
///
/// @param[in] client the Aranya Client [`Client`].
/// @param[in] team the team's ID [`TeamId`].
/// @param[in] device the device's ID [`DeviceId`].
///
/// @relates AranyaClient.
pub fn remove_device_from_team(
    client: &Client,
    team: &TeamId,
    device: &DeviceId,
) -> Result<(), imp::Error> {
    let client = client.imp();
    client.rt.block_on(
        client
            .inner
            .team(team.into())
            .remove_device_from_team(device.into()),
    )?;
    Ok(())
}

/// Add the peer for automatic periodic Aranya state syncing.
///
/// If a peer is not reachable on the network, sync errors
/// will appear in the tracing logs and
/// Aranya will be unable to sync state with that peer.
///
/// @param[in] client the Aranya Client [`Client`].
/// @param[in] team the team's ID [`TeamId`].
/// @param[in] addr the peer's Aranya network address [`Addr`].
/// @param[in] config configuration values for syncing with a peer.
///
/// @relates AranyaClient.
pub unsafe fn add_sync_peer(
    client: &Client,
    team: &TeamId,
    addr: Addr,
    config: &SyncPeerConfig,
) -> Result<(), imp::Error> {
    let client = client.imp();
    // SAFETY: Caller must ensure `addr` is a valid C String.
    let addr = unsafe { addr.as_underlying() }?;
    client.rt.block_on(
        client
            .inner
            .team(team.into())
            .add_sync_peer(addr, (*config).clone().into()),
    )?;
    Ok(())
}

/// Remove the peer from automatic Aranya state syncing.
///
/// @param[in] client the Aranya Client [`Client`].
/// @param[in] team the team's ID [`TeamId`].
/// @param[in] addr the peer's Aranya network address [`Addr`].
///
/// @relates AranyaClient.
pub unsafe fn remove_sync_peer(
    client: &Client,
    team: &TeamId,
    addr: Addr,
) -> Result<(), imp::Error> {
    let client = client.imp();
    // SAFETY: Caller must ensure `addr` is a valid C String.
    let addr = unsafe { addr.as_underlying() }?;
    client
        .rt
        .block_on(client.inner.team(team.into()).remove_sync_peer(addr))?;
    Ok(())
}

/// Sync with peer immediately.
///
/// If a peer is not reachable on the network, sync errors
/// will appear in the tracing logs and
/// Aranya will be unable to sync state with that peer.
///
///
/// This function ignores [`sync_peer_config_builder_set_interval`] and
/// [`sync_peer_config_builder_set_sync_later`], if set.
///
/// @param[in] client the Aranya Client [`Client`].
/// @param[in] team the team's ID [`TeamId`].
/// @param[in] addr the peer's Aranya network address [`Addr`].
/// @param[in] config configuration values for syncing with a peer.
///
/// Default values for a sync config will be used if `config` is `NULL`
///
/// @relates AranyaClient.
pub unsafe fn sync_now(
    client: &Client,
    team: &TeamId,
    addr: Addr,
    config: Option<&SyncPeerConfig>,
) -> Result<(), imp::Error> {
    let client = client.imp();
    // SAFETY: Caller must ensure `addr` is a valid C String.
    let addr = unsafe { addr.as_underlying() }?;
    client.rt.block_on(
        client
            .inner
            .team(team.into())
            .sync_now(addr, config.map(|config| (*config).clone().into())),
    )?;
    Ok(())
}

/// Query devices on team.
///
/// @param[in] client the Aranya Client [`Client`].
/// @param[in] team the team's ID [`TeamId`].
/// @param[out] devices returns a list of device IDs on the team [`DeviceId`].
/// @param[in,out] devices_len returns the length of the devices list [`DeviceId`].
///
/// @relates AranyaClient.
pub unsafe fn query_devices_on_team(
    client: &Client,
    team: &TeamId,
    devices: *mut MaybeUninit<DeviceId>,
    devices_len: &mut usize,
) -> Result<(), imp::Error> {
    let client = client.imp();
    let data = client
        .rt
        .block_on(client.inner.team(team.into()).queries().devices_on_team())?;
    let data = data.__data();
    let out = aranya_capi_core::try_as_mut_slice!(devices, *devices_len);
    if *devices_len < data.len() {
        *devices_len = data.len();
        return Err(imp::Error::BufferTooSmall);
    }
    for (dst, src) in out.iter_mut().zip(data) {
        dst.write((*src).into());
    }
    *devices_len = data.len();
    Ok(())
}

// TODO: query_device_role

/// Query device's keybundle.
///
/// @param[in] client the Aranya Client [`Client`].
/// @param[in] team the team's ID [`TeamId`].
/// @param[in] device the device's ID [`DeviceId`].
/// @param[out] keybundle keybundle byte buffer `KeyBundle`.
/// @param[in,out] keybundle_len returns the length of the serialized keybundle.
///
/// @relates AranyaClient.
pub unsafe fn query_device_keybundle(
    client: &Client,
    team: &TeamId,
    device: &DeviceId,
    keybundle: *mut MaybeUninit<u8>,
    keybundle_len: &mut usize,
) -> Result<(), imp::Error> {
    let client = client.imp();
    let keys = client.rt.block_on(
        client
            .inner
            .team(team.into())
            .queries()
            .device_keybundle(device.into()),
    )?;
    // SAFETY: Must trust caller provides valid ptr/len for keybundle buffer.
    unsafe { imp::key_bundle_serialize(&keys, keybundle, keybundle_len)? };
    Ok(())
}

/// Query device label assignments.
///
/// Returns an `AranyaBufferTooSmall` error if the output buffer is too small to hold the labels.
/// Writes the number of labels that would have been returned to `labels_len`.
/// The application can use `labels_len` to allocate a larger buffer.
///
/// @param[in] client the Aranya Client [`Client`].
/// @param[in] team the team's ID [`TeamId`].
/// @param[in] device the device's ID [`DeviceId`].
/// @param[out] labels returns a list of labels assigned to the device [`LabelId`].
/// @param[in,out] labels_len returns the length of the labels list [`LabelId`].
///
/// @relates AranyaClient.
pub unsafe fn query_device_label_assignments(
    client: &Client,
    team: &TeamId,
    device: &DeviceId,
    labels: *mut MaybeUninit<LabelId>,
    labels_len: &mut usize,
) -> Result<(), imp::Error> {
    let client = client.imp();
    let data = client.rt.block_on(
        client
            .inner
            .team(team.into())
            .queries()
            .device_label_assignments(device.into()),
    )?;
    let data = data.__data();
    let out = aranya_capi_core::try_as_mut_slice!(labels, *labels_len);
    if *labels_len < data.len() {
        *labels_len = data.len();
        return Err(imp::Error::BufferTooSmall);
    }
    for (dst, src) in out.iter_mut().zip(data) {
        dst.write(src.id.into());
    }
    *labels_len = data.len();
    Ok(())
}

/// Query for list of existing labels.
///
/// Returns an `AranyaBufferTooSmall` error if the output buffer is too small to hold the labels.
/// Writes the number of labels that would have been returned to `labels_len`.
/// The application can use `labels_len` to allocate a larger buffer.
///
/// @param[in] client the Aranya Client [`Client`].
/// @param[in] team the team's ID [`TeamId`].
/// @param[out] labels returns a list of labels [`LabelId`].
/// @param[in,out] labels_len returns the length of the labels list [`LabelId`].
///
/// @relates AranyaClient.
pub unsafe fn query_labels(
    client: &Client,
    team: &TeamId,
    labels: *mut MaybeUninit<LabelId>,
    labels_len: &mut usize,
) -> Result<(), imp::Error> {
    let client = client.imp();
    let data = client
        .rt
        .block_on(client.inner.team(team.into()).queries().labels())?;
    let data = data.__data();
    let out = aranya_capi_core::try_as_mut_slice!(labels, *labels_len);
    for (dst, src) in out.iter_mut().zip(data) {
        dst.write(src.id.into());
    }
    if *labels_len < data.len() {
        *labels_len = data.len();
        return Err(imp::Error::BufferTooSmall);
    }
    *labels_len = data.len();
    Ok(())
}

/// Query if a label exists.
///
/// @param[in] client the Aranya Client [`Client`].
/// @param[in] team the team's ID [`TeamId`].
/// @param[in] device the device's ID [`DeviceId`].
/// @param[in] label the label [`LabelId`].
/// @param[out] __output boolean indicating whether the label exists.
///
/// @relates AranyaClient.
pub unsafe fn query_label_exists(
    client: &Client,
    team: &TeamId,
    label: &LabelId,
) -> Result<bool, imp::Error> {
    let client = client.imp();
    let exists = client.rt.block_on(
        client
            .inner
            .team(team.into())
            .queries()
            .label_exists(label.into()),
    )?;
    Ok(exists)
}

/// Query device's AQC network identifier.
///
/// @param[in] client the Aranya Client [`Client`].
/// @param[in] team the team's ID [`TeamId`].
/// @param[in] device the device's ID [`DeviceId`].
/// @param[out] ident network identifier string [`NetIdentifier`].
/// @param[in,out] length of ident
///
/// @relates AranyaClient.
pub unsafe fn query_aqc_net_identifier(
    client: &Client,
    team: &TeamId,
    device: &DeviceId,
    ident: *mut MaybeUninit<c_char>,
    ident_len: &mut usize,
) -> Result<bool, imp::Error> {
    let client = client.imp();
    let Some(net_identifier) = client.rt.block_on(
        client
            .inner
            .team(team.into())
            .queries()
            .aqc_net_identifier(device.into()),
    )?
    else {
        return Ok(false);
    };
    let ident = aranya_capi_core::try_as_mut_slice!(ident, *ident_len);
    aranya_capi_core::write_c_str(ident, &net_identifier, ident_len)?;
    Ok(true)
}

/// Associate a network identifier to a device for use with AQC.
///
/// Permission to perform this operation is checked against the Aranya policy.
///
/// If the address already exists for this device, it is replaced with the new address. Capable
/// of resolving addresses via DNS, required to be statically mapped to IPV4. For use with
/// OpenChannel and receiving messages. Can take either DNS name or IPV4.
///
/// @param[in] client the Aranya Client [`Client`].
/// @param[in] team the team's ID [`TeamId`].
/// @param[in] device the device's ID [`DeviceId`].
/// @param[in] net_identifier the device's network identifier [`NetIdentifier`].
///
/// @relates AranyaClient.
pub unsafe fn aqc_assign_net_identifier(
    client: &Client,
    team: &TeamId,
    device: &DeviceId,
    net_identifier: NetIdentifier,
) -> Result<(), imp::Error> {
    let client = client.imp();
    // SAFETY: Caller must ensure `net_identifier` is a valid C String.
    let net_identifier = unsafe { net_identifier.as_underlying() }?;
    client.rt.block_on(
        client
            .inner
            .team(team.into())
            .assign_aqc_net_identifier(device.into(), net_identifier),
    )?;
    Ok(())
}

/// Disassociate an AQC network identifier from a device.
///
/// Permission to perform this operation is checked against the Aranya policy.
///
/// @param[in] client the Aranya Client [`Client`].
/// @param[in] team the team's ID [`TeamId`].
/// @param[in] device the device's ID [`DeviceId`].
/// @param[in] net_identifier the device's network identifier [`NetIdentifier`].
///
/// @relates AranyaClient.
pub unsafe fn aqc_remove_net_identifier(
    client: &Client,
    team: &TeamId,
    device: &DeviceId,
    net_identifier: NetIdentifier,
) -> Result<(), imp::Error> {
    let client = client.imp();
    // SAFETY: Caller must ensure `net_identifier` is a valid C String.
    let net_identifier = unsafe { net_identifier.as_underlying() }?;
    client.rt.block_on(
        client
            .inner
            .team(team.into())
            .remove_aqc_net_identifier(device.into(), net_identifier),
    )?;
    Ok(())
}

/// A type containing the AQC channel variant.
///
/// Note that this data is only valid after a successful call to
/// `try_receive_channel`, and is invalidated after calling
/// `get_bidi_channel`/`get_receive_channel`.
#[aranya_capi_core::derive(Cleanup)]
#[aranya_capi_core::opaque(size = 120, align = 8)]
pub type AqcPeerChannel = Safe<imp::AqcPeerChannel>;

/// An enum containing all [`AqcPeerChannel`] variants.
#[repr(u8)]
#[derive(Copy, Clone, Debug)]
pub enum AqcChannelType {
    Bidirectional,
    Receiver,
}

/// An AQC Bidirectional Channel Object.
#[aranya_capi_core::derive(Cleanup)]
#[aranya_capi_core::opaque(size = 112, align = 8)]
pub type AqcBidiChannel = Safe<imp::AqcBidiChannel>;

/// An AQC Sender Channel Object.
#[aranya_capi_core::derive(Cleanup)]
#[aranya_capi_core::opaque(size = 112, align = 8)]
pub type AqcSendChannel = Safe<imp::AqcSendChannel>;

/// An AQC Receiver Channel Object.
#[aranya_capi_core::derive(Cleanup)]
#[aranya_capi_core::opaque(size = 112, align = 8)]
pub type AqcReceiveChannel = Safe<imp::AqcReceiveChannel>;

/// An AQC Bidirectional Stream Object.
#[aranya_capi_core::derive(Cleanup)]
#[aranya_capi_core::opaque(size = 184, align = 8)]
pub type AqcBidiStream = Safe<imp::AqcBidiStream>;

/// An AQC Sender Stream Object.
#[aranya_capi_core::derive(Cleanup)]
#[aranya_capi_core::opaque(size = 152, align = 8)]
pub type AqcSendStream = Safe<imp::AqcSendStream>;

/// An AQC Receiver Stream Object.
#[aranya_capi_core::derive(Cleanup)]
#[aranya_capi_core::opaque(size = 184, align = 8)]
pub type AqcReceiveStream = Safe<imp::AqcReceiveStream>;

/// Create a bidirectional AQC channel between this device and a peer.
///
/// Permission to perform this operation is checked against the Aranya policy.
///
/// @param[in]  client the Aranya Client [`Client`].
/// @param[in]  team the team's ID [`TeamId`].
/// @param[in]  peer the peer's network identifier [`NetIdentifier`].
/// @param[in]  label_id the AQC channel label ID [`LabelId`] to create the channel with.
/// @param[out] channel the AQC channel object [`AqcBidiChannel`].
///
/// @relates AranyaClient.
pub unsafe fn aqc_create_bidi_channel(
    client: &Client,
    team: &TeamId,
    peer: NetIdentifier,
    label_id: &LabelId,
    channel: &mut MaybeUninit<AqcBidiChannel>,
) -> Result<(), imp::Error> {
    // SAFETY: Caller must ensure `peer` is a valid C String.
    let peer = unsafe { peer.as_underlying() }?;

    let client = client.imp();
    let chan = client.rt.block_on(client.inner.aqc().create_bidi_channel(
        team.into(),
        peer,
        label_id.into(),
    ))?;

    AqcBidiChannel::init(channel, imp::AqcBidiChannel::new(chan));
    Ok(())
}

/// Create a unidirectional AQC channel between this device and a peer.
///
/// Permission to perform this operation is checked against the Aranya policy.
///
/// @param[in]  client the Aranya Client [`Client`].
/// @param[in]  team the team's ID [`TeamId`].
/// @param[in]  peer the peer's network identifier [`NetIdentifier`].
/// @param[in]  label_id the AQC channel label ID [`LabelId`] to create the channel with.
/// @param[out] channel the AQC channel object [`AqcSendChannel`].
///
/// @relates AranyaClient.
pub unsafe fn aqc_create_uni_channel(
    client: &Client,
    team: &TeamId,
    peer: NetIdentifier,
    label_id: &LabelId,
    channel: &mut MaybeUninit<AqcSendChannel>,
) -> Result<(), imp::Error> {
    // SAFETY: Caller must ensure `peer` is a valid C String.
    let peer = unsafe { peer.as_underlying() }?;

    let client = client.imp();
    let chan = client.rt.block_on(client.inner.aqc().create_uni_channel(
        team.into(),
        peer,
        label_id.into(),
    ))?;

    AqcSendChannel::init(channel, imp::AqcSendChannel::new(chan));
    Ok(())
}

/// Delete a bidirectional AQC channel.
///
/// Note that this function takes ownership of the [`AqcBidiChannel`] and invalidates any further use.
///
/// @param[in] client the Aranya Client [`Client`].
/// @param[in] channel the AQC Channel [`AqcBidiChannel`] to delete.
///
/// @relates AranyaClient.
pub fn aqc_delete_bidi_channel(
    client: &Client,
    channel: OwnedPtr<AqcBidiChannel>,
) -> Result<(), imp::Error> {
    // SAFETY: the user is responsible for passing in a valid AqcBidiChannel pointer.
    let channel = unsafe { Opaque::into_inner(channel.read()).into_inner().inner };

    let client = client.imp();
    client
        .rt
        .block_on(client.inner.aqc().delete_bidi_channel(channel))?;
    Ok(())
}

/// Delete a unidirectional AQC channel.
///
/// Note that this function takes ownership of the [`AqcSendChannel`] and invalidates any further use.
///
/// @param[in] client the Aranya Client [`Client`].
/// @param[in] channel the AQC Channel [`AqcSendChannel`] to delete.
///
/// @relates AranyaClient.
pub fn aqc_delete_uni_channel(
    client: &Client,
    channel: OwnedPtr<AqcSendChannel>,
) -> Result<(), imp::Error> {
    // SAFETY: the user is responsible for passing in a valid AqcSendChannel pointer.
    let channel = unsafe { Opaque::into_inner(channel.read()).into_inner().inner };

    let client = client.imp();
    client
        .rt
        .block_on(client.inner.aqc().delete_uni_channel(channel))?;
    Ok(())
}

/// Tries to poll AQC to see if any channels have been received.
///
/// This can return `ARANYA_ERROR_WOULD_BLOCK` to signal that there aren't any
/// channels received yet which is considered a non-fatal error.
///
/// Note that the [`AqcPeerChannel`] must be converted before it can be used:
/// ```C
/// AranyaAqcPeerChannel channel;
/// AranyaAqcChannelType channel_type;
/// AranyaAqcBidiChannel bidi;
/// AranyaAqcReceiveChannel receiver;
///
/// aranya_aqc_try_receive_channel(&client, &channel, &channel_type);
/// switch (channel_type) {
///     case ARANYA_AQC_CHANNEL_TYPE_BIDIRECTIONAL:
///         aranya_aqc_get_bidi_channel(&channel, &bidi);
///         break;
///     case ARANYA_AQC_CHANNEL_TYPE_RECEIVER:
///         aranya_aqc_get_receive_channel(&channel, &receiver);
///         break;
/// }
/// ```
///
/// @param[in]  client the Aranya Client [`Client`].
/// @param[out] channel the AQC channel holder [`AqcPeerChannel`].
/// @param[out] __output the corresponding AQC channel type [`AqcChannelType`].
///
/// @relates AranyaClient.
pub fn aqc_try_receive_channel(
    client: &Client,
    channel: &mut MaybeUninit<AqcPeerChannel>,
) -> Result<AqcChannelType, imp::Error> {
    let chan = client.inner.aqc().try_receive_channel()?;

    let chan_type = match chan {
        aqc::AqcPeerChannel::Bidi { .. } => AqcChannelType::Bidirectional,
        aqc::AqcPeerChannel::Receive { .. } => AqcChannelType::Receiver,
    };

    AqcPeerChannel::init(channel, imp::AqcPeerChannel::new(chan));

    Ok(chan_type)
}

/// Converts the [`AqcPeerChannel`]` into an [`AqcBidiChannel`] for sending/receiving data.
///
/// Returns `ARANYA_ERROR_INVALID_ARGUMENT` if called when the AqcPeerChannel is the wrong type.
///
/// Note that this function takes ownership of the [`AqcPeerChannel`] and invalidates any further use.
///
/// @param[in]  channel the AQC channel holder [`AqcPeerChannel`] that holds a channel object.
/// @param[out] bidi the AQC channel object [`AqcBidiChannel`] that holds channel info.
///
/// @relates AranyaClient.
pub fn aqc_get_bidi_channel(
    channel: OwnedPtr<AqcPeerChannel>,
    bidi: &mut MaybeUninit<AqcBidiChannel>,
) -> Result<(), imp::Error> {
    if let aqc::AqcPeerChannel::Bidi(channel) =
        // SAFETY: the user is responsible for passing in a valid AqcPeerChannel pointer.
        unsafe { Opaque::into_inner(channel.read()).into_inner().inner }
    {
        AqcBidiChannel::init(bidi, imp::AqcBidiChannel::new(channel));
        Ok(())
    } else {
        Err(InvalidArg::new(
            "channel",
            "Tried to call get_bidi_channel with a `AqcPeerChannel` that wasn't Bidirectional!",
        )
        .into())
    }
}

/// Converts the [`AqcPeerChannel`]` into an [`AqcReceiveChannel`] for receiving data.
///
/// Returns `ARANYA_ERROR_INVALID_ARGUMENT` if called when the AqcPeerChannel is the wrong type.
///
/// Note that this function takes ownership of the [`AqcPeerChannel`] and invalidates any further use.
///
/// @param[in]  channel the AQC channel container [`AqcPeerChannel`].
/// @param[out] receiver the AQC channel object [`AqcReceiveChannel`].
///
/// @relates AranyaClient.
pub fn aqc_get_receive_channel(
    channel: OwnedPtr<AqcPeerChannel>,
    receiver: &mut MaybeUninit<AqcReceiveChannel>,
) -> Result<(), imp::Error> {
    if let aqc::AqcPeerChannel::Receive(recv) =
        // SAFETY: the user is responsible for passing in a valid AqcPeerChannel pointer.
        unsafe { Opaque::into_inner(channel.read()).into_inner().inner }
    {
        AqcReceiveChannel::init(receiver, imp::AqcReceiveChannel::new(recv));
        Ok(())
    } else {
        Err(InvalidArg::new(
            "channel",
            "Tried to call get_receiver_channel with a `AqcPeerChannel` that wasn't a receiver!",
        )
        .into())
    }
}

/// Create a bidirectional stream from a [`AqcBidiChannel`].
///
/// Note that the recipient will not be able to receive the stream until data is
/// sent over the stream.
///
/// @param[in]  client the Aranya Client [`Client`].
/// @param[in]  channel the AQC channel object [`AqcBidiChannel`].
/// @param[out] stream the bidirectional AQC stream [`AqcBidiStream`].
///
/// @relates AranyaClient.
pub fn aqc_bidi_create_bidi_stream(
    client: &Client,
    channel: &mut AqcBidiChannel,
    stream: &mut MaybeUninit<AqcBidiStream>,
) -> Result<(), imp::Error> {
    let bidi = client.rt.block_on(channel.inner.create_bidi_stream())?;

    AqcBidiStream::init(stream, imp::AqcBidiStream::new(bidi));
    Ok(())
}

/// Send some data to a peer using an [`AqcBidiStream`].
///
/// @param[in] client the Aranya Client [`Client`].
/// @param[in] stream the sending side of a stream [`AqcBidiStream`].
/// @param[in] data pointer to the data to send.
/// @param[in] data_len length of the data to send.
///
/// @relates AranyaClient.
pub fn aqc_bidi_stream_send(
    client: &Client,
    stream: &mut AqcBidiStream,
    data: &[u8],
) -> Result<(), imp::Error> {
    let data = Bytes::copy_from_slice(data);
    Ok(client.rt.block_on(stream.inner.send(data))?)
}

/// Receive some data from an [`AqcBidiStream`].
///
/// This can return `ARANYA_ERROR_WOULD_BLOCK` to signal that there aren't any streams
/// received yet which is considered a non-fatal error.
///
/// @param[in]  stream the receiving side of a stream [`AqcBidiStream`].
/// @param[out] buffer pointer to the target buffer.
/// @param[in,out] buffer_len length of the target buffer.
///
/// @relates AranyaClient.
pub unsafe fn aqc_bidi_stream_try_recv(
    stream: &mut AqcBidiStream,
    buffer: *mut MaybeUninit<u8>,
    buffer_len: &mut usize,
) -> Result<(), imp::Error> {
    if buffer.is_null() || *buffer_len == 0 {
        return Err(InvalidArg::new(
            "buffer",
            "Tried to call aqc_bidi_stream_try_recv with an empty buffer",
        )
        .into());
    }

    let mut written = 0;
    let mut buf = aranya_capi_core::try_as_mut_slice!(buffer, *buffer_len);
    while !buf.is_empty() {
        written += consume_bytes(&mut buf, &mut stream.data);
        match stream.inner.try_receive() {
            Ok(data) => stream.data = data,
            Err(_) if written > 0 => break,
            Err(e) => return Err(e.into()),
        }
    }
    *buffer_len = written;
    Ok(())
}

/// Create a unidirectional stream from an [`AqcBidiChannel`].
///
/// Note that the recipient will not be able to receive the stream until data is
/// sent over the stream.
///
/// @param[in]  client the Aranya Client [`Client`].
/// @param[in]  channel the AQC channel object [`AqcBidiChannel`].
/// @param[out] stream the sending side of a stream [`AqcSendStream`].
///
/// @relates AranyaClient.
pub fn aqc_bidi_create_uni_stream(
    client: &Client,
    channel: &mut AqcBidiChannel,
    stream: &mut MaybeUninit<AqcSendStream>,
) -> Result<(), imp::Error> {
    let send = client.rt.block_on(channel.inner.create_uni_stream())?;

    AqcSendStream::init(stream, imp::AqcSendStream::new(send));
    Ok(())
}

/// Tries to receive the receive (and potentially send) ends of a stream.
///
/// This can return `ARANYA_ERROR_WOULD_BLOCK` to signal that there aren't any
/// streams received yet which is considered a non-fatal error.
///
/// Note that the recipient will not be able to receive the stream until data is
/// sent over the stream.
///
/// Additionally, the send stream will only be initialized if `send_init` is true.
///
/// @param[in]  channel the AQC channel object [`AqcBidiChannel`].
/// @param[out] recv_stream the receiving side of a stream [`AqcReceiveStream`].
/// @param[out] send_stream the sending side of a stream [`AqcSendStream`].
/// @param[out] send_init whether or not we received a `send_stream`.
///
/// @relates AranyaClient.
pub fn aqc_bidi_try_receive_stream(
    channel: &mut AqcBidiChannel,
    recv_stream: &mut MaybeUninit<AqcReceiveStream>,
    send_stream: &mut MaybeUninit<AqcSendStream>,
    send_init: &mut MaybeUninit<bool>,
) -> Result<(), imp::Error> {
    let stream = channel.inner.try_receive_stream()?;
    match stream {
        AqcPeerStream::Bidi(bidi) => {
            let (send, recv) = bidi.split();
            AqcReceiveStream::init(recv_stream, imp::AqcReceiveStream::new(recv));
            AqcSendStream::init(send_stream, imp::AqcSendStream::new(send));
            send_init.write(true);
        }
        AqcPeerStream::Receive(recv) => {
            AqcReceiveStream::init(recv_stream, imp::AqcReceiveStream::new(recv));
            send_init.write(false);
        }
    }
    Ok(())
}

/// Create a unidirectional stream from an [`AqcSendChannel`].
///
/// Note that the recipient will not be able to receive the stream until data is
/// sent over the stream.
///
/// @param[in]  client the Aranya Client [`Client`].
/// @param[in]  channel the AQC channel object [`AqcSendChannel`].
/// @param[out] stream the sending side of a stream [`AqcSendStream`].
///
/// @relates AranyaClient.
pub fn aqc_send_create_uni_stream(
    client: &Client,
    channel: &mut AqcSendChannel,
    stream: &mut MaybeUninit<AqcSendStream>,
) -> Result<(), imp::Error> {
    let send = client.rt.block_on(channel.inner.create_uni_stream())?;

    AqcSendStream::init(stream, imp::AqcSendStream::new(send));
    Ok(())
}

/// Receives the stream from an [`AqcReceiveChannel`].
///
/// Note that the recipient will not be able to receive the stream until data is
/// sent over the stream.
///
/// This can return `ARANYA_ERROR_WOULD_BLOCK` to signal that there aren't any streams
/// received yet which is considered a non-fatal error.
///
/// @param[in]  channel the AQC channel object [`AqcReceiveChannel`].
/// @param[out] stream the receiving side of a stream [`AqcReceiveStream`].
///
/// @relates AranyaClient.
pub fn aqc_recv_try_receive_uni_stream(
    channel: &mut AqcReceiveChannel,
    stream: &mut MaybeUninit<AqcReceiveStream>,
) -> Result<(), imp::Error> {
    let recv = channel.inner.try_receive_uni_stream()?;

    AqcReceiveStream::init(stream, imp::AqcReceiveStream::new(recv));
    Ok(())
}

/// Send some data over an [`AqcSendStream`]m.
///
/// @param[in] client the Aranya Client [`Client`].
/// @param[in] stream the sending side of a stream [`AqcSendStream`].
/// @param[in] data pointer to the data to send.
/// @param[in] data_len length of the data to send.
///
/// @relates AranyaClient.
pub fn aqc_send_stream_send(
    client: &Client,
    stream: &mut AqcSendStream,
    data: &[u8],
) -> Result<(), imp::Error> {
    let data = Bytes::copy_from_slice(data);
    Ok(client.rt.block_on(stream.inner.send(data))?)
}

/// Receive some data from an [`AqcReceiveStream`].
///
/// This can return `ARANYA_ERROR_WOULD_BLOCK` to signal that there aren't any streams
/// received yet which is considered a non-fatal error.
///
/// @param[in]  stream the receiving side of a stream [`AqcReceiveStream`].
/// @param[out] buffer pointer to the target buffer.
/// @param[in,out] buffer_len length of the target buffer.
///
/// @relates AranyaClient.
pub unsafe fn aqc_recv_stream_try_recv(
    stream: &mut AqcReceiveStream,
    buffer: *mut MaybeUninit<u8>,
    buffer_len: &mut usize,
) -> Result<(), imp::Error> {
    if buffer.is_null() || *buffer_len == 0 {
        return Err(InvalidArg::new(
            "buffer",
            "Tried to call aqc_recv_stream_try_recv with an empty buffer",
        )
        .into());
    }

    let mut written = 0;
    let mut buf = aranya_capi_core::try_as_mut_slice!(buffer, *buffer_len);
    while !buf.is_empty() {
        written += consume_bytes(&mut buf, &mut stream.data);
        match stream.inner.try_receive() {
            Ok(data) => stream.data = data,
            Err(_) if written > 0 => break,
            Err(e) => return Err(e.into()),
        }
    }
    *buffer_len = written;
    Ok(())
}<|MERGE_RESOLUTION|>--- conflicted
+++ resolved
@@ -679,17 +679,12 @@
 ///
 /// @param[in,out] cfg a pointer to the quic sync config builder
 ///
-<<<<<<< HEAD
 /// This method will be removed soon since certificates will be used instead of PSKs in the future.
 ///
-/// @relates AranyaQuicSyncConfigBuilder.
-pub fn quic_sync_config_generate(cfg: &mut QuicSyncConfigBuilder) -> Result<(), imp::Error> {
-=======
 /// @relates AranyaCreateTeamQuicSyncConfigBuilder.
 pub fn create_team_quic_sync_config_generate(
     cfg: &mut CreateTeamQuicSyncConfigBuilder,
 ) -> Result<(), imp::Error> {
->>>>>>> e1cda592
     cfg.generate();
     Ok(())
 }
@@ -699,17 +694,11 @@
 /// @param[in,out] cfg a pointer to the quic sync config builder
 /// @param[in] encap_seed a pointer the encapsulated PSK seed
 ///
-<<<<<<< HEAD
 /// This method will be removed soon since certificates will be used instead of PSKs in the future.
 ///
-/// @relates AranyaQuicSyncConfigBuilder.
-pub fn quic_sync_config_wrapped_seed(
-    cfg: &mut QuicSyncConfigBuilder,
-=======
 /// @relates AranyaAddTeamQuicSyncConfigBuilder.
 pub fn add_team_quic_sync_config_wrapped_seed(
     cfg: &mut AddTeamQuicSyncConfigBuilder,
->>>>>>> e1cda592
     encap_seed: &[u8],
 ) -> Result<(), imp::Error> {
     cfg.wrapped_seed(encap_seed)?;
@@ -728,6 +717,8 @@
 /// @param[in,out] cfg a pointer to the quic sync config builder [`CreateTeamQuicSyncConfigBuilder`]
 /// @param[in] ikm a pointer the raw PSK seed IKM [`SeedIkm`]
 ///
+/// This method will be removed soon since certificates will be used instead of PSKs in the future.
+///
 /// @relates AranyaCreateTeamQuicSyncConfigBuilder.
 pub fn create_team_quic_sync_config_raw_seed_ikm(
     cfg: &mut CreateTeamQuicSyncConfigBuilder,
@@ -742,17 +733,9 @@
 /// @param[in,out] cfg a pointer to the quic sync config builder [`AddTeamQuicSyncConfigBuilder`]
 /// @param[in] ikm a pointer the raw PSK seed IKM [`SeedIkm`]
 ///
-<<<<<<< HEAD
-/// This method will be removed soon since certificates will be used instead of PSKs in the future.
-///
-/// @relates AranyaQuicSyncConfigBuilder.
-pub fn quic_sync_config_raw_seed_ikm(
-    cfg: &mut QuicSyncConfigBuilder,
-=======
 /// @relates AranyaAddTeamQuicSyncConfigBuilder.
 pub fn add_team_quic_sync_config_raw_seed_ikm(
     cfg: &mut AddTeamQuicSyncConfigBuilder,
->>>>>>> e1cda592
     ikm: &SeedIkm,
 ) -> Result<(), imp::Error> {
     cfg.raw_seed_ikm(ikm.bytes);
