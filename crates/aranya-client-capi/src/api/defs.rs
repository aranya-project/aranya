--- conflicted
+++ resolved
@@ -251,10 +251,27 @@
 }
 
 /// Label ID.
-#[repr(transparent)]
+#[repr(C)]
 #[derive(Copy, Clone, Debug)]
-#[aranya_capi_core::opaque(size = 64, align = 1)]
-pub struct LabelId(aranya_daemon_api::LabelId);
+pub struct LabelId {
+    id: Id,
+}
+
+impl From<aranya_daemon_api::LabelId> for LabelId {
+    fn from(value: aranya_daemon_api::LabelId) -> Self {
+        Self {
+            id: Id {
+                bytes: value.into(),
+            },
+        }
+    }
+}
+
+impl From<&LabelId> for aranya_daemon_api::LabelId {
+    fn from(value: &LabelId) -> Self {
+        value.id.bytes.into()
+    }
+}
 
 /// Channel ID for AQC channel.
 #[repr(transparent)]
@@ -1340,8 +1357,8 @@
     let name = unsafe { name.as_underlying() }?;
     let label_id = client
         .rt
-        .block_on(client.inner.team(team.0).create_label(name))?;
-    Ok(LabelId(label_id))
+        .block_on(client.inner.team(team.into()).create_label(name))?;
+    Ok(label_id.into())
 }
 
 /// Delete a channel label.
@@ -1361,7 +1378,7 @@
     let client = client.deref_mut();
     client
         .rt
-        .block_on(client.inner.team(team.0).delete_label(label_id.0))?;
+        .block_on(client.inner.team(team.into()).delete_label(label_id.into()))?;
     Ok(())
 }
 
@@ -1383,12 +1400,13 @@
     op: ChanOp,
 ) -> Result<(), imp::Error> {
     let client = client.deref_mut();
-    client.rt.block_on(
-        client
-            .inner
-            .team(team.0)
-            .assign_label(device.0, label_id.0, op.into()),
-    )?;
+    client
+        .rt
+        .block_on(client.inner.team(team.into()).assign_label(
+            device.into(),
+            label_id.into(),
+            op.into(),
+        ))?;
     Ok(())
 }
 
@@ -1409,9 +1427,12 @@
     label_id: &LabelId,
 ) -> Result<(), imp::Error> {
     let client = client.deref_mut();
-    client
-        .rt
-        .block_on(client.inner.team(team.0).revoke_label(device.0, label_id.0))?;
+    client.rt.block_on(
+        client
+            .inner
+            .team(team.into())
+            .revoke_label(device.into(), label_id.into()),
+    )?;
     Ok(())
 }
 
@@ -1438,12 +1459,11 @@
     let client = client.deref_mut();
     // SAFETY: Caller must ensure `peer` is a valid C String.
     let peer = unsafe { peer.as_underlying() }?;
-    let (aqc_id, _) = client.rt.block_on(
-        client
-            .inner
-            .aqc()
-            .create_bidi_channel(team.0, peer, label_id.0),
-    )?;
+    let (aqc_id, _) = client.rt.block_on(client.inner.aqc().create_bidi_channel(
+        team.into(),
+        peer,
+        label_id.into(),
+    ))?;
     Ok(AqcChannelId(aqc_id))
 }
 
@@ -1541,40 +1561,12 @@
     Ok(())
 }
 
-<<<<<<< HEAD
-/// The size in bytes of an Aranya ID converted to a human-readable base64 string.
-pub const ARANYA_ID_STR_LEN: u64 = (64 * 1375) / 1000 + 1;
-
-/// Writes the human-readable encoding of `team` ID to `str`.
-///
-/// To always succeed, `str` must be at least `ARANYA_ID_STR_LEN` bytes long.
-///
-/// @param team ID [`TeamId`].
-/// @param team ID string [`TeamId`].
-///
-/// @relates AranyaError.
-#[aranya_capi_core::no_ext_error]
-pub fn team_id_to_str(
-    team: TeamId,
-    str: &mut MaybeUninit<c_char>,
-    str_len: &mut usize,
-) -> Result<(), imp::Error> {
-    let str = aranya_capi_core::try_as_mut_slice!(str, *str_len);
-    aranya_capi_core::write_c_str(str, &team.0, str_len)?;
-    Ok(())
-}
-
-/// Writes the human-readable encoding of `device` ID to `str`.
-///
-/// To always succeed, `str` must be at least `ARANYA_ID_STR_LEN` bytes long.
-=======
 /// The size in bytes of an ID converted to a human-readable base58 string.
 pub const ARANYA_ID_STR_LEN: usize = (ARANYA_ID_LEN * 1375) / 1000 + 1;
 
 /// Writes the human-readable encoding of `id` to `str`.
 ///
 /// To always succeed, `str` must be at least `ARANYA_ID_STR_LEN` bytes long.
->>>>>>> 2dbf1ced
 ///
 /// @param device ID [`Id`].
 /// @param str ID string [`Id`].
@@ -1592,25 +1584,6 @@
     Ok(())
 }
 
-<<<<<<< HEAD
-/// Writes the human-readable encoding of `label` ID to `str`.
-///
-/// To always succeed, `str` must be at least `ARANYA_ID_STR_LEN` bytes long.
-///
-/// @param label ID [`LabelId`].
-/// @param label ID string [`LabelId`].
-///
-/// @relates AranyaError.
-#[aranya_capi_core::no_ext_error]
-pub fn label_id_to_str(
-    label_id: LabelId,
-    str: &mut MaybeUninit<c_char>,
-    str_len: &mut usize,
-) -> Result<(), imp::Error> {
-    let str = aranya_capi_core::try_as_mut_slice!(str, *str_len);
-    aranya_capi_core::write_c_str(str, &label_id.0, str_len)?;
-    Ok(())
-=======
 /// Decodes `str` into an [`Id`].
 ///
 ///
@@ -1625,7 +1598,6 @@
     aranya_crypto::Id::decode(cstr.to_bytes())
         .map_err(|_| InvalidArg::new("str", "unable to decode ID from bytes").into())
         .map(Into::into)
->>>>>>> 2dbf1ced
 }
 
 // TODO: query_device_role
@@ -1673,8 +1645,8 @@
     let data = client.rt.block_on(
         client
             .inner
-            .queries(team.0)
-            .device_label_assignments(device.0),
+            .queries(team.into())
+            .device_label_assignments(device.into()),
     )?;
     let data = data.__data();
     let Some(labels) = labels else {
@@ -1683,7 +1655,7 @@
     };
     let out = aranya_capi_core::try_as_mut_slice!(labels, *labels_len);
     for (dst, src) in out.iter_mut().zip(data) {
-        dst.write(LabelId(*src));
+        dst.write((*src).into());
     }
     if *labels_len < data.len() {
         *labels_len = data.len();
@@ -1812,7 +1784,7 @@
     let client = client.deref_mut();
     let exists = client
         .rt
-        .block_on(client.inner.queries(team.0).label_exists(label.0))?;
+        .block_on(client.inner.queries(team.into()).label_exists(label.into()))?;
     Ok(exists)
 }
 
@@ -1831,7 +1803,9 @@
     labels_len: &mut usize,
 ) -> Result<(), imp::Error> {
     let client = client.deref_mut();
-    let data = client.rt.block_on(client.inner.queries(team.0).labels())?;
+    let data = client
+        .rt
+        .block_on(client.inner.queries(team.into()).labels())?;
     let data = data.__data();
     let Some(labels) = labels else {
         *labels_len = data.len();
@@ -1839,7 +1813,7 @@
     };
     let out = aranya_capi_core::try_as_mut_slice!(labels, *labels_len);
     for (dst, src) in out.iter_mut().zip(data) {
-        dst.write(LabelId(*src));
+        dst.write((*src).into());
     }
     if *labels_len < data.len() {
         *labels_len = data.len();
