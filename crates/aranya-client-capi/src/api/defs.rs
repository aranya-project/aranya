--- conflicted
+++ resolved
@@ -65,7 +65,6 @@
     #[capi(msg = "AQC library error")]
     Aqc,
 
-<<<<<<< HEAD
     /// Failed trying to construct a new tokio runtime.
     #[capi(msg = "tokio runtime error")]
     Runtime,
@@ -73,19 +72,10 @@
     /// Unable to create configuration info.
     #[capi(msg = "invalid config")]
     Config,
-=======
-    /// Tokio runtime error.
-    #[capi(msg = "tokio runtime error")]
-    Runtime,
-
-    /// Invalid index error.
-    #[capi(msg = "invalid index")]
-    InvalidIndex,
 
     /// Serialization error.
     #[capi(msg = "serialization")]
     Serialization,
->>>>>>> 5d20c9ff
 }
 
 impl From<&imp::Error> for Error {
@@ -114,12 +104,8 @@
                 }
             },
             imp::Error::Runtime(_) => Self::Runtime,
-<<<<<<< HEAD
             imp::Error::Config(_) => Self::Config,
-=======
-            imp::Error::InvalidIndex(_) => Self::InvalidIndex,
             imp::Error::Serialization(_) => Self::Serialization,
->>>>>>> 5d20c9ff
         }
     }
 }
