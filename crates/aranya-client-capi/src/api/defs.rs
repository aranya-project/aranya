--- conflicted
+++ resolved
@@ -673,7 +673,6 @@
 #[aranya_capi_core::opaque(size = 288, align = 8)]
 pub type QuicSyncConfigBuilder = Safe<imp::QuicSyncConfigBuilder>;
 
-<<<<<<< HEAD
 /// Attempts to set PSK seed generation mode value on [`QuicSyncConfigBuilder`].
 ///
 /// This function consumes and releases any resources associated
@@ -719,8 +718,6 @@
     Ok(())
 }
 
-=======
->>>>>>> ef59e857
 /// Attempts to construct a [`QuicSyncConfig`].
 ///
 /// This function consumes and releases any resources associated
