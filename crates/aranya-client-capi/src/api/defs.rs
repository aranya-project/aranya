use core::{ffi::c_char, ops::DerefMut, ptr, slice};
use std::{ffi::OsStr, os::unix::ffi::OsStrExt};

use aranya_capi_core::{prelude::*, ErrorCode, InvalidArg};
use libc;
use tracing::debug;

use crate::imp;

/// An error code.
///
/// For extended error information, see [`ExtError`].
#[derive(Copy, Clone, Debug, Eq, PartialEq, ErrorCode)]
#[repr(u32)]
pub enum Error {
    /// Success.
    #[capi(success)]
    #[capi(msg = "success")]
    Success,

    /// Internal bug discovered.
    #[capi(msg = "internal bug discovered")]
    Bug,

    /// Timed out.
    #[capi(msg = "timed out")]
    Timeout,

    /// Logging initialization failure.
    #[capi(msg = "logging initialization failure")]
    LogInit,

    /// Invalid argument.
    #[capi(msg = "invalid argument")]
    InvalidArgument,

    /// Buffer is too small.
    #[capi(msg = "buffer too small")]
    BufferTooSmall,

    /// Invalid UTF-8.
    #[capi(msg = "invalid utf8")]
    InvalidUtf8,

    /// Invalid Address.
    #[capi(msg = "invalid address")]
    InvalidAddr,

    /// Error connecting to daemon.
    #[capi(msg = "could not connect to daemon")]
    Connecting,

    /// Could not send request to daemon.
    #[capi(msg = "could not send request to daemon")]
    Rpc,

    /// Daemon reported error.
    #[capi(msg = "daemon reported error")]
    Daemon,

    /// AFC library error.
    #[capi(msg = "AFC library error")]
    Afc,

    #[capi(msg = "tokio runtime error")]
    Runtime,

    #[capi(msg = "invalid index")]
    InvalidIndex,
}

impl From<&imp::Error> for Error {
    fn from(err: &imp::Error) -> Self {
        debug!(?err);
        match err {
            imp::Error::Bug(_) => Self::Bug,
            imp::Error::Timeout(_) => Self::Timeout,
            imp::Error::LogInit(_) => Self::LogInit,
            imp::Error::InvalidArg(_) => Self::InvalidArgument,
            imp::Error::Utf8(_) => Self::InvalidUtf8,
            imp::Error::Addr(_) => Self::InvalidAddr,
            imp::Error::BufferTooSmall => Self::BufferTooSmall,
            imp::Error::Client(err) => match err {
                aranya_client::Error::Connecting(_) => Self::Connecting,
                aranya_client::Error::Rpc(_) => Self::Rpc,
                aranya_client::Error::Daemon(_) => Self::Daemon,
                aranya_client::Error::Afc(_) => Self::Afc,
                aranya_client::Error::Bug(_) => Self::Bug,
            },
            imp::Error::Runtime(_) => Self::Runtime,
            imp::Error::InvalidIndex(_) => Self::InvalidIndex,
        }
    }
}

impl From<InvalidArg<'static>> for Error {
    fn from(_err: InvalidArg<'static>) -> Self {
        Self::InvalidArgument
    }
}

impl From<&InvalidArg<'static>> for Error {
    fn from(_err: &InvalidArg<'static>) -> Self {
        Self::InvalidArgument
    }
}

/// Returns a human-readable error message for an [`Error`].
///
/// The resulting pointer must NOT be freed.
///
/// @param err `u32` error code from `AranyaError`.
///
/// @relates AranyaError.
#[aranya_capi_core::no_ext_error]
pub fn error_to_str(err: u32) -> *const c_char {
    match Error::try_from_repr(err) {
        Some(v) => v.to_cstr().as_ptr(),
        None => c"invalid error code".as_ptr(),
    }
}

/// Extended error information.
#[aranya_capi_core::derive(Init, Cleanup)]
#[aranya_capi_core::opaque(size = 80, align = 8)]
pub type ExtError = Safe<imp::ExtError>;

/// Copies the extended error's message into `msg`.
///
/// If `msg_len` is large enough to fit the entire message,
/// including the trailing null byte, it updates `msg_len`
/// with the length of the message and copies the message
/// into `msg`.
///
/// Otherwise, if `msg_len` is not large enough to fit the
/// entire message, including the trailing null byte, it
/// updates `msg_len` with the length of the message and
/// returns `::ARANYA_ERROR_BUFFER_TOO_SMALL`.
///
/// @param err the error to get a message for [`ExtError`].
/// @param msg buffer to copy error message into.
/// @param msg_len length of the message buffer.
///
/// @relates AranyaExtError.
pub fn ext_error_msg(
    err: &ExtError,
    msg: &mut MaybeUninit<c_char>,
    msg_len: &mut usize,
) -> Result<(), imp::Error> {
    let msg = aranya_capi_core::try_as_mut_slice!(msg, *msg_len);
    err.copy_msg(msg, msg_len)
}

/// Initializes logging.
///
/// Assumes the `ARANYA_CAPI` environment variable has been set to the desired tracing log level.
/// E.g. `ARANYA_CAPI=debug`.
pub fn init_logging() -> Result<(), imp::Error> {
    use tracing_subscriber::{prelude::*, EnvFilter};
    tracing_subscriber::registry()
        .with(tracing_subscriber::fmt::layer())
        .with(EnvFilter::from_env("ARANYA_CAPI"))
        .try_init()?;
    Ok(())
}

/// A handle to an Aranya Client.
#[aranya_capi_core::derive(Cleanup)]
#[aranya_capi_core::opaque(size = 2656, align = 16)]
pub type Client = Safe<imp::Client>;

/// Team ID.
#[repr(transparent)]
#[derive(Copy, Clone, Debug)]
#[aranya_capi_core::opaque(size = 64, align = 1)]
pub struct TeamId(aranya_daemon_api::TeamId);

/// Device ID.
#[repr(transparent)]
#[derive(Copy, Clone, Debug)]
#[aranya_capi_core::opaque(size = 64, align = 1)]
pub struct DeviceId(aranya_daemon_api::DeviceId);

/// Channel ID for a fast channel.
#[repr(transparent)]
#[derive(Copy, Clone, Debug)]
#[aranya_capi_core::opaque(size = 16, align = 1)]
pub struct ChannelId(aranya_daemon_api::AfcId);

/// An enum containing team roles defined in the Aranya policy.
#[repr(u8)]
#[derive(Copy, Clone, Debug)]
pub enum Role {
    /// Owner role.
    Owner,
    /// Admin role.
    Admin,
    /// Operator role.
    Operator,
    /// Member role.
    Member,
}

impl From<Role> for aranya_daemon_api::Role {
    fn from(value: Role) -> Self {
        match value {
            Role::Owner => Self::Owner,
            Role::Admin => Self::Admin,
            Role::Operator => Self::Operator,
            Role::Member => Self::Member,
        }
    }
}

/// A network socket address for an Aranya client.
///
/// E.g. "localhost:8080", "127.0.0.1:8080"
#[repr(transparent)]
#[derive(Copy, Clone, Debug)]
pub struct Addr(*const c_char);

impl Addr {
    unsafe fn as_underlying(self) -> Result<aranya_util::Addr, imp::Error> {
        // SAFETY: Caller must ensure the pointer is a valid C String.
        let cstr = unsafe { core::ffi::CStr::from_ptr(self.0) };
        Ok(cstr.to_str()?.parse()?)
    }
}

/// A network identifier for an Aranya client.
///
/// E.g. "localhost:8080", "127.0.0.1:8080"
#[repr(transparent)]
#[derive(Copy, Clone, Debug)]
pub struct NetIdentifier(*const c_char);

impl NetIdentifier {
    unsafe fn as_underlying(self) -> Result<aranya_daemon_api::NetIdentifier, imp::Error> {
        // SAFETY: Caller must ensure the pointer is a valid C String.
        let cstr = unsafe { core::ffi::CStr::from_ptr(self.0) };
        Ok(aranya_daemon_api::NetIdentifier(String::from(
            cstr.to_str()?,
        )))
    }
}

/// An AFC label.
///
/// It identifies the policy rules that govern the AFC channel.
#[repr(transparent)]
#[derive(Copy, Clone, Debug)]
pub struct Label(u32);

impl From<Label> for aranya_fast_channels::Label {
    fn from(value: Label) -> Self {
        Self::new(value.0)
    }
}

impl From<aranya_fast_channels::Label> for Label {
    fn from(value: aranya_fast_channels::Label) -> Self {
        Self(value.to_u32())
    }
}

/// Sync Peer config.
#[aranya_capi_core::opaque(size = 32, align = 8)]
pub type SyncPeerConfig = Safe<imp::SyncPeerConfig>;

/// Builder for a Sync Peer config.
#[aranya_capi_core::derive(Init, Cleanup)]
#[aranya_capi_core::opaque(size = 32, align = 8)]
pub type SyncPeerConfigBuilder = Safe<imp::SyncPeerConfigBuilder>;

/// A type to represent a span of time.
#[repr(transparent)]
#[derive(Copy, Clone, Debug)]
pub struct Duration {
    pub nanos: u64,
}

pub const ARANYA_DURATION_SECONDS: u64 = 1000 * ARANYA_DURATION_MILLISECONDS;
pub const ARANYA_DURATION_MILLISECONDS: u64 = 1000 * ARANYA_DURATION_MICROSECONDS;
pub const ARANYA_DURATION_MICROSECONDS: u64 = 1000 * ARANYA_DURATION_NANOSECONDS;
pub const ARANYA_DURATION_NANOSECONDS: u64 = 1;

impl From<Duration> for std::time::Duration {
    fn from(value: Duration) -> Self {
        std::time::Duration::from_nanos(value.nanos)
    }
}

/// Public Key bundle for a device.
#[repr(C)]
#[must_use]
#[derive(Copy, Clone, Debug)]
pub struct KeyBundle {
    /// Public identity key.
    pub ident_key: *const u8,
    /// Public identity key length.
    pub ident_key_len: usize,
    /// Public signing key.
    pub sign_key: *const u8,
    /// Public signing key length.
    pub sign_key_len: usize,
    /// Public encryption key.
    pub enc_key: *const u8,
    /// Public encryption key length.
    pub enc_key_len: usize,
}

impl KeyBundle {
    /// SAFETY: Must provide valid ptr/len "slices".
    unsafe fn as_underlying(&self) -> aranya_daemon_api::KeyBundle {
        // SAFETY: Must trust caller provides valid ptr/len.
        unsafe {
            aranya_daemon_api::KeyBundle {
                identity: slice::from_raw_parts(self.ident_key, self.ident_key_len).to_vec(),
                signing: slice::from_raw_parts(self.sign_key, self.sign_key_len).to_vec(),
                encoding: slice::from_raw_parts(self.enc_key, self.enc_key_len).to_vec(),
            }
        }
    }

    fn from_underlying(keys: aranya_daemon_api::KeyBundle) -> Self {
        // TODO: Don't leak
        let identity = keys.identity.leak();
        let signing = keys.signing.leak();
        let encoding = keys.encoding.leak();
        KeyBundle {
            ident_key: identity.as_mut_ptr(),
            ident_key_len: identity.len(),
            sign_key: signing.as_mut_ptr(),
            sign_key_len: signing.len(),
            enc_key: encoding.as_mut_ptr(),
            enc_key_len: encoding.len(),
        }
    }
}

/// Aranya client configuration.
#[repr(C)]
#[must_use]
#[derive(Copy, Clone, Debug)]
pub struct ClientConfig {
    /// Daemon API unix domain socket path.
    pub daemon_sock: *const c_char,
    /// Aranya Fast Channels (AFC) config.
    pub afc: AfcConfig,
}

/// Aranya Fast Channels (AFC) config.
#[repr(C)]
#[must_use]
#[derive(Copy, Clone, Debug)]
pub struct AfcConfig {
    /// Shared memory path.
    pub shm_path: *const c_char,
    /// Maximum number of channels to store in shared-memory.
    pub max_channels: usize,
    /// Address to bind AFC server to.
    pub addr: *const c_char,
}

/// Initializes a new client instance.
///
/// @param client the uninitialized Aranya Client [`Client`].
/// @param config the client's configuration [`ClientConfig`].
///
/// @relates AranyaClient.
pub unsafe fn client_init(
    client: &mut MaybeUninit<Client>,
    config: &ClientConfig,
) -> Result<(), imp::Error> {
    // TODO: builder?
    // TODO: Clean this up.
    let daemon_sock = OsStr::from_bytes(
        // SAFETY: Caller must ensure pointer is a valid C String.
        unsafe { std::ffi::CStr::from_ptr(config.daemon_sock) }.to_bytes(),
    )
    .as_ref();
    let afc_shm_path = OsStr::from_bytes(
        // SAFETY: Caller must ensure pointer is a valid C String.
        unsafe { std::ffi::CStr::from_ptr(config.afc.shm_path) }.to_bytes(),
    )
    .as_ref();
    let afc_addr =
        // SAFETY: Caller must ensure pointer is a valid C String.
        unsafe { std::ffi::CStr::from_ptr(config.afc.addr) }
        .to_str()?;
    let rt = tokio::runtime::Runtime::new().map_err(imp::Error::Runtime)?;
    let inner = rt.block_on(aranya_client::Client::connect(
        daemon_sock,
        afc_shm_path,
        config.afc.max_channels,
        afc_addr,
    ))?;
    Safe::init(
        client,
        imp::Client {
            rt,
            inner,
            msg: None,
        },
    );
    Ok(())
}

/// Gets the public key bundle for this device.
///
/// @param client the Aranya Client [`Client`].
/// @param __output the client's key bundle [`KeyBundle`].
///
/// @relates AranyaClient.
pub fn get_key_bundle(client: &mut Client) -> Result<KeyBundle, imp::Error> {
    let client = client.deref_mut();
    let keys = client.rt.block_on(client.inner.get_key_bundle())?;
    Ok(KeyBundle::from_underlying(keys))
}

/// Gets the public device ID.
///
/// @param client the Aranya Client [`Client`].
/// @param __output the client's device ID [`DeviceId`].
///
/// @relates AranyaClient.
pub fn get_device_id(client: &mut Client) -> Result<DeviceId, imp::Error> {
    let client = client.deref_mut();
    let id = client.rt.block_on(client.inner.get_device_id())?;
    Ok(DeviceId(id))
}

/// Create a new graph/team with the current device as the owner.
///
/// @param client the Aranya Client [`Client`].
/// @param __output the team's ID [`TeamId`].
///
/// @relates AranyaClient.
pub fn create_team(client: &mut Client) -> Result<TeamId, imp::Error> {
    let client = client.deref_mut();
    let id = client.rt.block_on(client.inner.create_team())?;
    Ok(TeamId(id))
}

/// Add a team to the local device store.
///
/// @param client the Aranya Client [`Client`].
/// @param team the team's ID [`TeamId`].
///
/// @relates AranyaClient.
pub fn add_team(client: &mut Client, team: &TeamId) -> Result<(), imp::Error> {
    let client = client.deref_mut();
    client.rt.block_on(client.inner.add_team(team.0))?;
    Ok(())
}

/// Remove a team from the local device store.
///
/// @param client the Aranya Client [`Client`].
/// @param team the team's ID [`TeamId`].
///
/// @relates AranyaClient.
pub fn remove_team(client: &mut Client, team: &TeamId) -> Result<(), imp::Error> {
    let client = client.deref_mut();
    client.rt.block_on(client.inner.remove_team(team.0))?;
    Ok(())
}

/// Add the peer for automatic periodic Aranya state syncing.
///
/// If a peer is not reachable on the network, sync errors
/// will appear in the tracing logs and
/// Aranya will be unable to sync state with that peer.
///
/// @param client the Aranya Client [`Client`].
/// @param team the team's ID [`TeamId`].
/// @param addr the peer's Aranya network address [`Addr`].
/// @param config configuration values for syncing with a peer.
///
/// @relates AranyaClient.
pub unsafe fn add_sync_peer(
    client: &mut Client,
    team: &TeamId,
    addr: Addr,
    config: &SyncPeerConfig,
) -> Result<(), imp::Error> {
    let client = client.deref_mut();
    // SAFETY: Caller must ensure `addr` is a valid C String.
    let addr = unsafe { addr.as_underlying() }?;
    client.rt.block_on(
        client
            .inner
            .team(team.0)
            .add_sync_peer(addr, (**config).into()),
    )?;
    Ok(())
}

/// Sync with peer immediately.
///
/// If a peer is not reachable on the network, sync errors
/// will appear in the tracing logs and
/// Aranya will be unable to sync state with that peer.
///
/// @param client the Aranya Client [`Client`].
/// @param team the team's ID [`TeamId`].
/// @param addr the peer's Aranya network address [`Addr`].
/// @param config configuration values for syncing with a peer.
/// Default values for a sync config will be used if `config` is `NULL`
/// @relates AranyaClient.
pub unsafe fn sync_now(
    client: &mut Client,
    team: &TeamId,
    addr: Addr,
    config: Option<&SyncPeerConfig>,
) -> Result<(), imp::Error> {
    let client = client.deref_mut();
    // SAFETY: Caller must ensure `addr` is a valid C String.
    let addr = unsafe { addr.as_underlying() }?;
    client.rt.block_on(
        client
            .inner
            .team(team.0)
            .sync_now(addr, config.map(|config| (**config).into())),
    )?;
    Ok(())
}

/// Remove the peer from automatic Aranya state syncing.
///
/// @param client the Aranya Client [`Client`].
/// @param team the team's ID [`TeamId`].
/// @param addr the peer's Aranya network address [`Addr`].
///
/// @relates AranyaClient.
pub unsafe fn remove_sync_peer(
    client: &mut Client,
    team: &TeamId,
    addr: Addr,
) -> Result<(), imp::Error> {
    let client = client.deref_mut();
    // SAFETY: Caller must ensure `addr` is a valid C String.
    let addr = unsafe { addr.as_underlying() }?;
    client
        .rt
        .block_on(client.inner.team(team.0).remove_sync_peer(addr))?;
    Ok(())
}

/// Close the team and stop all operations on the graph.
///
/// @param client the Aranya Client [`Client`].
/// @param team the team's ID [`TeamId`].
///
/// @relates AranyaClient.
pub fn close_team(client: &mut Client, team: &TeamId) -> Result<(), imp::Error> {
    let client = client.deref_mut();
    client.rt.block_on(client.inner.team(team.0).close_team())?;
    Ok(())
}

/// Add a device to the team with the default role.
///
/// Permission to perform this operation is checked against the Aranya policy.
///
/// @param client the Aranya Client [`Client`].
/// @param team the team's ID [`TeamId`].
/// @param keys the device's public key bundle [`KeyBundle`].
///
/// @relates AranyaClient.
pub unsafe fn add_device_to_team(
    client: &mut Client,
    team: &TeamId,
    keys: &KeyBundle,
) -> Result<(), imp::Error> {
    let client = client.deref_mut();
    let keys =
        // SAFETY: Caller must provide valid keys.
        unsafe { keys.as_underlying() };
    client
        .rt
        .block_on(client.inner.team(team.0).add_device_to_team(keys))?;
    Ok(())
}

/// Remove a device from the team.
///
/// Permission to perform this operation is checked against the Aranya policy.
///
/// @param client the Aranya Client [`Client`].
/// @param team the team's ID [`TeamId`].
/// @param device the device's ID [`DeviceId`].
///
/// @relates AranyaClient.
pub fn remove_device_from_team(
    client: &mut Client,
    team: &TeamId,
    device: &DeviceId,
) -> Result<(), imp::Error> {
    let client = client.deref_mut();
    client
        .rt
        .block_on(client.inner.team(team.0).remove_device_from_team(device.0))?;
    Ok(())
}

/// Assign a role to a device.
///
/// This will change the device's current role to the new role assigned.
///
/// Permission to perform this operation is checked against the Aranya policy.
///
/// @param client the Aranya Client [`Client`].
/// @param team the team's ID [`TeamId`].
/// @param device the device's ID [`DeviceId`].
/// @param role the role [`Role`] to assign to the device.
///
/// @relates AranyaClient.
pub fn assign_role(
    client: &mut Client,
    team: &TeamId,
    device: &DeviceId,
    role: Role,
) -> Result<(), imp::Error> {
    let client = client.deref_mut();
    client
        .rt
        .block_on(client.inner.team(team.0).assign_role(device.0, role.into()))?;
    Ok(())
}

/// Revoke a role from a device.
///
/// Permission to perform this operation is checked against the Aranya policy.
///
/// @param client the Aranya Client [`Client`].
/// @param team the team's ID [`TeamId`].
/// @param device the device's ID [`DeviceId`].
/// @param role the role [`Role`] to revoke from the device.
///
/// @relates AranyaClient.
pub fn revoke_role(
    client: &mut Client,
    team: &TeamId,
    device: &DeviceId,
    role: Role,
) -> Result<(), imp::Error> {
    let client = client.deref_mut();
    client
        .rt
        .block_on(client.inner.team(team.0).revoke_role(device.0, role.into()))?;
    Ok(())
}

/// Associate a network identifier to a device for use with AFC.
///
/// Permission to perform this operation is checked against the Aranya policy.
///
/// If the address already exists for this device, it is replaced with the new address. Capable
/// of resolving addresses via DNS, required to be statically mapped to IPV4. For use with
/// OpenChannel and receiving messages. Can take either DNS name or IPV4.
///
/// @param client the Aranya Client [`Client`].
/// @param team the team's ID [`TeamId`].
/// @param device the device's ID [`DeviceId`].
/// @param net_identifier the device's network identifier [`NetIdentifier`].
///
/// @relates AranyaClient.
pub unsafe fn afc_assign_net_identifier(
    client: &mut Client,
    team: &TeamId,
    device: &DeviceId,
    net_identifier: NetIdentifier,
) -> Result<(), imp::Error> {
    let client = client.deref_mut();
    // SAFETY: Caller must ensure `net_identifier` is a valid C String.
    let net_identifier = unsafe { net_identifier.as_underlying() }?;
    client.rt.block_on(
        client
            .inner
            .team(team.0)
            .assign_afc_net_identifier(device.0, net_identifier),
    )?;
    Ok(())
}

/// Disassociate an AFC network identifier from a device.
///
/// Permission to perform this operation is checked against the Aranya policy.
///
/// @param client the Aranya Client [`Client`].
/// @param team the team's ID [`TeamId`].
/// @param device the device's ID [`DeviceId`].
/// @param net_identifier the device's network identifier [`NetIdentifier`].
///
/// @relates AranyaClient.
pub unsafe fn afc_remove_net_identifier(
    client: &mut Client,
    team: &TeamId,
    device: &DeviceId,
    net_identifier: NetIdentifier,
) -> Result<(), imp::Error> {
    let client = client.deref_mut();
    // SAFETY: Caller must ensure `net_identifier` is a valid C String.
    let net_identifier = unsafe { net_identifier.as_underlying() }?;
    client.rt.block_on(
        client
            .inner
            .team(team.0)
            .remove_afc_net_identifier(device.0, net_identifier),
    )?;
    Ok(())
}

/// Associate a network identifier to a device for use with AQC.
///
/// Permission to perform this operation is checked against the Aranya policy.
///
/// If the address already exists for this device, it is replaced with the new address. Capable
/// of resolving addresses via DNS, required to be statically mapped to IPV4. For use with
/// OpenChannel and receiving messages. Can take either DNS name or IPV4.
///
/// @param client the Aranya Client [`Client`].
/// @param team the team's ID [`TeamId`].
/// @param device the device's ID [`DeviceId`].
/// @param net_identifier the device's network identifier [`NetIdentifier`].
///
/// @relates AranyaClient.
pub unsafe fn aqc_assign_net_identifier(
    client: &mut Client,
    team: &TeamId,
    device: &DeviceId,
    net_identifier: NetIdentifier,
) -> Result<(), imp::Error> {
    let client = client.deref_mut();
    // SAFETY: Caller must ensure `net_identifier` is a valid C String.
    let net_identifier = unsafe { net_identifier.as_underlying() }?;
    client.rt.block_on(
        client
            .inner
            .team(team.0)
            .assign_aqc_net_identifier(device.0, net_identifier),
    )?;
    Ok(())
}

/// Disassociate an AQC network identifier from a device.
///
/// Permission to perform this operation is checked against the Aranya policy.
///
/// @param client the Aranya Client [`Client`].
/// @param team the team's ID [`TeamId`].
/// @param device the device's ID [`DeviceId`].
/// @param net_identifier the device's network identifier [`NetIdentifier`].
///
/// @relates AranyaClient.
pub unsafe fn aqc_remove_net_identifier(
    client: &mut Client,
    team: &TeamId,
    device: &DeviceId,
    net_identifier: NetIdentifier,
) -> Result<(), imp::Error> {
    let client = client.deref_mut();
    // SAFETY: Caller must ensure `net_identifier` is a valid C String.
    let net_identifier = unsafe { net_identifier.as_underlying() }?;
    client.rt.block_on(
        client
            .inner
            .team(team.0)
            .remove_aqc_net_identifier(device.0, net_identifier),
    )?;
    Ok(())
}

/// Create a channel label.
///
/// Permission to perform this operation is checked against the Aranya policy.
///
/// @param client the Aranya Client [`Client`].
/// @param team the team's ID [`TeamId`].
/// @param label the AFC channel label [`Label`] to create.
///
/// @relates AranyaClient.
pub fn create_label(client: &mut Client, team: &TeamId, label: Label) -> Result<(), imp::Error> {
    let client = client.deref_mut();
    client
        .rt
        .block_on(client.inner.team(team.0).create_label(label.into()))?;
    Ok(())
}

/// Delete a channel label.
///
/// Permission to perform this operation is checked against the Aranya policy.
///
/// @param client the Aranya Client [`Client`].
/// @param team the team's ID [`TeamId`].
/// @param label the channel label [`Label`] to delete.
///
/// @relates AranyaClient.
pub fn delete_label(client: &mut Client, team: &TeamId, label: Label) -> Result<(), imp::Error> {
    let client = client.deref_mut();
    client
        .rt
        .block_on(client.inner.team(team.0).delete_label(label.into()))?;
    Ok(())
}

/// Assign an AFC label to a device so that it can be used for an AFC channel.
///
/// Permission to perform this operation is checked against the Aranya policy.
///
/// @param client the Aranya Client [`Client`].
/// @param team the team's ID [`TeamId`].
/// @param device the device ID [`DeviceId`] of the device to assign the label to.
/// @param label the AFC channel label [`Label`].
///
/// @relates AranyaClient.
pub fn assign_label(
    client: &mut Client,
    team: &TeamId,
    device: &DeviceId,
    label: Label,
) -> Result<(), imp::Error> {
    let client = client.deref_mut();
    client.rt.block_on(
        client
            .inner
            .team(team.0)
            .assign_label(device.0, label.into()),
    )?;
    Ok(())
}

/// Revoke an AFC label from a device.
///
/// Permission to perform this operation is checked against the Aranya policy.
///
/// @param client the Aranya Client [`Client`].
/// @param team the team's ID [`TeamId`].
/// @param device the device ID [`DeviceId`] of the device to revoke the label from.
/// @param label the AFC channel label [`Label`].
///
/// @relates AranyaClient.
pub fn revoke_label(
    client: &mut Client,
    team: &TeamId,
    device: &DeviceId,
    label: Label,
) -> Result<(), imp::Error> {
    let client = client.deref_mut();
    client.rt.block_on(
        client
            .inner
            .team(team.0)
            .revoke_label(device.0, label.into()),
    )?;
    Ok(())
}

/// Create an Aranya Fast Channel (AFC).
///
/// Creates a bidirectional AFC channel between the current device
/// and another peer.
///
/// Permission to perform this operation is checked against the Aranya policy.
///
/// @param client the Aranya Client [`Client`].
/// @param team the team's ID [`TeamId`].
/// @param peer the peer's network identifier [`NetIdentifier`].
/// @param label the AFC channel label [`Label`] to create the channel with.
/// @param __output the channel's ID [`ChannelId`]
///
/// @relates AranyaClient.
pub unsafe fn afc_create_bidi_channel(
    client: &mut Client,
    team: &TeamId,
    peer: NetIdentifier,
    label: Label,
) -> Result<ChannelId, imp::Error> {
    let client = client.deref_mut();
    // SAFETY: Caller must ensure `peer` is a valid C String.
    let peer = unsafe { peer.as_underlying() }?;
    let id = client.rt.block_on(client.inner.afc().create_bidi_channel(
        team.0,
        peer,
        label.into(),
    ))?;
    Ok(ChannelId(id))
}

/// Delete an Aranya Fast Channel (AFC).
///
/// @param client the Aranya Client [`Client`].
/// @param chan the AFC channel ID [`ChannelId`] of the channel to delete.
///
/// @relates AranyaClient.
pub fn afc_delete_channel(client: &mut Client, chan: ChannelId) -> Result<(), imp::Error> {
    let client = client.deref_mut();
    client
        .rt
        .block_on(client.inner.afc().delete_channel(chan.0))?;
    Ok(())
}

/// Poll for new Aranya Fast Channels (AFC) data.
///
/// If the operation times out, this will return an `::ARANYA_ERROR_TIMEOUT`.
///
/// @param client the Aranya Client [`Client`].
/// @param timeout how long to wait before timing out the poll operation [`Duration`].
///
/// @relates AranyaClient.
pub fn afc_poll_data(client: &mut Client, timeout: Duration) -> Result<(), imp::Error> {
    let client = client.deref_mut();
    client.rt.block_on(async {
        let data = tokio::time::timeout(timeout.into(), client.inner.afc().poll_data()).await??;
        client.inner.afc().handle_data(data).await?;
        Ok(())
    })
}

/// Send Aranya Fast Channels (AFC) data.
///
/// @param client the Aranya Client [`Client`].
/// @param chan the AFC channel's ID [`ChannelId`].
/// @param data raw bytes of data to send.
/// @param data_len length of data to send.
///
/// @relates AranyaClient.
pub fn afc_send_data(client: &mut Client, chan: ChannelId, data: &[u8]) -> Result<(), imp::Error> {
    let client = client.deref_mut();
    client
        .rt
        .block_on(client.inner.afc().send_data(chan.0, data))?;
    Ok(())
}

/// Aranya Fast Channels (AFC) message info.
#[repr(C)]
#[derive(Debug)]
pub struct AfcMsgInfo {
    /// Uniquely (globally) identifies the channel.
    pub channel: ChannelId,
    /// The label applied to the channel.
    pub label: Label,
    /// Identifies the position of the message in the channel.
    ///
    /// This can be used to sort out-of-order messages.
    pub seq: u64,
    /// Peer's network socket address.
    pub addr: SocketAddr,
}

/// Network socket address.
#[repr(transparent)]
#[derive(Copy, Clone, Debug)]
pub struct SocketAddr(
    /// libc Socket address.
    // TODO: Custom type instead?
    pub  libc::sockaddr_storage,
);

impl From<std::net::SocketAddr> for SocketAddr {
    fn from(value: std::net::SocketAddr) -> Self {
        let mut addr_storage =
        // SAFETY: `sockaddr_storage` is zero initializable
        unsafe { MaybeUninit::<libc::sockaddr_storage>::zeroed().assume_init() };
        match value {
            std::net::SocketAddr::V4(v4) => {
                // SAFETY: `sockaddr_storage` "contains" `sockaddr_in`.
                let in4 =
                    unsafe { &mut *(ptr::from_mut(&mut addr_storage).cast::<libc::sockaddr_in>()) };
                in4.sin_family = const { libc::AF_INET as _ };
                in4.sin_port = v4.port().to_be();
                in4.sin_addr = libc::in_addr {
                    s_addr: v4.ip().to_bits().to_be(),
                };
            }
            std::net::SocketAddr::V6(v6) => {
                // SAFETY: `sockaddr_storage` "contains" `sockaddr_in6`.
                let in6 = unsafe {
                    &mut *(ptr::from_mut(&mut addr_storage).cast::<libc::sockaddr_in6>())
                };
                in6.sin6_family = const { libc::AF_INET6 as _ };
                in6.sin6_port = v6.port().to_be();
                in6.sin6_addr = libc::in6_addr {
                    s6_addr: v6.ip().to_bits().to_be_bytes(),
                };
            }
        }
        Self(addr_storage)
    }
}

/// Receive Aranya Fast Channels (AFC) data.
///
/// @param client the Aranya Client.
/// @param buf buffer to store message into.
/// @param buf_len length of buffer.
/// @param info information about the message [`AfcMsgInfo`].
/// @result A boolean indicating whether any data was available.
///
/// @relates AranyaClient.
pub unsafe fn afc_recv_data(
    client: &mut Client,
    buf: Writer<u8>,
    info: &mut MaybeUninit<AfcMsgInfo>,
) -> Result<bool, imp::Error> {
    let client = client.deref_mut();

    if client.msg.is_none() {
        client.msg = client.inner.afc().try_recv_data();
    }
    let Some(msg) = &mut client.msg else {
        return Ok(false);
    };

    // SAFETY: The caller must ensure `buf` is valid.
    unsafe { buf.copy_to(|buf| buf.write_all(&msg.data)) }
        .map_err(|_| imp::Error::BufferTooSmall)?;

    info.write(AfcMsgInfo {
        channel: ChannelId(msg.channel),
        label: msg.label.into(),
        seq: msg.seq.to_u64(),
        addr: msg.address.into(),
    });

    client.msg = None;

    Ok(true)
}

<<<<<<< HEAD
/// Set the interval field on the config builder
///
/// @param cfg a pointer to the builder for a sync config
/// @param interval Set the interval at which syncing occurs
pub fn sync_peer_config_builder_set_interval(cfg: &mut SyncPeerConfigBuilder, interval: Duration) {
    cfg.deref_mut().interval(interval);
}

/// Set the sync_now field on the config builder to true.
/// When this field is set to true, syncing happens immediately after a peer is added
///
/// @param cfg a pointer to the builder for a sync config
pub fn sync_peer_config_builder_set_sync_now(cfg: &mut SyncPeerConfigBuilder) {
    cfg.deref_mut().sync_now(true);
}

/// Set the sync_now field on the config builder to false
/// When this field is set to false, syncing occurs after some specifed duration from when the peer is added
///
/// @param cfg a pointer to the builder for a sync config
pub fn sync_peer_config_builder_set_sync_later(cfg: &mut SyncPeerConfigBuilder) {
    cfg.deref_mut().sync_now(false);
}

/// Build a sync config from a sync config builder
///
/// @param cfg a pointer to the builder for a sync config
pub fn sync_peer_config_builder_build(
    cfg: &SyncPeerConfigBuilder,
    out: &mut MaybeUninit<SyncPeerConfig>,
) {
    Safe::init(out, cfg.build());
=======
/// Query devices on team.
///
/// @param client the Aranya Client [`Client`].
/// @param team the team's ID [`TeamId`].
/// @param devices returns a list of device IDs on the team [`DeviceId`].
/// @param devices_len returns the length of the devices list [`DeviceId`].
///
/// @relates AranyaClient.
pub fn query_devices_on_team(
    client: &mut Client,
    team: &TeamId,
    devices: Option<&mut MaybeUninit<DeviceId>>,
    devices_len: &mut usize,
) -> Result<(), imp::Error> {
    let client = client.deref_mut();
    let data = client
        .rt
        .block_on(client.inner.queries(team.0).devices_on_team())?;
    let data = data.__data();
    let Some(devices) = devices else {
        *devices_len = data.len();
        return Err(imp::Error::BufferTooSmall);
    };
    let out = aranya_capi_core::try_as_mut_slice!(devices, *devices_len);
    for (dst, src) in out.iter_mut().zip(data) {
        dst.write(DeviceId(*src));
    }
    if *devices_len < data.len() {
        *devices_len = data.len();
        return Err(imp::Error::BufferTooSmall);
    }
    *devices_len = data.len();
    Ok(())
}

/// The size in bytes of a `DeviceId` converted to a human-readable base64 string.
pub const ARANYA_DEVICE_ID_STR_LEN: u64 = (64 * 1375) / 1000 + 1;

/// Writes the human-readable encoding of `device` to `str`.
///
/// To always succeed, `str` must be at least `ARANYA_DEVICE_ID_STR_LEN` bytes long.
///
/// @param device ID [`DeviceId`].
/// @param device ID string [`DeviceId`].
///
/// @relates AranyaError.
#[aranya_capi_core::no_ext_error]
pub fn device_id_to_str(
    device: DeviceId,
    str: &mut MaybeUninit<c_char>,
    str_len: &mut usize,
) -> Result<(), imp::Error> {
    let str = aranya_capi_core::try_as_mut_slice!(str, *str_len);
    aranya_capi_core::write_c_str(str, &device.0, str_len)?;
    Ok(())
}

// TODO: query_device_role

/// Query device's keybundle.
///
/// @param client the Aranya Client [`Client`].
/// @param team the team's ID [`TeamId`].
/// @param device the device's ID [`DeviceId`].
/// @param __output the device's key bundle [`KeyBundle`].
///
/// @relates AranyaClient.
pub unsafe fn query_device_keybundle(
    client: &mut Client,
    team: &TeamId,
    device: &DeviceId,
) -> Result<KeyBundle, imp::Error> {
    let client = client.deref_mut();
    let keys = client
        .rt
        .block_on(client.inner.queries(team.0).device_keybundle(device.0))?;
    Ok(KeyBundle::from_underlying(keys))
}

/// Query device label assignments.
///
/// @param client the Aranya Client [`Client`].
/// @param team the team's ID [`TeamId`].
/// @param device the device's ID [`DeviceId`].
/// @param labels returns a list of labels assigned to the device [`Label`].
/// @param labels_len returns the length of the labels list [`Label`].
///
/// @relates AranyaClient.
pub fn query_device_label_assignments(
    client: &mut Client,
    team: &TeamId,
    device: &DeviceId,
    labels: Option<&mut MaybeUninit<u32>>,
    labels_len: &mut usize,
) -> Result<(), imp::Error> {
    let client = client.deref_mut();
    let data = client.rt.block_on(
        client
            .inner
            .queries(team.0)
            .device_label_assignments(device.0),
    )?;
    let data = data.__data();
    let Some(labels) = labels else {
        *labels_len = data.len();
        return Err(imp::Error::BufferTooSmall);
    };
    let out = aranya_capi_core::try_as_mut_slice!(labels, *labels_len);
    for (dst, src) in out.iter_mut().zip(data) {
        dst.write(src.to_u32());
    }
    if *labels_len < data.len() {
        *labels_len = data.len();
        return Err(imp::Error::BufferTooSmall);
    }
    *labels_len = data.len();
    Ok(())
}

/// Query device's AFC network identifier.
///
/// @param client the Aranya Client [`Client`].
/// @param team the team's ID [`TeamId`].
/// @param device the device's ID [`DeviceId`].
/// @param network identifier string [`NetIdentifier`].
///
/// @relates AranyaClient.
pub unsafe fn query_afc_net_identifier(
    client: &mut Client,
    team: &TeamId,
    device: &DeviceId,
    ident: &mut MaybeUninit<c_char>,
    ident_len: &mut usize,
) -> Result<bool, imp::Error> {
    let client = client.deref_mut();
    let Some(net_identifier) = client
        .rt
        .block_on(client.inner.queries(team.0).afc_net_identifier(device.0))?
    else {
        return Ok(false);
    };
    let ident = aranya_capi_core::try_as_mut_slice!(ident, *ident_len);
    aranya_capi_core::write_c_str(ident, &net_identifier, ident_len)?;
    Ok(true)
}

/// Query device's AQC network identifier.
///
/// @param client the Aranya Client [`Client`].
/// @param team the team's ID [`TeamId`].
/// @param device the device's ID [`DeviceId`].
/// @param network identifier string [`NetIdentifier`].
///
/// @relates AranyaClient.
pub unsafe fn query_aqc_net_identifier(
    client: &mut Client,
    team: &TeamId,
    device: &DeviceId,
    ident: &mut MaybeUninit<c_char>,
    ident_len: &mut usize,
) -> Result<bool, imp::Error> {
    let client = client.deref_mut();
    let Some(net_identifier) = client
        .rt
        .block_on(client.inner.queries(team.0).aqc_net_identifier(device.0))?
    else {
        return Ok(false);
    };
    let ident = aranya_capi_core::try_as_mut_slice!(ident, *ident_len);
    aranya_capi_core::write_c_str(ident, &net_identifier, ident_len)?;
    Ok(true)
}

/// Query device's AQC network identifier.
///
/// @param client the Aranya Client [`Client`].
/// @param team the team's ID [`TeamId`].
/// @param device the device's ID [`DeviceId`].
/// @param __output the device's network identifier [`NetIdentifier`].
///
/// @relates AranyaClient.
pub unsafe fn query_label_exists(
    client: &mut Client,
    team: &TeamId,
    label: &Label,
) -> Result<bool, imp::Error> {
    let client = client.deref_mut();
    let exists = client
        .rt
        .block_on(client.inner.queries(team.0).label_exists(label.0.into()))?;
    Ok(exists)
>>>>>>> 32dae738
}<|MERGE_RESOLUTION|>--- conflicted
+++ resolved
@@ -1032,7 +1032,6 @@
     Ok(true)
 }
 
-<<<<<<< HEAD
 /// Set the interval field on the config builder
 ///
 /// @param cfg a pointer to the builder for a sync config
@@ -1065,7 +1064,7 @@
     out: &mut MaybeUninit<SyncPeerConfig>,
 ) {
     Safe::init(out, cfg.build());
-=======
+}
 /// Query devices on team.
 ///
 /// @param client the Aranya Client [`Client`].
@@ -1257,5 +1256,4 @@
         .rt
         .block_on(client.inner.queries(team.0).label_exists(label.0.into()))?;
     Ok(exists)
->>>>>>> 32dae738
 }