#![allow(rustdoc::broken_intra_doc_links)]
#[cfg(feature = "aqc")]
use core::str::FromStr;
use core::{
    ffi::{c_char, CStr},
    ops::Deref,
    ptr, slice,
};
<<<<<<< HEAD
use std::{ffi::OsStr, os::unix::ffi::OsStrExt};
=======
use std::{ffi::OsStr, ops::Deref, os::unix::ffi::OsStrExt};
>>>>>>> b588a66a

use anyhow::Context as _;
use aranya_capi_core::{prelude::*, ErrorCode, InvalidArg};
#[cfg(feature = "afc")]
use aranya_client::afc;
use aranya_daemon_api::Text;
use aranya_util::error::ReportExt as _;
<<<<<<< HEAD
#[cfg(feature = "aqc")]
use buggy::BugExt;
#[cfg(feature = "aqc")]
use bytes::Bytes;
=======
>>>>>>> b588a66a
use tracing::{debug, error};

use crate::imp;

/// An error code.
///
/// For extended error information, see [`ExtError`].
#[derive(Copy, Clone, Debug, Eq, PartialEq, ErrorCode)]
#[repr(u32)]
pub enum Error {
    /// Success.
    #[capi(success)]
    #[capi(msg = "success")]
    Success,

    /// Internal bug discovered.
    #[capi(msg = "internal bug discovered")]
    Bug,

    /// Timed out.
    #[capi(msg = "timed out")]
    Timeout,

    /// Invalid argument.
    #[capi(msg = "invalid argument")]
    InvalidArgument,

    /// Component is not enabled.
    #[capi(msg = "component not enabled")]
    NotEnabled,

    /// Buffer is too small.
    #[capi(msg = "buffer too small")]
    BufferTooSmall,

    /// Invalid UTF-8.
    #[capi(msg = "invalid utf8")]
    InvalidUtf8,

    /// Invalid Address.
    #[capi(msg = "invalid address")]
    InvalidAddr,

    /// Could not send request to daemon.
    #[capi(msg = "could not send request to daemon")]
    Ipc,

    /// An Aranya error.
    #[capi(msg = "Aranya error")]
    Aranya,

    #[cfg(feature = "afc")]
    #[capi(msg = "wrong channel type provided")]
    WrongChannelType,

    /// Tried to poll an endpoint but nothing received yet.
    #[capi(msg = "no response ready yet")]
    WouldBlock,

    /// A connection got unexpectedly closed.
    #[capi(msg = "connection got closed")]
    Closed,

    /// Unable to create configuration info.
    #[capi(msg = "invalid config")]
    Config,

    /// Serialization error.
    #[capi(msg = "serialization")]
    Serialization,

    /// Some other error occurred.
    #[capi(msg = "other")]
    Other,
}

impl From<&imp::Error> for Error {
    fn from(err: &imp::Error) -> Self {
        debug!(error = %err.report(), "Aranya client C API error");
        match err {
            imp::Error::Bug(_) => Self::Bug,
            imp::Error::Timeout(_) => Self::Timeout,
            imp::Error::InvalidArg(_) => Self::InvalidArgument,
            imp::Error::NotEnabled => Self::NotEnabled,
            imp::Error::Utf8(_) => Self::InvalidUtf8,
            imp::Error::Addr(_) => Self::InvalidAddr,
            imp::Error::BufferTooSmall => Self::BufferTooSmall,
            imp::Error::Client(err) => match err {
                aranya_client::Error::Ipc(_) => Self::Ipc,
                aranya_client::Error::Aranya(_) => Self::Aranya,
                aranya_client::Error::Bug(_) => Self::Bug,
                aranya_client::Error::Config(_) => Self::Config,
                aranya_client::Error::Other(_) => Self::Other,
                _ => {
                    error!("forgot to implement an error variant");
                    Self::Bug
                }
            },
            #[cfg(feature = "afc")]
            imp::Error::WrongChannelType => Self::WrongChannelType,
            imp::Error::WouldBlock => Self::WouldBlock,
            imp::Error::Closed => Self::Closed,
            imp::Error::Config(_) => Self::Config,
            imp::Error::Serialization(_) => Self::Serialization,
            imp::Error::Other(_) => Self::Other,
        }
    }
}

impl From<InvalidArg<'static>> for Error {
    fn from(_err: InvalidArg<'static>) -> Self {
        Self::InvalidArgument
    }
}

impl From<&InvalidArg<'static>> for Error {
    fn from(_err: &InvalidArg<'static>) -> Self {
        Self::InvalidArgument
    }
}

/// Returns a human-readable error message for an [`Error`].
///
/// The resulting pointer must NOT be freed.
///
/// @param[in] err `u32` error code from `AranyaError`.
///
/// @relates AranyaError.
#[aranya_capi_core::no_ext_error]
pub fn error_to_str(err: u32) -> *const c_char {
    match Error::try_from_repr(err) {
        Some(v) => v.to_cstr().as_ptr(),
        None => c"invalid error code".as_ptr(),
    }
}

/// * ─────────────────────── Extended‐error (_ext) Variants ───────────────────────
/// *
/// * Functions suffixed with `_ext` accept an extra
/// * `struct AranyaExtError *ext_err` parameter for extended error information.
/// *
/// * - `ext_err` must be a valid, non-NULL pointer.
/// * - If the call returns anything other than `ARANYA_ERROR_SUCCESS`,
/// *   `*ext_err` is populated with additional error details.
/// * - On success, the content of `ext_err` is unchanged.
/// * - To extract a human-readable message:
/// *
/// *       AranyaError aranya_ext_error_msg(
/// *           const struct AranyaExtError *err,
/// *           char *msg,
/// *           size_t *msg_len
/// *       );
/// *
/// * Example:
/// *     struct AranyaExtError ext_err;
/// *     AranyaError rc = aranya_get_device_id_ext(client, &id, &ext_err);
/// *     if (rc != ARANYA_ERROR_SUCCESS) {
/// *         size_t len = 0;
/// *         aranya_ext_error_msg(&ext_err, NULL, &len);
/// *         char *buf = malloc(len);
/// *         aranya_ext_error_msg(&ext_err, buf, &len);
/// *         // `buf` now holds the detailed error message
/// *     }
/// * ──────────────────────────────────────────────────────────────────────────────
/// Extended error information.
#[allow(rustdoc::invalid_rust_codeblocks)]
#[aranya_capi_core::derive(Init, Cleanup)]
#[aranya_capi_core::opaque(size = 96, align = 8)]
pub type ExtError = Safe<imp::ExtError>;

/// Copies the extended error's message into `msg`.
///
/// If `msg_len` is large enough to fit the entire message,
/// including the trailing null byte, it updates `msg_len`
/// with the length of the message and copies the message
/// into `msg`.
///
/// Otherwise, if `msg_len` is not large enough to fit the
/// entire message, including the trailing null byte, it
/// updates `msg_len` with the length of the message and
/// returns `::ARANYA_ERROR_BUFFER_TOO_SMALL`.
///
/// @param[in] err the error to get a message for [`ExtError`].
/// @param[out] msg buffer to copy error message into.
/// @param[in,out] msg_len length of the message buffer.
///
/// @relates AranyaExtError.
pub unsafe fn ext_error_msg(
    err: &ExtError,
    msg: *mut MaybeUninit<c_char>,
    msg_len: &mut usize,
) -> Result<(), imp::Error> {
    let msg = aranya_capi_core::try_as_mut_slice!(msg, *msg_len);
    err.copy_msg(msg, msg_len)
}

/// A type to represent a span of time in nanoseconds.
#[repr(transparent)]
#[derive(Copy, Clone, Debug)]
pub struct Duration {
    pub nanos: u64,
}

pub const ARANYA_DURATION_SECONDS: u64 = 1000 * ARANYA_DURATION_MILLISECONDS;
pub const ARANYA_DURATION_MILLISECONDS: u64 = 1000 * ARANYA_DURATION_MICROSECONDS;
pub const ARANYA_DURATION_MICROSECONDS: u64 = 1000 * ARANYA_DURATION_NANOSECONDS;
pub const ARANYA_DURATION_NANOSECONDS: u64 = 1;

impl From<Duration> for std::time::Duration {
    fn from(value: Duration) -> Self {
        std::time::Duration::from_nanos(value.nanos)
    }
}

/// Initializes a new client instance.
///
/// @param[out] client the uninitialized Aranya Client [`Client`].
/// @param[in] config the client's configuration [`ClientConfig`].
///
/// @relates AranyaClient.
pub unsafe fn client_init(
    client: &mut MaybeUninit<Client>,
    config: &ClientConfig,
) -> Result<(), imp::Error> {
    // TODO: Clean this up.
    let daemon_socket = OsStr::from_bytes(
        // SAFETY: Caller must ensure pointer is a valid C String.
        unsafe { CStr::from_ptr(config.daemon_addr()) }.to_bytes(),
    )
    .as_ref();

    let rt = tokio::runtime::Runtime::new().context("unable to construct tokio runtime")?;

    let inner = rt.block_on({
<<<<<<< HEAD
        let builder = aranya_client::Client::builder().with_daemon_uds_path(daemon_socket);
        #[cfg(feature = "aqc")]
        let builder = builder.with_aqc_server_addr(&aqc_addr);
=======
        let mut builder = aranya_client::Client::builder();
        builder = builder.daemon_uds_path(daemon_socket);
>>>>>>> b588a66a
        builder.connect()
    })?;

    Client::init(client, imp::Client { rt, inner });
    Ok(())
}

/// A handle to an Aranya Client.
#[aranya_capi_core::derive(Cleanup)]
#[aranya_capi_core::opaque(size = 3728, align = 16)]
pub type Client = Safe<imp::Client>;

/// The size in bytes of an ID
pub const ARANYA_ID_LEN: usize = 32;

const _: () = {
    assert!(ARANYA_ID_LEN == size_of::<aranya_id::BaseId>());
};

/// Cryptographically secure Aranya ID.
#[repr(C)]
#[derive(Copy, Clone, Debug)]
pub struct Id {
    bytes: [u8; ARANYA_ID_LEN],
}

impl AsRef<aranya_id::BaseId> for Id {
    fn as_ref(&self) -> &aranya_id::BaseId {
        // SAFETY: Each type is a struct with a single field containing an array of 64 bytes
        unsafe { &*ptr::from_ref::<[u8; ARANYA_ID_LEN]>(&self.bytes).cast::<aranya_id::BaseId>() }
    }
}

impl From<aranya_id::BaseId> for Id {
    fn from(value: aranya_id::BaseId) -> Self {
        Id {
            bytes: value.into(),
        }
    }
}

/// The size in bytes of a PSK seed IKM.
pub const ARANYA_SEED_IKM_LEN: usize = 32;

/// Team ID.
#[repr(C)]
#[derive(Copy, Clone, Debug)]
pub struct TeamId {
    id: Id,
}

impl From<aranya_client::TeamId> for TeamId {
    fn from(value: aranya_client::TeamId) -> Self {
        Self {
            id: Id {
                bytes: value.into(),
            },
        }
    }
}

impl From<&TeamId> for aranya_client::TeamId {
    fn from(value: &TeamId) -> Self {
        value.id.bytes.into()
    }
}

/// Device ID.
#[repr(C)]
#[derive(Copy, Clone, Debug)]
pub struct DeviceId {
    id: Id,
}

impl From<aranya_client::DeviceId> for DeviceId {
    fn from(value: aranya_client::DeviceId) -> Self {
        Self {
            id: Id {
                bytes: value.into(),
            },
        }
    }
}

impl From<&DeviceId> for aranya_client::DeviceId {
    fn from(value: &DeviceId) -> Self {
        value.id.bytes.into()
    }
}

/// A role.
#[aranya_capi_core::derive(Cleanup)]
#[aranya_capi_core::opaque(size = 112, align = 8)]
pub type Role = Safe<imp::Role>;

/// Uniquely identifies a [`Role`].
#[repr(C)]
#[derive(Copy, Clone, Debug)]
pub struct RoleId {
    id: Id,
}

impl From<aranya_client::RoleId> for RoleId {
    fn from(value: aranya_client::RoleId) -> Self {
        Self {
            id: Id {
                bytes: value.into(),
            },
        }
    }
}

impl From<&RoleId> for aranya_client::RoleId {
    fn from(value: &RoleId) -> Self {
        value.id.bytes.into()
    }
}

/// Get ID of role.
///
/// @param role the role [`Role`].
pub fn role_get_id(role: &Role) -> RoleId {
    role.deref().id.into()
}

/// Get name of role.
///
/// The resulting string must not be freed.
///
/// @param role the role [`Role`].
#[aranya_capi_core::no_ext_error]
pub fn role_get_name(role: &Role) -> *const c_char {
    role.deref().name.as_ptr().cast()
}

/// Get the author of a role.
///
/// @param role the role [`Role`].
pub fn role_get_author(role: &Role) -> DeviceId {
    role.deref().author_id.into()
}

/// Valid channel operations for a label assignment.
#[repr(u8)]
#[derive(Copy, Clone, Debug)]
pub enum ChanOp {
    /// The device can only receive data in channels with this
    /// label.
    RecvOnly,
    /// The device can only send data in channels with this
    /// label.
    SendOnly,
    /// The device can send or receive data in channels with this
    /// label.
    SendRecv,
}

impl From<ChanOp> for aranya_client::ChanOp {
    fn from(value: ChanOp) -> Self {
        match value {
            ChanOp::RecvOnly => Self::RecvOnly,
            ChanOp::SendOnly => Self::SendOnly,
            ChanOp::SendRecv => Self::SendRecv,
        }
    }
}

/// Label ID.
#[repr(C)]
#[derive(Copy, Clone, Debug)]
pub struct LabelId {
    id: Id,
}

impl From<aranya_client::LabelId> for LabelId {
    fn from(value: aranya_client::LabelId) -> Self {
        Self {
            id: Id {
                bytes: value.into(),
            },
        }
    }
}

impl From<&LabelId> for aranya_client::LabelId {
    fn from(value: &LabelId) -> Self {
        value.id.bytes.into()
    }
}

<<<<<<< HEAD
/// An AQC label name.
=======
impl From<aranya_client::client::LabelId> for LabelId {
    fn from(value: aranya_client::client::LabelId) -> Self {
        Self {
            id: Id {
                bytes: value.__id.into(),
            },
        }
    }
}

impl From<&LabelId> for aranya_client::client::LabelId {
    fn from(value: &LabelId) -> Self {
        Self {
            __id: value.id.bytes.into(),
        }
    }
}

/// A label name.
>>>>>>> b588a66a
///
/// E.g. "TELEMETRY_LABEL"
#[repr(transparent)]
#[derive(Copy, Clone, Debug)]
pub struct LabelName(*const c_char);

impl LabelName {
    unsafe fn as_underlying(self) -> Result<Text, imp::Error> {
        // SAFETY: Caller must ensure the pointer is a valid C String.
        let cstr = unsafe { CStr::from_ptr(self.0) };
        Ok(Text::try_from(cstr)?)
    }
}

/// A network socket address for an Aranya client.
///
/// E.g. "localhost:8080", "127.0.0.1:8080"
#[repr(transparent)]
#[derive(Copy, Clone, Debug)]
pub struct Addr(*const c_char);

impl Addr {
    unsafe fn as_underlying(self) -> Result<aranya_util::Addr, imp::Error> {
        // SAFETY: Caller must ensure the pointer is a valid C String.
        let cstr = unsafe { CStr::from_ptr(self.0) };
        Ok(cstr.to_str()?.parse()?)
    }
}

<<<<<<< HEAD
/// A network identifier for an Aranya client.
///
/// E.g. "localhost:8080", "127.0.0.1:8080"
#[repr(transparent)]
#[derive(Copy, Clone, Debug)]
pub struct NetIdentifier(*const c_char);

#[cfg(feature = "aqc")]
impl NetIdentifier {
    unsafe fn as_underlying(self) -> Result<aranya_client::NetIdentifier, imp::Error> {
        // SAFETY: Caller must ensure the pointer is a valid C String.
        let cstr = unsafe { CStr::from_ptr(self.0) };
        Ok(aranya_client::NetIdentifier::try_from_cstr(cstr)?)
    }
}

impl TryFrom<NetIdentifier> for aranya_client::NetIdentifier {
    type Error = aranya_client::InvalidNetIdentifier;

    fn try_from(id: NetIdentifier) -> Result<Self, Self::Error> {
        // SAFETY: We have to trust that the pointer is a valid
        // C string.
        let cstr = unsafe { CStr::from_ptr(id.0) };
        aranya_client::NetIdentifier::try_from(cstr)
    }
}

/// Channel ID for AQC bidi channel.
#[cfg(feature = "aqc")]
=======
/// Channel ID for AFC channel.
#[cfg(feature = "afc")]
>>>>>>> b588a66a
#[repr(C)]
#[derive(Copy, Clone, Debug)]
pub struct AfcChannelId {
    id: Id,
}

<<<<<<< HEAD
#[cfg(feature = "aqc")]
impl From<aqc::AqcBidiChannelId> for AqcBidiChannelId {
    fn from(value: aqc::AqcBidiChannelId) -> Self {
=======
#[cfg(feature = "afc")]
impl From<afc::ChannelId> for AfcChannelId {
    fn from(value: afc::ChannelId) -> Self {
>>>>>>> b588a66a
        Self {
            id: Id {
                bytes: value.__id.into(),
            },
        }
    }
}

<<<<<<< HEAD
#[cfg(feature = "aqc")]
impl From<&AqcBidiChannelId> for aqc::AqcBidiChannelId {
    fn from(value: &AqcBidiChannelId) -> Self {
        value.id.bytes.into()
    }
}

/// Channel ID for AQC uni channel.
#[cfg(feature = "aqc")]
#[repr(C)]
#[derive(Copy, Clone, Debug)]
pub struct AqcUniChannelId {
    id: Id,
}

#[cfg(feature = "aqc")]
impl From<aqc::AqcUniChannelId> for AqcUniChannelId {
    fn from(value: aqc::AqcUniChannelId) -> Self {
=======
#[cfg(feature = "afc")]
impl From<&AfcChannelId> for afc::ChannelId {
    fn from(value: &AfcChannelId) -> Self {
>>>>>>> b588a66a
        Self {
            __id: value.id.bytes.into(),
        }
    }
}

<<<<<<< HEAD
#[cfg(feature = "aqc")]
impl From<&AqcUniChannelId> for aqc::AqcUniChannelId {
    fn from(value: &AqcUniChannelId) -> Self {
        value.id.bytes.into()
    }
}

=======
>>>>>>> b588a66a
/// Initializes logging.
///
/// Assumes the `ARANYA_CAPI` environment variable has been set to the desired tracing log level.
/// E.g. `ARANYA_CAPI=debug`.
// TODO(eric): don't make users use env vars.
pub fn init_logging() -> Result<(), imp::Error> {
    use tracing_subscriber::{prelude::*, EnvFilter};
    tracing_subscriber::registry()
        .with(tracing_subscriber::fmt::layer())
        .with(EnvFilter::from_env("ARANYA_CAPI"))
        .try_init()
        .context("unable to initialize logging")?;
    Ok(())
}

/// Gets the public key bundle for this device.
///
/// @param[in] client the Aranya Client [`Client`].
/// @param[out] keybundle keybundle byte buffer `KeyBundle`.
/// @param[in,out] keybundle_len returns the length of the serialized keybundle.
///
/// @relates AranyaClient.
pub unsafe fn get_key_bundle(
    client: &Client,
    keybundle: *mut MaybeUninit<u8>,
    keybundle_len: &mut usize,
) -> Result<(), imp::Error> {
    let keys = client.rt.block_on(client.inner.get_key_bundle())?;
    // SAFETY: Must trust caller provides valid ptr/len for keybundle buffer.
    unsafe { imp::key_bundle_serialize(&keys, keybundle, keybundle_len)? };

    Ok(())
}

/// The size in bytes of an ID converted to a human-readable base58 string.
pub const ARANYA_ID_STR_LEN: usize = (ARANYA_ID_LEN * 1375) / 1000 + 1;

/// Writes the human-readable encoding of `id` to `str`.
///
/// To always succeed, `str` must be at least `ARANYA_ID_STR_LEN` bytes long.
///
/// @param[in] device ID [`Id`].
/// @param[out] str ID string [`Id`].
/// @param[in,out] str_len returns the length of `str`
///
/// @relates AranyaId.
#[aranya_capi_core::no_ext_error]
pub unsafe fn id_to_str(
    id: &Id,
    str: *mut MaybeUninit<c_char>,
    str_len: &mut usize,
) -> Result<(), imp::Error> {
    let str = aranya_capi_core::try_as_mut_slice!(str, *str_len);
    aranya_capi_core::write_c_str(str, id.as_ref(), str_len)?;
    Ok(())
}

/// Decodes `str` into an [`Id`].
///
/// @param[in] str pointer to a null-terminated string.
///
/// @relates AranyaId.
#[aranya_capi_core::no_ext_error]
pub unsafe fn id_from_str(str: *const c_char) -> Result<Id, imp::Error> {
    // SAFETY: Caller must ensure the pointer is a valid C String.
    let cstr = unsafe { CStr::from_ptr(str) };

    aranya_id::BaseId::decode(cstr.to_bytes())
        .map_err(|_| InvalidArg::new("str", "unable to decode ID from bytes").into())
        .map(Into::into)
}

/// Gets the public device ID.
///
/// @param[in] client the Aranya Client [`Client`].
/// @param[out] __output the client's device ID [`DeviceId`].
///
/// @relates AranyaClient.
pub fn get_device_id(client: &Client) -> Result<DeviceId, imp::Error> {
    let id = client.rt.block_on(client.inner.get_device_id())?;
    Ok(id.into())
}

/// Configuration info for Aranya.
///
/// Use a [`ClientConfigBuilder`] to construct this object.
#[aranya_capi_core::opaque(size = 56, align = 8)]
pub type ClientConfig = Safe<imp::ClientConfig>;

/// Configuration info builder for an Aranya client config [`ClientConfig`].
#[aranya_capi_core::derive(Init, Cleanup)]
#[aranya_capi_core::opaque(size = 72, align = 8)]
pub type ClientConfigBuilder = Safe<imp::ClientConfigBuilder>;

/// Attempts to construct a [`ClientConfig`].
///
/// This function consumes and releases any resources associated
/// with the memory pointed to by `cfg`.
///
/// @param[in] cfg a pointer to the client config builder
/// @param[out] out a pointer to write the client config to
///
/// @relates AranyaClientConfigBuilder.
pub fn client_config_build(
    cfg: OwnedPtr<ClientConfigBuilder>,
    out: &mut MaybeUninit<ClientConfig>,
) -> Result<(), imp::Error> {
    // SAFETY: No special considerations.
    unsafe { cfg.build(out)? }
    Ok(())
}

/// Sets Unix Domain Socket path that the daemon is listening on.
///
/// @param[in,out] cfg a pointer to the client config builder
/// @param[in] address a string containing the address
///
/// @relates AranyaClientConfigBuilder.
pub fn client_config_builder_set_daemon_uds_path(
    cfg: &mut ClientConfigBuilder,
    address: *const c_char,
) {
    cfg.daemon_addr(address);
}

/// QUIC syncer configuration.
///
/// Use a [`CreateTeamQuicSyncConfigBuilder`] to construct this object.
#[aranya_capi_core::opaque(size = 56, align = 8)]
pub type CreateTeamQuicSyncConfig = Safe<imp::CreateTeamQuicSyncConfig>;

/// QUIC syncer configuration.
///
/// Use an [`AddTeamQuicSyncConfigBuilder`] to construct this object.
#[aranya_capi_core::opaque(size = 288, align = 8)]
pub type AddTeamQuicSyncConfig = Safe<imp::AddTeamQuicSyncConfig>;

/// A builder for initializing an [`AddTeamQuicSyncConfig`].
///
/// The [`AddTeamQuicSyncConfig`] is an optional part of initializing an [`AddTeamConfig`].
#[aranya_capi_core::derive(Init, Cleanup)]
#[aranya_capi_core::opaque(size = 288, align = 8)]
pub type AddTeamQuicSyncConfigBuilder = Safe<imp::AddTeamQuicSyncConfigBuilder>;

/// A builder for initializing a [`CreateTeamQuicSyncConfig`].
///
/// The [`CreateTeamQuicSyncConfig`] is an optional part of initializing a [`CreateTeamConfig`].
#[aranya_capi_core::derive(Init, Cleanup)]
#[aranya_capi_core::opaque(size = 56, align = 8)]
pub type CreateTeamQuicSyncConfigBuilder = Safe<imp::CreateTeamQuicSyncConfigBuilder>;

/// Attempts to set PSK seed generation mode value on [`CreateTeamQuicSyncConfigBuilder`].
///
/// @param[in,out] cfg a pointer to the quic sync config builder
///
/// This method will be removed soon since certificates will be used instead of PSKs in the future.
///
/// @relates AranyaCreateTeamQuicSyncConfigBuilder.
pub fn create_team_quic_sync_config_generate(
    cfg: &mut CreateTeamQuicSyncConfigBuilder,
) -> Result<(), imp::Error> {
    cfg.generate();
    Ok(())
}

/// Attempts to set wrapped PSK seed value on [`AddTeamQuicSyncConfigBuilder`].
///
/// @param[in,out] cfg a pointer to the quic sync config builder
/// @param[in] encap_seed a pointer the encapsulated PSK seed
///
/// This method will be removed soon since certificates will be used instead of PSKs in the future.
///
/// @relates AranyaAddTeamQuicSyncConfigBuilder.
pub fn add_team_quic_sync_config_wrapped_seed(
    cfg: &mut AddTeamQuicSyncConfigBuilder,
    encap_seed: &[u8],
) -> Result<(), imp::Error> {
    cfg.wrapped_seed(encap_seed)?;
    Ok(())
}

/// Raw PSK seed IKM for QUIC syncer.
#[repr(C)]
#[derive(Copy, Clone, Debug)]
pub struct SeedIkm {
    bytes: [u8; ARANYA_SEED_IKM_LEN],
}

/// Attempts to set raw PSK seed IKM value [`SeedIkm`] on [`CreateTeamQuicSyncConfigBuilder`].
///
/// @param[in,out] cfg a pointer to the quic sync config builder [`CreateTeamQuicSyncConfigBuilder`]
/// @param[in] ikm a pointer the raw PSK seed IKM [`SeedIkm`]
///
/// This method will be removed soon since certificates will be used instead of PSKs in the future.
///
/// @relates AranyaCreateTeamQuicSyncConfigBuilder.
pub fn create_team_quic_sync_config_raw_seed_ikm(
    cfg: &mut CreateTeamQuicSyncConfigBuilder,
    ikm: &SeedIkm,
) -> Result<(), imp::Error> {
    cfg.raw_seed_ikm(ikm.bytes);
    Ok(())
}

/// Attempts to set raw PSK seed IKM value [`SeedIkm`] on [`AddTeamQuicSyncConfigBuilder`].
///
/// @param[in,out] cfg a pointer to the quic sync config builder [`AddTeamQuicSyncConfigBuilder`]
/// @param[in] ikm a pointer the raw PSK seed IKM [`SeedIkm`]
///
/// This method will be removed soon since certificates will be used instead of PSKs in the future.
///
/// @relates AranyaAddTeamQuicSyncConfigBuilder.
pub fn add_team_quic_sync_config_raw_seed_ikm(
    cfg: &mut AddTeamQuicSyncConfigBuilder,
    ikm: &SeedIkm,
) -> Result<(), imp::Error> {
    cfg.raw_seed_ikm(ikm.bytes);
    Ok(())
}

/// Attempts to construct a [`CreateTeamQuicSyncConfig`].
///
/// This function consumes and releases any resources associated
/// with the memory pointed to by `cfg`.
///
/// @param[in] cfg a pointer to the QUIC sync config builder [`CreateTeamQuicSyncConfigBuilder`]
/// @param[out] out a pointer to write the QUIC sync config to [`CreateTeamQuicSyncConfig`]
///
/// @relates AranyaCreateTeamQuicSyncConfigBuilder.
pub fn create_team_quic_sync_config_build(
    cfg: OwnedPtr<CreateTeamQuicSyncConfigBuilder>,
    out: &mut MaybeUninit<CreateTeamQuicSyncConfig>,
) -> Result<(), imp::Error> {
    // SAFETY: No special considerations.
    unsafe { cfg.build(out)? }
    Ok(())
}

/// Attempts to construct an [`AddTeamQuicSyncConfig`].
///
/// This function consumes and releases any resources associated
/// with the memory pointed to by `cfg`.
///
/// @param[in] cfg a pointer to the QUIC sync config builder [`AddTeamQuicSyncConfigBuilder`]
/// @param[out] out a pointer to write the QUIC sync config to [`AddTeamQuicSyncConfig`]
///
/// @relates AranyaAddTeamQuicSyncConfigBuilder.
pub fn add_team_quic_sync_config_build(
    cfg: OwnedPtr<AddTeamQuicSyncConfigBuilder>,
    out: &mut MaybeUninit<AddTeamQuicSyncConfig>,
) -> Result<(), imp::Error> {
    // SAFETY: No special considerations.
    unsafe { cfg.build(out)? }
    Ok(())
}

/// Team configuration used when joining a team.
///
/// Use an [`AddTeamConfigBuilder`] to construct this object.
#[aranya_capi_core::opaque(size = 320, align = 8)]
pub type AddTeamConfig = Safe<imp::AddTeamConfig>;

/// A builder for initializing an [`AddTeamConfig`].
#[aranya_capi_core::derive(Init, Cleanup)]
#[aranya_capi_core::opaque(size = 328, align = 8)]
pub type AddTeamConfigBuilder = Safe<imp::AddTeamConfigBuilder>;

/// Team configuration used when creating a team.
///
/// Use a [`CreateTeamConfigBuilder`] to construct this object.
#[aranya_capi_core::opaque(size = 56, align = 8)]
pub type CreateTeamConfig = Safe<imp::CreateTeamConfig>;

/// A builder for initializing a [`CreateTeamConfig`].
#[aranya_capi_core::derive(Init, Cleanup)]
#[aranya_capi_core::opaque(size = 56, align = 8)]
pub type CreateTeamConfigBuilder = Safe<imp::CreateTeamConfigBuilder>;

/// Configures QUIC syncer for [`AddTeamConfigBuilder`].
///
/// By default, the QUIC syncer config is not set.
///
/// @param[in,out] cfg a pointer to the builder for a team config [`AddTeamConfigBuilder`]
/// @param[in] quic set the QUIC syncer config [`AddTeamQuicSyncConfig`]
///
/// @relates AranyaAddTeamConfigBuilder.
pub fn add_team_config_builder_set_quic_syncer(
    cfg: &mut AddTeamConfigBuilder,
    quic: OwnedPtr<AddTeamQuicSyncConfig>,
) {
    // SAFETY: the user is responsible for passing in a valid AddTeamQuicSyncConfig pointer.
    let quic = unsafe { quic.read() };
    cfg.quic(quic.imp());
}

/// Configures team ID field for [`AddTeamConfigBuilder`].
///
/// By default, the team ID is not set.
///
/// @param[in,out] cfg a pointer to the builder for a team config [`AddTeamConfigBuilder`]
/// @param[in] id a pointer to a [`TeamId`]
///
/// @relates AranyaAddTeamConfigBuilder.
pub fn add_team_config_builder_set_id(cfg: &mut AddTeamConfigBuilder, team_id: &TeamId) {
    cfg.id(*team_id);
}

/// Attempts to construct an [`AddTeamConfig`].
///
/// This function consumes and releases any resources associated
/// with the memory pointed to by `cfg`.
///
/// @param[in] cfg a pointer to the team config builder [`AddTeamConfigBuilder`]
/// @param[out] out a pointer to write the team config to [`AddTeamConfig`]
///
/// @relates AranyaAddTeamConfigBuilder.
pub fn add_team_config_build(
    cfg: OwnedPtr<AddTeamConfigBuilder>,
    out: &mut MaybeUninit<AddTeamConfig>,
) -> Result<(), imp::Error> {
    // SAFETY: No special considerations.
    unsafe { cfg.build(out)? }
    Ok(())
}

/// Configures QUIC syncer for [`CreateTeamConfigBuilder`].
///
/// By default, the QUIC syncer config is not set.
///
/// @param[in,out] cfg a pointer to the builder for a team config [`CreateTeamConfigBuilder`]
/// @param[in] quic set the QUIC syncer config [`CreateTeamQuicSyncConfig`]
///
/// @relates AranyaCreateTeamConfigBuilder.
pub fn create_team_config_builder_set_quic_syncer(
    cfg: &mut CreateTeamConfigBuilder,
    quic: OwnedPtr<CreateTeamQuicSyncConfig>,
) {
    // SAFETY: the user is responsible for passing in a valid CreateTeamQuicSyncConfig pointer.
    let quic = unsafe { quic.read() };
    cfg.quic(quic.imp());
}

/// Attempts to construct a [`CreateTeamConfig`].
///
/// This function consumes and releases any resources associated
/// with the memory pointed to by `cfg`.
///
/// @param[in] cfg a pointer to the team config builder [`CreateTeamConfigBuilder`]
/// @param[out] out a pointer to write the team config to [`CreateTeamConfig`]
///
/// @relates AranyaCreateTeamConfigBuilder.
pub fn create_team_config_build(
    cfg: OwnedPtr<CreateTeamConfigBuilder>,
    out: &mut MaybeUninit<CreateTeamConfig>,
) -> Result<(), imp::Error> {
    // SAFETY: No special considerations.
    unsafe { cfg.build(out)? }
    Ok(())
}

/// Sync Peer config.
///
/// Use a [`SyncPeerConfigBuilder`] to construct this object.
#[aranya_capi_core::opaque(size = 32, align = 8)]
pub type SyncPeerConfig = Safe<imp::SyncPeerConfig>;

/// Builder for a Sync Peer config [`SyncPeerConfig`].
#[aranya_capi_core::derive(Init, Cleanup)]
#[aranya_capi_core::opaque(size = 40, align = 8)]
pub type SyncPeerConfigBuilder = Safe<imp::SyncPeerConfigBuilder>;

/// Attempts to build a [`SyncPeerConfig`].
///
/// This function consumes and releases any resources associated
/// with the memory pointed to by `cfg`.
///
/// @param[in] cfg a pointer to the builder for a sync config [`SyncPeerConfigBuilder`]
/// @param[out] out a pointer to write the sync config to [`SyncPeerConfig`]
///
/// @relates AranyaSyncPeerConfigBuilder.
pub fn sync_peer_config_build(
    cfg: OwnedPtr<SyncPeerConfigBuilder>,
    out: &mut MaybeUninit<SyncPeerConfig>,
) -> Result<(), imp::Error> {
    // SAFETY: No special considerations.
    unsafe { cfg.build(out)? }
    Ok(())
}

/// Configures how often the peer will be synced with.
///
/// By default, the interval is not set. It is an error to call
/// [`sync_peer_config_build`] before setting the interval with
/// this function
///
/// @param[in,out] cfg a pointer to the builder for a sync config
/// @param[in] interval Set the interval at which syncing occurs
///
/// @relates AranyaSyncPeerConfigBuilder.
pub fn sync_peer_config_builder_set_interval(cfg: &mut SyncPeerConfigBuilder, interval: Duration) {
    cfg.interval(interval);
}

/// Updates the config to enable immediate syncing with the peer.
///
/// Overrides [`sync_peer_config_builder_set_sync_later`] if invoked afterward.
///
/// By default, the peer is synced with immediately.
///
/// @param[in,out] cfg a pointer to the builder for a sync config
///
/// @relates AranyaSyncPeerConfigBuilder.
// TODO: aranya-core#129
pub fn sync_peer_config_builder_set_sync_now(cfg: &mut SyncPeerConfigBuilder) {
    cfg.sync_now(true);
}

/// Updates the config to disable immediate syncing with the peer.
///
/// Overrides [`sync_peer_config_builder_set_sync_now`] if invoked afterward.
///
/// By default, the peer is synced with immediately.
/// @param[in,out] cfg a pointer to the builder for a sync config
///
/// @relates AranyaSyncPeerConfigBuilder.
// TODO: aranya-core#129
pub fn sync_peer_config_builder_set_sync_later(cfg: &mut SyncPeerConfigBuilder) {
    cfg.sync_now(false);
}

/// Setup default roles on team.
///
/// This sets up the following roles with default permissions as
/// defined in Aranya's default policy:
/// - admin
/// - operator
/// - member
///
/// @param client the Aranya Client [`Client`].
/// @param team the team's ID [`TeamId`].
///
/// @relates AranyaClient.
pub fn setup_default_roles(client: &mut Client, team: &TeamId) -> Result<(), imp::Error> {
    // First get the owner role ID by looking at existing roles
    let roles = client.rt.block_on(client.inner.team(team.into()).roles())?;

    let owner_role = roles
        .into_iter()
        .find(|role| role.name == "owner" && role.default)
        .ok_or_else(|| {
            imp::Error::InvalidArg(InvalidArg::new(
                "setup_default_roles",
                "owner role not found",
            ))
        })?;

    client.rt.block_on(
        client
            .inner
            .team(team.into())
            .setup_default_roles(owner_role.id),
    )?;
    Ok(())
}

/// Assign a role to a device.
///
/// This will change the device's current role to the new role assigned.
///
/// Permission to perform this operation is checked against the Aranya policy.
///
/// @param client the Aranya Client [`Client`].
/// @param team the team's ID [`TeamId`].
/// @param device the device's ID [`DeviceId`].
/// @param role_id the ID of the role to assign to the device.
///
/// @relates AranyaClient.
pub fn assign_role(
    client: &Client,
    team: &TeamId,
    device: &DeviceId,
    role_id: &RoleId,
) -> Result<(), imp::Error> {
    client.rt.block_on(
        client
            .inner
            .team(team.into())
            .assign_role(device.into(), role_id.into()),
    )?;
    Ok(())
}

/// Revoke a role from a device.
///
/// Permission to perform this operation is checked against the Aranya policy.
///
/// @param client the Aranya Client [`Client`].
/// @param team the team's ID [`TeamId`].
/// @param device the device's ID [`DeviceId`].
/// @param role_id the ID of the role to revoke from the device.
///
/// @relates AranyaClient.
pub fn revoke_role(
    client: &Client,
    team: &TeamId,
    device: &DeviceId,
    role_id: &RoleId,
) -> Result<(), imp::Error> {
    client.rt.block_on(
        client
            .inner
            .team(team.into())
            .revoke_role(device.into(), role_id.into()),
    )?;
    Ok(())
}

/// Create a channel label.
///
/// Permission to perform this operation is checked against the Aranya policy.
///
/// @param client the Aranya Client [`Client`].
/// @param team the team's ID [`TeamId`].
/// @param name label name string [`LabelName`].
/// @param managing_role_id the ID of the role that manages this
///        label [`RoleId`].
///
/// @relates AranyaClient.
pub fn create_label(
    client: &Client,
    team: &TeamId,
    name: LabelName,
    managing_role_id: &RoleId,
) -> Result<LabelId, imp::Error> {
    // SAFETY: Caller must ensure `name` is a valid C String.
    let name = unsafe { name.as_underlying() }?;
    let label_id = client.rt.block_on(
        client
            .inner
            .team(team.into())
            .create_label(name, managing_role_id.into()),
    )?;
    Ok(label_id.into())
}

/// Delete a channel label.
///
/// Permission to perform this operation is checked against the Aranya policy.
///
/// @param[in] client the Aranya Client [`Client`].
/// @param[in] team the team's ID [`TeamId`].
/// @param[in] label_id the channel label ID [`LabelId`] to delete.
///
/// @relates AranyaClient.
pub fn delete_label(client: &Client, team: &TeamId, label_id: &LabelId) -> Result<(), imp::Error> {
    client
        .rt
        .block_on(client.inner.team(team.into()).delete_label(label_id.into()))?;
    Ok(())
}

/// Assign a label to a device so that it can be used for a channel.
///
/// Permission to perform this operation is checked against the Aranya policy.
///
/// @param[in] client the Aranya Client [`Client`].
/// @param[in] team the team's ID [`TeamId`].
/// @param[in] device the device ID [`DeviceId`] of the device to assign the label to.
/// @param[in] label_id the channel label ID [`LabelId`].
///
/// @relates AranyaClient.
pub fn assign_label(
    client: &Client,
    team: &TeamId,
    device: &DeviceId,
    label_id: &LabelId,
    op: ChanOp,
) -> Result<(), imp::Error> {
    client.rt.block_on(
        client
            .inner
            .team(team.into())
            .device(device.into())
            .assign_label(label_id.into(), op.into()),
    )?;
    Ok(())
}

/// Revoke a label from a device.
///
/// Permission to perform this operation is checked against the Aranya policy.
///
/// @param[in] client the Aranya Client [`Client`].
/// @param[in] team the team's ID [`TeamId`].
/// @param[in] device the device ID [`DeviceId`] of the device to revoke the label from.
/// @param[in] label_id the channel label ID [`LabelId`].
///
/// @relates AranyaClient.
pub fn revoke_label(
    client: &Client,
    team: &TeamId,
    device: &DeviceId,
    label_id: &LabelId,
) -> Result<(), imp::Error> {
    client.rt.block_on(
        client
            .inner
            .team(team.into())
            .device(device.into())
            .revoke_label(label_id.into()),
    )?;
    Ok(())
}

/// Create a new graph/team with the current device as the owner.
///
/// @param[in] client the Aranya Client [`Client`].
/// @param[in] cfg the Team Configuration [`CreateTeamConfig`].
/// @param[out] __output the team's ID [`TeamId`].
///
/// @relates AranyaClient.
pub fn create_team(client: &Client, cfg: &CreateTeamConfig) -> Result<TeamId, imp::Error> {
    let cfg: &imp::CreateTeamConfig = cfg.deref();
    let team_id = client
        .rt
        .block_on(client.inner.create_team(cfg.into()))?
        .team_id();

    Ok(team_id.into())
}

/// Return random bytes from Aranya's CSPRNG.
///
/// This method can be used to generate a PSK seed IKM for the QUIC syncer.
///
/// @param[in] client the Aranya Client [`Client`].
/// @param[out] buf buffer where random bytes are written to.
/// @param[in] buf_len the size of the buffer.
///
/// @relates AranyaClient.
pub unsafe fn rand(client: &Client, buf: &mut [MaybeUninit<u8>]) {
    buf.fill(MaybeUninit::new(0));
    // SAFETY: We just initialized the buf and are removing MaybeUninit.
    let buf = unsafe { slice::from_raw_parts_mut(buf.as_mut_ptr().cast::<u8>(), buf.len()) };

    client.rt.block_on(client.inner.rand(buf));
}

/// Return serialized PSK seed encrypted for another device on the team.
///
/// The PSK seed will be encrypted using the public encryption key of the specified device on the team.
///
/// Returns an `AranyaBufferTooSmall` error if the output buffer is too small to hold the seed bytes.
/// Writes the number of bytes that would have been returned to `seed_len`.
/// The application can use `seed_len` to allocate a larger buffer.
///
/// @param[in] client the Aranya Client [`Client`].
/// @param[in] team_id the team's ID [`TeamId`].
/// @param[in] keybundle serialized keybundle byte buffer `KeyBundle`.
/// @param[in] keybundle_len the length of the keybundle
/// @param[out] seed the serialized, encrypted PSK seed.
/// @param[in,out] seed_len the number of bytes written to the seed buffer.
///
/// This method will be removed soon since certificates will be used instead of PSKs in the future.
///
/// @relates AranyaClient.
pub unsafe fn encrypt_psk_seed_for_peer(
    client: &Client,
    team_id: &TeamId,
    keybundle: &[u8],
    seed: *mut MaybeUninit<u8>,
    seed_len: &mut usize,
) -> Result<(), imp::Error> {
    let keybundle = imp::key_bundle_deserialize(keybundle)?;

    let wrapped_seed = client.rt.block_on(
        client
            .inner
            .team(team_id.into())
            .encrypt_psk_seed_for_peer(&keybundle.encryption),
    )?;

    if *seed_len < wrapped_seed.len() {
        *seed_len = wrapped_seed.len();
        return Err(imp::Error::BufferTooSmall);
    }
    let out = aranya_capi_core::try_as_mut_slice!(seed, *seed_len);
    for (dst, src) in out.iter_mut().zip(&wrapped_seed) {
        dst.write(*src);
    }
    *seed_len = wrapped_seed.len();

    Ok(())
}

/// Add a team to the local device store.
///
/// @param[in] client the Aranya Client [`Client`].
/// @param[in] cfg the Team Configuration [`AddTeamConfig`].
///
/// @relates AranyaClient.
pub fn add_team(client: &Client, cfg: &AddTeamConfig) -> Result<(), imp::Error> {
    let cfg: &imp::AddTeamConfig = cfg.deref();
    client.rt.block_on(client.inner.add_team(cfg.into()))?;
    Ok(())
}

/// Remove a team from local device storage.
///
/// @param[in] client the Aranya Client [`Client`].
/// @param[in] team the team's ID [`TeamId`].
///
/// @relates AranyaClient.
pub fn remove_team(client: &Client, team: &TeamId) -> Result<(), imp::Error> {
    client.rt.block_on(client.inner.remove_team(team.into()))?;
    Ok(())
}

/// Close the team and stop all operations on the graph.
///
/// @param[in] client the Aranya Client [`Client`].
/// @param[in] team the team's ID [`TeamId`].
///
/// @relates AranyaClient.
pub fn close_team(client: &Client, team: &TeamId) -> Result<(), imp::Error> {
    client
        .rt
        .block_on(client.inner.team(team.into()).close_team())?;
    Ok(())
}

/// Add a device to the team with the default role.
///
/// Permission to perform this operation is checked against the Aranya policy.
///
/// @param client the Aranya Client [`Client`].
/// @param team the team's ID [`TeamId`].
/// @param keybundle serialized keybundle byte buffer `KeyBundle`.
/// @param keybundle_len is the length of the serialized keybundle.
/// @param role_id the ID of the role to assign to the device.
///
/// @relates AranyaClient.
pub unsafe fn add_device_to_team(
    client: &Client,
    team: &TeamId,
    keybundle: &[u8],
    role_id: Option<&RoleId>,
) -> Result<(), imp::Error> {
    let keybundle = imp::key_bundle_deserialize(keybundle)?;

    client.rt.block_on(
        client
            .inner
            .team(team.into())
            .add_device(keybundle, role_id.map(Into::into)),
    )?;
    Ok(())
}

/// Remove a device from the team.
///
/// Permission to perform this operation is checked against the Aranya policy.
///
/// @param[in] client the Aranya Client [`Client`].
/// @param[in] team the team's ID [`TeamId`].
/// @param[in] device the device's ID [`DeviceId`].
///
/// @relates AranyaClient.
pub fn remove_device_from_team(
    client: &Client,
    team: &TeamId,
    device: &DeviceId,
) -> Result<(), imp::Error> {
    client
        .rt
        .block_on(client.inner.team(team.into()).remove_device(device.into()))?;
    Ok(())
}

/// Add the peer for automatic periodic Aranya state syncing.
///
/// If a peer is not reachable on the network, sync errors
/// will appear in the tracing logs and
/// Aranya will be unable to sync state with that peer.
///
/// @param[in] client the Aranya Client [`Client`].
/// @param[in] team the team's ID [`TeamId`].
/// @param[in] addr the peer's Aranya network address [`Addr`].
/// @param[in] config configuration values for syncing with a peer.
///
/// @relates AranyaClient.
pub unsafe fn add_sync_peer(
    client: &Client,
    team: &TeamId,
    addr: Addr,
    config: &SyncPeerConfig,
) -> Result<(), imp::Error> {
    // SAFETY: Caller must ensure `addr` is a valid C String.
    let addr = unsafe { addr.as_underlying() }?;
    client.rt.block_on(
        client
            .inner
            .team(team.into())
            .add_sync_peer(addr, (*config).clone().into()),
    )?;
    Ok(())
}

/// Remove the peer from automatic Aranya state syncing.
///
/// @param[in] client the Aranya Client [`Client`].
/// @param[in] team the team's ID [`TeamId`].
/// @param[in] addr the peer's Aranya network address [`Addr`].
///
/// @relates AranyaClient.
pub unsafe fn remove_sync_peer(
    client: &Client,
    team: &TeamId,
    addr: Addr,
) -> Result<(), imp::Error> {
    // SAFETY: Caller must ensure `addr` is a valid C String.
    let addr = unsafe { addr.as_underlying() }?;
    client
        .rt
        .block_on(client.inner.team(team.into()).remove_sync_peer(addr))?;
    Ok(())
}

/// Sync with peer immediately.
///
/// If a peer is not reachable on the network, sync errors
/// will appear in the tracing logs and
/// Aranya will be unable to sync state with that peer.
///
///
/// This function ignores [`sync_peer_config_builder_set_interval`] and
/// [`sync_peer_config_builder_set_sync_later`], if set.
///
/// @param[in] client the Aranya Client [`Client`].
/// @param[in] team the team's ID [`TeamId`].
/// @param[in] addr the peer's Aranya network address [`Addr`].
/// @param[in] config configuration values for syncing with a peer.
///
/// Default values for a sync config will be used if `config` is `NULL`
///
/// @relates AranyaClient.
pub unsafe fn sync_now(
    client: &Client,
    team: &TeamId,
    addr: Addr,
    config: Option<&SyncPeerConfig>,
) -> Result<(), imp::Error> {
    // SAFETY: Caller must ensure `addr` is a valid C String.
    let addr = unsafe { addr.as_underlying() }?;
    client.rt.block_on(
        client
            .inner
            .team(team.into())
            .sync_now(addr, config.map(|config| (*config).clone().into())),
    )?;
    Ok(())
}

/// Query devices on team.
///
/// @param[in] client the Aranya Client [`Client`].
/// @param[in] team the team's ID [`TeamId`].
/// @param[out] devices returns a list of device IDs on the team [`DeviceId`].
/// @param[in,out] devices_len returns the length of the devices list [`DeviceId`].
///
/// @relates AranyaClient.
pub unsafe fn query_devices_on_team(
    client: &Client,
    team: &TeamId,
    devices: *mut MaybeUninit<DeviceId>,
    devices_len: &mut usize,
) -> Result<(), imp::Error> {
    let data = client
        .rt
        .block_on(client.inner.team(team.into()).devices())?;
    let data = data.__data();
    let out = aranya_capi_core::try_as_mut_slice!(devices, *devices_len);
    if *devices_len < data.len() {
        *devices_len = data.len();
        return Err(imp::Error::BufferTooSmall);
    }
    for (dst, src) in out.iter_mut().zip(data) {
        dst.write((*src).into());
    }
    *devices_len = data.len();
    Ok(())
}

// TODO: query_device_role

/// Query device's keybundle.
///
/// @param[in] client the Aranya Client [`Client`].
/// @param[in] team the team's ID [`TeamId`].
/// @param[in] device the device's ID [`DeviceId`].
/// @param[out] keybundle keybundle byte buffer `KeyBundle`.
/// @param[in,out] keybundle_len returns the length of the serialized keybundle.
///
/// @relates AranyaClient.
pub unsafe fn query_device_keybundle(
    client: &Client,
    team: &TeamId,
    device: &DeviceId,
    keybundle: *mut MaybeUninit<u8>,
    keybundle_len: &mut usize,
) -> Result<(), imp::Error> {
    let keys = client.rt.block_on(
        client
            .inner
            .team(team.into())
            .device(device.into())
            .keybundle(),
    )?;
    // SAFETY: Must trust caller provides valid ptr/len for keybundle buffer.
    unsafe { imp::key_bundle_serialize(&keys, keybundle, keybundle_len)? };
    Ok(())
}

/// Query device label assignments.
///
/// Returns an `AranyaBufferTooSmall` error if the output buffer is too small to hold the labels.
/// Writes the number of labels that would have been returned to `labels_len`.
/// The application can use `labels_len` to allocate a larger buffer.
///
/// @param[in] client the Aranya Client [`Client`].
/// @param[in] team the team's ID [`TeamId`].
/// @param[in] device the device's ID [`DeviceId`].
/// @param[out] labels returns a list of labels assigned to the device [`LabelId`].
/// @param[in,out] labels_len returns the length of the labels list [`LabelId`].
///
/// @relates AranyaClient.
pub unsafe fn query_device_label_assignments(
    client: &Client,
    team: &TeamId,
    device: &DeviceId,
    labels: *mut MaybeUninit<LabelId>,
    labels_len: &mut usize,
) -> Result<(), imp::Error> {
    let data = client.rt.block_on(
        client
            .inner
            .team(team.into())
            .device(device.into())
            .label_assignments(),
    )?;
    let data = data.__data();
    let out = aranya_capi_core::try_as_mut_slice!(labels, *labels_len);
    if *labels_len < data.len() {
        *labels_len = data.len();
        return Err(imp::Error::BufferTooSmall);
    }
    for (dst, src) in out.iter_mut().zip(data) {
        dst.write(src.id.into());
    }
    *labels_len = data.len();
    Ok(())
}

/// Query for list of existing labels.
///
/// Returns an `AranyaBufferTooSmall` error if the output buffer is too small to hold the labels.
/// Writes the number of labels that would have been returned to `labels_len`.
/// The application can use `labels_len` to allocate a larger buffer.
///
/// @param[in] client the Aranya Client [`Client`].
/// @param[in] team the team's ID [`TeamId`].
/// @param[out] labels returns a list of labels [`LabelId`].
/// @param[in,out] labels_len returns the length of the labels list [`LabelId`].
///
/// @relates AranyaClient.
pub unsafe fn query_labels(
    client: &Client,
    team: &TeamId,
    labels: *mut MaybeUninit<LabelId>,
    labels_len: &mut usize,
) -> Result<(), imp::Error> {
    let data = client
        .rt
        .block_on(client.inner.team(team.into()).labels())?;
    let data = data.__data();
    let out = aranya_capi_core::try_as_mut_slice!(labels, *labels_len);
    for (dst, src) in out.iter_mut().zip(data) {
        dst.write(src.id.into());
    }
    if *labels_len < data.len() {
        *labels_len = data.len();
        return Err(imp::Error::BufferTooSmall);
    }
    *labels_len = data.len();
    Ok(())
}

/// Query if a label exists.
///
/// @param[in] client the Aranya Client [`Client`].
/// @param[in] team the team's ID [`TeamId`].
/// @param[in] device the device's ID [`DeviceId`].
/// @param[in] label the label [`LabelId`].
/// @param[out] __output boolean indicating whether the label exists.
///
/// @relates AranyaClient.
pub unsafe fn query_label_exists(
    client: &Client,
    team: &TeamId,
    label: &LabelId,
) -> Result<bool, imp::Error> {
    let label_result = client
        .rt
        .block_on(client.inner.team(team.into()).label(label.into()))?;
    let exists = label_result.is_some();
    Ok(exists)
}

<<<<<<< HEAD
/// Query device's AQC network identifier.
///
/// @param[in] client the Aranya Client [`Client`].
/// @param[in] team the team's ID [`TeamId`].
/// @param[in] device the device's ID [`DeviceId`].
/// @param[out] ident network identifier string [`NetIdentifier`].
/// @param[in,out] length of ident
///
/// @relates AranyaClient.
#[cfg(feature = "aqc")]
pub unsafe fn query_aqc_net_identifier(
    client: &Client,
    team: &TeamId,
    device: &DeviceId,
    ident: *mut MaybeUninit<c_char>,
    ident_len: &mut usize,
) -> Result<bool, imp::Error> {
    let Some(net_identifier) = client.rt.block_on(
        client
            .inner
            .team(team.into())
            .device(device.into())
            .aqc_net_id(),
    )?
    else {
        return Ok(false);
    };
    let ident = aranya_capi_core::try_as_mut_slice!(ident, *ident_len);
    aranya_capi_core::write_c_str(ident, &net_identifier, ident_len)?;
    Ok(true)
}

/// Associate a network identifier to a device for use with AQC.
///
/// Permission to perform this operation is checked against the Aranya policy.
///
/// If the address already exists for this device, it is replaced with the new address. Capable
/// of resolving addresses via DNS, required to be statically mapped to IPV4. For use with
/// OpenChannel and receiving messages. Can take either DNS name or IPV4.
///
/// @param[in] client the Aranya Client [`Client`].
/// @param[in] team the team's ID [`TeamId`].
/// @param[in] device the device's ID [`DeviceId`].
/// @param[in] net_identifier the device's network identifier [`NetIdentifier`].
///
/// @relates AranyaClient.
#[cfg(feature = "aqc")]
pub unsafe fn aqc_assign_net_identifier(
    client: &Client,
    team: &TeamId,
    device: &DeviceId,
    net_identifier: NetIdentifier,
) -> Result<(), imp::Error> {
    client.rt.block_on(
        client
            .inner
            .team(team.into())
            .device(device.into())
            .assign_aqc_net_identifier(net_identifier),
    )?;
    Ok(())
}

/// Disassociate an AQC network identifier from a device.
///
/// Permission to perform this operation is checked against the Aranya policy.
///
/// @param[in] client the Aranya Client [`Client`].
/// @param[in] team the team's ID [`TeamId`].
/// @param[in] device the device's ID [`DeviceId`].
/// @param[in] net_identifier the device's network identifier [`NetIdentifier`].
///
/// @relates AranyaClient.
#[cfg(feature = "aqc")]
pub unsafe fn aqc_remove_net_identifier(
    client: &Client,
    team: &TeamId,
    device: &DeviceId,
    net_identifier: NetIdentifier,
) -> Result<(), imp::Error> {
    client.rt.block_on(
        client
            .inner
            .team(team.into())
            .device(device.into())
            .remove_aqc_net_identifier(net_identifier),
    )?;
    Ok(())
}

/// A type containing the AQC channel variant.
///
/// Note that this data is only valid after a successful call to
/// `try_receive_channel`, and is invalidated after calling
/// `get_bidi_channel`/`get_receive_channel`.
#[cfg(feature = "aqc")]
#[aranya_capi_core::derive(Cleanup)]
#[aranya_capi_core::opaque(size = 168, align = 8)]
pub type AqcPeerChannel = Safe<imp::AqcPeerChannel>;

/// An enum containing all [`AqcPeerChannel`] variants.
#[cfg(feature = "aqc")]
#[repr(u8)]
#[derive(Copy, Clone, Debug)]
pub enum AqcChannelType {
    Bidirectional,
    Receiver,
}

/// An AQC Bidirectional Channel Object.
#[cfg(feature = "aqc")]
#[aranya_capi_core::derive(Cleanup)]
#[aranya_capi_core::opaque(size = 160, align = 8)]
pub type AqcBidiChannel = Safe<imp::AqcBidiChannel>;

/// An AQC Sender Channel Object.
#[cfg(feature = "aqc")]
#[aranya_capi_core::derive(Cleanup)]
#[aranya_capi_core::opaque(size = 160, align = 8)]
pub type AqcSendChannel = Safe<imp::AqcSendChannel>;

/// An AQC Receiver Channel Object.
#[cfg(feature = "aqc")]
#[aranya_capi_core::derive(Cleanup)]
#[aranya_capi_core::opaque(size = 160, align = 8)]
pub type AqcReceiveChannel = Safe<imp::AqcReceiveChannel>;

/// An AQC Bidirectional Stream Object.
#[cfg(feature = "aqc")]
#[aranya_capi_core::derive(Cleanup)]
#[aranya_capi_core::opaque(size = 208, align = 8)]
pub type AqcBidiStream = Safe<imp::AqcBidiStream>;

/// An AQC Sender Stream Object.
#[cfg(feature = "aqc")]
#[aranya_capi_core::derive(Cleanup)]
#[aranya_capi_core::opaque(size = 176, align = 8)]
pub type AqcSendStream = Safe<imp::AqcSendStream>;

/// An AQC Receiver Stream Object.
#[cfg(feature = "aqc")]
#[aranya_capi_core::derive(Cleanup)]
#[aranya_capi_core::opaque(size = 208, align = 8)]
pub type AqcReceiveStream = Safe<imp::AqcReceiveStream>;

/// Create a bidirectional AQC channel between this device and a peer.
///
/// Permission to perform this operation is checked against the Aranya policy.
///
/// @param[in]  client the Aranya Client [`Client`].
/// @param[in]  team the team's ID [`TeamId`].
/// @param[in]  peer the peer's network identifier [`NetIdentifier`].
/// @param[in]  label_id the AQC channel label ID [`LabelId`] to create the channel with.
/// @param[out] channel the AQC channel object [`AqcBidiChannel`].
///
/// @relates AranyaClient.
#[cfg(feature = "aqc")]
pub unsafe fn aqc_create_bidi_channel(
    client: &Client,
    team: &TeamId,
    peer: NetIdentifier,
    label_id: &LabelId,
    channel: &mut MaybeUninit<AqcBidiChannel>,
) -> Result<(), imp::Error> {
    // SAFETY: Caller must ensure `peer` is a valid C String.

    let peer = unsafe { peer.as_underlying() }?;

    let mut aqc = client
        .inner
        .aqc()
        .assume("AQC feature enabled but no AQC available in client")?;
    let chan = client
        .rt
        .block_on(aqc.create_bidi_channel(team.into(), peer, label_id.into()))?;

    AqcBidiChannel::init(channel, imp::AqcBidiChannel::new(chan));
    Ok(())
}

/// Create a unidirectional AQC channel between this device and a peer.
///
/// Permission to perform this operation is checked against the Aranya policy.
///
/// @param[in]  client the Aranya Client [`Client`].
/// @param[in]  team the team's ID [`TeamId`].
/// @param[in]  peer the peer's network identifier [`NetIdentifier`].
/// @param[in]  label_id the AQC channel label ID [`LabelId`] to create the channel with.
/// @param[out] channel the AQC channel object [`AqcSendChannel`].
///
/// @relates AranyaClient.
#[cfg(feature = "aqc")]
pub unsafe fn aqc_create_uni_channel(
    client: &Client,
    team: &TeamId,
    peer: NetIdentifier,
    label_id: &LabelId,
    channel: &mut MaybeUninit<AqcSendChannel>,
) -> Result<(), imp::Error> {
    // SAFETY: Caller must ensure `peer` is a valid C String.
    let peer = unsafe { peer.as_underlying() }?;

    let mut aqc = client
        .inner
        .aqc()
        .assume("AQC feature enabled but no AQC available in client")?;
    let chan = client
        .rt
        .block_on(aqc.create_uni_channel(team.into(), peer, label_id.into()))?;

    AqcSendChannel::init(channel, imp::AqcSendChannel::new(chan));
    Ok(())
}

/// Delete a bidirectional AQC channel.
/// Zeroizes PSKs associated with the channel.
/// Closes all associated QUIC connections and streams.
///
/// @param[in] client the Aranya Client [`Client`].
/// @param[in] channel the AQC Channel [`AqcBidiChannel`] to delete.
///
/// @relates AranyaClient.
#[cfg(feature = "aqc")]
pub fn aqc_delete_bidi_channel(
    client: &Client,
    channel: &mut AqcBidiChannel,
) -> Result<(), imp::Error> {
    client.rt.block_on(
        client
            .inner
            .aqc()
            .ok_or(imp::Error::NotEnabled)?
            .delete_bidi_channel(&mut channel.inner),
    )?;
    Ok(())
}

/// Delete a send unidirectional AQC channel.
/// Zeroizes PSKs associated with the channel.
/// Closes all associated QUIC connections and streams.
///
/// @param[in] client the Aranya Client [`Client`].
/// @param[in] channel the AQC Channel [`AqcSendChannel`] to delete.
///
/// @relates AranyaClient.
#[cfg(feature = "aqc")]
pub fn aqc_delete_send_uni_channel(
    client: &Client,
    channel: &mut AqcSendChannel,
) -> Result<(), imp::Error> {
    client.rt.block_on(
        client
            .inner
            .aqc()
            .ok_or(imp::Error::NotEnabled)?
            .delete_send_uni_channel(&mut channel.inner),
    )?;
    Ok(())
}

/// Delete a receive unidirectional AQC channel.
/// Zeroizes PSKs associated with the channel.
/// Closes all associated QUIC connections and streams.
///
/// @param[in] client the Aranya Client [`Client`].
/// @param[in] channel the AQC Channel [`AqcReceiveChannel`] to delete.
///
/// @relates AranyaClient.
#[cfg(feature = "aqc")]
pub fn aqc_delete_receive_uni_channel(
    client: &Client,
    channel: &mut AqcReceiveChannel,
) -> Result<(), imp::Error> {
    client.rt.block_on(
        client
            .inner
            .aqc()
            .ok_or(imp::Error::NotEnabled)?
            .delete_receive_uni_channel(&mut channel.inner),
    )?;
    Ok(())
}

/// Tries to poll AQC to see if any channels have been received.
///
/// This can return `ARANYA_ERROR_WOULD_BLOCK` to signal that there aren't any
/// channels received yet which is considered a non-fatal error.
///
/// Note that the [`AqcPeerChannel`] must be converted before it can be used:
/// ```C
/// AranyaAqcPeerChannel channel;
/// AranyaAqcChannelType channel_type;
/// AranyaAqcBidiChannel bidi;
/// AranyaAqcReceiveChannel receiver;
///
/// aranya_aqc_try_receive_channel(&client, &channel, &channel_type);
/// switch (channel_type) {
///     case ARANYA_AQC_CHANNEL_TYPE_BIDIRECTIONAL:
///         aranya_aqc_get_bidi_channel(&channel, &bidi);
///         break;
///     case ARANYA_AQC_CHANNEL_TYPE_RECEIVER:
///         aranya_aqc_get_receive_channel(&channel, &receiver);
///         break;
/// }
/// ```
///
/// @param[in]  client the Aranya Client [`Client`].
/// @param[out] channel the AQC channel holder [`AqcPeerChannel`].
/// @param[out] __output the corresponding AQC channel type [`AqcChannelType`].
///
/// @relates AranyaClient.
#[cfg(feature = "aqc")]
pub fn aqc_try_receive_channel(
    client: &Client,
    channel: &mut MaybeUninit<AqcPeerChannel>,
) -> Result<AqcChannelType, imp::Error> {
    let chan = client
        .inner
        .aqc()
        .ok_or(imp::Error::NotEnabled)?
        .try_receive_channel()?;

    let chan_type = match chan {
        aqc::AqcPeerChannel::Bidi { .. } => AqcChannelType::Bidirectional,
        aqc::AqcPeerChannel::Receive { .. } => AqcChannelType::Receiver,
    };

    AqcPeerChannel::init(channel, imp::AqcPeerChannel::new(chan));

    Ok(chan_type)
}

/// Converts the [`AqcPeerChannel`]` into an [`AqcBidiChannel`] for sending/receiving data.
///
/// Returns `ARANYA_ERROR_INVALID_ARGUMENT` if called when the AqcPeerChannel is the wrong type.
///
/// Note that this function takes ownership of the [`AqcPeerChannel`] and invalidates any further use.
///
/// @param[in]  channel the AQC channel holder [`AqcPeerChannel`] that holds a channel object.
/// @param[out] bidi the AQC channel object [`AqcBidiChannel`] that holds channel info.
///
/// @relates AranyaAqcPeerChannel.
#[cfg(feature = "aqc")]
pub fn aqc_get_bidi_channel(
    channel: OwnedPtr<AqcPeerChannel>,
    bidi: &mut MaybeUninit<AqcBidiChannel>,
) -> Result<(), imp::Error> {
    if let aqc::AqcPeerChannel::Bidi(channel) =
        // SAFETY: the user is responsible for passing in a valid AqcPeerChannel pointer.
        unsafe { Opaque::into_inner(channel.read()).into_inner().inner }
    {
        AqcBidiChannel::init(bidi, imp::AqcBidiChannel::new(channel));
        Ok(())
    } else {
        Err(InvalidArg::new(
            "channel",
            "Tried to call get_bidi_channel with a `AqcPeerChannel` that wasn't Bidirectional!",
        )
        .into())
    }
}

/// Converts the [`AqcPeerChannel`]` into an [`AqcReceiveChannel`] for receiving data.
///
/// Returns `ARANYA_ERROR_INVALID_ARGUMENT` if called when the AqcPeerChannel is the wrong type.
///
/// Note that this function takes ownership of the [`AqcPeerChannel`] and invalidates any further use.
///
/// @param[in]  channel the AQC channel container [`AqcPeerChannel`].
/// @param[out] receiver the AQC channel object [`AqcReceiveChannel`].
///
/// @relates AranyaAqcPeerChannel.
#[cfg(feature = "aqc")]
pub fn aqc_get_receive_channel(
    channel: OwnedPtr<AqcPeerChannel>,
    receiver: &mut MaybeUninit<AqcReceiveChannel>,
) -> Result<(), imp::Error> {
    if let aqc::AqcPeerChannel::Receive(recv) =
        // SAFETY: the user is responsible for passing in a valid AqcPeerChannel pointer.
        unsafe { Opaque::into_inner(channel.read()).into_inner().inner }
    {
        AqcReceiveChannel::init(receiver, imp::AqcReceiveChannel::new(recv));
        Ok(())
    } else {
        Err(InvalidArg::new(
            "channel",
            "Tried to call get_receiver_channel with a `AqcPeerChannel` that wasn't a receiver!",
        )
        .into())
    }
}

/// Create a bidirectional stream from a [`AqcBidiChannel`].
///
/// Note that the recipient will not be able to receive the stream until data is
/// sent over the stream.
///
/// @param[in]  client the Aranya Client [`Client`].
/// @param[in]  channel the AQC channel object [`AqcBidiChannel`].
/// @param[out] stream the bidirectional AQC stream [`AqcBidiStream`].
///
/// @relates AranyaClient.
#[cfg(feature = "aqc")]
pub fn aqc_bidi_create_bidi_stream(
    client: &Client,
    channel: &mut AqcBidiChannel,
    stream: &mut MaybeUninit<AqcBidiStream>,
) -> Result<(), imp::Error> {
    let bidi = client.rt.block_on(channel.inner.create_bidi_stream())?;

    AqcBidiStream::init(stream, imp::AqcBidiStream::new(bidi));
    Ok(())
}

/// Send some data to a peer using an [`AqcBidiStream`].
///
/// @param[in] client the Aranya Client [`Client`].
/// @param[in] stream the sending side of a stream [`AqcBidiStream`].
/// @param[in] data pointer to the data to send.
/// @param[in] data_len length of the data to send.
///
/// @relates AranyaClient.
#[cfg(feature = "aqc")]
pub fn aqc_bidi_stream_send(
    client: &Client,
    stream: &mut AqcBidiStream,
    data: &[u8],
) -> Result<(), imp::Error> {
    let data = Bytes::copy_from_slice(data);
    Ok(client.rt.block_on(stream.inner.send(data))?)
}

/// Receive some data from an [`AqcBidiStream`].
///
/// This can return `ARANYA_ERROR_WOULD_BLOCK` to signal that there aren't any streams
/// received yet which is considered a non-fatal error.
///
/// @param[in]  stream the receiving side of a stream [`AqcBidiStream`].
/// @param[out] buffer pointer to the target buffer.
/// @param[in,out] buffer_len length of the target buffer.
///
/// @relates AranyaAqcBidiStream.
#[cfg(feature = "aqc")]
pub unsafe fn aqc_bidi_stream_try_recv(
    stream: &mut AqcBidiStream,
    buffer: *mut MaybeUninit<u8>,
    buffer_len: &mut usize,
) -> Result<(), imp::Error> {
    if buffer.is_null() || *buffer_len == 0 {
        return Err(InvalidArg::new(
            "buffer",
            "Tried to call aqc_bidi_stream_try_recv with an empty buffer",
        )
        .into());
    }

    let mut written = 0;
    let mut buf = aranya_capi_core::try_as_mut_slice!(buffer, *buffer_len);
    while !buf.is_empty() {
        written += imp::aqc::consume_bytes(&mut buf, &mut stream.data);
        match stream.inner.try_receive() {
            Ok(data) => stream.data = data,
            Err(_) if written > 0 => break,
            Err(e) => return Err(e.into()),
        }
    }
    *buffer_len = written;
    Ok(())
}

/// Create a unidirectional stream from an [`AqcBidiChannel`].
///
/// Note that the recipient will not be able to receive the stream until data is
/// sent over the stream.
///
/// @param[in]  client the Aranya Client [`Client`].
/// @param[in]  channel the AQC channel object [`AqcBidiChannel`].
/// @param[out] stream the sending side of a stream [`AqcSendStream`].
///
/// @relates AranyaClient.
#[cfg(feature = "aqc")]
pub fn aqc_bidi_create_uni_stream(
    client: &Client,
    channel: &mut AqcBidiChannel,
    stream: &mut MaybeUninit<AqcSendStream>,
) -> Result<(), imp::Error> {
    let send = client.rt.block_on(channel.inner.create_uni_stream())?;

    AqcSendStream::init(stream, imp::AqcSendStream::new(send));
    Ok(())
}

/// Tries to receive the receive (and potentially send) ends of a stream.
///
/// This can return `ARANYA_ERROR_WOULD_BLOCK` to signal that there aren't any
/// streams received yet which is considered a non-fatal error.
///
/// Note that the recipient will not be able to receive the stream until data is
/// sent over the stream.
///
/// Additionally, the send stream will only be initialized if `send_init` is true.
///
/// @param[in]  channel the AQC channel object [`AqcBidiChannel`].
/// @param[out] recv_stream the receiving side of a stream [`AqcReceiveStream`].
/// @param[out] send_stream the sending side of a stream [`AqcSendStream`].
/// @param[out] send_init whether or not we received a `send_stream`.
///
/// @relates AranyaAqcBidiChannel.
#[cfg(feature = "aqc")]
pub fn aqc_bidi_try_receive_stream(
    channel: &mut AqcBidiChannel,
    recv_stream: &mut MaybeUninit<AqcReceiveStream>,
    send_stream: &mut MaybeUninit<AqcSendStream>,
    send_init: &mut MaybeUninit<bool>,
) -> Result<(), imp::Error> {
    let stream = channel.inner.try_receive_stream()?;
    match stream {
        aqc::AqcPeerStream::Bidi(bidi) => {
            let (send, recv) = bidi.split();
            AqcReceiveStream::init(recv_stream, imp::AqcReceiveStream::new(recv));
            AqcSendStream::init(send_stream, imp::AqcSendStream::new(send));
            send_init.write(true);
        }
        aqc::AqcPeerStream::Receive(recv) => {
            AqcReceiveStream::init(recv_stream, imp::AqcReceiveStream::new(recv));
            send_init.write(false);
        }
    }
    Ok(())
}

/// Create a unidirectional stream from an [`AqcSendChannel`].
///
/// Note that the recipient will not be able to receive the stream until data is
/// sent over the stream.
///
/// @param[in]  client the Aranya Client [`Client`].
/// @param[in]  channel the AQC channel object [`AqcSendChannel`].
/// @param[out] stream the sending side of a stream [`AqcSendStream`].
///
/// @relates AranyaClient.
#[cfg(feature = "aqc")]
pub fn aqc_send_create_uni_stream(
    client: &Client,
    channel: &mut AqcSendChannel,
    stream: &mut MaybeUninit<AqcSendStream>,
) -> Result<(), imp::Error> {
    let send = client.rt.block_on(channel.inner.create_uni_stream())?;

    AqcSendStream::init(stream, imp::AqcSendStream::new(send));
    Ok(())
}

/// Receives the stream from an [`AqcReceiveChannel`].
///
/// Note that the recipient will not be able to receive the stream until data is
/// sent over the stream.
///
/// This can return `ARANYA_ERROR_WOULD_BLOCK` to signal that there aren't any streams
/// received yet which is considered a non-fatal error.
///
/// @param[in]  channel the AQC channel object [`AqcReceiveChannel`].
/// @param[out] stream the receiving side of a stream [`AqcReceiveStream`].
///
/// @relates AranyaAqcReceiveChannel.
#[cfg(feature = "aqc")]
pub fn aqc_recv_try_receive_uni_stream(
    channel: &mut AqcReceiveChannel,
    stream: &mut MaybeUninit<AqcReceiveStream>,
) -> Result<(), imp::Error> {
    let recv = channel.inner.try_receive_uni_stream()?;

    AqcReceiveStream::init(stream, imp::AqcReceiveStream::new(recv));
    Ok(())
}

/// Send some data over an [`AqcSendStream`]m.
///
/// @param[in] client the Aranya Client [`Client`].
/// @param[in] stream the sending side of a stream [`AqcSendStream`].
/// @param[in] data pointer to the data to send.
/// @param[in] data_len length of the data to send.
///
/// @relates AranyaClient.
#[cfg(feature = "aqc")]
pub fn aqc_send_stream_send(
    client: &Client,
    stream: &mut AqcSendStream,
    data: &[u8],
) -> Result<(), imp::Error> {
    let data = Bytes::copy_from_slice(data);
    Ok(client.rt.block_on(stream.inner.send(data))?)
}

/// Receive some data from an [`AqcReceiveStream`].
///
/// This can return `ARANYA_ERROR_WOULD_BLOCK` to signal that there aren't any streams
/// received yet which is considered a non-fatal error.
///
/// @param[in]  stream the receiving side of a stream [`AqcReceiveStream`].
/// @param[out] buffer pointer to the target buffer.
/// @param[in,out] buffer_len length of the target buffer.
///
/// @relates AranyaAqcReceiveStream.
#[cfg(feature = "aqc")]
pub unsafe fn aqc_recv_stream_try_recv(
    stream: &mut AqcReceiveStream,
    buffer: *mut MaybeUninit<u8>,
    buffer_len: &mut usize,
) -> Result<(), imp::Error> {
    if buffer.is_null() || *buffer_len == 0 {
        return Err(InvalidArg::new(
            "buffer",
            "Tried to call aqc_recv_stream_try_recv with an empty buffer",
        )
        .into());
    }

    let mut written = 0;
    let mut buf = aranya_capi_core::try_as_mut_slice!(buffer, *buffer_len);
    while !buf.is_empty() {
        written += imp::aqc::consume_bytes(&mut buf, &mut stream.data);
        match stream.inner.try_receive() {
            Ok(data) => stream.data = data,
            Err(_) if written > 0 => break,
            Err(e) => return Err(e.into()),
        }
    }
    *buffer_len = written;
    Ok(())
}

=======
>>>>>>> b588a66a
/// An AFC Sending Channel Object.
#[cfg(feature = "afc")]
#[aranya_capi_core::derive(Cleanup)]
#[aranya_capi_core::opaque(size = 120, align = 8)]
pub type AfcSendChannel = Safe<afc::SendChannel>;

/// An AFC Receiving Channel Object.
#[cfg(feature = "afc")]
#[aranya_capi_core::derive(Cleanup)]
#[aranya_capi_core::opaque(size = 120, align = 8)]
pub type AfcReceiveChannel = Safe<afc::ReceiveChannel>;

/// An AFC Control Message, used to create the other end of a channel.
///
/// In order to access the underlying buffer to send to a peer, you'll need to
/// call `aranya_afc_ctrl_msg_get_bytes()`.
#[cfg(feature = "afc")]
#[aranya_capi_core::derive(Cleanup)]
#[aranya_capi_core::opaque(size = 32, align = 8)]
pub type AfcCtrlMsg = Safe<afc::CtrlMsg>;

/// An AFC Sequence Number, for reordering messages.
///
/// You can compare two sequence numbers using `aranya_afc_seq_cmp()`.
#[cfg(feature = "afc")]
#[aranya_capi_core::derive(Cleanup)]
#[aranya_capi_core::opaque(size = 24, align = 8)]
pub type AfcSeq = Safe<afc::Seq>;

/// The overhead needed for a channel message.
///
/// Note that the ciphertext buffer must be at least `plaintext_len` +
/// `aranya_afc_channel_overhead()` long.
#[cfg(feature = "afc")]
pub const ARANYA_AFC_CHANNEL_OVERHEAD: usize = 24;

#[allow(unused_qualifications)]
#[cfg(feature = "afc")]
const _: () = {
    assert!(ARANYA_AFC_CHANNEL_OVERHEAD == aranya_client::afc::Channels::OVERHEAD);
};

/// Create a send-only AFC channel between this device and a peer.
///
/// Note that the control message needs to be sent to the other peer using the
/// transport of your choice to create the other side of the channel.
///
/// Permission to perform this operation is checked against the Aranya policy.
/// Both the current node and its peer should have permission to use the label
/// and have appropriate channel permissions.
///
/// @param[in]  client the Aranya Client [`Client`].
/// @param[in]  team_id the team's identifier [`TeamId`].
/// @param[in]  peer_id the peer's identifier [`DeviceId`].
/// @param[in]  label_id the label identifier [`LabelId`] to create the channel with.
/// @param[out] channel the AFC channel object [`AfcSendChannel`].
/// @param[out] control the AFC control message [`AfcCtrlMsg`]
///
/// @relates AranyaClient.
#[cfg(feature = "afc")]
pub fn afc_create_uni_send_channel(
    client: &Client,
    team_id: &TeamId,
    peer_id: &DeviceId,
    label_id: &LabelId,
    channel: &mut MaybeUninit<AfcSendChannel>,
    control: &mut MaybeUninit<AfcCtrlMsg>,
) -> Result<(), imp::Error> {
    let (chan, ctrl) = client
        .rt
        .block_on(client.inner.afc().create_uni_send_channel(
            team_id.into(),
            peer_id.into(),
            label_id.into(),
        ))?;

    AfcSendChannel::init(channel, chan);
    AfcCtrlMsg::init(control, ctrl);
    Ok(())
}

/// Use an ephemeral command to create an AFC channel between this device and a peer.
///
/// @param[in]  client the Aranya Client [`Client`].
/// @param[in]  team_id the team's identifier [`TeamId`].
/// @param[in]  control the AFC control message.
/// @param[out] channel the AFC channel object [`AfcReceiveChannel`].
/// @param[out] __output the corresponding AFC channel type [`AfcChannelType`].
///
/// @relates AranyaClient.
#[cfg(feature = "afc")]
pub fn afc_recv_ctrl(
    client: &Client,
    team_id: &TeamId,
    control: &[u8],
    channel: &mut MaybeUninit<AfcReceiveChannel>,
) -> Result<(), imp::Error> {
    let ctrl = Vec::from(control).into_boxed_slice();
    let chan = client
        .rt
        .block_on(client.inner.afc().recv_ctrl(team_id.into(), ctrl.into()))?;
    AfcReceiveChannel::init(channel, chan);
    Ok(())
}

/// Returns the [`LabelId`] for the associated [`AfcSendChannel`].
///
/// @param[in]  channel the AFC channel object [`AfcSendChannel`].
/// @param[out] __output the corresponding label ID [`LabelId`].
#[cfg(feature = "afc")]
pub fn afc_send_channel_get_label_id(channel: &AfcSendChannel) -> LabelId {
    channel.label_id().into()
}

/// Returns the [`AfcChannelId`] for the associated [`AfcSendChannel`].
///
/// @param[in]  channel the AFC channel object [`AfcSendChannel`].
/// @param[out] __output the corresponding channel ID [`AfcChannelId`].
#[cfg(feature = "afc")]
pub fn afc_send_channel_get_id(channel: &AfcSendChannel) -> AfcChannelId {
    channel.id().into()
}

/// Returns the [`LabelId`] for the associated [`AfcReceiveChannel`].
///
/// @param[in]  channel the AFC channel object [`AfcReceiveChannel`].
/// @param[out] __output the corresponding label ID [`LabelId`].
#[cfg(feature = "afc")]
pub fn afc_receive_channel_get_label_id(channel: &AfcReceiveChannel) -> LabelId {
    channel.label_id().into()
}

/// Returns the [`AfcChannelId`] for the associated [`AfcReceiveChannel`].
///
/// @param[in]  channel the AFC channel object [`AfcReceiveChannel`].
/// @param[out] __output the corresponding channel ID [`AfcChannelId`].
#[cfg(feature = "afc")]
pub fn afc_receive_channel_get_id(channel: &AfcReceiveChannel) -> AfcChannelId {
    channel.id().into()
}

/// Returns the raw data for a given [`AfcCtrlMsg`].
///
/// Note that the lifetime of the pointer is tied to the [`AfcCtrlMsg`].
///
/// @param[in]  control the control message produced by creating a channel.
/// @param[out] ptr the raw pointer of the stored buffer.
/// @param[out] len the raw length of the stored buffer.
#[cfg(feature = "afc")]
pub fn afc_ctrl_msg_get_bytes(
    control: &AfcCtrlMsg,
    ptr: &mut MaybeUninit<*const u8>,
    len: &mut MaybeUninit<usize>,
) {
    let slice = control.as_bytes();
    ptr.write(slice.as_ptr());
    len.write(slice.len());
}

/// Returns the three-way comparison between `seq1` and `seq2`.
///
/// @param[in]  seq1 the first sequence number to compare.
/// @param[in]  seq1 the second sequence number to compare.
/// @param[out] __output the comparison result (-1 is <, 0 is =, 1 is >).
#[cfg(feature = "afc")]
pub fn afc_seq_cmp(seq1: &AfcSeq, seq2: &AfcSeq) -> core::ffi::c_int {
    afc::Seq::cmp(seq1, seq2) as core::ffi::c_int
}

/// Encrypts and authenticates `plaintext`, and writes it to `dst`.
///
/// Note that `dst` must be at least `plaintext.len()` + `aranya_afc_channel_overhead()`,
/// or the function will return an error (`InvalidArgument` or `BufferTooSmall`).
///
/// @param[in]  channel the AFC channel object [`AfcSendChannel`].
/// @param[in]  plaintext the message being encrypted.
/// @param[out] dst the output buffer the ciphertext is written to.
#[cfg(feature = "afc")]
pub unsafe fn afc_channel_seal(
    channel: &AfcSendChannel,
    plaintext: &[u8],
    dst: *mut u8,
    dst_len: &mut usize,
) -> Result<(), imp::Error> {
    if dst.is_null() || *dst_len == 0 {
        return Err(
            InvalidArg::new("dst", "Tried to call afc_channel_seal with an empty buffer").into(),
        );
    }

    if *dst_len < (plaintext.len() + ARANYA_AFC_CHANNEL_OVERHEAD) {
        return Err(imp::Error::BufferTooSmall);
    }

    // SAFETY: the user is responsible for giving us a valid pointer.
    let dst = aranya_capi_core::try_as_mut_slice!(dst, *dst_len);
    channel.seal(dst, plaintext)?;
    *dst_len = plaintext.len() + ARANYA_AFC_CHANNEL_OVERHEAD;

    Ok(())
}

/// Decrypts and authenticates `ciphertext`, and writes it to `dst`.
///
/// Note that `dst` must be at least `ciphertext.len()` - `aranya_afc_channel_overhead()`,
/// or the function will return an error (`InvalidArgument` or `BufferTooSmall`).
///
/// @param[in]  channel the AFC channel object [`AfcReceiveChannel`].
/// @param[in]  ciphertext the message being decrypted.
/// @param[out] dst the output buffer the message is written to.
/// @param[out] seq the sequence number for the opened message, for reordering.
#[cfg(feature = "afc")]
pub unsafe fn afc_channel_open(
    channel: &AfcReceiveChannel,
    ciphertext: &[u8],
    dst: *mut u8,
    dst_len: &mut usize,
    seq: &mut MaybeUninit<AfcSeq>,
) -> Result<(), imp::Error> {
    if dst.is_null() || *dst_len == 0 {
        return Err(
            InvalidArg::new("dst", "Tried to call afc_channel_open with an empty buffer").into(),
        );
    }

    if *dst_len < (ciphertext.len() - ARANYA_AFC_CHANNEL_OVERHEAD) {
        return Err(imp::Error::BufferTooSmall);
    }

    // SAFETY: the user is responsible for giving us a valid pointer.
    let dst = aranya_capi_core::try_as_mut_slice!(dst, *dst_len);
    let seq_raw = channel.open(dst, ciphertext)?;

    AfcSeq::init(seq, seq_raw);
    // Do our best to set a max bound, even if we can't know if they pass in a larger ciphertext than needed.
    *dst_len = ciphertext.len() - ARANYA_AFC_CHANNEL_OVERHEAD;

    Ok(())
}

/// Removes an [`AfcSendChannel`] from use.
///
/// Note that this function takes ownership of the [`AfcSendChannel`] and invalidates
/// any further use (i.e. calling seal).
///
/// @param[in]  client the Aranya Client [`Client`].
/// @param[in]  channel the AFC channel object [`AfcSendChannel`].
///
/// @relates AranyaClient.
#[cfg(feature = "afc")]
pub fn afc_send_channel_delete(
    client: &Client,
    channel: OwnedPtr<AfcSendChannel>,
) -> Result<(), imp::Error> {
    // SAFETY: the user is responsible for passing in a valid `AfcSendChannel` pointer.
    let channel = unsafe { channel.read().into_inner().into_inner() };
    client.rt.block_on(channel.delete())?;
    Ok(())
}

/// Removes an [`AfcReceiveChannel`] from use.
///
/// Note that this function takes ownership of the [`AfcReceiveChannel`] and invalidates
/// any further use (i.e. calling seal).
///
/// @param[in]  client the Aranya Client [`Client`].
/// @param[in]  channel the AFC channel object [`AfcReceiveChannel`].
///
/// @relates AranyaClient.
#[cfg(feature = "afc")]
pub fn afc_receive_channel_delete(
    client: &Client,
    channel: OwnedPtr<AfcReceiveChannel>,
) -> Result<(), imp::Error> {
    // SAFETY: the user is responsible for passing in a valid `AfcReceiveChannel` pointer.
    let channel = unsafe { channel.read().into_inner().into_inner() };
    client.rt.block_on(channel.delete())?;
    Ok(())
}<|MERGE_RESOLUTION|>--- conflicted
+++ resolved
@@ -1,16 +1,10 @@
 #![allow(rustdoc::broken_intra_doc_links)]
-#[cfg(feature = "aqc")]
-use core::str::FromStr;
 use core::{
     ffi::{c_char, CStr},
     ops::Deref,
     ptr, slice,
 };
-<<<<<<< HEAD
 use std::{ffi::OsStr, os::unix::ffi::OsStrExt};
-=======
-use std::{ffi::OsStr, ops::Deref, os::unix::ffi::OsStrExt};
->>>>>>> b588a66a
 
 use anyhow::Context as _;
 use aranya_capi_core::{prelude::*, ErrorCode, InvalidArg};
@@ -18,13 +12,6 @@
 use aranya_client::afc;
 use aranya_daemon_api::Text;
 use aranya_util::error::ReportExt as _;
-<<<<<<< HEAD
-#[cfg(feature = "aqc")]
-use buggy::BugExt;
-#[cfg(feature = "aqc")]
-use bytes::Bytes;
-=======
->>>>>>> b588a66a
 use tracing::{debug, error};
 
 use crate::imp;
@@ -259,15 +246,9 @@
     let rt = tokio::runtime::Runtime::new().context("unable to construct tokio runtime")?;
 
     let inner = rt.block_on({
-<<<<<<< HEAD
-        let builder = aranya_client::Client::builder().with_daemon_uds_path(daemon_socket);
-        #[cfg(feature = "aqc")]
-        let builder = builder.with_aqc_server_addr(&aqc_addr);
-=======
-        let mut builder = aranya_client::Client::builder();
-        builder = builder.daemon_uds_path(daemon_socket);
->>>>>>> b588a66a
-        builder.connect()
+        aranya_client::Client::builder()
+            .with_daemon_uds_path(daemon_socket)
+            .connect()
     })?;
 
     Client::init(client, imp::Client { rt, inner });
@@ -457,11 +438,47 @@
     }
 }
 
-<<<<<<< HEAD
-/// An AQC label name.
-=======
-impl From<aranya_client::client::LabelId> for LabelId {
-    fn from(value: aranya_client::client::LabelId) -> Self {
+/// A label name.
+///
+/// E.g. "TELEMETRY_LABEL"
+#[repr(transparent)]
+#[derive(Copy, Clone, Debug)]
+pub struct LabelName(*const c_char);
+
+impl LabelName {
+    unsafe fn as_underlying(self) -> Result<Text, imp::Error> {
+        // SAFETY: Caller must ensure the pointer is a valid C String.
+        let cstr = unsafe { CStr::from_ptr(self.0) };
+        Ok(Text::try_from(cstr)?)
+    }
+}
+
+/// A network socket address for an Aranya client.
+///
+/// E.g. "localhost:8080", "127.0.0.1:8080"
+#[repr(transparent)]
+#[derive(Copy, Clone, Debug)]
+pub struct Addr(*const c_char);
+
+impl Addr {
+    unsafe fn as_underlying(self) -> Result<aranya_util::Addr, imp::Error> {
+        // SAFETY: Caller must ensure the pointer is a valid C String.
+        let cstr = unsafe { CStr::from_ptr(self.0) };
+        Ok(cstr.to_str()?.parse()?)
+    }
+}
+
+/// Channel ID for AFC channel.
+#[cfg(feature = "afc")]
+#[repr(C)]
+#[derive(Copy, Clone, Debug)]
+pub struct AfcChannelId {
+    id: Id,
+}
+
+#[cfg(feature = "afc")]
+impl From<afc::ChannelId> for AfcChannelId {
+    fn from(value: afc::ChannelId) -> Self {
         Self {
             id: Id {
                 bytes: value.__id.into(),
@@ -470,142 +487,15 @@
     }
 }
 
-impl From<&LabelId> for aranya_client::client::LabelId {
-    fn from(value: &LabelId) -> Self {
-        Self {
-            __id: value.id.bytes.into(),
-        }
-    }
-}
-
-/// A label name.
->>>>>>> b588a66a
-///
-/// E.g. "TELEMETRY_LABEL"
-#[repr(transparent)]
-#[derive(Copy, Clone, Debug)]
-pub struct LabelName(*const c_char);
-
-impl LabelName {
-    unsafe fn as_underlying(self) -> Result<Text, imp::Error> {
-        // SAFETY: Caller must ensure the pointer is a valid C String.
-        let cstr = unsafe { CStr::from_ptr(self.0) };
-        Ok(Text::try_from(cstr)?)
-    }
-}
-
-/// A network socket address for an Aranya client.
-///
-/// E.g. "localhost:8080", "127.0.0.1:8080"
-#[repr(transparent)]
-#[derive(Copy, Clone, Debug)]
-pub struct Addr(*const c_char);
-
-impl Addr {
-    unsafe fn as_underlying(self) -> Result<aranya_util::Addr, imp::Error> {
-        // SAFETY: Caller must ensure the pointer is a valid C String.
-        let cstr = unsafe { CStr::from_ptr(self.0) };
-        Ok(cstr.to_str()?.parse()?)
-    }
-}
-
-<<<<<<< HEAD
-/// A network identifier for an Aranya client.
-///
-/// E.g. "localhost:8080", "127.0.0.1:8080"
-#[repr(transparent)]
-#[derive(Copy, Clone, Debug)]
-pub struct NetIdentifier(*const c_char);
-
-#[cfg(feature = "aqc")]
-impl NetIdentifier {
-    unsafe fn as_underlying(self) -> Result<aranya_client::NetIdentifier, imp::Error> {
-        // SAFETY: Caller must ensure the pointer is a valid C String.
-        let cstr = unsafe { CStr::from_ptr(self.0) };
-        Ok(aranya_client::NetIdentifier::try_from_cstr(cstr)?)
-    }
-}
-
-impl TryFrom<NetIdentifier> for aranya_client::NetIdentifier {
-    type Error = aranya_client::InvalidNetIdentifier;
-
-    fn try_from(id: NetIdentifier) -> Result<Self, Self::Error> {
-        // SAFETY: We have to trust that the pointer is a valid
-        // C string.
-        let cstr = unsafe { CStr::from_ptr(id.0) };
-        aranya_client::NetIdentifier::try_from(cstr)
-    }
-}
-
-/// Channel ID for AQC bidi channel.
-#[cfg(feature = "aqc")]
-=======
-/// Channel ID for AFC channel.
-#[cfg(feature = "afc")]
->>>>>>> b588a66a
-#[repr(C)]
-#[derive(Copy, Clone, Debug)]
-pub struct AfcChannelId {
-    id: Id,
-}
-
-<<<<<<< HEAD
-#[cfg(feature = "aqc")]
-impl From<aqc::AqcBidiChannelId> for AqcBidiChannelId {
-    fn from(value: aqc::AqcBidiChannelId) -> Self {
-=======
-#[cfg(feature = "afc")]
-impl From<afc::ChannelId> for AfcChannelId {
-    fn from(value: afc::ChannelId) -> Self {
->>>>>>> b588a66a
-        Self {
-            id: Id {
-                bytes: value.__id.into(),
-            },
-        }
-    }
-}
-
-<<<<<<< HEAD
-#[cfg(feature = "aqc")]
-impl From<&AqcBidiChannelId> for aqc::AqcBidiChannelId {
-    fn from(value: &AqcBidiChannelId) -> Self {
-        value.id.bytes.into()
-    }
-}
-
-/// Channel ID for AQC uni channel.
-#[cfg(feature = "aqc")]
-#[repr(C)]
-#[derive(Copy, Clone, Debug)]
-pub struct AqcUniChannelId {
-    id: Id,
-}
-
-#[cfg(feature = "aqc")]
-impl From<aqc::AqcUniChannelId> for AqcUniChannelId {
-    fn from(value: aqc::AqcUniChannelId) -> Self {
-=======
 #[cfg(feature = "afc")]
 impl From<&AfcChannelId> for afc::ChannelId {
     fn from(value: &AfcChannelId) -> Self {
->>>>>>> b588a66a
         Self {
-            __id: value.id.bytes.into(),
+            __id: aranya_daemon_api::AfcChannelId::from_bytes(value.id.bytes),
         }
     }
 }
 
-<<<<<<< HEAD
-#[cfg(feature = "aqc")]
-impl From<&AqcUniChannelId> for aqc::AqcUniChannelId {
-    fn from(value: &AqcUniChannelId) -> Self {
-        value.id.bytes.into()
-    }
-}
-
-=======
->>>>>>> b588a66a
 /// Initializes logging.
 ///
 /// Assumes the `ARANYA_CAPI` environment variable has been set to the desired tracing log level.
@@ -1624,641 +1514,6 @@
     Ok(exists)
 }
 
-<<<<<<< HEAD
-/// Query device's AQC network identifier.
-///
-/// @param[in] client the Aranya Client [`Client`].
-/// @param[in] team the team's ID [`TeamId`].
-/// @param[in] device the device's ID [`DeviceId`].
-/// @param[out] ident network identifier string [`NetIdentifier`].
-/// @param[in,out] length of ident
-///
-/// @relates AranyaClient.
-#[cfg(feature = "aqc")]
-pub unsafe fn query_aqc_net_identifier(
-    client: &Client,
-    team: &TeamId,
-    device: &DeviceId,
-    ident: *mut MaybeUninit<c_char>,
-    ident_len: &mut usize,
-) -> Result<bool, imp::Error> {
-    let Some(net_identifier) = client.rt.block_on(
-        client
-            .inner
-            .team(team.into())
-            .device(device.into())
-            .aqc_net_id(),
-    )?
-    else {
-        return Ok(false);
-    };
-    let ident = aranya_capi_core::try_as_mut_slice!(ident, *ident_len);
-    aranya_capi_core::write_c_str(ident, &net_identifier, ident_len)?;
-    Ok(true)
-}
-
-/// Associate a network identifier to a device for use with AQC.
-///
-/// Permission to perform this operation is checked against the Aranya policy.
-///
-/// If the address already exists for this device, it is replaced with the new address. Capable
-/// of resolving addresses via DNS, required to be statically mapped to IPV4. For use with
-/// OpenChannel and receiving messages. Can take either DNS name or IPV4.
-///
-/// @param[in] client the Aranya Client [`Client`].
-/// @param[in] team the team's ID [`TeamId`].
-/// @param[in] device the device's ID [`DeviceId`].
-/// @param[in] net_identifier the device's network identifier [`NetIdentifier`].
-///
-/// @relates AranyaClient.
-#[cfg(feature = "aqc")]
-pub unsafe fn aqc_assign_net_identifier(
-    client: &Client,
-    team: &TeamId,
-    device: &DeviceId,
-    net_identifier: NetIdentifier,
-) -> Result<(), imp::Error> {
-    client.rt.block_on(
-        client
-            .inner
-            .team(team.into())
-            .device(device.into())
-            .assign_aqc_net_identifier(net_identifier),
-    )?;
-    Ok(())
-}
-
-/// Disassociate an AQC network identifier from a device.
-///
-/// Permission to perform this operation is checked against the Aranya policy.
-///
-/// @param[in] client the Aranya Client [`Client`].
-/// @param[in] team the team's ID [`TeamId`].
-/// @param[in] device the device's ID [`DeviceId`].
-/// @param[in] net_identifier the device's network identifier [`NetIdentifier`].
-///
-/// @relates AranyaClient.
-#[cfg(feature = "aqc")]
-pub unsafe fn aqc_remove_net_identifier(
-    client: &Client,
-    team: &TeamId,
-    device: &DeviceId,
-    net_identifier: NetIdentifier,
-) -> Result<(), imp::Error> {
-    client.rt.block_on(
-        client
-            .inner
-            .team(team.into())
-            .device(device.into())
-            .remove_aqc_net_identifier(net_identifier),
-    )?;
-    Ok(())
-}
-
-/// A type containing the AQC channel variant.
-///
-/// Note that this data is only valid after a successful call to
-/// `try_receive_channel`, and is invalidated after calling
-/// `get_bidi_channel`/`get_receive_channel`.
-#[cfg(feature = "aqc")]
-#[aranya_capi_core::derive(Cleanup)]
-#[aranya_capi_core::opaque(size = 168, align = 8)]
-pub type AqcPeerChannel = Safe<imp::AqcPeerChannel>;
-
-/// An enum containing all [`AqcPeerChannel`] variants.
-#[cfg(feature = "aqc")]
-#[repr(u8)]
-#[derive(Copy, Clone, Debug)]
-pub enum AqcChannelType {
-    Bidirectional,
-    Receiver,
-}
-
-/// An AQC Bidirectional Channel Object.
-#[cfg(feature = "aqc")]
-#[aranya_capi_core::derive(Cleanup)]
-#[aranya_capi_core::opaque(size = 160, align = 8)]
-pub type AqcBidiChannel = Safe<imp::AqcBidiChannel>;
-
-/// An AQC Sender Channel Object.
-#[cfg(feature = "aqc")]
-#[aranya_capi_core::derive(Cleanup)]
-#[aranya_capi_core::opaque(size = 160, align = 8)]
-pub type AqcSendChannel = Safe<imp::AqcSendChannel>;
-
-/// An AQC Receiver Channel Object.
-#[cfg(feature = "aqc")]
-#[aranya_capi_core::derive(Cleanup)]
-#[aranya_capi_core::opaque(size = 160, align = 8)]
-pub type AqcReceiveChannel = Safe<imp::AqcReceiveChannel>;
-
-/// An AQC Bidirectional Stream Object.
-#[cfg(feature = "aqc")]
-#[aranya_capi_core::derive(Cleanup)]
-#[aranya_capi_core::opaque(size = 208, align = 8)]
-pub type AqcBidiStream = Safe<imp::AqcBidiStream>;
-
-/// An AQC Sender Stream Object.
-#[cfg(feature = "aqc")]
-#[aranya_capi_core::derive(Cleanup)]
-#[aranya_capi_core::opaque(size = 176, align = 8)]
-pub type AqcSendStream = Safe<imp::AqcSendStream>;
-
-/// An AQC Receiver Stream Object.
-#[cfg(feature = "aqc")]
-#[aranya_capi_core::derive(Cleanup)]
-#[aranya_capi_core::opaque(size = 208, align = 8)]
-pub type AqcReceiveStream = Safe<imp::AqcReceiveStream>;
-
-/// Create a bidirectional AQC channel between this device and a peer.
-///
-/// Permission to perform this operation is checked against the Aranya policy.
-///
-/// @param[in]  client the Aranya Client [`Client`].
-/// @param[in]  team the team's ID [`TeamId`].
-/// @param[in]  peer the peer's network identifier [`NetIdentifier`].
-/// @param[in]  label_id the AQC channel label ID [`LabelId`] to create the channel with.
-/// @param[out] channel the AQC channel object [`AqcBidiChannel`].
-///
-/// @relates AranyaClient.
-#[cfg(feature = "aqc")]
-pub unsafe fn aqc_create_bidi_channel(
-    client: &Client,
-    team: &TeamId,
-    peer: NetIdentifier,
-    label_id: &LabelId,
-    channel: &mut MaybeUninit<AqcBidiChannel>,
-) -> Result<(), imp::Error> {
-    // SAFETY: Caller must ensure `peer` is a valid C String.
-
-    let peer = unsafe { peer.as_underlying() }?;
-
-    let mut aqc = client
-        .inner
-        .aqc()
-        .assume("AQC feature enabled but no AQC available in client")?;
-    let chan = client
-        .rt
-        .block_on(aqc.create_bidi_channel(team.into(), peer, label_id.into()))?;
-
-    AqcBidiChannel::init(channel, imp::AqcBidiChannel::new(chan));
-    Ok(())
-}
-
-/// Create a unidirectional AQC channel between this device and a peer.
-///
-/// Permission to perform this operation is checked against the Aranya policy.
-///
-/// @param[in]  client the Aranya Client [`Client`].
-/// @param[in]  team the team's ID [`TeamId`].
-/// @param[in]  peer the peer's network identifier [`NetIdentifier`].
-/// @param[in]  label_id the AQC channel label ID [`LabelId`] to create the channel with.
-/// @param[out] channel the AQC channel object [`AqcSendChannel`].
-///
-/// @relates AranyaClient.
-#[cfg(feature = "aqc")]
-pub unsafe fn aqc_create_uni_channel(
-    client: &Client,
-    team: &TeamId,
-    peer: NetIdentifier,
-    label_id: &LabelId,
-    channel: &mut MaybeUninit<AqcSendChannel>,
-) -> Result<(), imp::Error> {
-    // SAFETY: Caller must ensure `peer` is a valid C String.
-    let peer = unsafe { peer.as_underlying() }?;
-
-    let mut aqc = client
-        .inner
-        .aqc()
-        .assume("AQC feature enabled but no AQC available in client")?;
-    let chan = client
-        .rt
-        .block_on(aqc.create_uni_channel(team.into(), peer, label_id.into()))?;
-
-    AqcSendChannel::init(channel, imp::AqcSendChannel::new(chan));
-    Ok(())
-}
-
-/// Delete a bidirectional AQC channel.
-/// Zeroizes PSKs associated with the channel.
-/// Closes all associated QUIC connections and streams.
-///
-/// @param[in] client the Aranya Client [`Client`].
-/// @param[in] channel the AQC Channel [`AqcBidiChannel`] to delete.
-///
-/// @relates AranyaClient.
-#[cfg(feature = "aqc")]
-pub fn aqc_delete_bidi_channel(
-    client: &Client,
-    channel: &mut AqcBidiChannel,
-) -> Result<(), imp::Error> {
-    client.rt.block_on(
-        client
-            .inner
-            .aqc()
-            .ok_or(imp::Error::NotEnabled)?
-            .delete_bidi_channel(&mut channel.inner),
-    )?;
-    Ok(())
-}
-
-/// Delete a send unidirectional AQC channel.
-/// Zeroizes PSKs associated with the channel.
-/// Closes all associated QUIC connections and streams.
-///
-/// @param[in] client the Aranya Client [`Client`].
-/// @param[in] channel the AQC Channel [`AqcSendChannel`] to delete.
-///
-/// @relates AranyaClient.
-#[cfg(feature = "aqc")]
-pub fn aqc_delete_send_uni_channel(
-    client: &Client,
-    channel: &mut AqcSendChannel,
-) -> Result<(), imp::Error> {
-    client.rt.block_on(
-        client
-            .inner
-            .aqc()
-            .ok_or(imp::Error::NotEnabled)?
-            .delete_send_uni_channel(&mut channel.inner),
-    )?;
-    Ok(())
-}
-
-/// Delete a receive unidirectional AQC channel.
-/// Zeroizes PSKs associated with the channel.
-/// Closes all associated QUIC connections and streams.
-///
-/// @param[in] client the Aranya Client [`Client`].
-/// @param[in] channel the AQC Channel [`AqcReceiveChannel`] to delete.
-///
-/// @relates AranyaClient.
-#[cfg(feature = "aqc")]
-pub fn aqc_delete_receive_uni_channel(
-    client: &Client,
-    channel: &mut AqcReceiveChannel,
-) -> Result<(), imp::Error> {
-    client.rt.block_on(
-        client
-            .inner
-            .aqc()
-            .ok_or(imp::Error::NotEnabled)?
-            .delete_receive_uni_channel(&mut channel.inner),
-    )?;
-    Ok(())
-}
-
-/// Tries to poll AQC to see if any channels have been received.
-///
-/// This can return `ARANYA_ERROR_WOULD_BLOCK` to signal that there aren't any
-/// channels received yet which is considered a non-fatal error.
-///
-/// Note that the [`AqcPeerChannel`] must be converted before it can be used:
-/// ```C
-/// AranyaAqcPeerChannel channel;
-/// AranyaAqcChannelType channel_type;
-/// AranyaAqcBidiChannel bidi;
-/// AranyaAqcReceiveChannel receiver;
-///
-/// aranya_aqc_try_receive_channel(&client, &channel, &channel_type);
-/// switch (channel_type) {
-///     case ARANYA_AQC_CHANNEL_TYPE_BIDIRECTIONAL:
-///         aranya_aqc_get_bidi_channel(&channel, &bidi);
-///         break;
-///     case ARANYA_AQC_CHANNEL_TYPE_RECEIVER:
-///         aranya_aqc_get_receive_channel(&channel, &receiver);
-///         break;
-/// }
-/// ```
-///
-/// @param[in]  client the Aranya Client [`Client`].
-/// @param[out] channel the AQC channel holder [`AqcPeerChannel`].
-/// @param[out] __output the corresponding AQC channel type [`AqcChannelType`].
-///
-/// @relates AranyaClient.
-#[cfg(feature = "aqc")]
-pub fn aqc_try_receive_channel(
-    client: &Client,
-    channel: &mut MaybeUninit<AqcPeerChannel>,
-) -> Result<AqcChannelType, imp::Error> {
-    let chan = client
-        .inner
-        .aqc()
-        .ok_or(imp::Error::NotEnabled)?
-        .try_receive_channel()?;
-
-    let chan_type = match chan {
-        aqc::AqcPeerChannel::Bidi { .. } => AqcChannelType::Bidirectional,
-        aqc::AqcPeerChannel::Receive { .. } => AqcChannelType::Receiver,
-    };
-
-    AqcPeerChannel::init(channel, imp::AqcPeerChannel::new(chan));
-
-    Ok(chan_type)
-}
-
-/// Converts the [`AqcPeerChannel`]` into an [`AqcBidiChannel`] for sending/receiving data.
-///
-/// Returns `ARANYA_ERROR_INVALID_ARGUMENT` if called when the AqcPeerChannel is the wrong type.
-///
-/// Note that this function takes ownership of the [`AqcPeerChannel`] and invalidates any further use.
-///
-/// @param[in]  channel the AQC channel holder [`AqcPeerChannel`] that holds a channel object.
-/// @param[out] bidi the AQC channel object [`AqcBidiChannel`] that holds channel info.
-///
-/// @relates AranyaAqcPeerChannel.
-#[cfg(feature = "aqc")]
-pub fn aqc_get_bidi_channel(
-    channel: OwnedPtr<AqcPeerChannel>,
-    bidi: &mut MaybeUninit<AqcBidiChannel>,
-) -> Result<(), imp::Error> {
-    if let aqc::AqcPeerChannel::Bidi(channel) =
-        // SAFETY: the user is responsible for passing in a valid AqcPeerChannel pointer.
-        unsafe { Opaque::into_inner(channel.read()).into_inner().inner }
-    {
-        AqcBidiChannel::init(bidi, imp::AqcBidiChannel::new(channel));
-        Ok(())
-    } else {
-        Err(InvalidArg::new(
-            "channel",
-            "Tried to call get_bidi_channel with a `AqcPeerChannel` that wasn't Bidirectional!",
-        )
-        .into())
-    }
-}
-
-/// Converts the [`AqcPeerChannel`]` into an [`AqcReceiveChannel`] for receiving data.
-///
-/// Returns `ARANYA_ERROR_INVALID_ARGUMENT` if called when the AqcPeerChannel is the wrong type.
-///
-/// Note that this function takes ownership of the [`AqcPeerChannel`] and invalidates any further use.
-///
-/// @param[in]  channel the AQC channel container [`AqcPeerChannel`].
-/// @param[out] receiver the AQC channel object [`AqcReceiveChannel`].
-///
-/// @relates AranyaAqcPeerChannel.
-#[cfg(feature = "aqc")]
-pub fn aqc_get_receive_channel(
-    channel: OwnedPtr<AqcPeerChannel>,
-    receiver: &mut MaybeUninit<AqcReceiveChannel>,
-) -> Result<(), imp::Error> {
-    if let aqc::AqcPeerChannel::Receive(recv) =
-        // SAFETY: the user is responsible for passing in a valid AqcPeerChannel pointer.
-        unsafe { Opaque::into_inner(channel.read()).into_inner().inner }
-    {
-        AqcReceiveChannel::init(receiver, imp::AqcReceiveChannel::new(recv));
-        Ok(())
-    } else {
-        Err(InvalidArg::new(
-            "channel",
-            "Tried to call get_receiver_channel with a `AqcPeerChannel` that wasn't a receiver!",
-        )
-        .into())
-    }
-}
-
-/// Create a bidirectional stream from a [`AqcBidiChannel`].
-///
-/// Note that the recipient will not be able to receive the stream until data is
-/// sent over the stream.
-///
-/// @param[in]  client the Aranya Client [`Client`].
-/// @param[in]  channel the AQC channel object [`AqcBidiChannel`].
-/// @param[out] stream the bidirectional AQC stream [`AqcBidiStream`].
-///
-/// @relates AranyaClient.
-#[cfg(feature = "aqc")]
-pub fn aqc_bidi_create_bidi_stream(
-    client: &Client,
-    channel: &mut AqcBidiChannel,
-    stream: &mut MaybeUninit<AqcBidiStream>,
-) -> Result<(), imp::Error> {
-    let bidi = client.rt.block_on(channel.inner.create_bidi_stream())?;
-
-    AqcBidiStream::init(stream, imp::AqcBidiStream::new(bidi));
-    Ok(())
-}
-
-/// Send some data to a peer using an [`AqcBidiStream`].
-///
-/// @param[in] client the Aranya Client [`Client`].
-/// @param[in] stream the sending side of a stream [`AqcBidiStream`].
-/// @param[in] data pointer to the data to send.
-/// @param[in] data_len length of the data to send.
-///
-/// @relates AranyaClient.
-#[cfg(feature = "aqc")]
-pub fn aqc_bidi_stream_send(
-    client: &Client,
-    stream: &mut AqcBidiStream,
-    data: &[u8],
-) -> Result<(), imp::Error> {
-    let data = Bytes::copy_from_slice(data);
-    Ok(client.rt.block_on(stream.inner.send(data))?)
-}
-
-/// Receive some data from an [`AqcBidiStream`].
-///
-/// This can return `ARANYA_ERROR_WOULD_BLOCK` to signal that there aren't any streams
-/// received yet which is considered a non-fatal error.
-///
-/// @param[in]  stream the receiving side of a stream [`AqcBidiStream`].
-/// @param[out] buffer pointer to the target buffer.
-/// @param[in,out] buffer_len length of the target buffer.
-///
-/// @relates AranyaAqcBidiStream.
-#[cfg(feature = "aqc")]
-pub unsafe fn aqc_bidi_stream_try_recv(
-    stream: &mut AqcBidiStream,
-    buffer: *mut MaybeUninit<u8>,
-    buffer_len: &mut usize,
-) -> Result<(), imp::Error> {
-    if buffer.is_null() || *buffer_len == 0 {
-        return Err(InvalidArg::new(
-            "buffer",
-            "Tried to call aqc_bidi_stream_try_recv with an empty buffer",
-        )
-        .into());
-    }
-
-    let mut written = 0;
-    let mut buf = aranya_capi_core::try_as_mut_slice!(buffer, *buffer_len);
-    while !buf.is_empty() {
-        written += imp::aqc::consume_bytes(&mut buf, &mut stream.data);
-        match stream.inner.try_receive() {
-            Ok(data) => stream.data = data,
-            Err(_) if written > 0 => break,
-            Err(e) => return Err(e.into()),
-        }
-    }
-    *buffer_len = written;
-    Ok(())
-}
-
-/// Create a unidirectional stream from an [`AqcBidiChannel`].
-///
-/// Note that the recipient will not be able to receive the stream until data is
-/// sent over the stream.
-///
-/// @param[in]  client the Aranya Client [`Client`].
-/// @param[in]  channel the AQC channel object [`AqcBidiChannel`].
-/// @param[out] stream the sending side of a stream [`AqcSendStream`].
-///
-/// @relates AranyaClient.
-#[cfg(feature = "aqc")]
-pub fn aqc_bidi_create_uni_stream(
-    client: &Client,
-    channel: &mut AqcBidiChannel,
-    stream: &mut MaybeUninit<AqcSendStream>,
-) -> Result<(), imp::Error> {
-    let send = client.rt.block_on(channel.inner.create_uni_stream())?;
-
-    AqcSendStream::init(stream, imp::AqcSendStream::new(send));
-    Ok(())
-}
-
-/// Tries to receive the receive (and potentially send) ends of a stream.
-///
-/// This can return `ARANYA_ERROR_WOULD_BLOCK` to signal that there aren't any
-/// streams received yet which is considered a non-fatal error.
-///
-/// Note that the recipient will not be able to receive the stream until data is
-/// sent over the stream.
-///
-/// Additionally, the send stream will only be initialized if `send_init` is true.
-///
-/// @param[in]  channel the AQC channel object [`AqcBidiChannel`].
-/// @param[out] recv_stream the receiving side of a stream [`AqcReceiveStream`].
-/// @param[out] send_stream the sending side of a stream [`AqcSendStream`].
-/// @param[out] send_init whether or not we received a `send_stream`.
-///
-/// @relates AranyaAqcBidiChannel.
-#[cfg(feature = "aqc")]
-pub fn aqc_bidi_try_receive_stream(
-    channel: &mut AqcBidiChannel,
-    recv_stream: &mut MaybeUninit<AqcReceiveStream>,
-    send_stream: &mut MaybeUninit<AqcSendStream>,
-    send_init: &mut MaybeUninit<bool>,
-) -> Result<(), imp::Error> {
-    let stream = channel.inner.try_receive_stream()?;
-    match stream {
-        aqc::AqcPeerStream::Bidi(bidi) => {
-            let (send, recv) = bidi.split();
-            AqcReceiveStream::init(recv_stream, imp::AqcReceiveStream::new(recv));
-            AqcSendStream::init(send_stream, imp::AqcSendStream::new(send));
-            send_init.write(true);
-        }
-        aqc::AqcPeerStream::Receive(recv) => {
-            AqcReceiveStream::init(recv_stream, imp::AqcReceiveStream::new(recv));
-            send_init.write(false);
-        }
-    }
-    Ok(())
-}
-
-/// Create a unidirectional stream from an [`AqcSendChannel`].
-///
-/// Note that the recipient will not be able to receive the stream until data is
-/// sent over the stream.
-///
-/// @param[in]  client the Aranya Client [`Client`].
-/// @param[in]  channel the AQC channel object [`AqcSendChannel`].
-/// @param[out] stream the sending side of a stream [`AqcSendStream`].
-///
-/// @relates AranyaClient.
-#[cfg(feature = "aqc")]
-pub fn aqc_send_create_uni_stream(
-    client: &Client,
-    channel: &mut AqcSendChannel,
-    stream: &mut MaybeUninit<AqcSendStream>,
-) -> Result<(), imp::Error> {
-    let send = client.rt.block_on(channel.inner.create_uni_stream())?;
-
-    AqcSendStream::init(stream, imp::AqcSendStream::new(send));
-    Ok(())
-}
-
-/// Receives the stream from an [`AqcReceiveChannel`].
-///
-/// Note that the recipient will not be able to receive the stream until data is
-/// sent over the stream.
-///
-/// This can return `ARANYA_ERROR_WOULD_BLOCK` to signal that there aren't any streams
-/// received yet which is considered a non-fatal error.
-///
-/// @param[in]  channel the AQC channel object [`AqcReceiveChannel`].
-/// @param[out] stream the receiving side of a stream [`AqcReceiveStream`].
-///
-/// @relates AranyaAqcReceiveChannel.
-#[cfg(feature = "aqc")]
-pub fn aqc_recv_try_receive_uni_stream(
-    channel: &mut AqcReceiveChannel,
-    stream: &mut MaybeUninit<AqcReceiveStream>,
-) -> Result<(), imp::Error> {
-    let recv = channel.inner.try_receive_uni_stream()?;
-
-    AqcReceiveStream::init(stream, imp::AqcReceiveStream::new(recv));
-    Ok(())
-}
-
-/// Send some data over an [`AqcSendStream`]m.
-///
-/// @param[in] client the Aranya Client [`Client`].
-/// @param[in] stream the sending side of a stream [`AqcSendStream`].
-/// @param[in] data pointer to the data to send.
-/// @param[in] data_len length of the data to send.
-///
-/// @relates AranyaClient.
-#[cfg(feature = "aqc")]
-pub fn aqc_send_stream_send(
-    client: &Client,
-    stream: &mut AqcSendStream,
-    data: &[u8],
-) -> Result<(), imp::Error> {
-    let data = Bytes::copy_from_slice(data);
-    Ok(client.rt.block_on(stream.inner.send(data))?)
-}
-
-/// Receive some data from an [`AqcReceiveStream`].
-///
-/// This can return `ARANYA_ERROR_WOULD_BLOCK` to signal that there aren't any streams
-/// received yet which is considered a non-fatal error.
-///
-/// @param[in]  stream the receiving side of a stream [`AqcReceiveStream`].
-/// @param[out] buffer pointer to the target buffer.
-/// @param[in,out] buffer_len length of the target buffer.
-///
-/// @relates AranyaAqcReceiveStream.
-#[cfg(feature = "aqc")]
-pub unsafe fn aqc_recv_stream_try_recv(
-    stream: &mut AqcReceiveStream,
-    buffer: *mut MaybeUninit<u8>,
-    buffer_len: &mut usize,
-) -> Result<(), imp::Error> {
-    if buffer.is_null() || *buffer_len == 0 {
-        return Err(InvalidArg::new(
-            "buffer",
-            "Tried to call aqc_recv_stream_try_recv with an empty buffer",
-        )
-        .into());
-    }
-
-    let mut written = 0;
-    let mut buf = aranya_capi_core::try_as_mut_slice!(buffer, *buffer_len);
-    while !buf.is_empty() {
-        written += imp::aqc::consume_bytes(&mut buf, &mut stream.data);
-        match stream.inner.try_receive() {
-            Ok(data) => stream.data = data,
-            Err(_) if written > 0 => break,
-            Err(e) => return Err(e.into()),
-        }
-    }
-    *buffer_len = written;
-    Ok(())
-}
-
-=======
->>>>>>> b588a66a
 /// An AFC Sending Channel Object.
 #[cfg(feature = "afc")]
 #[aranya_capi_core::derive(Cleanup)]
