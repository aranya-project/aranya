use core::{ffi::c_char, ops::DerefMut, ptr};
use std::{ffi::OsStr, os::unix::ffi::OsStrExt};

use aranya_capi_core::{prelude::*, ErrorCode, InvalidArg};
use tracing::{debug, error};

use crate::imp;

/// An error code.
///
/// For extended error information, see [`ExtError`].
#[derive(Copy, Clone, Debug, Eq, PartialEq, ErrorCode)]
#[repr(u32)]
pub enum Error {
    /// Success.
    #[capi(success)]
    #[capi(msg = "success")]
    Success,

    /// Internal bug discovered.
    #[capi(msg = "internal bug discovered")]
    Bug,

    /// Timed out.
    #[capi(msg = "timed out")]
    Timeout,

    /// Logging initialization failure.
    #[capi(msg = "logging initialization failure")]
    LogInit,

    /// Invalid argument.
    #[capi(msg = "invalid argument")]
    InvalidArgument,

    /// Buffer is too small.
    #[capi(msg = "buffer too small")]
    BufferTooSmall,

    /// Invalid UTF-8.
    #[capi(msg = "invalid utf8")]
    InvalidUtf8,

    /// Invalid Address.
    #[capi(msg = "invalid address")]
    InvalidAddr,

    /// Error connecting to daemon.
    #[capi(msg = "could not connect to daemon")]
    Connecting,

    /// Could not send request to daemon.
    #[capi(msg = "could not send request to daemon")]
    Rpc,

    /// Daemon reported error.
    #[capi(msg = "daemon reported error")]
    Daemon,

    /// AQC library error.
    #[capi(msg = "AQC library error")]
    Aqc,

    /// Failed trying to construct a new tokio runtime.
    #[capi(msg = "tokio runtime error")]
    Runtime,

    /// Unable to create configuration info.
    #[capi(msg = "invalid config")]
    Config,

    /// Serialization error.
    #[capi(msg = "serialization")]
    Serialization,
}

impl From<&imp::Error> for Error {
    fn from(err: &imp::Error) -> Self {
        debug!(?err);
        match err {
            imp::Error::Bug(_) => Self::Bug,
            imp::Error::Timeout(_) => Self::Timeout,
            imp::Error::LogInit(_) => Self::LogInit,
            imp::Error::InvalidArg(_) => Self::InvalidArgument,
            imp::Error::Utf8(_) => Self::InvalidUtf8,
            imp::Error::Addr(_) => Self::InvalidAddr,
            imp::Error::BufferTooSmall => Self::BufferTooSmall,
            imp::Error::Client(err) => match err {
                aranya_client::Error::Connecting(_) => Self::Connecting,
                aranya_client::Error::Rpc(_) => Self::Rpc,
                aranya_client::Error::Daemon(_) => Self::Daemon,
                aranya_client::Error::Aqc(_) => Self::Aqc,
                aranya_client::Error::Bug(_) => Self::Bug,
                aranya_client::Error::Config(_) => Self::Config,
                _ => {
                    error!("Forgot to implement an error variant!");
                    Self::Bug
                }
            },
            imp::Error::Runtime(_) => Self::Runtime,
            imp::Error::Config(_) => Self::Config,
            imp::Error::Serialization(_) => Self::Serialization,
        }
    }
}

impl From<InvalidArg<'static>> for Error {
    fn from(_err: InvalidArg<'static>) -> Self {
        Self::InvalidArgument
    }
}

impl From<&InvalidArg<'static>> for Error {
    fn from(_err: &InvalidArg<'static>) -> Self {
        Self::InvalidArgument
    }
}

/// Returns a human-readable error message for an [`Error`].
///
/// The resulting pointer must NOT be freed.
///
/// @param err `u32` error code from `AranyaError`.
///
/// @relates AranyaError.
#[aranya_capi_core::no_ext_error]
pub fn error_to_str(err: u32) -> *const c_char {
    match Error::try_from_repr(err) {
        Some(v) => v.to_cstr().as_ptr(),
        None => c"invalid error code".as_ptr(),
    }
}

/// Extended error information.
#[aranya_capi_core::derive(Init, Cleanup)]
#[aranya_capi_core::opaque(size = 88, align = 8)]
pub type ExtError = Safe<imp::ExtError>;

/// Copies the extended error's message into `msg`.
///
/// If `msg_len` is large enough to fit the entire message,
/// including the trailing null byte, it updates `msg_len`
/// with the length of the message and copies the message
/// into `msg`.
///
/// Otherwise, if `msg_len` is not large enough to fit the
/// entire message, including the trailing null byte, it
/// updates `msg_len` with the length of the message and
/// returns `::ARANYA_ERROR_BUFFER_TOO_SMALL`.
///
/// @param err the error to get a message for [`ExtError`].
/// @param msg buffer to copy error message into.
/// @param msg_len length of the message buffer.
///
/// @relates AranyaExtError.
pub fn ext_error_msg(
    err: &ExtError,
    msg: &mut MaybeUninit<c_char>,
    msg_len: &mut usize,
) -> Result<(), imp::Error> {
    let msg = aranya_capi_core::try_as_mut_slice!(msg, *msg_len);
    err.copy_msg(msg, msg_len)
}

/// Initializes logging.
///
/// Assumes the `ARANYA_CAPI` environment variable has been set to the desired tracing log level.
/// E.g. `ARANYA_CAPI=debug`.
pub fn init_logging() -> Result<(), imp::Error> {
    use tracing_subscriber::{prelude::*, EnvFilter};
    tracing_subscriber::registry()
        .with(tracing_subscriber::fmt::layer())
        .with(EnvFilter::from_env("ARANYA_CAPI"))
        .try_init()?;
    Ok(())
}

/// A handle to an Aranya Client.
#[aranya_capi_core::derive(Cleanup)]
#[aranya_capi_core::opaque(size = 3728, align = 16)]
pub type Client = Safe<imp::Client>;

/// The size in bytes of an ID
pub const ARANYA_ID_LEN: usize = 64;

const _: () = {
    assert!(ARANYA_ID_LEN == size_of::<aranya_crypto::Id>());
};

// Aranya ID
#[repr(C)]
#[derive(Copy, Clone, Debug)]
pub struct Id {
    bytes: [u8; ARANYA_ID_LEN],
}

impl AsRef<aranya_crypto::Id> for Id {
    fn as_ref(&self) -> &aranya_crypto::Id {
        // SAFETY: Each type is a struct with a single field containing an array of 64 bytes
        unsafe { &*ptr::from_ref::<[u8; ARANYA_ID_LEN]>(&self.bytes).cast::<aranya_crypto::Id>() }
    }
}

impl From<aranya_crypto::Id> for Id {
    fn from(value: aranya_crypto::Id) -> Self {
        Id {
            bytes: value.into(),
        }
    }
}

/// Team ID.
#[repr(C)]
#[derive(Copy, Clone, Debug)]
pub struct TeamId {
    id: Id,
}

impl From<aranya_daemon_api::TeamId> for TeamId {
    fn from(value: aranya_daemon_api::TeamId) -> Self {
        Self {
            id: Id {
                bytes: value.into(),
            },
        }
    }
}

impl From<&TeamId> for aranya_daemon_api::TeamId {
    fn from(value: &TeamId) -> Self {
        value.id.bytes.into()
    }
}

/// Device ID.
#[repr(C)]
#[derive(Copy, Clone, Debug)]
pub struct DeviceId {
    id: Id,
}

impl From<aranya_daemon_api::DeviceId> for DeviceId {
    fn from(value: aranya_daemon_api::DeviceId) -> Self {
        Self {
            id: Id {
                bytes: value.into(),
            },
        }
    }
}

impl From<&DeviceId> for aranya_daemon_api::DeviceId {
    fn from(value: &DeviceId) -> Self {
        value.id.bytes.into()
    }
}

/// Role ID.
#[repr(C)]
#[derive(Copy, Clone, Debug)]
pub struct RoleId {
    id: Id,
}

impl From<aranya_daemon_api::RoleId> for RoleId {
    fn from(value: aranya_daemon_api::RoleId) -> Self {
        Self {
            id: Id {
                bytes: value.into(),
            },
        }
    }
}

impl From<&RoleId> for aranya_daemon_api::RoleId {
    fn from(value: &RoleId) -> Self {
        value.id.bytes.into()
    }
}

/// Label ID.
#[repr(C)]
#[derive(Copy, Clone, Debug)]
pub struct LabelId {
    id: Id,
}

impl From<aranya_daemon_api::LabelId> for LabelId {
    fn from(value: aranya_daemon_api::LabelId) -> Self {
        Self {
            id: Id {
                bytes: value.into(),
            },
        }
    }
}

impl From<&LabelId> for aranya_daemon_api::LabelId {
    fn from(value: &LabelId) -> Self {
        value.id.bytes.into()
    }
}

/// Channel ID for AQC bidi channel.
#[repr(C)]
#[derive(Copy, Clone, Debug)]
pub struct AqcBidiChannelId {
    id: Id,
}

impl From<aranya_daemon_api::AqcBidiChannelId> for AqcBidiChannelId {
    fn from(value: aranya_daemon_api::AqcBidiChannelId) -> Self {
        Self {
            id: Id {
                bytes: value.into(),
            },
        }
    }
}

impl From<&AqcBidiChannelId> for aranya_daemon_api::AqcBidiChannelId {
    fn from(value: &AqcBidiChannelId) -> Self {
        value.id.bytes.into()
    }
}

/// Channel ID for AQC uni channel.
#[repr(C)]
#[derive(Copy, Clone, Debug)]
pub struct AqcUniChannelId {
    id: Id,
}

impl From<aranya_daemon_api::AqcUniChannelId> for AqcUniChannelId {
    fn from(value: aranya_daemon_api::AqcUniChannelId) -> Self {
        Self {
            id: Id {
                bytes: value.into(),
            },
        }
    }
}

impl From<&AqcUniChannelId> for aranya_daemon_api::AqcUniChannelId {
    fn from(value: &AqcUniChannelId) -> Self {
        value.id.bytes.into()
    }
}

<<<<<<< HEAD
/// Channel ID for a fast channel.
#[repr(transparent)]
#[derive(Copy, Clone, Debug)]
#[aranya_capi_core::opaque(size = 16, align = 1)]
#[cfg(feature = "afc")]
pub struct ChannelId(aranya_daemon_api::AfcId);
=======
/// An enum containing team roles defined in the Aranya policy.
#[repr(u8)]
#[derive(Copy, Clone, Debug)]
pub enum Role {
    /// Owner role.
    Owner,
    /// Admin role.
    Admin,
    /// Operator role.
    Operator,
    /// Member role.
    Member,
}

impl From<Role> for aranya_daemon_api::Role {
    fn from(value: Role) -> Self {
        match value {
            Role::Owner => Self::Owner,
            Role::Admin => Self::Admin,
            Role::Operator => Self::Operator,
            Role::Member => Self::Member,
        }
    }
}
>>>>>>> 9f479502

/// Valid channel operations for a label assignment.
#[repr(u8)]
#[derive(Copy, Clone, Debug)]
pub enum ChanOp {
    /// The device can only receive data in channels with this
    /// label.
    RecvOnly,
    /// The device can only send data in channels with this
    /// label.
    SendOnly,
    /// The device can send and receive data in channels with this
    /// label.
    SendRecv,
}

impl From<ChanOp> for aranya_daemon_api::ChanOp {
    fn from(value: ChanOp) -> Self {
        match value {
            ChanOp::RecvOnly => Self::RecvOnly,
            ChanOp::SendOnly => Self::SendOnly,
            ChanOp::SendRecv => Self::SendRecv,
        }
    }
}

/// A network socket address for an Aranya client.
///
/// E.g. "localhost:8080", "127.0.0.1:8080"
#[repr(transparent)]
#[derive(Copy, Clone, Debug)]
pub struct Addr(*const c_char);

impl Addr {
    unsafe fn as_underlying(self) -> Result<aranya_util::Addr, imp::Error> {
        // SAFETY: Caller must ensure the pointer is a valid C String.
        let cstr = unsafe { core::ffi::CStr::from_ptr(self.0) };
        Ok(cstr.to_str()?.parse()?)
    }
}

/// A network identifier for an Aranya client.
///
/// E.g. "localhost:8080", "127.0.0.1:8080"
#[repr(transparent)]
#[derive(Copy, Clone, Debug)]
pub struct NetIdentifier(*const c_char);

impl NetIdentifier {
    unsafe fn as_underlying(self) -> Result<aranya_daemon_api::NetIdentifier, imp::Error> {
        // SAFETY: Caller must ensure the pointer is a valid C String.
        let cstr = unsafe { core::ffi::CStr::from_ptr(self.0) };
        Ok(aranya_daemon_api::NetIdentifier(String::from(
            cstr.to_str()?,
        )))
    }
}

/// A role name.
///
/// E.g. "owner"
#[repr(transparent)]
#[derive(Copy, Clone, Debug)]
pub struct RoleName(*const c_char);

impl RoleName {
    unsafe fn as_underlying(self) -> Result<String, imp::Error> {
        // SAFETY: Caller must ensure the pointer is a valid C String.
        let cstr = unsafe { core::ffi::CStr::from_ptr(self.0) };
        Ok(String::from(cstr.to_str()?))
    }
}

/// A role permission.
///
/// E.g. "CreateLabel"
#[aranya_capi_core::opaque(size = 96, align = 8)]
pub type Perm = Safe<imp::Perm>;

/// A role permission name.
///
/// E.g. "CreateLabel"
#[repr(transparent)]
#[derive(Copy, Clone, Debug)]
pub struct PermName(*const c_char);

impl PermName {
    unsafe fn as_underlying(self) -> Result<String, imp::Error> {
        // SAFETY: Caller must ensure the pointer is a valid C String.
        let cstr = unsafe { core::ffi::CStr::from_ptr(self.0) };
        Ok(String::from(cstr.to_str()?))
    }
}

/// A device priority.
///
/// Determines whether the author of a graph command has permission
/// to execute a command on a target device with lower priority.
#[repr(transparent)]
#[derive(Copy, Clone, Debug)]
pub struct Priority(i64);

/// An AQC label name.
///
/// E.g. "TELEMETRY_LABEL"
#[repr(transparent)]
#[derive(Copy, Clone, Debug)]
pub struct LabelName(*const c_char);

impl LabelName {
    unsafe fn as_underlying(self) -> Result<String, imp::Error> {
        // SAFETY: Caller must ensure the pointer is a valid C String.
        let cstr = unsafe { core::ffi::CStr::from_ptr(self.0) };
        Ok(String::from(cstr.to_str()?))
    }
}

<<<<<<< HEAD
/// A role.
#[aranya_capi_core::opaque(size = 96, align = 8)]
pub type Role = Safe<imp::Role>;

/// A label.
#[aranya_capi_core::opaque(size = 96, align = 8)]
pub type Label = Safe<imp::Label>;

/// An AFC label.
///
/// It identifies the policy rules that govern the AFC channel.
#[cfg(feature = "afc")]
#[repr(transparent)]
#[derive(Copy, Clone, Debug)]
pub struct AfcLabel(u32);

#[cfg(feature = "afc")]
impl From<AfcLabel> for aranya_fast_channels::Label {
    fn from(value: AfcLabel) -> Self {
        Self::new(value.0)
    }
}

#[cfg(feature = "afc")]
impl From<aranya_fast_channels::Label> for AfcLabel {
    fn from(value: aranya_fast_channels::Label) -> Self {
        Self(value.to_u32())
    }
}

=======
>>>>>>> 9f479502
/// Sync Peer config.
#[aranya_capi_core::opaque(size = 32, align = 8)]
pub type SyncPeerConfig = Safe<imp::SyncPeerConfig>;

/// Builder for a Sync Peer config.
#[aranya_capi_core::derive(Init, Cleanup)]
#[aranya_capi_core::opaque(size = 40, align = 8)]
pub type SyncPeerConfigBuilder = Safe<imp::SyncPeerConfigBuilder>;

/// A type to represent a span of time in nanoseconds.
#[repr(transparent)]
#[derive(Copy, Clone, Debug)]
pub struct Duration {
    pub nanos: u64,
}

pub const ARANYA_DURATION_SECONDS: u64 = 1000 * ARANYA_DURATION_MILLISECONDS;
pub const ARANYA_DURATION_MILLISECONDS: u64 = 1000 * ARANYA_DURATION_MICROSECONDS;
pub const ARANYA_DURATION_MICROSECONDS: u64 = 1000 * ARANYA_DURATION_NANOSECONDS;
pub const ARANYA_DURATION_NANOSECONDS: u64 = 1;

impl From<Duration> for std::time::Duration {
    fn from(value: Duration) -> Self {
        std::time::Duration::from_nanos(value.nanos)
    }
}

/// Configuration info for Aranya QUIC Channels.
#[aranya_capi_core::opaque(size = 40, align = 8)]
pub type AqcConfig = Safe<imp::AqcConfig>;

/// Configuration info builder for Aranya QUIC Channels.
#[aranya_capi_core::derive(Init, Cleanup)]
#[aranya_capi_core::opaque(size = 24, align = 8)]
pub type AqcConfigBuilder = Safe<imp::AqcConfigBuilder>;

/// Sets the address that the AQC server should bind to for listening.
///
/// @param cfg a pointer to the aqc config builder
/// @param address a string with the address to bind to
pub fn aqc_config_builder_set_address(cfg: &mut AqcConfigBuilder, address: *const c_char) {
    cfg.addr(address);
}

/// Attempts to construct an [`AqcConfig`], returning an `Error::Config`
/// if there are invalid parameters.
///
/// @param cfg a pointer to the aqc config builder
/// @param out a pointer to write the aqc config to
pub fn aqc_config_builder_build(
    cfg: &mut AqcConfigBuilder,
    out: &mut MaybeUninit<AqcConfig>,
) -> Result<(), imp::Error> {
    Safe::init(out, cfg.build()?);
    Ok(())
}

/// Configuration info for Aranya.
#[aranya_capi_core::opaque(size = 56, align = 8)]
pub type ClientConfig = Safe<imp::ClientConfig>;

/// Configuration info builder for Aranya.
#[aranya_capi_core::derive(Init, Cleanup)]
#[aranya_capi_core::opaque(size = 72, align = 8)]
pub type ClientConfigBuilder = Safe<imp::ClientConfigBuilder>;

/// Sets the daemon address that the Client should try to connect to.
///
/// @param cfg a pointer to the client config builder
/// @param address a string containing the address
pub fn client_config_builder_set_daemon_addr(
    cfg: &mut ClientConfigBuilder,
    address: *const c_char,
) {
    cfg.daemon_addr(address);
}

/// Attempts to construct a [`ClientConfig`], returning an `Error::Config`
/// if there are invalid parameters.
///
/// @param cfg a pointer to the client config builder
/// @param out a pointer to write the client config to
pub fn client_config_builder_build(
    cfg: &mut ClientConfigBuilder,
    out: &mut MaybeUninit<ClientConfig>,
) -> Result<(), imp::Error> {
    Safe::init(out, cfg.build()?);
    Ok(())
}

/// Sets the configuration for Aranya QUIC Channels.
///
/// @param cfg a pointer to the client config builder
/// @param aqc_config a pointer to a valid AQC config (see [`AqcConfigBuilder`])
pub fn client_config_builder_set_aqc_config(cfg: &mut ClientConfigBuilder, aqc_config: &AqcConfig) {
    cfg.aqc(**aqc_config);
}

/// Initializes a new client instance.
///
/// @param client the uninitialized Aranya Client [`Client`].
/// @param config the client's configuration [`ClientConfig`].
///
/// @relates AranyaClient.
pub unsafe fn client_init(
    client: &mut MaybeUninit<Client>,
    config: &ClientConfig,
) -> Result<(), imp::Error> {
    // TODO: Clean this up.
    let daemon_socket = OsStr::from_bytes(
        // SAFETY: Caller must ensure pointer is a valid C String.
        unsafe { std::ffi::CStr::from_ptr(config.daemon_addr()) }.to_bytes(),
    )
    .as_ref();

    let rt = tokio::runtime::Runtime::new().map_err(imp::Error::Runtime)?;

    let inner = rt.block_on(aranya_client::Client::connect(daemon_socket))?;

    Safe::init(client, imp::Client { rt, inner });
    Ok(())
}

/// Gets the public key bundle for this device.
///
/// @param client the Aranya Client [`Client`].
/// @param keybundle keybundle byte buffer `KeyBundle`.
/// @param keybundle_len returns the length of the serialized keybundle.
///
/// @relates AranyaClient.
pub unsafe fn get_key_bundle(
    client: &mut Client,
    keybundle: *mut MaybeUninit<u8>,
    keybundle_len: &mut usize,
) -> Result<(), imp::Error> {
    let client = client.deref_mut();
    let keys = client.rt.block_on(client.inner.get_key_bundle())?;
    // SAFETY: Must trust caller provides valid ptr/len for keybundle buffer.
    unsafe { imp::key_bundle_serialize(&keys, keybundle, keybundle_len)? };

    Ok(())
}

/// Gets the public device ID.
///
/// @param client the Aranya Client [`Client`].
/// @param __output the client's device ID [`DeviceId`].
///
/// @relates AranyaClient.
pub fn get_device_id(client: &mut Client) -> Result<DeviceId, imp::Error> {
    let client = client.deref_mut();
    let id = client.rt.block_on(client.inner.get_device_id())?;
    Ok(id.into())
}

#[aranya_capi_core::opaque(size = 24, align = 8)]
pub type TeamConfig = Safe<imp::TeamConfig>;

#[aranya_capi_core::opaque(size = 16, align = 8)]
pub type TeamConfigBuilder = Safe<imp::TeamConfigBuilder>;

/// Attempts to construct a [`TeamConfig`], returning an `Error::Config`
/// if there are invalid parameters.
///
/// @param cfg a pointer to the team config builder
/// @param out a pointer to write the team config to
pub fn team_config_builder_build(
    cfg: &mut TeamConfigBuilder,
    out: &mut MaybeUninit<TeamConfig>,
) -> Result<(), imp::Error> {
    Safe::init(out, cfg.build()?);
    Ok(())
}

/// Create a new graph/team with the current device as the owner.
///
/// @param client the Aranya Client [`Client`].
/// @param cfg the Team Configuration [`TeamConfig`].
/// @param __output the team's ID [`TeamId`].
///
/// @relates AranyaClient.
#[allow(unused_variables)] // TODO(nikki): once we have fields on TeamConfig, remove this for cfg
pub fn create_team(client: &mut Client, cfg: &TeamConfig) -> Result<TeamId, imp::Error> {
    let client = client.deref_mut();
    let cfg = aranya_client::TeamConfig::builder().build()?;
    let id = client.rt.block_on(client.inner.create_team(cfg))?;
    Ok(id.into())
}

/// Add a team to the local device store.
///
/// NOTE: this function is unfinished and will panic if called.
///
/// @param client the Aranya Client [`Client`].
/// @param team the team's ID [`TeamId`].
/// @param cfg the Team Configuration [`TeamConfig`].
///
/// @relates AranyaClient.
#[allow(unused_variables)] // TODO(nikki): once we have fields on TeamConfig, remove this for cfg
pub fn add_team(client: &mut Client, team: &TeamId, cfg: &TeamConfig) -> Result<(), imp::Error> {
    let client = client.deref_mut();
    let cfg = aranya_client::TeamConfig::builder().build()?;
    client
        .rt
        .block_on(client.inner.add_team(team.into(), cfg))?;
    Ok(())
}

/// Remove a team from the local device store.
///
/// @param client the Aranya Client [`Client`].
/// @param team the team's ID [`TeamId`].
///
/// @relates AranyaClient.
pub fn remove_team(client: &mut Client, team: &TeamId) -> Result<(), imp::Error> {
    let client = client.deref_mut();
    client.rt.block_on(client.inner.remove_team(team.into()))?;
    Ok(())
}

/// Add the peer for automatic periodic Aranya state syncing.
///
/// If a peer is not reachable on the network, sync errors
/// will appear in the tracing logs and
/// Aranya will be unable to sync state with that peer.
///
/// @param client the Aranya Client [`Client`].
/// @param team the team's ID [`TeamId`].
/// @param addr the peer's Aranya network address [`Addr`].
/// @param config configuration values for syncing with a peer.
///
/// @relates AranyaClient.
pub unsafe fn add_sync_peer(
    client: &mut Client,
    team: &TeamId,
    addr: Addr,
    config: &SyncPeerConfig,
) -> Result<(), imp::Error> {
    let client = client.deref_mut();
    // SAFETY: Caller must ensure `addr` is a valid C String.
    let addr = unsafe { addr.as_underlying() }?;
    client.rt.block_on(
        client
            .inner
            .team(team.into())
            .add_sync_peer(addr, (**config).into()),
    )?;
    Ok(())
}

/// Sync with peer immediately.
///
/// If a peer is not reachable on the network, sync errors
/// will appear in the tracing logs and
/// Aranya will be unable to sync state with that peer.
///
///
/// This function ignores [`sync_peer_config_builder_set_interval`] and
/// [`sync_peer_config_builder_set_sync_later`], if set.
///
/// @param client the Aranya Client [`Client`].
/// @param team the team's ID [`TeamId`].
/// @param addr the peer's Aranya network address [`Addr`].
/// @param config configuration values for syncing with a peer.
/// Default values for a sync config will be used if `config` is `NULL`
/// @relates AranyaClient.
pub unsafe fn sync_now(
    client: &mut Client,
    team: &TeamId,
    addr: Addr,
    config: Option<&SyncPeerConfig>,
) -> Result<(), imp::Error> {
    let client = client.deref_mut();
    // SAFETY: Caller must ensure `addr` is a valid C String.
    let addr = unsafe { addr.as_underlying() }?;
    client.rt.block_on(
        client
            .inner
            .team(team.into())
            .sync_now(addr, config.map(|config| (**config).into())),
    )?;
    Ok(())
}

/// Remove the peer from automatic Aranya state syncing.
///
/// @param client the Aranya Client [`Client`].
/// @param team the team's ID [`TeamId`].
/// @param addr the peer's Aranya network address [`Addr`].
///
/// @relates AranyaClient.
pub unsafe fn remove_sync_peer(
    client: &mut Client,
    team: &TeamId,
    addr: Addr,
) -> Result<(), imp::Error> {
    let client = client.deref_mut();
    // SAFETY: Caller must ensure `addr` is a valid C String.
    let addr = unsafe { addr.as_underlying() }?;
    client
        .rt
        .block_on(client.inner.team(team.into()).remove_sync_peer(addr))?;
    Ok(())
}

/// Close the team and stop all operations on the graph.
///
/// @param client the Aranya Client [`Client`].
/// @param team the team's ID [`TeamId`].
///
/// @relates AranyaClient.
pub fn close_team(client: &mut Client, team: &TeamId) -> Result<(), imp::Error> {
    let client = client.deref_mut();
    client
        .rt
        .block_on(client.inner.team(team.into()).close_team())?;
    Ok(())
}

/// Create a custom role.
///
/// Permission to perform this operation is checked against the Aranya policy.
///
/// @param client the Aranya Client [`Client`].
/// @param team the team's ID [`TeamId`].
/// @param name role name string [`RoleName`].
///
/// @relates AranyaClient.
pub fn create_role(
    client: &mut Client,
    team: &TeamId,
    name: RoleName,
) -> Result<RoleId, imp::Error> {
    let client = client.deref_mut();

    // SAFETY: Caller must ensure `name` is a valid C String.
    let name = unsafe { name.as_underlying() }?;

    let role = client
        .rt
        .block_on(client.inner.team(team.into()).create_role(name))?;
    Ok(RoleId {
        id: role.id.into_id().into(),
    })
}

/// Delete a custom role.
///
/// Permission to perform this operation is checked against the Aranya policy.
///
/// @param client the Aranya Client [`Client`].
/// @param team the team's ID [`TeamId`].
/// @param role_id the role ID [`RoleId`] to delete.
///
/// @relates AranyaClient.
pub fn delete_role(client: &mut Client, team: &TeamId, role_id: &RoleId) -> Result<(), imp::Error> {
    let client = client.deref_mut();

    client
        .rt
        .block_on(client.inner.team(team.into()).delete_role(role_id.into()))?;
    Ok(())
}

/// Assign role permission.
///
/// Permission to perform this operation is checked against the Aranya policy.
///
/// @param client the Aranya Client [`Client`].
/// @param team the team's ID [`TeamId`].
/// @param role_id the role ID [`RoleId`] to assign a permission to.
/// @param perm the permission to assign to the role [`Perm`].
///
/// @relates AranyaClient.
pub fn assign_role_perm(
    client: &mut Client,
    team: &TeamId,
    role_id: &RoleId,
    perm: PermName,
) -> Result<(), imp::Error> {
    let client = client.deref_mut();
    // SAFETY: Caller must ensure `perm` is a valid C String.
    let perm = unsafe { perm.as_underlying() }?;

    client.rt.block_on(
        client
            .inner
            .team(team.into())
            .assign_role_perm(role_id.into(), perm),
    )?;
    Ok(())
}

/// Revoke role permission.
///
/// Permission to perform this operation is checked against the Aranya policy.
///
/// @param client the Aranya Client [`Client`].
/// @param team the team's ID [`TeamId`].
/// @param role_id the role ID [`RoleId`] to revoke a permission from.
/// @param perm the permission to revoke from the role [`Perm`].
///
/// @relates AranyaClient.
pub fn revoke_role_perm(
    client: &mut Client,
    team: &TeamId,
    role_id: &RoleId,
    perm: PermName,
) -> Result<(), imp::Error> {
    let client = client.deref_mut();
    // SAFETY: Caller must ensure `perm` is a valid C String.
    let perm = unsafe { perm.as_underlying() }?;

    client.rt.block_on(
        client
            .inner
            .team(team.into())
            .revoke_role_perm(role_id.into(), perm),
    )?;
    Ok(())
}

/// Add a device to the team with the default role.
///
/// Permission to perform this operation is checked against the Aranya policy.
///
/// @param client the Aranya Client [`Client`].
/// @param team the team's ID [`TeamId`].
/// @param priority is the device's priority [`Priority`].
/// @param keybundle serialized keybundle byte buffer `KeyBundle`.
/// @param keybundle_len is the length of the serialized keybundle.
///
/// @relates AranyaClient.
pub unsafe fn add_device_to_team(
    client: &mut Client,
    team: &TeamId,
    priority: &Priority,
    keybundle: &[u8],
) -> Result<(), imp::Error> {
    let client = client.deref_mut();
    let keybundle = imp::key_bundle_deserialize(keybundle)?;

    client.rt.block_on(
        client
            .inner
            .team(team.into())
            .add_device_to_team(keybundle, priority.0),
    )?;
    Ok(())
}

/// Remove a device from the team.
///
/// Permission to perform this operation is checked against the Aranya policy.
///
/// @param client the Aranya Client [`Client`].
/// @param team the team's ID [`TeamId`].
/// @param device the device's ID [`DeviceId`].
///
/// @relates AranyaClient.
pub fn remove_device_from_team(
    client: &mut Client,
    team: &TeamId,
    device: &DeviceId,
) -> Result<(), imp::Error> {
    let client = client.deref_mut();
    client.rt.block_on(
        client
            .inner
            .team(team.into())
            .remove_device_from_team(device.into()),
    )?;
    Ok(())
}

/// Assign a role to a device.
///
/// This will change the device's current role to the new role assigned.
///
/// Permission to perform this operation is checked against the Aranya policy.
///
/// @param client the Aranya Client [`Client`].
/// @param team the team's ID [`TeamId`].
/// @param device the device's ID [`DeviceId`].
/// @param role the role [`Role`] to assign to the device.
///
/// @relates AranyaClient.
pub fn assign_role(
    client: &mut Client,
    team: &TeamId,
    device: &DeviceId,
    role: &RoleId,
) -> Result<(), imp::Error> {
    let client = client.deref_mut();
    client.rt.block_on(
        client
            .inner
            .team(team.into())
            .assign_role(device.into(), role.into()),
    )?;
    Ok(())
}

/// Revoke a role from a device.
///
/// Permission to perform this operation is checked against the Aranya policy.
///
/// @param client the Aranya Client [`Client`].
/// @param team the team's ID [`TeamId`].
/// @param device the device's ID [`DeviceId`].
/// @param role the role [`Role`] to revoke from the device.
///
/// @relates AranyaClient.
pub fn revoke_role(
    client: &mut Client,
    team: &TeamId,
    device: &DeviceId,
    role: &RoleId,
) -> Result<(), imp::Error> {
    let client = client.deref_mut();
    client.rt.block_on(
        client
            .inner
            .team(team.into())
            .revoke_role(device.into(), role.into()),
    )?;
    Ok(())
}

/// Associate a network identifier to a device for use with AQC.
///
/// Permission to perform this operation is checked against the Aranya policy.
///
/// If the address already exists for this device, it is replaced with the new address. Capable
/// of resolving addresses via DNS, required to be statically mapped to IPV4. For use with
/// OpenChannel and receiving messages. Can take either DNS name or IPV4.
///
/// @param client the Aranya Client [`Client`].
/// @param team the team's ID [`TeamId`].
/// @param device the device's ID [`DeviceId`].
/// @param net_identifier the device's network identifier [`NetIdentifier`].
///
/// @relates AranyaClient.
pub unsafe fn aqc_assign_net_identifier(
    client: &mut Client,
    team: &TeamId,
    device: &DeviceId,
    net_identifier: NetIdentifier,
) -> Result<(), imp::Error> {
    let client = client.deref_mut();
    // SAFETY: Caller must ensure `net_identifier` is a valid C String.
    let net_identifier = unsafe { net_identifier.as_underlying() }?;
    client.rt.block_on(
        client
            .inner
            .team(team.into())
            .assign_aqc_net_identifier(device.into(), net_identifier),
    )?;
    Ok(())
}

/// Disassociate an AQC network identifier from a device.
///
/// Permission to perform this operation is checked against the Aranya policy.
///
/// @param client the Aranya Client [`Client`].
/// @param team the team's ID [`TeamId`].
/// @param device the device's ID [`DeviceId`].
/// @param net_identifier the device's network identifier [`NetIdentifier`].
///
/// @relates AranyaClient.
pub unsafe fn aqc_remove_net_identifier(
    client: &mut Client,
    team: &TeamId,
    device: &DeviceId,
    net_identifier: NetIdentifier,
) -> Result<(), imp::Error> {
    let client = client.deref_mut();
    // SAFETY: Caller must ensure `net_identifier` is a valid C String.
    let net_identifier = unsafe { net_identifier.as_underlying() }?;
    client.rt.block_on(
        client
            .inner
            .team(team.into())
            .remove_aqc_net_identifier(device.into(), net_identifier),
    )?;
    Ok(())
}

<<<<<<< HEAD
/// Create an AFC channel label.
///
/// Permission to perform this operation is checked against the Aranya policy.
///
/// @param client the Aranya Client [`Client`].
/// @param team the team's ID [`TeamId`].
/// @param label the AFC channel label [`AfcLabel`] to create.
///
/// @relates AranyaClient.
#[cfg(feature = "afc")]
pub fn create_afc_label(
    client: &mut Client,
    team: &TeamId,
    label: AfcLabel,
) -> Result<(), imp::Error> {
    let client = client.deref_mut();
    client.rt.block_on(
        client
            .inner
            .team(team.into())
            .create_afc_label(label.into()),
    )?;
    Ok(())
}

/// Delete an AFC channel label.
///
/// Permission to perform this operation is checked against the Aranya policy.
///
/// @param client the Aranya Client [`Client`].
/// @param team the team's ID [`TeamId`].
/// @param label the channel label [`AfcLabel`] to delete.
///
/// @relates AranyaClient.
#[cfg(feature = "afc")]
pub fn delete_afc_label(
    client: &mut Client,
    team: &TeamId,
    label: AfcLabel,
) -> Result<(), imp::Error> {
    let client = client.deref_mut();
    client.rt.block_on(
        client
            .inner
            .team(team.into())
            .delete_afc_label(label.into()),
    )?;
    Ok(())
}

/// Assign an AFC label to a device so that it can be used for an AFC channel.
///
/// Permission to perform this operation is checked against the Aranya policy.
///
/// @param client the Aranya Client [`Client`].
/// @param team the team's ID [`TeamId`].
/// @param device the device ID [`DeviceId`] of the device to assign the label to.
/// @param label the AFC channel label [`AfcLabel`].
///
/// @relates AranyaClient.
#[cfg(feature = "afc")]
pub fn assign_afc_label(
    client: &mut Client,
    team: &TeamId,
    device: &DeviceId,
    label: AfcLabel,
) -> Result<(), imp::Error> {
    let client = client.deref_mut();
    client.rt.block_on(
        client
            .inner
            .team(team.into())
            .assign_afc_label(device.into(), label.into()),
    )?;
    Ok(())
}

/// Revoke an AFC label from a device.
///
/// Permission to perform this operation is checked against the Aranya policy.
///
/// @param client the Aranya Client [`Client`].
/// @param team the team's ID [`TeamId`].
/// @param device the device ID [`DeviceId`] of the device to revoke the label from.
/// @param label the AFC channel label [`AfcLabel`].
///
/// @relates AranyaClient.
#[cfg(feature = "afc")]
pub fn revoke_afc_label(
    client: &mut Client,
    team: &TeamId,
    device: &DeviceId,
    label: AfcLabel,
) -> Result<(), imp::Error> {
    let client = client.deref_mut();
    client.rt.block_on(
        client
            .inner
            .team(team.into())
            .revoke_afc_label(device.into(), label.into()),
    )?;
    Ok(())
}

/// Associate an AFC network identifier to a device.
///
/// Permission to perform this operation is checked against the Aranya policy.
///
/// If the address already exists for this device, it is replaced with the new address. Capable
/// of resolving addresses via DNS, required to be statically mapped to IPV4. For use with
/// OpenChannel and receiving messages. Can take either DNS name or IPV4.
///
/// @param client the Aranya Client [`Client`].
/// @param team the team's ID [`TeamId`].
/// @param device the device's ID [`DeviceId`].
/// @param net_identifier the device's network identifier [`NetIdentifier`].
///
/// @relates AranyaClient.
#[cfg(feature = "afc")]
pub unsafe fn afc_assign_net_identifier(
    client: &mut Client,
    team: &TeamId,
    device: &DeviceId,
    net_identifier: NetIdentifier,
) -> Result<(), imp::Error> {
    let client = client.deref_mut();
    // SAFETY: Caller must ensure `net_identifier` is a valid C String.
    let net_identifier = unsafe { net_identifier.as_underlying() }?;
    client.rt.block_on(
        client
            .inner
            .team(team.into())
            .assign_afc_net_identifier(device.into(), net_identifier),
    )?;
    Ok(())
}

/// Disassociate an AFC network identifier from a device.
///
/// Permission to perform this operation is checked against the Aranya policy.
///
/// @param client the Aranya Client [`Client`].
/// @param team the team's ID [`TeamId`].
/// @param device the device's ID [`DeviceId`].
/// @param net_identifier the device's network identifier [`NetIdentifier`].
///
/// @relates AranyaClient.
#[cfg(feature = "afc")]
pub unsafe fn afc_remove_net_identifier(
    client: &mut Client,
    team: &TeamId,
    device: &DeviceId,
    net_identifier: NetIdentifier,
) -> Result<(), imp::Error> {
    let client = client.deref_mut();
    // SAFETY: Caller must ensure `net_identifier` is a valid C String.
    let net_identifier = unsafe { net_identifier.as_underlying() }?;
    client.rt.block_on(
        client
            .inner
            .team(team.into())
            .remove_afc_net_identifier(device.into(), net_identifier),
    )?;
    Ok(())
}

/// Create an Aranya Fast Channel (AFC).
///
/// Creates a bidirectional AFC channel between the current device
/// and another peer.
///
/// Permission to perform this operation is checked against the Aranya policy.
///
/// @param client the Aranya Client [`Client`].
/// @param team the team's ID [`TeamId`].
/// @param peer the peer's network identifier [`NetIdentifier`].
/// @param label the AFC channel label [`AfcLabel`] to create the channel with.
/// @param __output the channel's ID [`ChannelId`]
///
/// @relates AranyaClient.
#[cfg(feature = "afc")]
pub unsafe fn afc_create_bidi_channel(
    client: &mut Client,
    team: &TeamId,
    peer: NetIdentifier,
    label: AfcLabel,
) -> Result<ChannelId, imp::Error> {
    let client = client.deref_mut();
    // SAFETY: Caller must ensure `peer` is a valid C String.
    let peer = unsafe { peer.as_underlying() }?;
    let id = client.rt.block_on(client.inner.afc().create_bidi_channel(
        team.into(),
        peer,
        label.into(),
    ))?;
    Ok(ChannelId(id))
}

/// Delete an Aranya Fast Channel (AFC).
///
/// @param client the Aranya Client [`Client`].
/// @param chan the AFC channel ID [`ChannelId`] of the channel to delete.
///
/// @relates AranyaClient.
#[cfg(feature = "afc")]
pub fn afc_delete_channel(client: &mut Client, chan: ChannelId) -> Result<(), imp::Error> {
    let client = client.deref_mut();
    client
        .rt
        .block_on(client.inner.afc().delete_channel(chan.0))?;
    Ok(())
}

/// Poll for new Aranya Fast Channels (AFC) data.
///
/// If the operation times out, this will return an `::ARANYA_ERROR_TIMEOUT`.
///
/// @param client the Aranya Client [`Client`].
/// @param timeout how long to wait before timing out the poll operation [`Duration`].
///
/// @relates AranyaClient.
#[cfg(feature = "afc")]
pub fn afc_poll_data(client: &mut Client, timeout: Duration) -> Result<(), imp::Error> {
    let client = client.deref_mut();
    client.rt.block_on(async {
        let data = tokio::time::timeout(timeout.into(), client.inner.afc().poll_data()).await??;
        client.inner.afc().handle_data(data).await?;
        Ok(())
    })
}

/// Send Aranya Fast Channels (AFC) data.
///
/// @param client the Aranya Client [`Client`].
/// @param chan the AFC channel's ID [`ChannelId`].
/// @param data raw bytes of data to send.
/// @param data_len length of data to send.
///
/// @relates AranyaClient.
#[cfg(feature = "afc")]
pub fn afc_send_data(client: &mut Client, chan: ChannelId, data: &[u8]) -> Result<(), imp::Error> {
    let client = client.deref_mut();
    client
        .rt
        .block_on(client.inner.afc().send_data(chan.0, data))?;
    Ok(())
}

/// Aranya Fast Channels (AFC) message info.
#[repr(C)]
#[derive(Debug)]
#[cfg(feature = "afc")]
pub struct AfcMsgInfo {
    /// Uniquely (globally) identifies the channel.
    pub channel: ChannelId,
    /// The label applied to the channel.
    pub label: AfcLabel,
    /// Identifies the position of the message in the channel.
    ///
    /// This can be used to sort out-of-order messages.
    pub seq: u64,
    /// Peer's network socket address.
    pub addr: SocketAddr,
}

/// Network socket address.
#[repr(transparent)]
#[derive(Copy, Clone, Debug)]
#[cfg(feature = "afc")]
pub struct SocketAddr(
    /// libc Socket address.
    // TODO: Custom type instead?
    pub  libc::sockaddr_storage,
);

#[cfg(feature = "afc")]
impl From<std::net::SocketAddr> for SocketAddr {
    fn from(value: std::net::SocketAddr) -> Self {
        let mut addr_storage =
        // SAFETY: `sockaddr_storage` is zero initializable
        unsafe { MaybeUninit::<libc::sockaddr_storage>::zeroed().assume_init() };
        match value {
            std::net::SocketAddr::V4(v4) => {
                // SAFETY: `sockaddr_storage` "contains" `sockaddr_in`.
                let in4 =
                    unsafe { &mut *(ptr::from_mut(&mut addr_storage).cast::<libc::sockaddr_in>()) };
                in4.sin_family = const { libc::AF_INET as _ };
                in4.sin_port = v4.port().to_be();
                in4.sin_addr = libc::in_addr {
                    s_addr: v4.ip().to_bits().to_be(),
                };
            }
            std::net::SocketAddr::V6(v6) => {
                // SAFETY: `sockaddr_storage` "contains" `sockaddr_in6`.
                let in6 = unsafe {
                    &mut *(ptr::from_mut(&mut addr_storage).cast::<libc::sockaddr_in6>())
                };
                in6.sin6_family = const { libc::AF_INET6 as _ };
                in6.sin6_port = v6.port().to_be();
                in6.sin6_addr = libc::in6_addr {
                    s6_addr: v6.ip().to_bits().to_be_bytes(),
                };
            }
        }
        Self(addr_storage)
    }
}

/// Receive Aranya Fast Channels (AFC) data.
///
/// @param client the Aranya Client.
/// @param buf buffer to store message into.
/// @param buf_len length of buffer.
/// @param info information about the message [`AfcMsgInfo`].
/// @result A boolean indicating whether any data was available.
///
/// @relates AranyaClient.
#[cfg(feature = "afc")]
pub unsafe fn afc_recv_data(
    client: &mut Client,
    buf: Writer<u8>,
    info: &mut MaybeUninit<AfcMsgInfo>,
) -> Result<bool, imp::Error> {
    let client = client.deref_mut();

    if client.msg.is_none() {
        client.msg = client.inner.afc().try_recv_data();
    }
    let Some(msg) = &mut client.msg else {
        return Ok(false);
    };

    // SAFETY: The caller must ensure `buf` is valid.
    unsafe { buf.copy_to(|buf| buf.write_all(&msg.data)) }
        .map_err(|_| imp::Error::BufferTooSmall)?;

    info.write(AfcMsgInfo {
        channel: ChannelId(msg.channel),
        label: msg.label.into(),
        seq: msg.seq.to_u64(),
        addr: msg.address.into(),
    });

    client.msg = None;

    Ok(true)
}

=======
>>>>>>> 9f479502
/// Create a channel label.
///
/// Permission to perform this operation is checked against the Aranya policy.
///
/// @param client the Aranya Client [`Client`].
/// @param team the team's ID [`TeamId`].
/// @param name label name string [`LabelName`].
///
/// @relates AranyaClient.
// TODO: return `Label`
pub fn create_label(
    client: &mut Client,
    team: &TeamId,
    name: LabelName,
) -> Result<LabelId, imp::Error> {
    let client = client.deref_mut();
    // SAFETY: Caller must ensure `name` is a valid C String.
    let name = unsafe { name.as_underlying() }?;
    let label_id = client
        .rt
        .block_on(client.inner.team(team.into()).create_label(name))?;
    Ok(label_id.into())
}

/// Delete a channel label.
///
/// Permission to perform this operation is checked against the Aranya policy.
///
/// @param client the Aranya Client [`Client`].
/// @param team the team's ID [`TeamId`].
/// @param label_id the channel label ID [`LabelId`] to delete.
///
/// @relates AranyaClient.
pub fn delete_label(
    client: &mut Client,
    team: &TeamId,
    label_id: &LabelId,
) -> Result<(), imp::Error> {
    let client = client.deref_mut();
    client
        .rt
        .block_on(client.inner.team(team.into()).delete_label(label_id.into()))?;
    Ok(())
}

/// Get ID of role.
///
/// @param role the role [`Role`].
///
/// Returns the role's ID [`RoleId`].
pub fn get_role_id(role: &Role) -> Result<RoleId, imp::Error> {
    Ok(role.get_id().into())
}

/// Get name of role.
///
/// Returns a C string pointer to the role's name.
#[aranya_capi_core::no_ext_error]
pub fn get_role_name(role: &Role) -> *const c_char {
    role.get_name()
}

/// Get ID of role.
///
/// @param label the label [`Label`].
///
/// Returns the label's ID [`LabelId`].
pub fn get_label_id(label: &Label) -> Result<LabelId, imp::Error> {
    Ok(label.get_id().into())
}

/// Get name of label.
///
/// @param label the label [`Label`].
///
/// Returns a C string pointer to the label's name.
#[aranya_capi_core::no_ext_error]
pub fn get_label_name(label: &Label) -> *const c_char {
    label.get_name()
}

/// Get name of permission.
///
/// Returns a C string pointer to the role's name.
#[aranya_capi_core::no_ext_error]
pub fn get_perm_name(perm: &Perm) -> *const c_char {
    perm.get_name()
}

/// Assign a label to a device so that it can be used for a channel.
///
/// Permission to perform this operation is checked against the Aranya policy.
///
/// @param client the Aranya Client [`Client`].
/// @param team the team's ID [`TeamId`].
/// @param device the device ID [`DeviceId`] of the device to assign the label to.
/// @param label_id the AQC channel label ID [`LabelId`].
///
/// @relates AranyaClient.
pub fn assign_label(
    client: &mut Client,
    team: &TeamId,
    device: &DeviceId,
    label_id: &LabelId,
    op: ChanOp,
) -> Result<(), imp::Error> {
    let client = client.deref_mut();
    client
        .rt
        .block_on(client.inner.team(team.into()).assign_label(
            device.into(),
            label_id.into(),
            op.into(),
        ))?;
    Ok(())
}

/// Revoke a label from a device.
///
/// Permission to perform this operation is checked against the Aranya policy.
///
/// @param client the Aranya Client [`Client`].
/// @param team the team's ID [`TeamId`].
/// @param device the device ID [`DeviceId`] of the device to revoke the label from.
/// @param label_id the AQC channel label ID [`LabelId`].
///
/// @relates AranyaClient.
pub fn revoke_label(
    client: &mut Client,
    team: &TeamId,
    device: &DeviceId,
    label_id: &LabelId,
) -> Result<(), imp::Error> {
    let client = client.deref_mut();
    client.rt.block_on(
        client
            .inner
            .team(team.into())
            .revoke_label(device.into(), label_id.into()),
    )?;
    Ok(())
}

/// Create an AQC channel.
///
/// Creates a bidirectional AQC channel between the current device
/// and another peer.
///
/// Permission to perform this operation is checked against the Aranya policy.
///
/// @param client the Aranya Client [`Client`].
/// @param team the team's ID [`TeamId`].
/// @param peer the peer's network identifier [`NetIdentifier`].
/// @param label_id the AQC channel label ID [`LabelId`] to create the channel with.
/// @param __output the AQC channel's ID [`AqcBidiChannelId`]
///
/// @relates AranyaClient.
pub unsafe fn aqc_create_bidi_channel(
    client: &mut Client,
    team: &TeamId,
    peer: NetIdentifier,
    label_id: &LabelId,
) -> Result<AqcBidiChannelId, imp::Error> {
    let client = client.deref_mut();
    // SAFETY: Caller must ensure `peer` is a valid C String.
    let peer = unsafe { peer.as_underlying() }?;
    let (chan_id, _) = client.rt.block_on(client.inner.aqc().create_bidi_channel(
        team.into(),
        peer,
        label_id.into(),
    ))?;
    Ok(chan_id.into())
}

/// Delete a bidirectional AQC channel.
///
/// @param client the Aranya Client [`Client`].
/// @param chan the AQC channel ID [`AqcBidiChannelId`] of the channel to delete.
///
/// @relates AranyaClient.
pub fn aqc_delete_bidi_channel(
    client: &mut Client,
    chan: &AqcBidiChannelId,
) -> Result<(), imp::Error> {
    let client = client.deref_mut();
    client
        .rt
        .block_on(client.inner.aqc().delete_bidi_channel(chan.into()))?;
    Ok(())
}

/// Delete a unidirectional AQC channel.
///
/// @param client the Aranya Client [`Client`].
/// @param chan the AQC channel ID [`AqcUniChannelId`] of the channel to delete.
///
/// @relates AranyaClient.
pub fn aqc_delete_uni_channel(
    client: &mut Client,
    chan: &AqcUniChannelId,
) -> Result<(), imp::Error> {
    let client = client.deref_mut();
    client
        .rt
        .block_on(client.inner.aqc().delete_uni_channel(chan.into()))?;
    Ok(())
}

/// Configures how often the peer will be synced with.
///
/// By default, the interval is not set. It is an error to call
/// [`sync_peer_config_builder_build`] before setting the interval with
/// this function
///
/// @param cfg a pointer to the builder for a sync config
/// @param interval Set the interval at which syncing occurs
pub fn sync_peer_config_builder_set_interval(cfg: &mut SyncPeerConfigBuilder, interval: Duration) {
    cfg.deref_mut().interval(interval);
}

/// Updates the config to enable immediate syncing with the peer.
///
/// Overrides [`sync_peer_config_builder_set_sync_later`] if invoked afterward.
///
/// By default, the peer is synced with immediately.
///
/// @param cfg a pointer to the builder for a sync config
// TODO: aranya-core#129
pub fn sync_peer_config_builder_set_sync_now(cfg: &mut SyncPeerConfigBuilder) {
    cfg.deref_mut().sync_now(true);
}

/// Updates the config to disable immediate syncing with the peer.
///
/// Overrides [`sync_peer_config_builder_set_sync_now`] if invoked afterward.
///
/// By default, the peer is synced with immediately.
/// @param cfg a pointer to the builder for a sync config
// TODO: aranya-core#129
pub fn sync_peer_config_builder_set_sync_later(cfg: &mut SyncPeerConfigBuilder) {
    cfg.deref_mut().sync_now(false);
}

/// Build a sync config from a sync config builder
///
/// @param cfg a pointer to the builder for a sync config
pub fn sync_peer_config_builder_build(
    cfg: &SyncPeerConfigBuilder,
    out: &mut MaybeUninit<SyncPeerConfig>,
) -> Result<(), imp::Error> {
    Safe::init(out, cfg.build()?);
    Ok(())
}
/// Query devices on team.
///
/// @param client the Aranya Client [`Client`].
/// @param team the team's ID [`TeamId`].
/// @param devices returns a list of device IDs on the team [`DeviceId`].
/// @param devices_len returns the length of the devices list [`DeviceId`].
///
/// @relates AranyaClient.
pub fn query_devices_on_team(
    client: &mut Client,
    team: &TeamId,
    devices: Option<&mut MaybeUninit<DeviceId>>,
    devices_len: &mut usize,
) -> Result<(), imp::Error> {
    let client = client.deref_mut();
    let data = client
        .rt
        .block_on(client.inner.queries(team.into()).devices_on_team())?;
    let data = data.__data();
    let Some(devices) = devices else {
        *devices_len = data.len();
        return Err(imp::Error::BufferTooSmall);
    };
    let out = aranya_capi_core::try_as_mut_slice!(devices, *devices_len);
    if *devices_len < data.len() {
        *devices_len = data.len();
        return Err(imp::Error::BufferTooSmall);
    }
    for (dst, src) in out.iter_mut().zip(data) {
        dst.write((*src).into());
    }
    *devices_len = data.len();
    Ok(())
}

/// The size in bytes of an ID converted to a human-readable base58 string.
pub const ARANYA_ID_STR_LEN: usize = (ARANYA_ID_LEN * 1375) / 1000 + 1;

/// Writes the human-readable encoding of `id` to `str`.
///
/// To always succeed, `str` must be at least `ARANYA_ID_STR_LEN` bytes long.
///
/// @param device ID [`Id`].
/// @param str ID string [`Id`].
/// @param str_len returns the length of `str`
///
/// @relates AranyaId.
#[aranya_capi_core::no_ext_error]
pub fn id_to_str(
    id: &Id,
    str: &mut MaybeUninit<c_char>,
    str_len: &mut usize,
) -> Result<(), imp::Error> {
    let str = aranya_capi_core::try_as_mut_slice!(str, *str_len);
    aranya_capi_core::write_c_str(str, id.as_ref(), str_len)?;
    Ok(())
}

/// Decodes `str` into an [`Id`].
///
///
/// @param str pointer to a null-terminated string.
///
/// @relates AranyaId.
#[aranya_capi_core::no_ext_error]
pub unsafe fn id_from_str(str: *const c_char) -> Result<Id, imp::Error> {
    // SAFETY: Caller must ensure the pointer is a valid C String.
    let cstr = unsafe { std::ffi::CStr::from_ptr(str) };

    aranya_crypto::Id::decode(cstr.to_bytes())
        .map_err(|_| InvalidArg::new("str", "unable to decode ID from bytes").into())
        .map(Into::into)
}

/// Query device's keybundle.
///
/// @param client the Aranya Client [`Client`].
/// @param team the team's ID [`TeamId`].
/// @param device the device's ID [`DeviceId`].
/// @param keybundle keybundle byte buffer `KeyBundle`.
/// @param keybundle_len returns the length of the serialized keybundle.
///
/// @relates AranyaClient.
pub unsafe fn query_device_keybundle(
    client: &mut Client,
    team: &TeamId,
    device: &DeviceId,
    keybundle: *mut MaybeUninit<u8>,
    keybundle_len: &mut usize,
) -> Result<(), imp::Error> {
    let client = client.deref_mut();
    let keys = client.rt.block_on(
        client
            .inner
            .queries(team.into())
            .device_keybundle(device.into()),
    )?;
    // SAFETY: Must trust caller provides valid ptr/len for keybundle buffer.
    unsafe { imp::key_bundle_serialize(&keys, keybundle, keybundle_len)? };
    Ok(())
}

/// Query device label assignments.
///
/// Returns an `AranyaBufferTooSmall` error if the output buffer is too small to hold the labels.
/// Writes the number of labels that would have been returned to `labels_len`.
/// The application can use `labels_len` to allocate a larger buffer.
///
/// @param client the Aranya Client [`Client`].
/// @param team the team's ID [`TeamId`].
/// @param device the device's ID [`DeviceId`].
///
/// Output params:
/// @param labels returns a list of labels assigned to the device [`LabelId`].
/// @param labels_len returns the length of the labels list [`LabelId`].
///
/// @relates AranyaClient.
pub fn query_device_label_assignments(
    client: &mut Client,
    team: &TeamId,
    device: &DeviceId,
    labels: Option<&mut MaybeUninit<Label>>,
    labels_len: &mut usize,
) -> Result<(), imp::Error> {
    let client = client.deref_mut();
    let data = client.rt.block_on(
        client
            .inner
            .queries(team.into())
            .device_label_assignments(device.into()),
    )?;
    let data = data.__data();
    let Some(labels) = labels else {
        *labels_len = data.len();
        return Err(imp::Error::BufferTooSmall);
    };
    let out = aranya_capi_core::try_as_mut_slice!(labels, *labels_len);
    if *labels_len < data.len() {
        *labels_len = data.len();
        return Err(imp::Error::BufferTooSmall);
    }
    for (dst, src) in out.iter_mut().zip(data) {
        Safe::init(dst, src.clone().into())
    }
    *labels_len = data.len();
    Ok(())
}

/// Query device's AQC network identifier.
///
/// @param client the Aranya Client [`Client`].
/// @param team the team's ID [`TeamId`].
/// @param device the device's ID [`DeviceId`].
/// @param network identifier string [`NetIdentifier`].
///
/// @relates AranyaClient.
pub unsafe fn query_aqc_net_identifier(
    client: &mut Client,
    team: &TeamId,
    device: &DeviceId,
    ident: &mut MaybeUninit<c_char>,
    ident_len: &mut usize,
) -> Result<bool, imp::Error> {
    let client = client.deref_mut();
    let Some(net_identifier) = client.rt.block_on(
        client
            .inner
            .queries(team.into())
            .aqc_net_identifier(device.into()),
    )?
    else {
        return Ok(false);
    };
    let ident = aranya_capi_core::try_as_mut_slice!(ident, *ident_len);
    aranya_capi_core::write_c_str(ident, &net_identifier, ident_len)?;
    Ok(true)
}

/// Query if a label exists.
///
/// @param client the Aranya Client [`Client`].
/// @param team the team's ID [`TeamId`].
/// @param device the device's ID [`DeviceId`].
/// @param label the label [`LabelId`].
/// @param __output boolean indicating whether the label exists.
///
/// @relates AranyaClient.
pub unsafe fn query_label_exists(
    client: &mut Client,
    team: &TeamId,
    label: &LabelId,
) -> Result<bool, imp::Error> {
    let client = client.deref_mut();
    let exists = client
        .rt
        .block_on(client.inner.queries(team.into()).label_exists(label.into()))?;
    Ok(exists)
}

/// Query for list of existing labels.
///
/// Returns an `AranyaBufferTooSmall` error if the output buffer is too small to hold the labels.
/// Writes the number of labels that would have been returned to `labels_len`.
/// The application can use `labels_len` to allocate a larger buffer.
///
/// @param client the Aranya Client [`Client`].
/// @param team the team's ID [`TeamId`].
///
/// Output params:
/// @param labels returns a list of labels [`LabelId`].
/// @param labels_len returns the length of the labels list [`LabelId`].
///
/// @relates AranyaClient.
pub fn query_labels(
    client: &mut Client,
    team: &TeamId,
    labels: Option<&mut MaybeUninit<Label>>,
    labels_len: &mut usize,
) -> Result<(), imp::Error> {
    let client = client.deref_mut();
    let data = client
        .rt
        .block_on(client.inner.queries(team.into()).labels())?;
    let data = data.__data();
    let Some(labels) = labels else {
        *labels_len = data.len();
        return Err(imp::Error::BufferTooSmall);
    };
    let out = aranya_capi_core::try_as_mut_slice!(labels, *labels_len);
    for (dst, src) in out.iter_mut().zip(data) {
        Safe::init(dst, src.clone().into());
    }
    if *labels_len < data.len() {
        *labels_len = data.len();
        return Err(imp::Error::BufferTooSmall);
    }
    *labels_len = data.len();
    Ok(())
<<<<<<< HEAD
}

/// Query if an AFC label exists.
///
/// @param client the Aranya Client [`Client`].
/// @param team the team's ID [`TeamId`].
/// @param device the device's ID [`DeviceId`].
/// @param label the AFC label [`Label`].
/// @param __output boolean indicating whether the label exists.
///
/// @relates AranyaClient.
#[cfg(feature = "afc")]
pub unsafe fn query_afc_label_exists(
    client: &mut Client,
    team: &TeamId,
    label: &AfcLabel,
) -> Result<bool, imp::Error> {
    let client = client.deref_mut();
    let exists = client.rt.block_on(
        client
            .inner
            .queries(team.into())
            .afc_label_exists(label.0.into()),
    )?;
    Ok(exists)
}

/// Query for list of roles on team.
///
/// Returns an `AranyaBufferTooSmall` error if the output buffer is too small to hold the roles.
/// Writes the number of roles that would have been returned to `roles_len`.
/// The application can use `roles_len` to allocate a larger buffer.
///
/// @param client the Aranya Client [`Client`].
/// @param team the team's ID [`TeamId`].
///
/// Output params:
/// @param roles returns a list of roles [`Role`].
/// @param roles_len returns the length of the roles list [`Role`].
///
/// @relates AranyaClient.
pub fn query_roles_on_team(
    client: &mut Client,
    team: &TeamId,
    roles: Option<&mut MaybeUninit<Role>>,
    roles_len: &mut usize,
) -> Result<(), imp::Error> {
    let client = client.deref_mut();
    let data = client
        .rt
        .block_on(client.inner.queries(team.into()).roles_on_team())?;
    let data = data.__data();
    let Some(roles) = roles else {
        *roles_len = data.len();
        return Err(imp::Error::BufferTooSmall);
    };
    let out = aranya_capi_core::try_as_mut_slice!(roles, *roles_len);
    for (dst, src) in out.iter_mut().zip(data) {
        Safe::init(dst, src.clone().into());
    }
    if *roles_len < data.len() {
        *roles_len = data.len();
        return Err(imp::Error::BufferTooSmall);
    }
    *roles_len = data.len();
    Ok(())
}

/// Query for list of roles assigned to a device.
///
/// Returns an `AranyaBufferTooSmall` error if the output buffer is too small to hold the roles.
/// Writes the number of roles that would have been returned to `roles_len`.
/// The application can use `roles_len` to allocate a larger buffer.
///
/// @param client the Aranya Client [`Client`].
/// @param team the team's ID [`TeamId`].
/// @param device the device's ID [`DeviceId`].
///
/// Output params:
/// @param roles returns a list of roles [`RoleId`].
/// @param roles_len returns the length of the roles list [`RoleId`].
///
/// @relates AranyaClient.
pub fn query_device_roles(
    client: &mut Client,
    team: &TeamId,
    device: &DeviceId,
    roles: Option<&mut MaybeUninit<Role>>,
    roles_len: &mut usize,
) -> Result<(), imp::Error> {
    let client = client.deref_mut();
    let data = client.rt.block_on(
        client
            .inner
            .queries(team.into())
            .device_roles(device.into()),
    )?;
    let data = data.__data();
    let Some(roles) = roles else {
        *roles_len = data.len();
        return Err(imp::Error::BufferTooSmall);
    };
    let out = aranya_capi_core::try_as_mut_slice!(roles, *roles_len);
    for (dst, src) in out.iter_mut().zip(data) {
        Safe::init(dst, src.clone().into());
    }
    if *roles_len < data.len() {
        *roles_len = data.len();
        return Err(imp::Error::BufferTooSmall);
    }
    *roles_len = data.len();
    Ok(())
}

/// Query for list of permissions assigned to the role.
///
/// Returns an `AranyaBufferTooSmall` error if the output buffer is too small to hold the permissions.
/// Writes the number of roles that would have been returned to `perm_len`.
/// The application can use `perm_len` to allocate a larger buffer.
///
/// @param client the Aranya Client [`Client`].
/// @param team the team's ID [`TeamId`].
/// @param role the role's ID [`RoleId`].
///
/// Output params:
/// @param perms returns a list of permissions [`RoleId`].
/// @param perms_len returns the length of the permissions list [`RoleId`].
///
/// @relates AranyaClient.
pub fn query_role_perms(
    client: &mut Client,
    team: &TeamId,
    role: &RoleId,
    perms: Option<&mut MaybeUninit<Perm>>,
    perms_len: &mut usize,
) -> Result<(), imp::Error> {
    let client = client.deref_mut();
    let data = client
        .rt
        .block_on(client.inner.queries(team.into()).role_perms(role.into()))?;
    let data = data.__data();
    let Some(perms) = perms else {
        *perms_len = data.len();
        return Err(imp::Error::BufferTooSmall);
    };
    let out = aranya_capi_core::try_as_mut_slice!(perms, *perms_len);
    for (dst, src) in out.iter_mut().zip(data) {
        Safe::init(dst, src.clone().into())
    }
    if *perms_len < data.len() {
        *perms_len = data.len();
        return Err(imp::Error::BufferTooSmall);
    }
    *perms_len = data.len();
    Ok(())
=======
>>>>>>> 9f479502
}<|MERGE_RESOLUTION|>--- conflicted
+++ resolved
@@ -347,40 +347,6 @@
     }
 }
 
-<<<<<<< HEAD
-/// Channel ID for a fast channel.
-#[repr(transparent)]
-#[derive(Copy, Clone, Debug)]
-#[aranya_capi_core::opaque(size = 16, align = 1)]
-#[cfg(feature = "afc")]
-pub struct ChannelId(aranya_daemon_api::AfcId);
-=======
-/// An enum containing team roles defined in the Aranya policy.
-#[repr(u8)]
-#[derive(Copy, Clone, Debug)]
-pub enum Role {
-    /// Owner role.
-    Owner,
-    /// Admin role.
-    Admin,
-    /// Operator role.
-    Operator,
-    /// Member role.
-    Member,
-}
-
-impl From<Role> for aranya_daemon_api::Role {
-    fn from(value: Role) -> Self {
-        match value {
-            Role::Owner => Self::Owner,
-            Role::Admin => Self::Admin,
-            Role::Operator => Self::Operator,
-            Role::Member => Self::Member,
-        }
-    }
-}
->>>>>>> 9f479502
-
 /// Valid channel operations for a label assignment.
 #[repr(u8)]
 #[derive(Copy, Clone, Debug)]
@@ -497,7 +463,6 @@
     }
 }
 
-<<<<<<< HEAD
 /// A role.
 #[aranya_capi_core::opaque(size = 96, align = 8)]
 pub type Role = Safe<imp::Role>;
@@ -506,30 +471,6 @@
 #[aranya_capi_core::opaque(size = 96, align = 8)]
 pub type Label = Safe<imp::Label>;
 
-/// An AFC label.
-///
-/// It identifies the policy rules that govern the AFC channel.
-#[cfg(feature = "afc")]
-#[repr(transparent)]
-#[derive(Copy, Clone, Debug)]
-pub struct AfcLabel(u32);
-
-#[cfg(feature = "afc")]
-impl From<AfcLabel> for aranya_fast_channels::Label {
-    fn from(value: AfcLabel) -> Self {
-        Self::new(value.0)
-    }
-}
-
-#[cfg(feature = "afc")]
-impl From<aranya_fast_channels::Label> for AfcLabel {
-    fn from(value: aranya_fast_channels::Label) -> Self {
-        Self(value.to_u32())
-    }
-}
-
-=======
->>>>>>> 9f479502
 /// Sync Peer config.
 #[aranya_capi_core::opaque(size = 32, align = 8)]
 pub type SyncPeerConfig = Safe<imp::SyncPeerConfig>;
@@ -1119,357 +1060,6 @@
     Ok(())
 }
 
-<<<<<<< HEAD
-/// Create an AFC channel label.
-///
-/// Permission to perform this operation is checked against the Aranya policy.
-///
-/// @param client the Aranya Client [`Client`].
-/// @param team the team's ID [`TeamId`].
-/// @param label the AFC channel label [`AfcLabel`] to create.
-///
-/// @relates AranyaClient.
-#[cfg(feature = "afc")]
-pub fn create_afc_label(
-    client: &mut Client,
-    team: &TeamId,
-    label: AfcLabel,
-) -> Result<(), imp::Error> {
-    let client = client.deref_mut();
-    client.rt.block_on(
-        client
-            .inner
-            .team(team.into())
-            .create_afc_label(label.into()),
-    )?;
-    Ok(())
-}
-
-/// Delete an AFC channel label.
-///
-/// Permission to perform this operation is checked against the Aranya policy.
-///
-/// @param client the Aranya Client [`Client`].
-/// @param team the team's ID [`TeamId`].
-/// @param label the channel label [`AfcLabel`] to delete.
-///
-/// @relates AranyaClient.
-#[cfg(feature = "afc")]
-pub fn delete_afc_label(
-    client: &mut Client,
-    team: &TeamId,
-    label: AfcLabel,
-) -> Result<(), imp::Error> {
-    let client = client.deref_mut();
-    client.rt.block_on(
-        client
-            .inner
-            .team(team.into())
-            .delete_afc_label(label.into()),
-    )?;
-    Ok(())
-}
-
-/// Assign an AFC label to a device so that it can be used for an AFC channel.
-///
-/// Permission to perform this operation is checked against the Aranya policy.
-///
-/// @param client the Aranya Client [`Client`].
-/// @param team the team's ID [`TeamId`].
-/// @param device the device ID [`DeviceId`] of the device to assign the label to.
-/// @param label the AFC channel label [`AfcLabel`].
-///
-/// @relates AranyaClient.
-#[cfg(feature = "afc")]
-pub fn assign_afc_label(
-    client: &mut Client,
-    team: &TeamId,
-    device: &DeviceId,
-    label: AfcLabel,
-) -> Result<(), imp::Error> {
-    let client = client.deref_mut();
-    client.rt.block_on(
-        client
-            .inner
-            .team(team.into())
-            .assign_afc_label(device.into(), label.into()),
-    )?;
-    Ok(())
-}
-
-/// Revoke an AFC label from a device.
-///
-/// Permission to perform this operation is checked against the Aranya policy.
-///
-/// @param client the Aranya Client [`Client`].
-/// @param team the team's ID [`TeamId`].
-/// @param device the device ID [`DeviceId`] of the device to revoke the label from.
-/// @param label the AFC channel label [`AfcLabel`].
-///
-/// @relates AranyaClient.
-#[cfg(feature = "afc")]
-pub fn revoke_afc_label(
-    client: &mut Client,
-    team: &TeamId,
-    device: &DeviceId,
-    label: AfcLabel,
-) -> Result<(), imp::Error> {
-    let client = client.deref_mut();
-    client.rt.block_on(
-        client
-            .inner
-            .team(team.into())
-            .revoke_afc_label(device.into(), label.into()),
-    )?;
-    Ok(())
-}
-
-/// Associate an AFC network identifier to a device.
-///
-/// Permission to perform this operation is checked against the Aranya policy.
-///
-/// If the address already exists for this device, it is replaced with the new address. Capable
-/// of resolving addresses via DNS, required to be statically mapped to IPV4. For use with
-/// OpenChannel and receiving messages. Can take either DNS name or IPV4.
-///
-/// @param client the Aranya Client [`Client`].
-/// @param team the team's ID [`TeamId`].
-/// @param device the device's ID [`DeviceId`].
-/// @param net_identifier the device's network identifier [`NetIdentifier`].
-///
-/// @relates AranyaClient.
-#[cfg(feature = "afc")]
-pub unsafe fn afc_assign_net_identifier(
-    client: &mut Client,
-    team: &TeamId,
-    device: &DeviceId,
-    net_identifier: NetIdentifier,
-) -> Result<(), imp::Error> {
-    let client = client.deref_mut();
-    // SAFETY: Caller must ensure `net_identifier` is a valid C String.
-    let net_identifier = unsafe { net_identifier.as_underlying() }?;
-    client.rt.block_on(
-        client
-            .inner
-            .team(team.into())
-            .assign_afc_net_identifier(device.into(), net_identifier),
-    )?;
-    Ok(())
-}
-
-/// Disassociate an AFC network identifier from a device.
-///
-/// Permission to perform this operation is checked against the Aranya policy.
-///
-/// @param client the Aranya Client [`Client`].
-/// @param team the team's ID [`TeamId`].
-/// @param device the device's ID [`DeviceId`].
-/// @param net_identifier the device's network identifier [`NetIdentifier`].
-///
-/// @relates AranyaClient.
-#[cfg(feature = "afc")]
-pub unsafe fn afc_remove_net_identifier(
-    client: &mut Client,
-    team: &TeamId,
-    device: &DeviceId,
-    net_identifier: NetIdentifier,
-) -> Result<(), imp::Error> {
-    let client = client.deref_mut();
-    // SAFETY: Caller must ensure `net_identifier` is a valid C String.
-    let net_identifier = unsafe { net_identifier.as_underlying() }?;
-    client.rt.block_on(
-        client
-            .inner
-            .team(team.into())
-            .remove_afc_net_identifier(device.into(), net_identifier),
-    )?;
-    Ok(())
-}
-
-/// Create an Aranya Fast Channel (AFC).
-///
-/// Creates a bidirectional AFC channel between the current device
-/// and another peer.
-///
-/// Permission to perform this operation is checked against the Aranya policy.
-///
-/// @param client the Aranya Client [`Client`].
-/// @param team the team's ID [`TeamId`].
-/// @param peer the peer's network identifier [`NetIdentifier`].
-/// @param label the AFC channel label [`AfcLabel`] to create the channel with.
-/// @param __output the channel's ID [`ChannelId`]
-///
-/// @relates AranyaClient.
-#[cfg(feature = "afc")]
-pub unsafe fn afc_create_bidi_channel(
-    client: &mut Client,
-    team: &TeamId,
-    peer: NetIdentifier,
-    label: AfcLabel,
-) -> Result<ChannelId, imp::Error> {
-    let client = client.deref_mut();
-    // SAFETY: Caller must ensure `peer` is a valid C String.
-    let peer = unsafe { peer.as_underlying() }?;
-    let id = client.rt.block_on(client.inner.afc().create_bidi_channel(
-        team.into(),
-        peer,
-        label.into(),
-    ))?;
-    Ok(ChannelId(id))
-}
-
-/// Delete an Aranya Fast Channel (AFC).
-///
-/// @param client the Aranya Client [`Client`].
-/// @param chan the AFC channel ID [`ChannelId`] of the channel to delete.
-///
-/// @relates AranyaClient.
-#[cfg(feature = "afc")]
-pub fn afc_delete_channel(client: &mut Client, chan: ChannelId) -> Result<(), imp::Error> {
-    let client = client.deref_mut();
-    client
-        .rt
-        .block_on(client.inner.afc().delete_channel(chan.0))?;
-    Ok(())
-}
-
-/// Poll for new Aranya Fast Channels (AFC) data.
-///
-/// If the operation times out, this will return an `::ARANYA_ERROR_TIMEOUT`.
-///
-/// @param client the Aranya Client [`Client`].
-/// @param timeout how long to wait before timing out the poll operation [`Duration`].
-///
-/// @relates AranyaClient.
-#[cfg(feature = "afc")]
-pub fn afc_poll_data(client: &mut Client, timeout: Duration) -> Result<(), imp::Error> {
-    let client = client.deref_mut();
-    client.rt.block_on(async {
-        let data = tokio::time::timeout(timeout.into(), client.inner.afc().poll_data()).await??;
-        client.inner.afc().handle_data(data).await?;
-        Ok(())
-    })
-}
-
-/// Send Aranya Fast Channels (AFC) data.
-///
-/// @param client the Aranya Client [`Client`].
-/// @param chan the AFC channel's ID [`ChannelId`].
-/// @param data raw bytes of data to send.
-/// @param data_len length of data to send.
-///
-/// @relates AranyaClient.
-#[cfg(feature = "afc")]
-pub fn afc_send_data(client: &mut Client, chan: ChannelId, data: &[u8]) -> Result<(), imp::Error> {
-    let client = client.deref_mut();
-    client
-        .rt
-        .block_on(client.inner.afc().send_data(chan.0, data))?;
-    Ok(())
-}
-
-/// Aranya Fast Channels (AFC) message info.
-#[repr(C)]
-#[derive(Debug)]
-#[cfg(feature = "afc")]
-pub struct AfcMsgInfo {
-    /// Uniquely (globally) identifies the channel.
-    pub channel: ChannelId,
-    /// The label applied to the channel.
-    pub label: AfcLabel,
-    /// Identifies the position of the message in the channel.
-    ///
-    /// This can be used to sort out-of-order messages.
-    pub seq: u64,
-    /// Peer's network socket address.
-    pub addr: SocketAddr,
-}
-
-/// Network socket address.
-#[repr(transparent)]
-#[derive(Copy, Clone, Debug)]
-#[cfg(feature = "afc")]
-pub struct SocketAddr(
-    /// libc Socket address.
-    // TODO: Custom type instead?
-    pub  libc::sockaddr_storage,
-);
-
-#[cfg(feature = "afc")]
-impl From<std::net::SocketAddr> for SocketAddr {
-    fn from(value: std::net::SocketAddr) -> Self {
-        let mut addr_storage =
-        // SAFETY: `sockaddr_storage` is zero initializable
-        unsafe { MaybeUninit::<libc::sockaddr_storage>::zeroed().assume_init() };
-        match value {
-            std::net::SocketAddr::V4(v4) => {
-                // SAFETY: `sockaddr_storage` "contains" `sockaddr_in`.
-                let in4 =
-                    unsafe { &mut *(ptr::from_mut(&mut addr_storage).cast::<libc::sockaddr_in>()) };
-                in4.sin_family = const { libc::AF_INET as _ };
-                in4.sin_port = v4.port().to_be();
-                in4.sin_addr = libc::in_addr {
-                    s_addr: v4.ip().to_bits().to_be(),
-                };
-            }
-            std::net::SocketAddr::V6(v6) => {
-                // SAFETY: `sockaddr_storage` "contains" `sockaddr_in6`.
-                let in6 = unsafe {
-                    &mut *(ptr::from_mut(&mut addr_storage).cast::<libc::sockaddr_in6>())
-                };
-                in6.sin6_family = const { libc::AF_INET6 as _ };
-                in6.sin6_port = v6.port().to_be();
-                in6.sin6_addr = libc::in6_addr {
-                    s6_addr: v6.ip().to_bits().to_be_bytes(),
-                };
-            }
-        }
-        Self(addr_storage)
-    }
-}
-
-/// Receive Aranya Fast Channels (AFC) data.
-///
-/// @param client the Aranya Client.
-/// @param buf buffer to store message into.
-/// @param buf_len length of buffer.
-/// @param info information about the message [`AfcMsgInfo`].
-/// @result A boolean indicating whether any data was available.
-///
-/// @relates AranyaClient.
-#[cfg(feature = "afc")]
-pub unsafe fn afc_recv_data(
-    client: &mut Client,
-    buf: Writer<u8>,
-    info: &mut MaybeUninit<AfcMsgInfo>,
-) -> Result<bool, imp::Error> {
-    let client = client.deref_mut();
-
-    if client.msg.is_none() {
-        client.msg = client.inner.afc().try_recv_data();
-    }
-    let Some(msg) = &mut client.msg else {
-        return Ok(false);
-    };
-
-    // SAFETY: The caller must ensure `buf` is valid.
-    unsafe { buf.copy_to(|buf| buf.write_all(&msg.data)) }
-        .map_err(|_| imp::Error::BufferTooSmall)?;
-
-    info.write(AfcMsgInfo {
-        channel: ChannelId(msg.channel),
-        label: msg.label.into(),
-        seq: msg.seq.to_u64(),
-        addr: msg.address.into(),
-    });
-
-    client.msg = None;
-
-    Ok(true)
-}
-
-=======
->>>>>>> 9f479502
 /// Create a channel label.
 ///
 /// Permission to perform this operation is checked against the Aranya policy.
@@ -1961,32 +1551,6 @@
     }
     *labels_len = data.len();
     Ok(())
-<<<<<<< HEAD
-}
-
-/// Query if an AFC label exists.
-///
-/// @param client the Aranya Client [`Client`].
-/// @param team the team's ID [`TeamId`].
-/// @param device the device's ID [`DeviceId`].
-/// @param label the AFC label [`Label`].
-/// @param __output boolean indicating whether the label exists.
-///
-/// @relates AranyaClient.
-#[cfg(feature = "afc")]
-pub unsafe fn query_afc_label_exists(
-    client: &mut Client,
-    team: &TeamId,
-    label: &AfcLabel,
-) -> Result<bool, imp::Error> {
-    let client = client.deref_mut();
-    let exists = client.rt.block_on(
-        client
-            .inner
-            .queries(team.into())
-            .afc_label_exists(label.0.into()),
-    )?;
-    Ok(exists)
 }
 
 /// Query for list of roles on team.
@@ -2117,6 +1681,4 @@
     }
     *perms_len = data.len();
     Ok(())
-=======
->>>>>>> 9f479502
 }