#![allow(rustdoc::broken_intra_doc_links)]
use core::{
    ffi::{c_char, CStr},
    ops::Deref,
    ptr, slice,
    str::FromStr,
};
use std::{ffi::OsStr, os::unix::ffi::OsStrExt};

use anyhow::Context as _;
use aranya_capi_core::{opaque::Opaque, prelude::*, ErrorCode, InvalidArg};
<<<<<<< HEAD
use aranya_client::{
    aqc::{self, AqcPeerStream},
    Text,
};
use aranya_crypto::dangerous::spideroak_crypto::hex;
=======
use aranya_client::aqc::{self, AqcPeerStream};
use aranya_daemon_api::Text;
>>>>>>> 7bd9d54c
use bytes::Bytes;
use tracing::error;

use crate::imp::{self, aqc::consume_bytes};

/// An error code.
///
/// For extended error information, see [`ExtError`].
#[derive(Copy, Clone, Debug, Eq, PartialEq, ErrorCode)]
#[repr(u32)]
pub enum Error {
    /// Success.
    #[capi(success)]
    #[capi(msg = "success")]
    Success,

    /// Internal bug discovered.
    #[capi(msg = "internal bug discovered")]
    Bug,

    /// Timed out.
    #[capi(msg = "timed out")]
    Timeout,

    /// Invalid argument.
    #[capi(msg = "invalid argument")]
    InvalidArgument,

    /// Buffer is too small.
    #[capi(msg = "buffer too small")]
    BufferTooSmall,

    /// Invalid UTF-8.
    #[capi(msg = "invalid utf8")]
    InvalidUtf8,

    /// Invalid Address.
    #[capi(msg = "invalid address")]
    InvalidAddr,

    /// Could not send request to daemon.
    #[capi(msg = "could not send request to daemon")]
    Ipc,

    /// An Aranya error.
    #[capi(msg = "Aranya error")]
    Aranya,

    /// AQC library error.
    #[capi(msg = "AQC library error")]
    Aqc,

    /// Tried to poll an endpoint but nothing received yet.
    #[capi(msg = "no response ready yet")]
    WouldBlock,

    /// A connection got unexpectedly closed.
    #[capi(msg = "connection got closed")]
    Closed,

    /// Unable to create configuration info.
    #[capi(msg = "invalid config")]
    Config,

    /// Serialization error.
    #[capi(msg = "serialization")]
    Serialization,

    /// Some other error occurred.
    #[capi(msg = "other")]
    Other,
}

impl From<&imp::Error> for Error {
    fn from(err: &imp::Error) -> Self {
        error!(?err);
        match err {
            imp::Error::Bug(_) => Self::Bug,
            imp::Error::Timeout(_) => Self::Timeout,
            imp::Error::InvalidArg(_) => Self::InvalidArgument,
            imp::Error::Utf8(_) => Self::InvalidUtf8,
            imp::Error::Addr(_) => Self::InvalidAddr,
            imp::Error::BufferTooSmall => Self::BufferTooSmall,
            imp::Error::Client(err) => match err {
                aranya_client::Error::Ipc(_) => Self::Ipc,
                aranya_client::Error::Aranya(_) => Self::Aranya,
                aranya_client::Error::Aqc(_) => Self::Aqc,
                aranya_client::Error::Bug(_) => Self::Bug,
                aranya_client::Error::Config(_) => Self::Config,
                aranya_client::Error::Other(_) => Self::Other,
                _ => {
                    error!("forgot to implement an error variant");
                    Self::Bug
                }
            },
            imp::Error::WouldBlock => Self::WouldBlock,
            imp::Error::Closed => Self::Closed,
            imp::Error::Config(_) => Self::Config,
            imp::Error::Serialization(_) => Self::Serialization,
            imp::Error::Other(_) => Self::Other,
        }
    }
}

impl From<InvalidArg<'static>> for Error {
    fn from(_err: InvalidArg<'static>) -> Self {
        Self::InvalidArgument
    }
}

impl From<&InvalidArg<'static>> for Error {
    fn from(_err: &InvalidArg<'static>) -> Self {
        Self::InvalidArgument
    }
}

/// Returns a human-readable error message for an [`Error`].
///
/// The resulting pointer must NOT be freed.
///
/// @param[in] err `u32` error code from `AranyaError`.
///
/// @relates AranyaError.
#[aranya_capi_core::no_ext_error]
pub fn error_to_str(err: u32) -> *const c_char {
    match Error::try_from_repr(err) {
        Some(v) => v.to_cstr().as_ptr(),
        None => c"invalid error code".as_ptr(),
    }
}

/// Extended error information.
#[aranya_capi_core::derive(Init, Cleanup)]
#[aranya_capi_core::opaque(size = 88, align = 8)]
pub type ExtError = Safe<imp::ExtError>;

/// Copies the extended error's message into `msg`.
///
/// If `msg_len` is large enough to fit the entire message,
/// including the trailing null byte, it updates `msg_len`
/// with the length of the message and copies the message
/// into `msg`.
///
/// Otherwise, if `msg_len` is not large enough to fit the
/// entire message, including the trailing null byte, it
/// updates `msg_len` with the length of the message and
/// returns `::ARANYA_ERROR_BUFFER_TOO_SMALL`.
///
/// @param[in] err the error to get a message for [`ExtError`].
/// @param[out] msg buffer to copy error message into.
/// @param[in,out] msg_len length of the message buffer.
///
/// @relates AranyaExtError.
pub unsafe fn ext_error_msg(
    err: &ExtError,
    msg: *mut MaybeUninit<c_char>,
    msg_len: &mut usize,
) -> Result<(), imp::Error> {
    let msg = aranya_capi_core::try_as_mut_slice!(msg, *msg_len);
    err.copy_msg(msg, msg_len)
}

/// A type to represent a span of time in nanoseconds.
#[repr(transparent)]
#[derive(Copy, Clone, Debug)]
pub struct Duration {
    pub nanos: u64,
}

pub const ARANYA_DURATION_SECONDS: u64 = 1000 * ARANYA_DURATION_MILLISECONDS;
pub const ARANYA_DURATION_MILLISECONDS: u64 = 1000 * ARANYA_DURATION_MICROSECONDS;
pub const ARANYA_DURATION_MICROSECONDS: u64 = 1000 * ARANYA_DURATION_NANOSECONDS;
pub const ARANYA_DURATION_NANOSECONDS: u64 = 1;

impl From<Duration> for std::time::Duration {
    fn from(value: Duration) -> Self {
        std::time::Duration::from_nanos(value.nanos)
    }
}

/// Initializes a new client instance.
///
/// @param[out] client the uninitialized Aranya Client [`Client`].
/// @param[in] config the client's configuration [`ClientConfig`].
///
/// @relates AranyaClient.
pub unsafe fn client_init(
    client: &mut MaybeUninit<Client>,
    config: &ClientConfig,
) -> Result<(), imp::Error> {
    // TODO: Clean this up.
    let daemon_socket = OsStr::from_bytes(
        // SAFETY: Caller must ensure pointer is a valid C String.
        unsafe { CStr::from_ptr(config.daemon_addr()) }.to_bytes(),
    )
    .as_ref();

    let rt = tokio::runtime::Runtime::new().context("unable to construct tokio runtime")?;

    // SAFETY: Caller must ensure pointer is a valid C String.
    let aqc_str = unsafe { CStr::from_ptr(config.aqc_addr()) }
        .to_str()
        .context("unable to convert to string")?;

    let aqc_addr = aranya_util::Addr::from_str(aqc_str)?;
    let inner = rt.block_on({
        aranya_client::Client::builder()
            .with_daemon_uds_path(daemon_socket)
            .with_daemon_aqc_addr(&aqc_addr)
            .connect()
    })?;

    Client::init(client, imp::Client { rt, inner });
    Ok(())
}

/// A handle to an Aranya Client.
#[aranya_capi_core::derive(Cleanup)]
#[aranya_capi_core::opaque(size = 3728, align = 16)]
pub type Client = Safe<imp::Client>;

/// The size in bytes of an ID
pub const ARANYA_ID_LEN: usize = 32;

const _: () = {
    assert!(ARANYA_ID_LEN == size_of::<aranya_crypto::Id>());
};

/// Cryptographically secure Aranya ID.
#[repr(C)]
#[derive(Copy, Clone, Debug)]
pub struct Id {
    bytes: [u8; ARANYA_ID_LEN],
}

impl AsRef<aranya_crypto::Id> for Id {
    fn as_ref(&self) -> &aranya_crypto::Id {
        // SAFETY: Each type is a struct with a single field containing an array of 64 bytes
        unsafe { &*ptr::from_ref::<[u8; ARANYA_ID_LEN]>(&self.bytes).cast::<aranya_crypto::Id>() }
    }
}

impl From<aranya_crypto::Id> for Id {
    fn from(value: aranya_crypto::Id) -> Self {
        Id {
            bytes: value.into(),
        }
    }
}

/// The size in bytes of a PSK seed IKM.
pub const ARANYA_SEED_IKM_LEN: usize = 32;

/// Team ID.
#[repr(C)]
#[derive(Copy, Clone, Debug)]
pub struct TeamId {
    id: Id,
}

impl From<aranya_client::TeamId> for TeamId {
    fn from(value: aranya_client::TeamId) -> Self {
        Self {
            id: Id {
                bytes: value.into(),
            },
        }
    }
}

impl From<&TeamId> for aranya_client::TeamId {
    fn from(value: &TeamId) -> Self {
        value.id.bytes.into()
    }
}

/// Device ID.
#[repr(C)]
#[derive(Copy, Clone, Debug)]
pub struct DeviceId {
    id: Id,
}

impl From<aranya_client::DeviceId> for DeviceId {
    fn from(value: aranya_client::DeviceId) -> Self {
        Self {
            id: Id {
                bytes: value.into(),
            },
        }
    }
}

impl From<&DeviceId> for aranya_client::DeviceId {
    fn from(value: &DeviceId) -> Self {
        value.id.bytes.into()
    }
}

/// A role.
#[aranya_capi_core::derive(Cleanup)]
#[aranya_capi_core::opaque(size = 104, align = 8)]
pub type Role = Safe<imp::Role>;

/// Uniquely identifies a [`Role`].
#[repr(C)]
#[derive(Copy, Clone, Debug)]
pub struct RoleId {
    id: Id,
}

impl From<aranya_client::RoleId> for RoleId {
    fn from(value: aranya_client::RoleId) -> Self {
        Self {
            id: Id {
                bytes: value.into(),
            },
        }
    }
}

impl From<&RoleId> for aranya_client::RoleId {
    fn from(value: &RoleId) -> Self {
        value.id.bytes.into()
    }
}

/// Get ID of role.
///
/// @param role the role [`Role`].
pub fn role_get_id(role: &Role) -> RoleId {
    role.deref().id.into()
}

/// Get name of role.
///
/// The resulting string must not be freed.
///
/// @param role the role [`Role`].
#[aranya_capi_core::no_ext_error]
pub fn role_get_name(role: &Role) -> *const c_char {
    role.deref().name.as_ptr().cast()
}

/// Get the author of a role.
///
/// @param role the role [`Role`].
pub fn role_get_author(role: &Role) -> DeviceId {
    role.deref().author_id.into()
}

/// Valid channel operations for a label assignment.
#[repr(u8)]
#[derive(Copy, Clone, Debug)]
pub enum ChanOp {
    /// The device can only receive data in channels with this
    /// label.
    RecvOnly,
    /// The device can only send data in channels with this
    /// label.
    SendOnly,
    /// The device can send and receive data in channels with this
    /// label.
    SendRecv,
}

impl From<ChanOp> for aranya_client::ChanOp {
    fn from(value: ChanOp) -> Self {
        match value {
            ChanOp::RecvOnly => Self::RecvOnly,
            ChanOp::SendOnly => Self::SendOnly,
            ChanOp::SendRecv => Self::SendRecv,
        }
    }
}

/// Label ID.
#[repr(C)]
#[derive(Copy, Clone, Debug)]
pub struct LabelId {
    id: Id,
}

impl From<aranya_client::LabelId> for LabelId {
    fn from(value: aranya_client::LabelId) -> Self {
        Self {
            id: Id {
                bytes: value.into(),
            },
        }
    }
}

impl From<&LabelId> for aranya_client::LabelId {
    fn from(value: &LabelId) -> Self {
        value.id.bytes.into()
    }
}

/// An AQC label name.
///
/// E.g. "TELEMETRY_LABEL"
#[repr(transparent)]
#[derive(Copy, Clone, Debug)]
pub struct LabelName(*const c_char);

impl LabelName {
    unsafe fn as_underlying(self) -> Result<Text, imp::Error> {
        // SAFETY: Caller must ensure the pointer is a valid C String.
        let cstr = unsafe { CStr::from_ptr(self.0) };
        Ok(Text::try_from(cstr)?)
    }
}

/// A network socket address for an Aranya client.
///
/// E.g. "localhost:8080", "127.0.0.1:8080"
#[repr(transparent)]
#[derive(Copy, Clone, Debug)]
pub struct Addr(*const c_char);

impl Addr {
    unsafe fn as_underlying(self) -> Result<aranya_util::Addr, imp::Error> {
        // SAFETY: Caller must ensure the pointer is a valid C String.
        let cstr = unsafe { CStr::from_ptr(self.0) };
        Ok(cstr.to_str()?.parse()?)
    }
}

/// A network identifier for an Aranya client.
///
/// E.g. "localhost:8080", "127.0.0.1:8080"
#[repr(transparent)]
#[derive(Copy, Clone, Debug)]
pub struct NetIdentifier(*const c_char);

impl TryFrom<NetIdentifier> for aranya_client::NetIdentifier {
    type Error = aranya_client::InvalidNetIdentifier;

    fn try_from(id: NetIdentifier) -> Result<Self, Self::Error> {
        // SAFETY: We have to trust that the pointer is a valid
        // C string.
        let cstr = unsafe { CStr::from_ptr(id.0) };
        aranya_client::NetIdentifier::try_from(cstr)
    }
}

/// Channel ID for AQC bidi channel.
#[repr(C)]
#[derive(Copy, Clone, Debug)]
pub struct AqcBidiChannelId {
    id: Id,
}

impl From<aqc::AqcBidiChannelId> for AqcBidiChannelId {
    fn from(value: aqc::AqcBidiChannelId) -> Self {
        Self {
            id: Id {
                bytes: value.into(),
            },
        }
    }
}

impl From<&AqcBidiChannelId> for aqc::AqcBidiChannelId {
    fn from(value: &AqcBidiChannelId) -> Self {
        value.id.bytes.into()
    }
}

/// Channel ID for AQC uni channel.
#[repr(C)]
#[derive(Copy, Clone, Debug)]
pub struct AqcUniChannelId {
    id: Id,
}

impl From<aqc::AqcUniChannelId> for AqcUniChannelId {
    fn from(value: aqc::AqcUniChannelId) -> Self {
        Self {
            id: Id {
                bytes: value.into(),
            },
        }
    }
}

impl From<&AqcUniChannelId> for aqc::AqcUniChannelId {
    fn from(value: &AqcUniChannelId) -> Self {
        value.id.bytes.into()
    }
}

/// Initializes logging.
///
/// Assumes the `ARANYA_CAPI` environment variable has been set to the desired tracing log level.
/// E.g. `ARANYA_CAPI=debug`.
// TODO(eric): don't make users use env vars.
pub fn init_logging() -> Result<(), imp::Error> {
    use tracing_subscriber::{prelude::*, EnvFilter};
    tracing_subscriber::registry()
        .with(tracing_subscriber::fmt::layer())
        .with(EnvFilter::from_env("ARANYA_CAPI"))
        .try_init()
        .context("unable to initialize logging")?;
    Ok(())
}

/// Gets the public key bundle for this device.
///
/// @param[in] client the Aranya Client [`Client`].
/// @param[out] keybundle keybundle byte buffer `KeyBundle`.
/// @param[in,out] keybundle_len returns the length of the serialized keybundle.
///
/// @relates AranyaClient.
pub unsafe fn get_key_bundle(
    client: &Client,
    keybundle: *mut MaybeUninit<u8>,
    keybundle_len: &mut usize,
) -> Result<(), imp::Error> {
    let client = client.imp();
    let keys = client.rt.block_on(client.inner.get_key_bundle())?;
    // SAFETY: Must trust caller provides valid ptr/len for keybundle buffer.
    unsafe { imp::key_bundle_serialize(&keys, keybundle, keybundle_len)? };

    Ok(())
}

/// The size in bytes of an ID converted to a human-readable base58 string.
pub const ARANYA_ID_STR_LEN: usize = (ARANYA_ID_LEN * 1375) / 1000 + 1;

/// Writes the human-readable encoding of `id` to `str`.
///
/// To always succeed, `str` must be at least `ARANYA_ID_STR_LEN` bytes long.
///
/// @param[in] device ID [`Id`].
/// @param[out] str ID string [`Id`].
/// @param[in,out] str_len returns the length of `str`
///
/// @relates AranyaId.
#[aranya_capi_core::no_ext_error]
pub unsafe fn id_to_str(
    id: &Id,
    str: *mut MaybeUninit<c_char>,
    str_len: &mut usize,
) -> Result<(), imp::Error> {
    let str = aranya_capi_core::try_as_mut_slice!(str, *str_len);
    aranya_capi_core::write_c_str(str, id.as_ref(), str_len)?;
    Ok(())
}

/// Decodes `str` into an [`Id`].
///
/// @param[in] str pointer to a null-terminated string.
///
/// @relates AranyaId.
#[aranya_capi_core::no_ext_error]
pub unsafe fn id_from_str(str: *const c_char) -> Result<Id, imp::Error> {
    // SAFETY: Caller must ensure the pointer is a valid C String.
    let cstr = unsafe { CStr::from_ptr(str) };

    aranya_crypto::Id::decode(cstr.to_bytes())
        .map_err(|_| InvalidArg::new("str", "unable to decode ID from bytes").into())
        .map(Into::into)
}

/// Gets the public device ID.
///
/// @param[in] client the Aranya Client [`Client`].
/// @param[out] __output the client's device ID [`DeviceId`].
///
/// @relates AranyaClient.
pub fn get_device_id(client: &Client) -> Result<DeviceId, imp::Error> {
    let client = client.imp();
    let id = client.rt.block_on(client.inner.get_device_id())?;
    Ok(id.into())
}

/// Configuration info for Aranya.
///
/// Use a [`ClientConfigBuilder`] to construct this object.
#[aranya_capi_core::opaque(size = 56, align = 8)]
pub type ClientConfig = Safe<imp::ClientConfig>;

/// Configuration info builder for an Aranya client config [`ClientConfig`].
#[aranya_capi_core::derive(Init, Cleanup)]
#[aranya_capi_core::opaque(size = 72, align = 8)]
pub type ClientConfigBuilder = Safe<imp::ClientConfigBuilder>;

/// Attempts to construct a [`ClientConfig`].
///
/// This function consumes and releases any resources associated
/// with the memory pointed to by `cfg`.
///
/// @param[in] cfg a pointer to the client config builder
/// @param[out] out a pointer to write the client config to
///
/// @relates AranyaClientConfigBuilder.
pub fn client_config_build(
    cfg: OwnedPtr<ClientConfigBuilder>,
    out: &mut MaybeUninit<ClientConfig>,
) -> Result<(), imp::Error> {
    // SAFETY: No special considerations.
    unsafe { cfg.build(out)? }
    Ok(())
}

/// Sets Unix Domain Socket path that the daemon is listening on.
///
/// @param[in,out] cfg a pointer to the client config builder
/// @param[in] address a string containing the address
///
/// @relates AranyaClientConfigBuilder.
pub fn client_config_builder_set_daemon_uds_path(
    cfg: &mut ClientConfigBuilder,
    address: *const c_char,
) {
    cfg.daemon_addr(address);
}

/// Configuration info for Aranya QUIC Channels.
///
/// Use a [`AqcConfigBuilder`] to construct this object.
#[aranya_capi_core::opaque(size = 40, align = 8)]
pub type AqcConfig = Safe<imp::AqcConfig>;

/// Configuration info builder for Aranya QUIC Channels config [`AqcConfig`].
#[aranya_capi_core::derive(Init, Cleanup)]
#[aranya_capi_core::opaque(size = 24, align = 8)]
pub type AqcConfigBuilder = Safe<imp::AqcConfigBuilder>;

/// Attempts to construct an [`AqcConfig`].
///
/// This function consumes and releases any resources associated
/// with the memory pointed to by `cfg`.
///
/// @param[in] cfg a pointer to the aqc config builder
/// @param[out] out a pointer to write the aqc config to
///
/// @relates AranyaAqcConfigBuilder.
pub fn aqc_config_build(
    cfg: OwnedPtr<AqcConfigBuilder>,
    out: &mut MaybeUninit<AqcConfig>,
) -> Result<(), imp::Error> {
    // SAFETY: No special considerations.
    unsafe { cfg.build(out)? }
    Ok(())
}

/// Sets the network address that the AQC server should listen
/// on.
///
/// @param[in,out] cfg a pointer to the aqc config builder
/// @param[in] address a string with the address to bind to
///
/// @relates AranyaAqcConfigBuilder.
pub fn aqc_config_builder_set_address(cfg: &mut AqcConfigBuilder, address: *const c_char) {
    cfg.addr(address);
}

/// Sets the configuration for Aranya QUIC Channels.
///
/// @param[in,out] cfg a pointer to the client config builder
/// @param[in] aqc_config a pointer to a valid AQC config (see [`AqcConfigBuilder`])
///
/// @relates AranyaAqcConfigBuilder.
pub fn client_config_builder_set_aqc_config(cfg: &mut ClientConfigBuilder, aqc_config: &AqcConfig) {
    cfg.aqc((**aqc_config).clone());
}

/// QUIC syncer configuration.
///
/// Use a [`QuicSyncConfigBuilder`] to construct this object.
#[aranya_capi_core::opaque(size = 288, align = 8)]
pub type QuicSyncConfig = Safe<imp::QuicSyncConfig>;

/// A builder for initializing a [`QuicSyncConfig`].
///
/// The [`QuicSyncConfig`] is an optional part of initializing a [`TeamConfig`].
#[aranya_capi_core::derive(Init, Cleanup)]
#[aranya_capi_core::opaque(size = 288, align = 8)]
pub type QuicSyncConfigBuilder = Safe<imp::QuicSyncConfigBuilder>;

/// Attempts to set PSK seed generation mode value on [`QuicSyncConfigBuilder`].
///
/// @param[in,out] cfg a pointer to the quic sync config builder
///
/// @relates AranyaQuicSyncConfigBuilder.
pub fn quic_sync_config_generate(cfg: &mut QuicSyncConfigBuilder) -> Result<(), imp::Error> {
    cfg.generate();
    Ok(())
}

/// Attempts to set wrapped PSK seed value on [`QuicSyncConfigBuilder`].
///
/// @param[in,out] cfg a pointer to the quic sync config builder
/// @param[in] encap_seed a pointer the encapsulated PSK seed
///
/// @relates AranyaQuicSyncConfigBuilder.
pub fn quic_sync_config_wrapped_seed(
    cfg: &mut QuicSyncConfigBuilder,
    encap_seed: &[u8],
) -> Result<(), imp::Error> {
    cfg.wrapped_seed(encap_seed)?;
    Ok(())
}

/// Raw PSK seed IKM for QUIC syncer.
#[repr(C)]
#[derive(Copy, Clone, Debug)]
pub struct SeedIkm {
    bytes: [u8; ARANYA_SEED_IKM_LEN],
}

/// Attempts to set raw PSK seed IKM value [`SeedIkm`] on [`QuicSyncConfigBuilder`].
///
/// @param[in,out] cfg a pointer to the quic sync config builder [`QuicSyncConfigBuilder`]
/// @param[in] ikm a pointer the raw PSK seed IKM [`SeedIkm`]
///
/// @relates AranyaQuicSyncConfigBuilder.
pub fn quic_sync_config_raw_seed_ikm(
    cfg: &mut QuicSyncConfigBuilder,
    ikm: &SeedIkm,
) -> Result<(), imp::Error> {
    cfg.raw_seed_ikm(&ikm.bytes)?;
    Ok(())
}

/// Attempts to construct a [`QuicSyncConfig`].
///
/// This function consumes and releases any resources associated
/// with the memory pointed to by `cfg`.
///
/// @param[in] cfg a pointer to the QUIC sync config builder [`QuicSyncConfigBuilder`]
/// @param[out] out a pointer to write the QUIC sync config to [`QuicSyncConfig`]
///
/// @relates AranyaQuicSyncConfigBuilder.
pub fn quic_sync_config_build(
    cfg: OwnedPtr<QuicSyncConfigBuilder>,
    out: &mut MaybeUninit<QuicSyncConfig>,
) -> Result<(), imp::Error> {
    // SAFETY: No special considerations.
    unsafe { cfg.build(out)? }
    Ok(())
}

/// Team configuration.
///
/// Use a [`TeamConfigBuilder`] to construct this object.
#[aranya_capi_core::opaque(size = 288, align = 8)]
pub type TeamConfig = Safe<imp::TeamConfig>;

/// A builder for initializing a [`TeamConfig`].
#[aranya_capi_core::derive(Init, Cleanup)]
#[aranya_capi_core::opaque(size = 288, align = 8)]
pub type TeamConfigBuilder = Safe<imp::TeamConfigBuilder>;

/// Configures QUIC syncer for [`TeamConfigBuilder`].
///
/// By default, the QUIC syncer config is not set. It is an error to call
/// [`team_config_build`] before setting the interval with
/// this function
///
/// @param[in,out] cfg a pointer to the builder for a team config [`TeamConfigBuilder`]
/// @param[in] quic set the QUIC syncer config [`QuicSyncConfig`]
///
/// @relates AranyaTeamConfigBuilder.
pub fn team_config_builder_set_quic_syncer(
    cfg: &mut TeamConfigBuilder,
    quic: OwnedPtr<QuicSyncConfig>,
) {
    // SAFETY: the user is responsible for passing in a valid QuicSyncConfig pointer.
    let quic = unsafe { quic.read() };
    cfg.quic(quic.imp());
}

/// Attempts to construct a [`TeamConfig`].
///
/// This function consumes and releases any resources associated
/// with the memory pointed to by `cfg`.
///
/// @param[in] cfg a pointer to the team config builder [`TeamConfigBuilder`]
/// @param[out] out a pointer to write the team config to [`TeamConfig`]
///
/// @relates AranyaTeamConfigBuilder.
pub fn team_config_build(
    cfg: OwnedPtr<TeamConfigBuilder>,
    out: &mut MaybeUninit<TeamConfig>,
) -> Result<(), imp::Error> {
    // SAFETY: No special considerations.
    unsafe { cfg.build(out)? }
    Ok(())
}

/// Sync Peer config.
///
/// Use a [`SyncPeerConfigBuilder`] to construct this object.
#[aranya_capi_core::opaque(size = 32, align = 8)]
pub type SyncPeerConfig = Safe<imp::SyncPeerConfig>;

/// Builder for a Sync Peer config [`SyncPeerConfig`].
#[aranya_capi_core::derive(Init, Cleanup)]
#[aranya_capi_core::opaque(size = 40, align = 8)]
pub type SyncPeerConfigBuilder = Safe<imp::SyncPeerConfigBuilder>;

/// Attempts to build a [`SyncPeerConfig`].
///
/// This function consumes and releases any resources associated
/// with the memory pointed to by `cfg`.
///
/// @param[in] cfg a pointer to the builder for a sync config [`SyncPeerConfigBuilder`]
/// @param[out] out a pointer to write the sync config to [`SyncPeerConfig`]
///
/// @relates AranyaSyncPeerConfigBuilder.
pub fn sync_peer_config_build(
    cfg: OwnedPtr<SyncPeerConfigBuilder>,
    out: &mut MaybeUninit<SyncPeerConfig>,
) -> Result<(), imp::Error> {
    // SAFETY: No special considerations.
    unsafe { cfg.build(out)? }
    Ok(())
}

/// Configures how often the peer will be synced with.
///
/// By default, the interval is not set. It is an error to call
/// [`sync_peer_config_build`] before setting the interval with
/// this function
///
/// @param[in,out] cfg a pointer to the builder for a sync config
/// @param[in] interval Set the interval at which syncing occurs
///
/// @relates AranyaSyncPeerConfigBuilder.
pub fn sync_peer_config_builder_set_interval(cfg: &mut SyncPeerConfigBuilder, interval: Duration) {
    cfg.interval(interval);
}

/// Updates the config to enable immediate syncing with the peer.
///
/// Overrides [`sync_peer_config_builder_set_sync_later`] if invoked afterward.
///
/// By default, the peer is synced with immediately.
///
/// @param[in,out] cfg a pointer to the builder for a sync config
///
/// @relates AranyaSyncPeerConfigBuilder.
// TODO: aranya-core#129
pub fn sync_peer_config_builder_set_sync_now(cfg: &mut SyncPeerConfigBuilder) {
    cfg.sync_now(true);
}

/// Updates the config to disable immediate syncing with the peer.
///
/// Overrides [`sync_peer_config_builder_set_sync_now`] if invoked afterward.
///
/// By default, the peer is synced with immediately.
/// @param[in,out] cfg a pointer to the builder for a sync config
///
/// @relates AranyaSyncPeerConfigBuilder.
// TODO: aranya-core#129
pub fn sync_peer_config_builder_set_sync_later(cfg: &mut SyncPeerConfigBuilder) {
    cfg.sync_now(false);
}

/// Setup default roles on team.
///
/// This sets up the following roles with default permissions as
/// defined in Aranya's default policy:
/// - admin
/// - operator
/// - member
///
/// @param client the Aranya Client [`Client`].
/// @param team the team's ID [`TeamId`].
///
/// @relates AranyaClient.
pub fn setup_default_riles(client: &mut Client, team: &TeamId) -> Result<(), imp::Error> {
    let client = client.imp();
    client
        .rt
        .block_on(client.inner.team(team.into()).setup_default_roles())?;
    Ok(())
}

/// Assign a role to a device.
///
/// This will change the device's current role to the new role assigned.
///
/// Permission to perform this operation is checked against the Aranya policy.
///
<<<<<<< HEAD
/// @param client the Aranya Client [`Client`].
/// @param team the team's ID [`TeamId`].
/// @param device the device's ID [`DeviceId`].
/// @param role_id the ID of the role to assign to the device.
=======
/// @param[in] client the Aranya Client [`Client`].
/// @param[in] team the team's ID [`TeamId`].
/// @param[in] device the device's ID [`DeviceId`].
/// @param[in] role the role [`Role`] to assign to the device.
>>>>>>> 7bd9d54c
///
/// @relates AranyaClient.
pub fn assign_role(
    client: &Client,
    team: &TeamId,
    device: &DeviceId,
    role_id: &RoleId,
) -> Result<(), imp::Error> {
    let client = client.imp();
    client.rt.block_on(
        client
            .inner
            .team(team.into())
            .assign_role(device.into(), role_id.into()),
    )?;
    Ok(())
}

/// Revoke a role from a device.
///
/// Permission to perform this operation is checked against the Aranya policy.
///
<<<<<<< HEAD
/// @param client the Aranya Client [`Client`].
/// @param team the team's ID [`TeamId`].
/// @param device the device's ID [`DeviceId`].
/// @param role_id the ID of the role to revoke from the device.
=======
/// @param[in] client the Aranya Client [`Client`].
/// @param[in] team the team's ID [`TeamId`].
/// @param[in] device the device's ID [`DeviceId`].
/// @param[in] role the role [`Role`] to revoke from the device.
>>>>>>> 7bd9d54c
///
/// @relates AranyaClient.
pub fn revoke_role(
    client: &Client,
    team: &TeamId,
    device: &DeviceId,
    role_id: &RoleId,
) -> Result<(), imp::Error> {
    let client = client.imp();
    client.rt.block_on(
        client
            .inner
            .team(team.into())
            .revoke_role(device.into(), role_id.into()),
    )?;
    Ok(())
}

/// Create a channel label.
///
/// Permission to perform this operation is checked against the Aranya policy.
///
<<<<<<< HEAD
/// @param client the Aranya Client [`Client`].
/// @param team the team's ID [`TeamId`].
/// @param name label name string [`LabelName`].
/// @param managing_role_id the ID of the role that manages this
///        label [`RoleId`].
=======
/// @param[in] client the Aranya Client [`Client`].
/// @param[in] team the team's ID [`TeamId`].
/// @param[in] name label name string [`LabelName`].
>>>>>>> 7bd9d54c
///
/// @relates AranyaClient.
pub fn create_label(
    client: &Client,
    team: &TeamId,
    name: LabelName,
    managing_role_id: &RoleId,
) -> Result<LabelId, imp::Error> {
    let client = client.imp();
    // SAFETY: Caller must ensure `name` is a valid C String.
    let name = unsafe { name.as_underlying() }?;
    let label_id = client.rt.block_on(
        client
            .inner
            .team(team.into())
            .create_label(name, managing_role_id.into()),
    )?;
    Ok(label_id.into())
}

/// Delete a channel label.
///
/// Permission to perform this operation is checked against the Aranya policy.
///
/// @param[in] client the Aranya Client [`Client`].
/// @param[in] team the team's ID [`TeamId`].
/// @param[in] label_id the channel label ID [`LabelId`] to delete.
///
/// @relates AranyaClient.
pub fn delete_label(client: &Client, team: &TeamId, label_id: &LabelId) -> Result<(), imp::Error> {
    let client = client.imp();
    client
        .rt
        .block_on(client.inner.team(team.into()).delete_label(label_id.into()))?;
    Ok(())
}

/// Assign a label to a device so that it can be used for a channel.
///
/// Permission to perform this operation is checked against the Aranya policy.
///
/// @param[in] client the Aranya Client [`Client`].
/// @param[in] team the team's ID [`TeamId`].
/// @param[in] device the device ID [`DeviceId`] of the device to assign the label to.
/// @param[in] label_id the AQC channel label ID [`LabelId`].
///
/// @relates AranyaClient.
pub fn assign_label(
    client: &Client,
    team: &TeamId,
    device: &DeviceId,
    label_id: &LabelId,
    op: ChanOp,
) -> Result<(), imp::Error> {
    let client = client.imp();
    client
        .rt
        .block_on(client.inner.team(team.into()).assign_label(
            device.into(),
            label_id.into(),
            op.into(),
        ))?;
    Ok(())
}

/// Revoke a label from a device.
///
/// Permission to perform this operation is checked against the Aranya policy.
///
/// @param[in] client the Aranya Client [`Client`].
/// @param[in] team the team's ID [`TeamId`].
/// @param[in] device the device ID [`DeviceId`] of the device to revoke the label from.
/// @param[in] label_id the AQC channel label ID [`LabelId`].
///
/// @relates AranyaClient.
pub fn revoke_label(
    client: &Client,
    team: &TeamId,
    device: &DeviceId,
    label_id: &LabelId,
) -> Result<(), imp::Error> {
    let client = client.imp();
    client.rt.block_on(
        client
            .inner
            .team(team.into())
            .revoke_label(device.into(), label_id.into()),
    )?;
    Ok(())
}

/// Create a new graph/team with the current device as the owner.
///
/// @param[in] client the Aranya Client [`Client`].
/// @param[in] cfg the Team Configuration [`TeamConfig`].
/// @param[out] __output the team's ID [`TeamId`].
///
/// @relates AranyaClient.
#[allow(unused_variables)] // TODO(nikki): once we have fields on TeamConfig, remove this for cfg
pub fn create_team(client: &Client, cfg: &TeamConfig) -> Result<TeamId, imp::Error> {
    let client = client.imp();
    let cfg: &imp::TeamConfig = cfg.deref();
    let team_id = client
        .rt
        .block_on(client.inner.create_team(cfg.into()))?
        .team_id();

    Ok(team_id.into())
}

/// Return random bytes from Aranya's CSPRNG.
///
/// This method can be used to generate a PSK seed IKM for the QUIC syncer.
///
/// @param[in] client the Aranya Client [`Client`].
/// @param[out] buf buffer where random bytes are written to.
/// @param[in] buf_len the size of the buffer.
pub unsafe fn rand(client: &Client, buf: &mut [MaybeUninit<u8>]) {
    let client = client.imp();

    buf.fill(MaybeUninit::new(0));
    // SAFETY: We just initialized the buf and are removing MaybeUninit.
    let buf = unsafe { slice::from_raw_parts_mut(buf.as_mut_ptr().cast::<u8>(), buf.len()) };

    client.rt.block_on(client.inner.rand(buf));
}

/// Return serialized PSK seed encrypted for another device on the team.
///
/// The PSK seed will be encrypted using the public encryption key of the specified device on the team.
///
/// Returns an `AranyaBufferTooSmall` error if the output buffer is too small to hold the seed bytes.
/// Writes the number of bytes that would have been returned to `seed_len`.
/// The application can use `seed_len` to allocate a larger buffer.
///
/// @param[in] client the Aranya Client [`Client`].
/// @param[in] team_id the team's ID [`TeamId`].
/// @param[in] keybundle serialized keybundle byte buffer `KeyBundle`.
/// @param[in] keybundle_len the length of the keybundle
/// @param[out] seed the serialized, encrypted PSK seed.
/// @param[in,out] seed_len the number of bytes written to the seed buffer.
///
/// @relates AranyaClient.
pub unsafe fn encrypt_psk_seed_for_peer(
    client: &Client,
    team_id: &TeamId,
    keybundle: &[u8],
    seed: *mut MaybeUninit<u8>,
    seed_len: &mut usize,
) -> Result<(), imp::Error> {
    let client = client.imp();
    let keybundle = imp::key_bundle_deserialize(keybundle)?;

    let wrapped_seed = client.rt.block_on(
        client
            .inner
            .team(team_id.into())
            .encrypt_psk_seed_for_peer(&keybundle.encoding),
    )?;

    if *seed_len < wrapped_seed.len() {
        *seed_len = wrapped_seed.len();
        return Err(imp::Error::BufferTooSmall);
    }
    let out = aranya_capi_core::try_as_mut_slice!(seed, *seed_len);
    for (dst, src) in out.iter_mut().zip(&wrapped_seed) {
        dst.write(*src);
    }
    *seed_len = wrapped_seed.len();

    Ok(())
}

/// Add a team to the local device store.
///
/// @param[in] client the Aranya Client [`Client`].
/// @param[in] team the team's ID [`TeamId`].
/// @param[in] cfg the Team Configuration [`TeamConfig`].
///
/// @relates AranyaClient.
#[allow(unused_variables)] // TODO(nikki): once we have fields on TeamConfig, remove this for cfg
pub fn add_team(client: &Client, team: &TeamId, cfg: &TeamConfig) -> Result<(), imp::Error> {
    let client = client.imp();
    let cfg: &imp::TeamConfig = cfg.deref();
    client
        .rt
        .block_on(client.inner.add_team(team.into(), cfg.into()))?;
    Ok(())
}

/// Remove a team from local device storage.
///
/// @param[in] client the Aranya Client [`Client`].
/// @param[in] team the team's ID [`TeamId`].
///
/// @relates AranyaClient.
pub fn remove_team(client: &Client, team: &TeamId) -> Result<(), imp::Error> {
    let client = client.imp();
    client.rt.block_on(client.inner.remove_team(team.into()))?;
    Ok(())
}

/// Close the team and stop all operations on the graph.
///
/// @param[in] client the Aranya Client [`Client`].
/// @param[in] team the team's ID [`TeamId`].
///
/// @relates AranyaClient.
pub fn close_team(client: &Client, team: &TeamId) -> Result<(), imp::Error> {
    let client = client.imp();
    client
        .rt
        .block_on(client.inner.team(team.into()).close_team())?;
    Ok(())
}

/// Add a device to the team with the default role.
///
/// Permission to perform this operation is checked against the Aranya policy.
///
<<<<<<< HEAD
/// @param client the Aranya Client [`Client`].
/// @param team the team's ID [`TeamId`].
/// @param keybundle serialized keybundle byte buffer `KeyBundle`.
/// @param keybundle_len is the length of the serialized keybundle.
/// @param role_id the ID of the role to assign to the device.
=======
/// @param[in] client the Aranya Client [`Client`].
/// @param[in] team the team's ID [`TeamId`].
/// @param[in] keybundle serialized keybundle byte buffer `KeyBundle`.
/// @param[in] keybundle_len is the length of the serialized keybundle.
>>>>>>> 7bd9d54c
///
/// @relates AranyaClient.
pub unsafe fn add_device_to_team(
    client: &Client,
    team: &TeamId,
    keybundle: &[u8],
    role_id: Option<&RoleId>,
) -> Result<(), imp::Error> {
    let client = client.imp();
    let keybundle = imp::key_bundle_deserialize(keybundle)?;

    client.rt.block_on(
        client
            .inner
            .team(team.into())
            .add_device_to_team(keybundle, role_id.map(Into::into)),
    )?;
    Ok(())
}

/// Remove a device from the team.
///
/// Permission to perform this operation is checked against the Aranya policy.
///
/// @param[in] client the Aranya Client [`Client`].
/// @param[in] team the team's ID [`TeamId`].
/// @param[in] device the device's ID [`DeviceId`].
///
/// @relates AranyaClient.
pub fn remove_device_from_team(
    client: &Client,
    team: &TeamId,
    device: &DeviceId,
) -> Result<(), imp::Error> {
    let client = client.imp();
    client.rt.block_on(
        client
            .inner
            .team(team.into())
            .remove_device_from_team(device.into()),
    )?;
    Ok(())
}

/// Add the peer for automatic periodic Aranya state syncing.
///
/// If a peer is not reachable on the network, sync errors
/// will appear in the tracing logs and
/// Aranya will be unable to sync state with that peer.
///
/// @param[in] client the Aranya Client [`Client`].
/// @param[in] team the team's ID [`TeamId`].
/// @param[in] addr the peer's Aranya network address [`Addr`].
/// @param[in] config configuration values for syncing with a peer.
///
/// @relates AranyaClient.
pub unsafe fn add_sync_peer(
    client: &Client,
    team: &TeamId,
    addr: Addr,
    config: &SyncPeerConfig,
) -> Result<(), imp::Error> {
    let client = client.imp();
    // SAFETY: Caller must ensure `addr` is a valid C String.
    let addr = unsafe { addr.as_underlying() }?;
    client.rt.block_on(
        client
            .inner
            .team(team.into())
            .add_sync_peer(addr, (*config).clone().into()),
    )?;
    Ok(())
}

/// Remove the peer from automatic Aranya state syncing.
///
/// @param[in] client the Aranya Client [`Client`].
/// @param[in] team the team's ID [`TeamId`].
/// @param[in] addr the peer's Aranya network address [`Addr`].
///
/// @relates AranyaClient.
pub unsafe fn remove_sync_peer(
    client: &Client,
    team: &TeamId,
    addr: Addr,
) -> Result<(), imp::Error> {
    let client = client.imp();
    // SAFETY: Caller must ensure `addr` is a valid C String.
    let addr = unsafe { addr.as_underlying() }?;
    client
        .rt
        .block_on(client.inner.team(team.into()).remove_sync_peer(addr))?;
    Ok(())
}

/// Sync with peer immediately.
///
/// If a peer is not reachable on the network, sync errors
/// will appear in the tracing logs and
/// Aranya will be unable to sync state with that peer.
///
///
/// This function ignores [`sync_peer_config_builder_set_interval`] and
/// [`sync_peer_config_builder_set_sync_later`], if set.
///
/// @param[in] client the Aranya Client [`Client`].
/// @param[in] team the team's ID [`TeamId`].
/// @param[in] addr the peer's Aranya network address [`Addr`].
/// @param[in] config configuration values for syncing with a peer.
///
/// Default values for a sync config will be used if `config` is `NULL`
///
/// @relates AranyaClient.
pub unsafe fn sync_now(
    client: &Client,
    team: &TeamId,
    addr: Addr,
    config: Option<&SyncPeerConfig>,
) -> Result<(), imp::Error> {
    let client = client.imp();
    // SAFETY: Caller must ensure `addr` is a valid C String.
    let addr = unsafe { addr.as_underlying() }?;
    client.rt.block_on(
        client
            .inner
            .team(team.into())
            .sync_now(addr, config.map(|config| (*config).clone().into())),
    )?;
    Ok(())
}

/// Query devices on team.
///
/// @param[in] client the Aranya Client [`Client`].
/// @param[in] team the team's ID [`TeamId`].
/// @param[out] devices returns a list of device IDs on the team [`DeviceId`].
/// @param[in,out] devices_len returns the length of the devices list [`DeviceId`].
///
/// @relates AranyaClient.
pub unsafe fn query_devices_on_team(
    client: &Client,
    team: &TeamId,
    devices: *mut MaybeUninit<DeviceId>,
    devices_len: &mut usize,
) -> Result<(), imp::Error> {
    let client = client.imp();
    let data = client
        .rt
        .block_on(client.inner.team(team.into()).queries().devices_on_team())?;
    let data = data.__data();
    let out = aranya_capi_core::try_as_mut_slice!(devices, *devices_len);
    if *devices_len < data.len() {
        *devices_len = data.len();
        return Err(imp::Error::BufferTooSmall);
    }
    for (dst, src) in out.iter_mut().zip(data) {
        dst.write((*src).into());
    }
    *devices_len = data.len();
    Ok(())
}

// TODO: query_device_role

/// Query device's keybundle.
///
/// @param[in] client the Aranya Client [`Client`].
/// @param[in] team the team's ID [`TeamId`].
/// @param[in] device the device's ID [`DeviceId`].
/// @param[out] keybundle keybundle byte buffer `KeyBundle`.
/// @param[in,out] keybundle_len returns the length of the serialized keybundle.
///
/// @relates AranyaClient.
pub unsafe fn query_device_keybundle(
    client: &Client,
    team: &TeamId,
    device: &DeviceId,
    keybundle: *mut MaybeUninit<u8>,
    keybundle_len: &mut usize,
) -> Result<(), imp::Error> {
    let client = client.imp();
    let keys = client.rt.block_on(
        client
            .inner
            .team(team.into())
            .queries()
            .device_keybundle(device.into()),
    )?;
    // SAFETY: Must trust caller provides valid ptr/len for keybundle buffer.
    unsafe { imp::key_bundle_serialize(&keys, keybundle, keybundle_len)? };
    Ok(())
}

/// Query device label assignments.
///
/// Returns an `AranyaBufferTooSmall` error if the output buffer is too small to hold the labels.
/// Writes the number of labels that would have been returned to `labels_len`.
/// The application can use `labels_len` to allocate a larger buffer.
///
/// @param[in] client the Aranya Client [`Client`].
/// @param[in] team the team's ID [`TeamId`].
/// @param[in] device the device's ID [`DeviceId`].
/// @param[out] labels returns a list of labels assigned to the device [`LabelId`].
/// @param[in,out] labels_len returns the length of the labels list [`LabelId`].
///
/// @relates AranyaClient.
pub unsafe fn query_device_label_assignments(
    client: &Client,
    team: &TeamId,
    device: &DeviceId,
    labels: *mut MaybeUninit<LabelId>,
    labels_len: &mut usize,
) -> Result<(), imp::Error> {
    let client = client.imp();
    let data = client.rt.block_on(
        client
            .inner
            .team(team.into())
            .queries()
            .device_label_assignments(device.into()),
    )?;
    let data = data.__data();
    let out = aranya_capi_core::try_as_mut_slice!(labels, *labels_len);
    if *labels_len < data.len() {
        *labels_len = data.len();
        return Err(imp::Error::BufferTooSmall);
    }
    for (dst, src) in out.iter_mut().zip(data) {
        dst.write(src.id.into());
    }
    *labels_len = data.len();
    Ok(())
}

/// Query for list of existing labels.
///
/// Returns an `AranyaBufferTooSmall` error if the output buffer is too small to hold the labels.
/// Writes the number of labels that would have been returned to `labels_len`.
/// The application can use `labels_len` to allocate a larger buffer.
///
/// @param[in] client the Aranya Client [`Client`].
/// @param[in] team the team's ID [`TeamId`].
/// @param[out] labels returns a list of labels [`LabelId`].
/// @param[in,out] labels_len returns the length of the labels list [`LabelId`].
///
/// @relates AranyaClient.
pub unsafe fn query_labels(
    client: &Client,
    team: &TeamId,
    labels: *mut MaybeUninit<LabelId>,
    labels_len: &mut usize,
) -> Result<(), imp::Error> {
    let client = client.imp();
    let data = client
        .rt
        .block_on(client.inner.team(team.into()).queries().labels())?;
    let data = data.__data();
    let out = aranya_capi_core::try_as_mut_slice!(labels, *labels_len);
    for (dst, src) in out.iter_mut().zip(data) {
        dst.write(src.id.into());
    }
    if *labels_len < data.len() {
        *labels_len = data.len();
        return Err(imp::Error::BufferTooSmall);
    }
    *labels_len = data.len();
    Ok(())
}

/// Query if a label exists.
///
/// @param[in] client the Aranya Client [`Client`].
/// @param[in] team the team's ID [`TeamId`].
/// @param[in] device the device's ID [`DeviceId`].
/// @param[in] label the label [`LabelId`].
/// @param[out] __output boolean indicating whether the label exists.
///
/// @relates AranyaClient.
pub unsafe fn query_label_exists(
    client: &Client,
    team: &TeamId,
    label: &LabelId,
) -> Result<bool, imp::Error> {
    let client = client.imp();
    let exists = client.rt.block_on(
        client
            .inner
            .team(team.into())
            .queries()
            .label_exists(label.into()),
    )?;
    Ok(exists)
}

/// Query device's AQC network identifier.
///
/// @param[in] client the Aranya Client [`Client`].
/// @param[in] team the team's ID [`TeamId`].
/// @param[in] device the device's ID [`DeviceId`].
/// @param[out] ident network identifier string [`NetIdentifier`].
/// @param[in,out] length of ident
///
/// @relates AranyaClient.
pub unsafe fn query_aqc_net_identifier(
    client: &Client,
    team: &TeamId,
    device: &DeviceId,
    ident: *mut MaybeUninit<c_char>,
    ident_len: &mut usize,
) -> Result<bool, imp::Error> {
    let client = client.imp();
    let Some(net_identifier) = client.rt.block_on(
        client
            .inner
            .team(team.into())
            .queries()
            .aqc_net_identifier(device.into()),
    )?
    else {
        return Ok(false);
    };
    let ident = aranya_capi_core::try_as_mut_slice!(ident, *ident_len);
    aranya_capi_core::write_c_str(ident, &net_identifier, ident_len)?;
    Ok(true)
}

/// Associate a network identifier to a device for use with AQC.
///
/// Permission to perform this operation is checked against the Aranya policy.
///
/// If the address already exists for this device, it is replaced with the new address. Capable
/// of resolving addresses via DNS, required to be statically mapped to IPV4. For use with
/// OpenChannel and receiving messages. Can take either DNS name or IPV4.
///
/// @param[in] client the Aranya Client [`Client`].
/// @param[in] team the team's ID [`TeamId`].
/// @param[in] device the device's ID [`DeviceId`].
/// @param[in] net_identifier the device's network identifier [`NetIdentifier`].
///
/// @relates AranyaClient.
pub unsafe fn aqc_assign_net_identifier(
    client: &Client,
    team: &TeamId,
    device: &DeviceId,
    net_identifier: NetIdentifier,
) -> Result<(), imp::Error> {
    let client = client.imp();
    client.rt.block_on(
        client
            .inner
            .team(team.into())
            .assign_aqc_net_identifier(device.into(), net_identifier),
    )?;
    Ok(())
}

/// Disassociate an AQC network identifier from a device.
///
/// Permission to perform this operation is checked against the Aranya policy.
///
/// @param[in] client the Aranya Client [`Client`].
/// @param[in] team the team's ID [`TeamId`].
/// @param[in] device the device's ID [`DeviceId`].
/// @param[in] net_identifier the device's network identifier [`NetIdentifier`].
///
/// @relates AranyaClient.
pub unsafe fn aqc_remove_net_identifier(
    client: &Client,
    team: &TeamId,
    device: &DeviceId,
    net_identifier: NetIdentifier,
) -> Result<(), imp::Error> {
    let client = client.imp();
    client.rt.block_on(
        client
            .inner
            .team(team.into())
            .remove_aqc_net_identifier(device.into(), net_identifier),
    )?;
    Ok(())
}

/// A type containing the AQC channel variant.
///
/// Note that this data is only valid after a successful call to
/// `try_receive_channel`, and is invalidated after calling
/// `get_bidi_channel`/`get_receive_channel`.
#[aranya_capi_core::derive(Cleanup)]
#[aranya_capi_core::opaque(size = 120, align = 8)]
pub type AqcPeerChannel = Safe<imp::AqcPeerChannel>;

/// An enum containing all [`AqcPeerChannel`] variants.
#[repr(u8)]
#[derive(Copy, Clone, Debug)]
pub enum AqcChannelType {
    Bidirectional,
    Receiver,
}

/// An AQC Bidirectional Channel Object.
#[aranya_capi_core::derive(Cleanup)]
#[aranya_capi_core::opaque(size = 112, align = 8)]
pub type AqcBidiChannel = Safe<imp::AqcBidiChannel>;

/// An AQC Sender Channel Object.
#[aranya_capi_core::derive(Cleanup)]
#[aranya_capi_core::opaque(size = 112, align = 8)]
pub type AqcSendChannel = Safe<imp::AqcSendChannel>;

/// An AQC Receiver Channel Object.
#[aranya_capi_core::derive(Cleanup)]
#[aranya_capi_core::opaque(size = 112, align = 8)]
pub type AqcReceiveChannel = Safe<imp::AqcReceiveChannel>;

/// An AQC Bidirectional Stream Object.
#[aranya_capi_core::derive(Cleanup)]
#[aranya_capi_core::opaque(size = 184, align = 8)]
pub type AqcBidiStream = Safe<imp::AqcBidiStream>;

/// An AQC Sender Stream Object.
#[aranya_capi_core::derive(Cleanup)]
#[aranya_capi_core::opaque(size = 152, align = 8)]
pub type AqcSendStream = Safe<imp::AqcSendStream>;

/// An AQC Receiver Stream Object.
#[aranya_capi_core::derive(Cleanup)]
#[aranya_capi_core::opaque(size = 184, align = 8)]
pub type AqcReceiveStream = Safe<imp::AqcReceiveStream>;

/// Create a bidirectional AQC channel between this device and a peer.
///
/// Permission to perform this operation is checked against the Aranya policy.
///
/// @param[in]  client the Aranya Client [`Client`].
/// @param[in]  team the team's ID [`TeamId`].
/// @param[in]  peer the peer's network identifier [`NetIdentifier`].
/// @param[in]  label_id the AQC channel label ID [`LabelId`] to create the channel with.
/// @param[out] channel the AQC channel object [`AqcBidiChannel`].
///
/// @relates AranyaClient.
pub unsafe fn aqc_create_bidi_channel(
    client: &Client,
    team: &TeamId,
    peer: NetIdentifier,
    label_id: &LabelId,
    channel: &mut MaybeUninit<AqcBidiChannel>,
) -> Result<(), imp::Error> {
    let client = client.imp();
    let chan = client.rt.block_on(client.inner.aqc().create_bidi_channel(
        team.into(),
        peer,
        label_id.into(),
    ))?;

    AqcBidiChannel::init(channel, imp::AqcBidiChannel::new(chan));
    Ok(())
}

/// Create a unidirectional AQC channel between this device and a peer.
///
/// Permission to perform this operation is checked against the Aranya policy.
///
/// @param[in]  client the Aranya Client [`Client`].
/// @param[in]  team the team's ID [`TeamId`].
/// @param[in]  peer the peer's network identifier [`NetIdentifier`].
/// @param[in]  label_id the AQC channel label ID [`LabelId`] to create the channel with.
/// @param[out] channel the AQC channel object [`AqcSendChannel`].
///
/// @relates AranyaClient.
pub unsafe fn aqc_create_uni_channel(
    client: &Client,
    team: &TeamId,
    peer: NetIdentifier,
    label_id: &LabelId,
    channel: &mut MaybeUninit<AqcSendChannel>,
) -> Result<(), imp::Error> {
    let client = client.imp();
    let chan = client.rt.block_on(client.inner.aqc().create_uni_channel(
        team.into(),
        peer,
        label_id.into(),
    ))?;

    AqcSendChannel::init(channel, imp::AqcSendChannel::new(chan));
    Ok(())
}

/// Delete a bidirectional AQC channel.
///
/// Note that this function takes ownership of the [`AqcBidiChannel`] and invalidates any further use.
///
/// @param[in] client the Aranya Client [`Client`].
/// @param[in] channel the AQC Channel [`AqcBidiChannel`] to delete.
///
/// @relates AranyaClient.
pub fn aqc_delete_bidi_channel(
    client: &Client,
    channel: OwnedPtr<AqcBidiChannel>,
) -> Result<(), imp::Error> {
    // SAFETY: the user is responsible for passing in a valid AqcBidiChannel pointer.
    let channel = unsafe { Opaque::into_inner(channel.read()).into_inner().inner };

    let client = client.imp();
    client
        .rt
        .block_on(client.inner.aqc().delete_bidi_channel(channel))?;
    Ok(())
}

/// Delete a unidirectional AQC channel.
///
/// Note that this function takes ownership of the [`AqcSendChannel`] and invalidates any further use.
///
/// @param[in] client the Aranya Client [`Client`].
/// @param[in] channel the AQC Channel [`AqcSendChannel`] to delete.
///
/// @relates AranyaClient.
pub fn aqc_delete_uni_channel(
    client: &Client,
    channel: OwnedPtr<AqcSendChannel>,
) -> Result<(), imp::Error> {
    // SAFETY: the user is responsible for passing in a valid AqcSendChannel pointer.
    let channel = unsafe { Opaque::into_inner(channel.read()).into_inner().inner };

    let client = client.imp();
    client
        .rt
        .block_on(client.inner.aqc().delete_uni_channel(channel))?;
    Ok(())
}

/// Tries to poll AQC to see if any channels have been received.
///
/// This can return `ARANYA_ERROR_WOULD_BLOCK` to signal that there aren't any
/// channels received yet which is considered a non-fatal error.
///
/// Note that the [`AqcPeerChannel`] must be converted before it can be used:
/// ```C
/// AranyaAqcPeerChannel channel;
/// AranyaAqcChannelType channel_type;
/// AranyaAqcBidiChannel bidi;
/// AranyaAqcReceiveChannel receiver;
///
/// aranya_aqc_try_receive_channel(&client, &channel, &channel_type);
/// switch (channel_type) {
///     case ARANYA_AQC_CHANNEL_TYPE_BIDIRECTIONAL:
///         aranya_aqc_get_bidi_channel(&channel, &bidi);
///         break;
///     case ARANYA_AQC_CHANNEL_TYPE_RECEIVER:
///         aranya_aqc_get_receive_channel(&channel, &receiver);
///         break;
/// }
/// ```
///
/// @param[in]  client the Aranya Client [`Client`].
/// @param[out] channel the AQC channel holder [`AqcPeerChannel`].
/// @param[out] __output the corresponding AQC channel type [`AqcChannelType`].
///
/// @relates AranyaClient.
pub fn aqc_try_receive_channel(
    client: &Client,
    channel: &mut MaybeUninit<AqcPeerChannel>,
) -> Result<AqcChannelType, imp::Error> {
    let chan = client.inner.aqc().try_receive_channel()?;

    let chan_type = match chan {
        aqc::AqcPeerChannel::Bidi { .. } => AqcChannelType::Bidirectional,
        aqc::AqcPeerChannel::Receive { .. } => AqcChannelType::Receiver,
    };

    AqcPeerChannel::init(channel, imp::AqcPeerChannel::new(chan));

    Ok(chan_type)
}

/// Converts the [`AqcPeerChannel`]` into an [`AqcBidiChannel`] for sending/receiving data.
///
/// Returns `ARANYA_ERROR_INVALID_ARGUMENT` if called when the AqcPeerChannel is the wrong type.
///
/// Note that this function takes ownership of the [`AqcPeerChannel`] and invalidates any further use.
///
/// @param[in]  channel the AQC channel holder [`AqcPeerChannel`] that holds a channel object.
/// @param[out] bidi the AQC channel object [`AqcBidiChannel`] that holds channel info.
///
/// @relates AranyaClient.
pub fn aqc_get_bidi_channel(
    channel: OwnedPtr<AqcPeerChannel>,
    bidi: &mut MaybeUninit<AqcBidiChannel>,
) -> Result<(), imp::Error> {
    if let aqc::AqcPeerChannel::Bidi(channel) =
        // SAFETY: the user is responsible for passing in a valid AqcPeerChannel pointer.
        unsafe { Opaque::into_inner(channel.read()).into_inner().inner }
    {
        AqcBidiChannel::init(bidi, imp::AqcBidiChannel::new(channel));
        Ok(())
    } else {
        Err(InvalidArg::new(
            "channel",
            "Tried to call get_bidi_channel with a `AqcPeerChannel` that wasn't Bidirectional!",
        )
        .into())
    }
}

/// Converts the [`AqcPeerChannel`]` into an [`AqcReceiveChannel`] for receiving data.
///
/// Returns `ARANYA_ERROR_INVALID_ARGUMENT` if called when the AqcPeerChannel is the wrong type.
///
/// Note that this function takes ownership of the [`AqcPeerChannel`] and invalidates any further use.
///
/// @param[in]  channel the AQC channel container [`AqcPeerChannel`].
/// @param[out] receiver the AQC channel object [`AqcReceiveChannel`].
///
/// @relates AranyaClient.
pub fn aqc_get_receive_channel(
    channel: OwnedPtr<AqcPeerChannel>,
    receiver: &mut MaybeUninit<AqcReceiveChannel>,
) -> Result<(), imp::Error> {
    if let aqc::AqcPeerChannel::Receive(recv) =
        // SAFETY: the user is responsible for passing in a valid AqcPeerChannel pointer.
        unsafe { Opaque::into_inner(channel.read()).into_inner().inner }
    {
        AqcReceiveChannel::init(receiver, imp::AqcReceiveChannel::new(recv));
        Ok(())
    } else {
        Err(InvalidArg::new(
            "channel",
            "Tried to call get_receiver_channel with a `AqcPeerChannel` that wasn't a receiver!",
        )
        .into())
    }
}

/// Create a bidirectional stream from a [`AqcBidiChannel`].
///
/// Note that the recipient will not be able to receive the stream until data is
/// sent over the stream.
///
/// @param[in]  client the Aranya Client [`Client`].
/// @param[in]  channel the AQC channel object [`AqcBidiChannel`].
/// @param[out] stream the bidirectional AQC stream [`AqcBidiStream`].
///
/// @relates AranyaClient.
pub fn aqc_bidi_create_bidi_stream(
    client: &Client,
    channel: &mut AqcBidiChannel,
    stream: &mut MaybeUninit<AqcBidiStream>,
) -> Result<(), imp::Error> {
    let bidi = client.rt.block_on(channel.inner.create_bidi_stream())?;

    AqcBidiStream::init(stream, imp::AqcBidiStream::new(bidi));
    Ok(())
}

/// Send some data to a peer using an [`AqcBidiStream`].
///
/// @param[in] client the Aranya Client [`Client`].
/// @param[in] stream the sending side of a stream [`AqcBidiStream`].
/// @param[in] data pointer to the data to send.
/// @param[in] data_len length of the data to send.
///
/// @relates AranyaClient.
pub fn aqc_bidi_stream_send(
    client: &Client,
    stream: &mut AqcBidiStream,
    data: &[u8],
) -> Result<(), imp::Error> {
    let data = Bytes::copy_from_slice(data);
    Ok(client.rt.block_on(stream.inner.send(data))?)
}

/// Receive some data from an [`AqcBidiStream`].
///
/// This can return `ARANYA_ERROR_WOULD_BLOCK` to signal that there aren't any streams
/// received yet which is considered a non-fatal error.
///
/// @param[in]  stream the receiving side of a stream [`AqcBidiStream`].
/// @param[out] buffer pointer to the target buffer.
/// @param[in,out] buffer_len length of the target buffer.
///
/// @relates AranyaClient.
pub unsafe fn aqc_bidi_stream_try_recv(
    stream: &mut AqcBidiStream,
    buffer: *mut MaybeUninit<u8>,
    buffer_len: &mut usize,
) -> Result<(), imp::Error> {
    if buffer.is_null() || *buffer_len == 0 {
        return Err(InvalidArg::new(
            "buffer",
            "Tried to call aqc_bidi_stream_try_recv with an empty buffer",
        )
        .into());
    }

    let mut written = 0;
    let mut buf = aranya_capi_core::try_as_mut_slice!(buffer, *buffer_len);
    while !buf.is_empty() {
        written += consume_bytes(&mut buf, &mut stream.data);
        match stream.inner.try_receive() {
            Ok(data) => stream.data = data,
            Err(_) if written > 0 => break,
            Err(e) => return Err(e.into()),
        }
    }
    *buffer_len = written;
    Ok(())
}

/// Create a unidirectional stream from an [`AqcBidiChannel`].
///
/// Note that the recipient will not be able to receive the stream until data is
/// sent over the stream.
///
/// @param[in]  client the Aranya Client [`Client`].
/// @param[in]  channel the AQC channel object [`AqcBidiChannel`].
/// @param[out] stream the sending side of a stream [`AqcSendStream`].
///
/// @relates AranyaClient.
pub fn aqc_bidi_create_uni_stream(
    client: &Client,
    channel: &mut AqcBidiChannel,
    stream: &mut MaybeUninit<AqcSendStream>,
) -> Result<(), imp::Error> {
    let send = client.rt.block_on(channel.inner.create_uni_stream())?;

    AqcSendStream::init(stream, imp::AqcSendStream::new(send));
    Ok(())
}

/// Tries to receive the receive (and potentially send) ends of a stream.
///
/// This can return `ARANYA_ERROR_WOULD_BLOCK` to signal that there aren't any
/// streams received yet which is considered a non-fatal error.
///
/// Note that the recipient will not be able to receive the stream until data is
/// sent over the stream.
///
/// Additionally, the send stream will only be initialized if `send_init` is true.
///
/// @param[in]  channel the AQC channel object [`AqcBidiChannel`].
/// @param[out] recv_stream the receiving side of a stream [`AqcReceiveStream`].
/// @param[out] send_stream the sending side of a stream [`AqcSendStream`].
/// @param[out] send_init whether or not we received a `send_stream`.
///
/// @relates AranyaClient.
pub fn aqc_bidi_try_receive_stream(
    channel: &mut AqcBidiChannel,
    recv_stream: &mut MaybeUninit<AqcReceiveStream>,
    send_stream: &mut MaybeUninit<AqcSendStream>,
    send_init: &mut MaybeUninit<bool>,
) -> Result<(), imp::Error> {
    let stream = channel.inner.try_receive_stream()?;
    match stream {
        AqcPeerStream::Bidi(bidi) => {
            let (send, recv) = bidi.split();
            AqcReceiveStream::init(recv_stream, imp::AqcReceiveStream::new(recv));
            AqcSendStream::init(send_stream, imp::AqcSendStream::new(send));
            send_init.write(true);
        }
        AqcPeerStream::Receive(recv) => {
            AqcReceiveStream::init(recv_stream, imp::AqcReceiveStream::new(recv));
            send_init.write(false);
        }
    }
    Ok(())
}

/// Create a unidirectional stream from an [`AqcSendChannel`].
///
/// Note that the recipient will not be able to receive the stream until data is
/// sent over the stream.
///
/// @param[in]  client the Aranya Client [`Client`].
/// @param[in]  channel the AQC channel object [`AqcSendChannel`].
/// @param[out] stream the sending side of a stream [`AqcSendStream`].
///
/// @relates AranyaClient.
pub fn aqc_send_create_uni_stream(
    client: &Client,
    channel: &mut AqcSendChannel,
    stream: &mut MaybeUninit<AqcSendStream>,
) -> Result<(), imp::Error> {
    let send = client.rt.block_on(channel.inner.create_uni_stream())?;

    AqcSendStream::init(stream, imp::AqcSendStream::new(send));
    Ok(())
}

/// Receives the stream from an [`AqcReceiveChannel`].
///
/// Note that the recipient will not be able to receive the stream until data is
/// sent over the stream.
///
/// This can return `ARANYA_ERROR_WOULD_BLOCK` to signal that there aren't any streams
/// received yet which is considered a non-fatal error.
///
/// @param[in]  channel the AQC channel object [`AqcReceiveChannel`].
/// @param[out] stream the receiving side of a stream [`AqcReceiveStream`].
///
/// @relates AranyaClient.
pub fn aqc_recv_try_receive_uni_stream(
    channel: &mut AqcReceiveChannel,
    stream: &mut MaybeUninit<AqcReceiveStream>,
) -> Result<(), imp::Error> {
    let recv = channel.inner.try_receive_uni_stream()?;

    AqcReceiveStream::init(stream, imp::AqcReceiveStream::new(recv));
    Ok(())
}

/// Send some data over an [`AqcSendStream`]m.
///
/// @param[in] client the Aranya Client [`Client`].
/// @param[in] stream the sending side of a stream [`AqcSendStream`].
/// @param[in] data pointer to the data to send.
/// @param[in] data_len length of the data to send.
///
/// @relates AranyaClient.
pub fn aqc_send_stream_send(
    client: &Client,
    stream: &mut AqcSendStream,
    data: &[u8],
) -> Result<(), imp::Error> {
    let data = Bytes::copy_from_slice(data);
    Ok(client.rt.block_on(stream.inner.send(data))?)
}

/// Receive some data from an [`AqcReceiveStream`].
///
/// This can return `ARANYA_ERROR_WOULD_BLOCK` to signal that there aren't any streams
/// received yet which is considered a non-fatal error.
///
/// @param[in]  stream the receiving side of a stream [`AqcReceiveStream`].
/// @param[out] buffer pointer to the target buffer.
/// @param[in,out] buffer_len length of the target buffer.
///
/// @relates AranyaClient.
pub unsafe fn aqc_recv_stream_try_recv(
    stream: &mut AqcReceiveStream,
    buffer: *mut MaybeUninit<u8>,
    buffer_len: &mut usize,
) -> Result<(), imp::Error> {
    if buffer.is_null() || *buffer_len == 0 {
        return Err(InvalidArg::new(
            "buffer",
            "Tried to call aqc_recv_stream_try_recv with an empty buffer",
        )
        .into());
    }

    let mut written = 0;
    let mut buf = aranya_capi_core::try_as_mut_slice!(buffer, *buffer_len);
    while !buf.is_empty() {
        written += consume_bytes(&mut buf, &mut stream.data);
        match stream.inner.try_receive() {
            Ok(data) => stream.data = data,
            Err(_) if written > 0 => break,
            Err(e) => return Err(e.into()),
        }
    }
    *buffer_len = written;
    Ok(())
}<|MERGE_RESOLUTION|>--- conflicted
+++ resolved
@@ -9,16 +9,11 @@
 
 use anyhow::Context as _;
 use aranya_capi_core::{opaque::Opaque, prelude::*, ErrorCode, InvalidArg};
-<<<<<<< HEAD
 use aranya_client::{
     aqc::{self, AqcPeerStream},
     Text,
 };
 use aranya_crypto::dangerous::spideroak_crypto::hex;
-=======
-use aranya_client::aqc::{self, AqcPeerStream};
-use aranya_daemon_api::Text;
->>>>>>> 7bd9d54c
 use bytes::Bytes;
 use tracing::error;
 
@@ -909,17 +904,10 @@
 ///
 /// Permission to perform this operation is checked against the Aranya policy.
 ///
-<<<<<<< HEAD
 /// @param client the Aranya Client [`Client`].
 /// @param team the team's ID [`TeamId`].
 /// @param device the device's ID [`DeviceId`].
 /// @param role_id the ID of the role to assign to the device.
-=======
-/// @param[in] client the Aranya Client [`Client`].
-/// @param[in] team the team's ID [`TeamId`].
-/// @param[in] device the device's ID [`DeviceId`].
-/// @param[in] role the role [`Role`] to assign to the device.
->>>>>>> 7bd9d54c
 ///
 /// @relates AranyaClient.
 pub fn assign_role(
@@ -942,17 +930,10 @@
 ///
 /// Permission to perform this operation is checked against the Aranya policy.
 ///
-<<<<<<< HEAD
 /// @param client the Aranya Client [`Client`].
 /// @param team the team's ID [`TeamId`].
 /// @param device the device's ID [`DeviceId`].
 /// @param role_id the ID of the role to revoke from the device.
-=======
-/// @param[in] client the Aranya Client [`Client`].
-/// @param[in] team the team's ID [`TeamId`].
-/// @param[in] device the device's ID [`DeviceId`].
-/// @param[in] role the role [`Role`] to revoke from the device.
->>>>>>> 7bd9d54c
 ///
 /// @relates AranyaClient.
 pub fn revoke_role(
@@ -975,17 +956,11 @@
 ///
 /// Permission to perform this operation is checked against the Aranya policy.
 ///
-<<<<<<< HEAD
 /// @param client the Aranya Client [`Client`].
 /// @param team the team's ID [`TeamId`].
 /// @param name label name string [`LabelName`].
 /// @param managing_role_id the ID of the role that manages this
 ///        label [`RoleId`].
-=======
-/// @param[in] client the Aranya Client [`Client`].
-/// @param[in] team the team's ID [`TeamId`].
-/// @param[in] name label name string [`LabelName`].
->>>>>>> 7bd9d54c
 ///
 /// @relates AranyaClient.
 pub fn create_label(
@@ -1206,18 +1181,11 @@
 ///
 /// Permission to perform this operation is checked against the Aranya policy.
 ///
-<<<<<<< HEAD
 /// @param client the Aranya Client [`Client`].
 /// @param team the team's ID [`TeamId`].
 /// @param keybundle serialized keybundle byte buffer `KeyBundle`.
 /// @param keybundle_len is the length of the serialized keybundle.
 /// @param role_id the ID of the role to assign to the device.
-=======
-/// @param[in] client the Aranya Client [`Client`].
-/// @param[in] team the team's ID [`TeamId`].
-/// @param[in] keybundle serialized keybundle byte buffer `KeyBundle`.
-/// @param[in] keybundle_len is the length of the serialized keybundle.
->>>>>>> 7bd9d54c
 ///
 /// @relates AranyaClient.
 pub unsafe fn add_device_to_team(
