#![allow(rustdoc::broken_intra_doc_links)]
use core::{
    ffi::{c_char, CStr},
    ops::Deref,
    ptr, slice,
};
use std::{ffi::OsStr, os::unix::ffi::OsStrExt};

use anyhow::Context as _;
use aranya_capi_core::{prelude::*, ErrorCode, InvalidArg};
#[cfg(feature = "afc")]
use aranya_client::afc;
use aranya_client::config::MAX_SYNC_INTERVAL;
use aranya_daemon_api::Text;
use aranya_util::error::ReportExt as _;
use tracing::{debug, error};

use crate::imp;

/// An error code.
///
/// For extended error information, see [`ExtError`].
#[derive(Copy, Clone, Debug, Eq, PartialEq, ErrorCode)]
#[repr(u32)]
pub enum Error {
    /// Success.
    #[capi(success)]
    #[capi(msg = "success")]
    Success,

    /// Internal bug discovered.
    #[capi(msg = "internal bug discovered")]
    Bug,

    /// Timed out.
    #[capi(msg = "timed out")]
    Timeout,

    /// Invalid argument.
    #[capi(msg = "invalid argument")]
    InvalidArgument,

    /// Component is not enabled.
    #[capi(msg = "component not enabled")]
    NotEnabled,

    /// Buffer is too small.
    #[capi(msg = "buffer too small")]
    BufferTooSmall,

    /// Invalid UTF-8.
    #[capi(msg = "invalid utf8")]
    InvalidUtf8,

    /// Invalid Address.
    #[capi(msg = "invalid address")]
    InvalidAddr,

    /// Could not send request to daemon.
    #[capi(msg = "could not send request to daemon")]
    Ipc,

    /// An Aranya error.
    #[capi(msg = "Aranya error")]
    Aranya,

    #[cfg(feature = "afc")]
    #[capi(msg = "wrong channel type provided")]
    WrongChannelType,

    /// Tried to poll an endpoint but nothing received yet.
    #[capi(msg = "no response ready yet")]
    WouldBlock,

    /// A connection got unexpectedly closed.
    #[capi(msg = "connection got closed")]
    Closed,

    /// Unable to create configuration info.
    #[capi(msg = "invalid config")]
    Config,

    /// Serialization error.
    #[capi(msg = "serialization")]
    Serialization,

    /// Some other error occurred.
    #[capi(msg = "other")]
    Other,
}

impl From<&imp::Error> for Error {
    fn from(err: &imp::Error) -> Self {
        debug!(error = %err.report(), "Aranya client C API error");
        match err {
            imp::Error::Bug(_) => Self::Bug,
            imp::Error::Timeout(_) => Self::Timeout,
            imp::Error::InvalidArg(_) => Self::InvalidArgument,
            imp::Error::NotEnabled => Self::NotEnabled,
            imp::Error::Utf8(_) => Self::InvalidUtf8,
            imp::Error::Addr(_) => Self::InvalidAddr,
            imp::Error::BufferTooSmall => Self::BufferTooSmall,
            imp::Error::Client(err) => match err {
                aranya_client::Error::Ipc(_) => Self::Ipc,
                aranya_client::Error::Aranya(_) => Self::Aranya,
                aranya_client::Error::Bug(_) => Self::Bug,
                aranya_client::Error::Config(_) => Self::Config,
                aranya_client::Error::Other(_) => Self::Other,
                _ => {
                    error!("forgot to implement an error variant");
                    Self::Bug
                }
            },
            #[cfg(feature = "afc")]
            imp::Error::WrongChannelType => Self::WrongChannelType,
            imp::Error::WouldBlock => Self::WouldBlock,
            imp::Error::Closed => Self::Closed,
            imp::Error::Config(_) => Self::Config,
            imp::Error::Serialization(_) => Self::Serialization,
            imp::Error::Other(_) => Self::Other,
        }
    }
}

impl From<InvalidArg<'static>> for Error {
    fn from(_err: InvalidArg<'static>) -> Self {
        Self::InvalidArgument
    }
}

impl From<&InvalidArg<'static>> for Error {
    fn from(_err: &InvalidArg<'static>) -> Self {
        Self::InvalidArgument
    }
}

/// Returns a human-readable error message for an [`Error`].
///
/// The resulting pointer must NOT be freed.
///
/// @param[in] err `u32` error code from `AranyaError`.
///
/// @relates AranyaError.
#[aranya_capi_core::no_ext_error]
pub fn error_to_str(err: u32) -> *const c_char {
    match Error::try_from_repr(err) {
        Some(v) => v.to_cstr().as_ptr(),
        None => c"invalid error code".as_ptr(),
    }
}

/// * ─────────────────────── Extended‐error (_ext) Variants ───────────────────────
/// *
/// * Functions suffixed with `_ext` accept an extra
/// * `struct AranyaExtError *ext_err` parameter for extended error information.
/// *
/// * - `ext_err` must be a valid, non-NULL pointer.
/// * - If the call returns anything other than `ARANYA_ERROR_SUCCESS`,
/// *   `*ext_err` is populated with additional error details.
/// * - On success, the content of `ext_err` is unchanged.
/// * - To extract a human-readable message:
/// *
/// *       AranyaError aranya_ext_error_msg(
/// *           const struct AranyaExtError *err,
/// *           char *msg,
/// *           size_t *msg_len
/// *       );
/// *
/// * Example:
/// *     struct AranyaExtError ext_err;
/// *     AranyaError rc = aranya_get_device_id_ext(client, &id, &ext_err);
/// *     if (rc != ARANYA_ERROR_SUCCESS) {
/// *         size_t len = 0;
/// *         aranya_ext_error_msg(&ext_err, NULL, &len);
/// *         char *buf = malloc(len);
/// *         aranya_ext_error_msg(&ext_err, buf, &len);
/// *         // `buf` now holds the detailed error message
/// *     }
/// * ──────────────────────────────────────────────────────────────────────────────
/// Extended error information.
#[allow(rustdoc::invalid_rust_codeblocks)]
#[aranya_capi_core::derive(Init, Cleanup)]
#[aranya_capi_core::opaque(size = 96, align = 8)]
pub type ExtError = Safe<imp::ExtError>;

/// Copies the extended error's message into `msg`.
///
/// If `msg_len` is large enough to fit the entire message,
/// including the trailing null byte, it updates `msg_len`
/// with the length of the message and copies the message
/// into `msg`.
///
/// Otherwise, if `msg_len` is not large enough to fit the
/// entire message, including the trailing null byte, it
/// updates `msg_len` with the length of the message and
/// returns `::ARANYA_ERROR_BUFFER_TOO_SMALL`.
///
/// @param[in] err the error to get a message for [`ExtError`].
/// @param[out] msg buffer to copy error message into.
/// @param[in,out] msg_len length of the message buffer.
///
/// @relates AranyaExtError.
pub unsafe fn ext_error_msg(
    err: &ExtError,
    msg: *mut MaybeUninit<c_char>,
    msg_len: &mut usize,
) -> Result<(), imp::Error> {
    let msg = aranya_capi_core::try_as_mut_slice!(msg, *msg_len);
    err.copy_msg(msg, msg_len)
}

/// A type to represent a span of time in nanoseconds.
#[repr(transparent)]
#[derive(Copy, Clone, Debug)]
pub struct Duration {
    pub nanos: u64,
}

pub const ARANYA_DURATION_SECONDS: u64 = 1000 * ARANYA_DURATION_MILLISECONDS;
pub const ARANYA_DURATION_MILLISECONDS: u64 = 1000 * ARANYA_DURATION_MICROSECONDS;
pub const ARANYA_DURATION_MICROSECONDS: u64 = 1000 * ARANYA_DURATION_NANOSECONDS;
pub const ARANYA_DURATION_NANOSECONDS: u64 = 1;

impl From<Duration> for std::time::Duration {
    fn from(value: Duration) -> Self {
        std::time::Duration::from_nanos(value.nanos)
    }
}

/// Initializes a new client instance.
///
/// @param[out] client the uninitialized Aranya Client [`Client`].
/// @param[in] config the client's configuration [`ClientConfig`].
///
/// @relates AranyaClient.
pub unsafe fn client_init(
    client: &mut MaybeUninit<Client>,
    config: &ClientConfig,
) -> Result<(), imp::Error> {
    // TODO: Clean this up.
    let daemon_socket = OsStr::from_bytes(
        // SAFETY: Caller must ensure pointer is a valid C String.
        unsafe { CStr::from_ptr(config.daemon_addr()) }.to_bytes(),
    )
    .as_ref();

    let rt = tokio::runtime::Runtime::new().context("unable to construct tokio runtime")?;

    let inner = rt.block_on({
        aranya_client::Client::builder()
            .with_daemon_uds_path(daemon_socket)
            .connect()
    })?;

    Client::init(client, imp::Client { rt, inner });
    Ok(())
}

/// A handle to an Aranya Client.
#[aranya_capi_core::derive(Cleanup)]
#[aranya_capi_core::opaque(size = 3728, align = 16)]
pub type Client = Safe<imp::Client>;

/// The size in bytes of an ID
pub const ARANYA_ID_LEN: usize = 32;

const _: () = {
    assert!(ARANYA_ID_LEN == size_of::<aranya_id::BaseId>());
};

// N.B. Keep in sync with the `setup_default_roles` action in
// crates/aranya-daemon/src/policy.md.
/// The number of roles returned from `setup_default_roles`.
pub const DEFAULT_ROLES_LEN: usize = 3;

/// Cryptographically secure Aranya ID.
#[repr(C)]
#[derive(Copy, Clone, Debug)]
pub struct Id {
    bytes: [u8; ARANYA_ID_LEN],
}

impl AsRef<aranya_id::BaseId> for Id {
    fn as_ref(&self) -> &aranya_id::BaseId {
        // SAFETY: Each type is a struct with a single field containing an array of 64 bytes
        unsafe { &*ptr::from_ref::<[u8; ARANYA_ID_LEN]>(&self.bytes).cast::<aranya_id::BaseId>() }
    }
}

impl From<aranya_id::BaseId> for Id {
    fn from(value: aranya_id::BaseId) -> Self {
        Id {
            bytes: value.into(),
        }
    }
}

/// The size in bytes of a PSK seed IKM.
pub const ARANYA_SEED_IKM_LEN: usize = 32;

/// Team ID.
#[repr(C)]
#[derive(Copy, Clone, Debug)]
pub struct TeamId {
    id: Id,
}

impl From<aranya_client::TeamId> for TeamId {
    fn from(value: aranya_client::TeamId) -> Self {
        Self {
            id: Id {
                bytes: value.into(),
            },
        }
    }
}

impl From<&TeamId> for aranya_client::TeamId {
    fn from(value: &TeamId) -> Self {
        value.id.bytes.into()
    }
}

/// Device ID.
#[repr(C)]
#[derive(Copy, Clone, Debug)]
pub struct DeviceId {
    id: Id,
}

impl From<aranya_client::DeviceId> for DeviceId {
    fn from(value: aranya_client::DeviceId) -> Self {
        Self {
            id: Id {
                bytes: value.into(),
            },
        }
    }
}

impl From<&DeviceId> for aranya_client::DeviceId {
    fn from(value: &DeviceId) -> Self {
        value.id.bytes.into()
    }
}

/// A role.
#[aranya_capi_core::derive(Cleanup)]
#[aranya_capi_core::opaque(size = 112, align = 8)]
pub type Role = Safe<aranya_client::Role>;

/// Uniquely identifies a [`Role`].
#[repr(C)]
#[derive(Copy, Clone, Debug)]
pub struct RoleId {
    id: Id,
}

impl From<aranya_client::RoleId> for RoleId {
    fn from(value: aranya_client::RoleId) -> Self {
        Self {
            id: Id {
                bytes: value.into(),
            },
        }
    }
}

impl From<&RoleId> for aranya_client::RoleId {
    fn from(value: &RoleId) -> Self {
        value.id.bytes.into()
    }
}

/// Get ID of role.
///
/// @param[in] role the role [`Role`].
///
/// @relates AranyaRole
pub fn role_get_id(role: &Role) -> RoleId {
    role.deref().id.into()
}

/// Get name of role.
///
/// The resulting string must not be freed.
///
/// @param[in] role the role [`Role`].
///
/// @relates AranyaRole
#[aranya_capi_core::no_ext_error]
pub fn role_get_name(role: &Role) -> *const c_char {
    role.deref().name.as_ptr().cast()
}

/// Get the author of a role.
///
/// @param[in] role the role [`Role`].
///
/// @relates AranyaRole
pub fn role_get_author(role: &Role) -> DeviceId {
    role.deref().author_id.into()
}

/// Valid channel operations for a label assignment.
#[repr(u8)]
#[derive(Copy, Clone, Debug)]
pub enum ChanOp {
    /// The device can only receive data in channels with this
    /// label.
    RecvOnly,
    /// The device can only send data in channels with this
    /// label.
    SendOnly,
    /// The device can send or receive data in channels with this
    /// label.
    SendRecv,
}

impl From<ChanOp> for aranya_client::ChanOp {
    fn from(value: ChanOp) -> Self {
        match value {
            ChanOp::RecvOnly => Self::RecvOnly,
            ChanOp::SendOnly => Self::SendOnly,
            ChanOp::SendRecv => Self::SendRecv,
        }
    }
}

/// Label ID.
#[repr(C)]
#[derive(Copy, Clone, Debug)]
pub struct LabelId {
    id: Id,
}

impl From<aranya_client::LabelId> for LabelId {
    fn from(value: aranya_client::LabelId) -> Self {
        Self {
            id: Id {
                bytes: value.into(),
            },
        }
    }
}

impl From<&LabelId> for aranya_client::LabelId {
    fn from(value: &LabelId) -> Self {
        value.id.bytes.into()
    }
}

/// A label name.
///
/// E.g. "TELEMETRY_LABEL"
#[repr(transparent)]
#[derive(Copy, Clone, Debug)]
pub struct LabelName(*const c_char);

impl LabelName {
    unsafe fn as_underlying(self) -> Result<Text, imp::Error> {
        // SAFETY: Caller must ensure the pointer is a valid C String.
        let cstr = unsafe { CStr::from_ptr(self.0) };
        Ok(Text::try_from(cstr)?)
    }
}

/// A network socket address for an Aranya client.
///
/// E.g. "localhost:8080", "127.0.0.1:8080"
#[repr(transparent)]
#[derive(Copy, Clone, Debug)]
pub struct Addr(*const c_char);

impl Addr {
    unsafe fn as_underlying(self) -> Result<aranya_util::Addr, imp::Error> {
        // SAFETY: Caller must ensure the pointer is a valid C String.
        let cstr = unsafe { CStr::from_ptr(self.0) };
        Ok(cstr.to_str()?.parse()?)
    }
}

/// The name of a permission.
///
/// E.g. "CanAssignRole"
///
/// Refer to the "Role Management" section of the policy for an exhaustive list.
#[repr(transparent)]
#[derive(Copy, Clone, Debug)]
pub struct Permission(*const c_char);

impl Permission {
    unsafe fn as_underlying(self) -> Result<Text, imp::Error> {
        // SAFETY: Caller must ensure the pointer is a valid C String.
        let cstr = unsafe { CStr::from_ptr(self.0) };
        Ok(Text::try_from(cstr)?)
    }
}

/// Channel ID for AFC channel.
#[cfg(feature = "afc")]
#[repr(C)]
#[derive(Copy, Clone, Debug)]
pub struct AfcChannelId {
    id: Id,
}

#[cfg(feature = "afc")]
impl From<afc::ChannelId> for AfcChannelId {
    fn from(value: afc::ChannelId) -> Self {
        Self {
            id: Id {
                bytes: value.__id.into(),
            },
        }
    }
}

#[cfg(feature = "afc")]
impl From<&AfcChannelId> for afc::ChannelId {
    fn from(value: &AfcChannelId) -> Self {
        Self {
            __id: aranya_daemon_api::AfcChannelId::from_bytes(value.id.bytes),
        }
    }
}

/// Initializes logging.
///
/// Assumes the `ARANYA_CAPI` environment variable has been set to the desired tracing log level.
/// E.g. `ARANYA_CAPI=debug`.
// TODO(eric): don't make users use env vars.
pub fn init_logging() -> Result<(), imp::Error> {
    use tracing_subscriber::{prelude::*, EnvFilter};
    tracing_subscriber::registry()
        .with(tracing_subscriber::fmt::layer())
        .with(EnvFilter::from_env("ARANYA_CAPI"))
        .try_init()
        .context("unable to initialize logging")?;
    Ok(())
}

/// Gets the public key bundle for this device.
///
/// @param[in] client the Aranya Client [`Client`].
/// @param[out] keybundle keybundle byte buffer `KeyBundle`.
/// @param[in,out] keybundle_len returns the length of the serialized keybundle.
///
/// @relates AranyaClient.
pub unsafe fn get_key_bundle(
    client: &Client,
    keybundle: *mut MaybeUninit<u8>,
    keybundle_len: &mut usize,
) -> Result<(), imp::Error> {
    let keys = client.rt.block_on(client.inner.get_key_bundle())?;
    // SAFETY: Must trust caller provides valid ptr/len for keybundle buffer.
    unsafe { imp::key_bundle_serialize(&keys, keybundle, keybundle_len)? };

    Ok(())
}

/// The size in bytes of an ID converted to a human-readable base58 string.
pub const ARANYA_ID_STR_LEN: usize = (ARANYA_ID_LEN * 1375) / 1000 + 1;

/// Writes the human-readable encoding of `id` to `str`.
///
/// To always succeed, `str` must be at least `ARANYA_ID_STR_LEN` bytes long.
///
/// @param[in] device ID [`Id`].
/// @param[out] str ID string [`Id`].
/// @param[in,out] str_len returns the length of `str`
///
/// @relates AranyaId.
#[aranya_capi_core::no_ext_error]
pub unsafe fn id_to_str(
    id: &Id,
    str: *mut MaybeUninit<c_char>,
    str_len: &mut usize,
) -> Result<(), imp::Error> {
    let str = aranya_capi_core::try_as_mut_slice!(str, *str_len);
    aranya_capi_core::write_c_str(str, id.as_ref(), str_len)?;
    Ok(())
}

/// Decodes `str` into an [`Id`].
///
/// @param[in] str pointer to a null-terminated string.
///
/// @relates AranyaId.
#[aranya_capi_core::no_ext_error]
pub unsafe fn id_from_str(str: *const c_char) -> Result<Id, imp::Error> {
    // SAFETY: Caller must ensure the pointer is a valid C String.
    let cstr = unsafe { CStr::from_ptr(str) };

    aranya_id::BaseId::decode(cstr.to_bytes())
        .map_err(|_| InvalidArg::new("str", "unable to decode ID from bytes").into())
        .map(Into::into)
}

/// Gets the public device ID.
///
/// @param[in] client the Aranya Client [`Client`].
/// @param[out] __output the client's device ID [`DeviceId`].
///
/// @relates AranyaClient.
pub fn get_device_id(client: &Client) -> Result<DeviceId, imp::Error> {
    let id = client.rt.block_on(client.inner.get_device_id())?;
    Ok(id.into())
}

/// Configuration info for Aranya.
///
/// Use a [`ClientConfigBuilder`] to construct this object.
#[aranya_capi_core::opaque(size = 56, align = 8)]
pub type ClientConfig = Safe<imp::ClientConfig>;

/// Configuration info builder for an Aranya client config [`ClientConfig`].
#[aranya_capi_core::derive(Init, Cleanup)]
#[aranya_capi_core::opaque(size = 72, align = 8)]
pub type ClientConfigBuilder = Safe<imp::ClientConfigBuilder>;

/// Attempts to construct a [`ClientConfig`].
///
/// This function consumes and releases any resources associated
/// with the memory pointed to by `cfg`.
///
/// @param[in] cfg a pointer to the client config builder
/// @param[out] out a pointer to write the client config to
///
/// @relates AranyaClientConfigBuilder.
pub fn client_config_build(
    cfg: OwnedPtr<ClientConfigBuilder>,
    out: &mut MaybeUninit<ClientConfig>,
) -> Result<(), imp::Error> {
    // SAFETY: No special considerations.
    unsafe { cfg.build(out)? }
    Ok(())
}

/// Sets Unix Domain Socket path that the daemon is listening on.
///
/// @param[in,out] cfg a pointer to the client config builder
/// @param[in] address a string containing the address
///
/// @relates AranyaClientConfigBuilder.
pub fn client_config_builder_set_daemon_uds_path(
    cfg: &mut ClientConfigBuilder,
    address: *const c_char,
) {
    cfg.daemon_addr(address);
}

/// QUIC syncer configuration.
///
/// Use a [`CreateTeamQuicSyncConfigBuilder`] to construct this object.
#[aranya_capi_core::opaque(size = 56, align = 8)]
pub type CreateTeamQuicSyncConfig = Safe<imp::CreateTeamQuicSyncConfig>;

/// QUIC syncer configuration.
///
/// Use an [`AddTeamQuicSyncConfigBuilder`] to construct this object.
#[aranya_capi_core::opaque(size = 288, align = 8)]
pub type AddTeamQuicSyncConfig = Safe<imp::AddTeamQuicSyncConfig>;

/// A builder for initializing an [`AddTeamQuicSyncConfig`].
///
/// The [`AddTeamQuicSyncConfig`] is an optional part of initializing an [`AddTeamConfig`].
#[aranya_capi_core::derive(Init, Cleanup)]
#[aranya_capi_core::opaque(size = 288, align = 8)]
pub type AddTeamQuicSyncConfigBuilder = Safe<imp::AddTeamQuicSyncConfigBuilder>;

/// A builder for initializing a [`CreateTeamQuicSyncConfig`].
///
/// The [`CreateTeamQuicSyncConfig`] is an optional part of initializing a [`CreateTeamConfig`].
#[aranya_capi_core::derive(Init, Cleanup)]
#[aranya_capi_core::opaque(size = 56, align = 8)]
pub type CreateTeamQuicSyncConfigBuilder = Safe<imp::CreateTeamQuicSyncConfigBuilder>;

/// Attempts to set PSK seed generation mode value on [`CreateTeamQuicSyncConfigBuilder`].
///
/// @param[in,out] cfg a pointer to the quic sync config builder
///
/// This method will be removed soon since certificates will be used instead of PSKs in the future.
///
/// @relates AranyaCreateTeamQuicSyncConfigBuilder.
pub fn create_team_quic_sync_config_generate(
    cfg: &mut CreateTeamQuicSyncConfigBuilder,
) -> Result<(), imp::Error> {
    cfg.generate();
    Ok(())
}

/// Attempts to set wrapped PSK seed value on [`AddTeamQuicSyncConfigBuilder`].
///
/// @param[in,out] cfg a pointer to the quic sync config builder
/// @param[in] encap_seed a pointer the encapsulated PSK seed
///
/// This method will be removed soon since certificates will be used instead of PSKs in the future.
///
/// @relates AranyaAddTeamQuicSyncConfigBuilder.
pub fn add_team_quic_sync_config_wrapped_seed(
    cfg: &mut AddTeamQuicSyncConfigBuilder,
    encap_seed: &[u8],
) -> Result<(), imp::Error> {
    cfg.wrapped_seed(encap_seed)?;
    Ok(())
}

/// Raw PSK seed IKM for QUIC syncer.
#[repr(C)]
#[derive(Copy, Clone, Debug)]
pub struct SeedIkm {
    bytes: [u8; ARANYA_SEED_IKM_LEN],
}

/// Attempts to set raw PSK seed IKM value [`SeedIkm`] on [`CreateTeamQuicSyncConfigBuilder`].
///
/// @param[in,out] cfg a pointer to the quic sync config builder [`CreateTeamQuicSyncConfigBuilder`]
/// @param[in] ikm a pointer the raw PSK seed IKM [`SeedIkm`]
///
/// This method will be removed soon since certificates will be used instead of PSKs in the future.
///
/// @relates AranyaCreateTeamQuicSyncConfigBuilder.
pub fn create_team_quic_sync_config_raw_seed_ikm(
    cfg: &mut CreateTeamQuicSyncConfigBuilder,
    ikm: &SeedIkm,
) -> Result<(), imp::Error> {
    cfg.raw_seed_ikm(ikm.bytes);
    Ok(())
}

/// Attempts to set raw PSK seed IKM value [`SeedIkm`] on [`AddTeamQuicSyncConfigBuilder`].
///
/// @param[in,out] cfg a pointer to the quic sync config builder [`AddTeamQuicSyncConfigBuilder`]
/// @param[in] ikm a pointer the raw PSK seed IKM [`SeedIkm`]
///
/// This method will be removed soon since certificates will be used instead of PSKs in the future.
///
/// @relates AranyaAddTeamQuicSyncConfigBuilder.
pub fn add_team_quic_sync_config_raw_seed_ikm(
    cfg: &mut AddTeamQuicSyncConfigBuilder,
    ikm: &SeedIkm,
) -> Result<(), imp::Error> {
    cfg.raw_seed_ikm(ikm.bytes);
    Ok(())
}

/// Attempts to construct a [`CreateTeamQuicSyncConfig`].
///
/// This function consumes and releases any resources associated
/// with the memory pointed to by `cfg`.
///
/// @param[in] cfg a pointer to the QUIC sync config builder [`CreateTeamQuicSyncConfigBuilder`]
/// @param[out] out a pointer to write the QUIC sync config to [`CreateTeamQuicSyncConfig`]
///
/// @relates AranyaCreateTeamQuicSyncConfigBuilder.
pub fn create_team_quic_sync_config_build(
    cfg: OwnedPtr<CreateTeamQuicSyncConfigBuilder>,
    out: &mut MaybeUninit<CreateTeamQuicSyncConfig>,
) -> Result<(), imp::Error> {
    // SAFETY: No special considerations.
    unsafe { cfg.build(out)? }
    Ok(())
}

/// Attempts to construct an [`AddTeamQuicSyncConfig`].
///
/// This function consumes and releases any resources associated
/// with the memory pointed to by `cfg`.
///
/// @param[in] cfg a pointer to the QUIC sync config builder [`AddTeamQuicSyncConfigBuilder`]
/// @param[out] out a pointer to write the QUIC sync config to [`AddTeamQuicSyncConfig`]
///
/// @relates AranyaAddTeamQuicSyncConfigBuilder.
pub fn add_team_quic_sync_config_build(
    cfg: OwnedPtr<AddTeamQuicSyncConfigBuilder>,
    out: &mut MaybeUninit<AddTeamQuicSyncConfig>,
) -> Result<(), imp::Error> {
    // SAFETY: No special considerations.
    unsafe { cfg.build(out)? }
    Ok(())
}

/// Team configuration used when joining a team.
///
/// Use an [`AddTeamConfigBuilder`] to construct this object.
#[aranya_capi_core::opaque(size = 320, align = 8)]
pub type AddTeamConfig = Safe<imp::AddTeamConfig>;

/// A builder for initializing an [`AddTeamConfig`].
#[aranya_capi_core::derive(Init, Cleanup)]
#[aranya_capi_core::opaque(size = 328, align = 8)]
pub type AddTeamConfigBuilder = Safe<imp::AddTeamConfigBuilder>;

/// Team configuration used when creating a team.
///
/// Use a [`CreateTeamConfigBuilder`] to construct this object.
#[aranya_capi_core::opaque(size = 56, align = 8)]
pub type CreateTeamConfig = Safe<imp::CreateTeamConfig>;

/// A builder for initializing a [`CreateTeamConfig`].
#[aranya_capi_core::derive(Init, Cleanup)]
#[aranya_capi_core::opaque(size = 56, align = 8)]
pub type CreateTeamConfigBuilder = Safe<imp::CreateTeamConfigBuilder>;

/// Configures QUIC syncer for [`AddTeamConfigBuilder`].
///
/// By default, the QUIC syncer config is not set.
///
/// @param[in,out] cfg a pointer to the builder for a team config [`AddTeamConfigBuilder`]
/// @param[in] quic set the QUIC syncer config [`AddTeamQuicSyncConfig`]
///
/// @relates AranyaAddTeamConfigBuilder.
pub fn add_team_config_builder_set_quic_syncer(
    cfg: &mut AddTeamConfigBuilder,
    quic: OwnedPtr<AddTeamQuicSyncConfig>,
) {
    // SAFETY: the user is responsible for passing in a valid AddTeamQuicSyncConfig pointer.
    let quic = unsafe { quic.read() };
    cfg.quic(quic.imp());
}

/// Configures team ID field for [`AddTeamConfigBuilder`].
///
/// By default, the team ID is not set.
///
/// @param[in,out] cfg a pointer to the builder for a team config [`AddTeamConfigBuilder`]
/// @param[in] id a pointer to a [`TeamId`]
///
/// @relates AranyaAddTeamConfigBuilder.
pub fn add_team_config_builder_set_id(cfg: &mut AddTeamConfigBuilder, team_id: &TeamId) {
    cfg.id(*team_id);
}

/// Attempts to construct an [`AddTeamConfig`].
///
/// This function consumes and releases any resources associated
/// with the memory pointed to by `cfg`.
///
/// @param[in] cfg a pointer to the team config builder [`AddTeamConfigBuilder`]
/// @param[out] out a pointer to write the team config to [`AddTeamConfig`]
///
/// @relates AranyaAddTeamConfigBuilder.
pub fn add_team_config_build(
    cfg: OwnedPtr<AddTeamConfigBuilder>,
    out: &mut MaybeUninit<AddTeamConfig>,
) -> Result<(), imp::Error> {
    // SAFETY: No special considerations.
    unsafe { cfg.build(out)? }
    Ok(())
}

/// Configures QUIC syncer for [`CreateTeamConfigBuilder`].
///
/// By default, the QUIC syncer config is not set.
///
/// @param[in,out] cfg a pointer to the builder for a team config [`CreateTeamConfigBuilder`]
/// @param[in] quic set the QUIC syncer config [`CreateTeamQuicSyncConfig`]
///
/// @relates AranyaCreateTeamConfigBuilder.
pub fn create_team_config_builder_set_quic_syncer(
    cfg: &mut CreateTeamConfigBuilder,
    quic: OwnedPtr<CreateTeamQuicSyncConfig>,
) {
    // SAFETY: the user is responsible for passing in a valid CreateTeamQuicSyncConfig pointer.
    let quic = unsafe { quic.read() };
    cfg.quic(quic.imp());
}

/// Attempts to construct a [`CreateTeamConfig`].
///
/// This function consumes and releases any resources associated
/// with the memory pointed to by `cfg`.
///
/// @param[in] cfg a pointer to the team config builder [`CreateTeamConfigBuilder`]
/// @param[out] out a pointer to write the team config to [`CreateTeamConfig`]
///
/// @relates AranyaCreateTeamConfigBuilder.
pub fn create_team_config_build(
    cfg: OwnedPtr<CreateTeamConfigBuilder>,
    out: &mut MaybeUninit<CreateTeamConfig>,
) -> Result<(), imp::Error> {
    // SAFETY: No special considerations.
    unsafe { cfg.build(out)? }
    Ok(())
}

/// Sync Peer config.
///
/// Use a [`SyncPeerConfigBuilder`] to construct this object.
#[aranya_capi_core::opaque(size = 40, align = 8)]
pub type SyncPeerConfig = Safe<imp::SyncPeerConfig>;

/// Builder for a Sync Peer config [`SyncPeerConfig`].
#[aranya_capi_core::derive(Init, Cleanup)]
#[aranya_capi_core::opaque(size = 40, align = 8)]
pub type SyncPeerConfigBuilder = Safe<imp::SyncPeerConfigBuilder>;

/// Attempts to build a [`SyncPeerConfig`].
///
/// This function consumes and releases any resources associated
/// with the memory pointed to by `cfg`.
///
/// @param[in] cfg a pointer to the builder for a sync config [`SyncPeerConfigBuilder`]
/// @param[out] out a pointer to write the sync config to [`SyncPeerConfig`]
///
/// @relates AranyaSyncPeerConfigBuilder.
pub fn sync_peer_config_build(
    cfg: OwnedPtr<SyncPeerConfigBuilder>,
    out: &mut MaybeUninit<SyncPeerConfig>,
) -> Result<(), imp::Error> {
    // SAFETY: No special considerations.
    unsafe { cfg.build(out)? }
    Ok(())
}

/// Configures how often the peer will be synced with.
///
/// By default, the interval is not set. It is an error to call
/// [`sync_peer_config_build`] before setting the interval with
/// this function
///
/// @param[in,out] cfg a pointer to the builder for a sync config
/// @param[in] interval Set the interval at which syncing occurs (maximum 1 year)
///
/// @relates AranyaSyncPeerConfigBuilder.
pub fn sync_peer_config_builder_set_interval(
    cfg: &mut SyncPeerConfigBuilder,
    interval: Duration,
) -> Result<(), imp::Error> {
    // Check that interval doesn't exceed 1 year to prevent overflow when adding to Instant::now()
    // in DelayQueue::insert() (which calculates deadline as current_time + interval)
    if std::time::Duration::from(interval) > MAX_SYNC_INTERVAL {
        return Err(
            InvalidArg::new("interval", "must not exceed 1 year to prevent overflow").into(),
        );
    }

    cfg.interval(Some(interval));
    Ok(())
}

/// Updates the config to enable immediate syncing with the peer.
///
/// Overrides [`sync_peer_config_builder_set_sync_later`] if invoked afterward.
///
/// By default, the peer is synced with immediately.
///
/// @param[in,out] cfg a pointer to the builder for a sync config
///
/// @relates AranyaSyncPeerConfigBuilder.
// TODO: aranya-core#129
pub fn sync_peer_config_builder_set_sync_now(cfg: &mut SyncPeerConfigBuilder) {
    cfg.sync_now(true);
}

/// Updates the config to disable immediate syncing with the peer.
///
/// Overrides [`sync_peer_config_builder_set_sync_now`] if invoked afterward.
///
/// By default, the peer is synced with immediately.
/// @param[in,out] cfg a pointer to the builder for a sync config
///
/// @relates AranyaSyncPeerConfigBuilder.
// TODO: aranya-core#129
pub fn sync_peer_config_builder_set_sync_later(cfg: &mut SyncPeerConfigBuilder) {
    cfg.sync_now(false);
}

<<<<<<< HEAD
/// Sets whether automatic syncing should occur when a hello message is received from this peer
/// indicating they have a head that we don't have.
///
/// By default, sync on hello is disabled.
/// @param[in,out] cfg a pointer to the builder for a sync config
/// @param[in] sync_on_hello whether to enable or disable sync on hello (0 = false, non-zero = true)
///
/// @relates AranyaSyncPeerConfigBuilder.
// TODO: Use bool instead of u32 once bool support is added. See https://github.com/aranya-project/aranya-core/issues/129
pub fn sync_peer_config_builder_set_sync_on_hello(
    cfg: &mut SyncPeerConfigBuilder,
    sync_on_hello: u32,
) {
    cfg.sync_on_hello(sync_on_hello != 0);
}

/// Assign a role to a device.
=======
/// Setup default roles on team.
///
/// This sets up the following roles with default permissions as
/// defined in Aranya's default policy:
/// - admin
/// - operator
/// - member
///
/// Returns an `AranyaBufferTooSmall` error if the output buffer is too small to hold the roles.
/// Writes the number of roles that would have been returned to `roles_len`.
///
/// N.B. this function is meant to be called once to set up the default roles.
/// Subsequent calls will result in an error if the default roles were already created.
///
/// @param[in] client the Aranya Client [`Client`].
/// @param[in] team the team's ID [`TeamId`].
/// @param[in] roles_out returns a list of roles that own `role` [`Role`].
/// @param[in,out] roles_len the number of roles written to the buffer.
///
/// @relates AranyaClient.
pub unsafe fn setup_default_roles(
    client: &mut Client,
    team: &TeamId,
    roles_out: *mut MaybeUninit<Role>,
    roles_len: &mut usize,
) -> Result<(), imp::Error> {
    // First get the owner role ID by looking at existing roles
    let roles = client.rt.block_on(client.inner.team(team.into()).roles())?;

    let owner_role = roles
        .into_iter()
        .find(|role| role.name == "owner" && role.default)
        .ok_or_else(|| {
            imp::Error::InvalidArg(InvalidArg::new(
                "setup_default_roles",
                "owner role not found",
            ))
        })?;

    let default_roles = client
        .rt
        .block_on(
            client
                .inner
                .team(team.into())
                .setup_default_roles(owner_role.id),
        )?
        .__into_data();

    debug_assert_eq!(DEFAULT_ROLES_LEN, default_roles.len());

    if *roles_len < default_roles.len() {
        *roles_len = default_roles.len();
        return Err(imp::Error::BufferTooSmall);
    }
    *roles_len = default_roles.len();
    let out = aranya_capi_core::try_as_mut_slice!(roles_out, *roles_len);

    for (dst, src) in out.iter_mut().zip(default_roles) {
        Role::init(dst, src);
    }

    Ok(())
}

/// Adds `owning_role` as an owner of role.
///
/// @param[in] client the Aranya Client [`Client`].
/// @param[in] team the team's ID [`TeamId`].
/// @param[in] role ID of the subject role [`RoleId`].
/// @param[in] owning_role ID of the owning role [`RoleId`].
///
/// @relates AranyaClient.
pub fn add_role_owner(
    client: &Client,
    team: &TeamId,
    role: &RoleId,
    owning_role: &RoleId,
) -> Result<(), imp::Error> {
    client.rt.block_on(
        client
            .inner
            .team(team.into())
            .add_role_owner(role.into(), owning_role.into()),
    )?;

    Ok(())
}

/// Removes an owning_role as an owner of role.
///
/// @param[in] client the Aranya Client [`Client`].
/// @param[in] team the team's ID [`TeamId`].
/// @param[in] role the ID of the subject role [`RoleId`].
/// @param[in] owning_role ID of the owning role [`RoleId`].
///
/// @relates AranyaClient.
pub fn remove_role_owner(
    client: &Client,
    team: &TeamId,
    role: &RoleId,
    owning_role: &RoleId,
) -> Result<(), imp::Error> {
    client.rt.block_on(
        client
            .inner
            .team(team.into())
            .remove_role_owner(role.into(), owning_role.into()),
    )?;

    Ok(())
}

/// Returns the roles that own `role`.
///
/// Returns an `AranyaBufferTooSmall` error if the output buffer is too small to hold the roles.
/// Writes the number of roles that would have been returned to `roles_len`.
/// The application can use `roles_len` to allocate a larger buffer.
///
/// @param[in] client the Aranya Client [`Client`].
/// @param[in] team the team's ID [`TeamId`].
/// @param[in] role the ID of the subject role [`RoleId`].
/// @param[in] roles_out returns a list of roles that own `role` [`Role`].
/// @param[in,out] roles_len the number of roles written to the buffer.
///
/// @relates AranyaClient.
pub unsafe fn role_owners(
    client: &Client,
    team: &TeamId,
    role: &RoleId,
    roles_out: *mut MaybeUninit<Role>,
    roles_len: &mut usize,
) -> Result<(), imp::Error> {
    let owning_roles = client
        .rt
        .block_on(client.inner.team(team.into()).role_owners(role.into()))?
        .__into_data();

    if *roles_len < owning_roles.len() {
        *roles_len = owning_roles.len();
        return Err(imp::Error::BufferTooSmall);
    }
    *roles_len = owning_roles.len();
    let out = aranya_capi_core::try_as_mut_slice!(roles_out, *roles_len);

    for (dst, src) in out.iter_mut().zip(owning_roles) {
        Role::init(dst, src);
    }

    Ok(())
}

/// Assigns a role management permission to a managing role.
///
/// @param[in] client the Aranya Client [`Client`].
/// @param[in] team the team's ID [`TeamId`].
/// @param[in] role the ID of the subject role [`RoleId`].
/// @param[in] managing_role the ID of the managing role [`RoleId`].
/// @param[in] perm the management permission to assign [`Permission`].
///
/// @relates AranyaClient.
pub fn assign_role_management_permission(
    client: &Client,
    team: &TeamId,
    role: &RoleId,
    managing_role: &RoleId,
    perm: Permission,
) -> Result<(), imp::Error> {
    // SAFETY: Caller must ensure `perm` is a valid C String.
    let perm = unsafe { perm.as_underlying() }?;

    client.rt.block_on(
        client
            .inner
            .team(team.into())
            .assign_role_management_permission(role.into(), managing_role.into(), perm),
    )?;

    Ok(())
}

/// Revokes a role management permission from a managing role.
///
/// @param[in] client the Aranya Client [`Client`].
/// @param[in] team the team's ID [`TeamId`].
/// @param[in] role the ID of the subject role [`RoleId`].
/// @param[in] managing_role the ID of the managing role [`RoleId`].
/// @param[in] perm the management permission to assign [`Permission`].
///
/// @relates AranyaClient.
pub fn revoke_role_management_permission(
    client: &Client,
    team: &TeamId,
    role: &RoleId,
    managing_role: &RoleId,
    perm: Permission,
) -> Result<(), imp::Error> {
    // SAFETY: Caller must ensure `perm` is a valid C String.
    let perm = unsafe { perm.as_underlying() }?;

    client.rt.block_on(
        client
            .inner
            .team(team.into())
            .revoke_role_management_permission(role.into(), managing_role.into(), perm),
    )?;

    Ok(())
}

/// Changes the `role` on a `device`
>>>>>>> 3e07dd85
///
/// This will change the device's current role to the new role assigned.
///
/// Permission to perform this operation is checked against the Aranya policy.
///
/// @param[in] client the Aranya Client [`Client`].
/// @param[in] team the team's ID [`TeamId`].
/// @param[in] device the device's ID [`DeviceId`].
/// @param[in] old_role the ID of the role currently assigned to the device [`RoleId`].
/// @param[in] new_role the ID of the role to assign to the device [`RoleId`].
///
/// @relates AranyaClient.
pub fn change_role(
    client: &Client,
    team: &TeamId,
    device: &DeviceId,
    old_role: &RoleId,
    new_role: &RoleId,
) -> Result<(), imp::Error> {
    client
        .rt
        .block_on(client.inner.team(team.into()).change_role(
            device.into(),
            old_role.into(),
            new_role.into(),
        ))?;

    Ok(())
}

/// Returns all of the roles for this team.
///
/// Returns an `AranyaBufferTooSmall` error if the output buffer is too small to hold the roles.
/// Writes the number of roles that would have been returned to `roles_len`.
/// The application can use `roles_len` to allocate a larger buffer.
///
/// @param[in] client the Aranya Client [`Client`].
/// @param[in] team the team's ID [`TeamId`].
/// @param[out] roles_out returns a list of roles on the team [`Role`].
/// @param[in,out] roles_len the number of roles written to the buffer.
///
/// @relates AranyaClient.
pub unsafe fn team_roles(
    client: &Client,
    team: &TeamId,
    roles_out: *mut MaybeUninit<Role>,
    roles_out_len: &mut usize,
) -> Result<(), imp::Error> {
    let roles = client
        .rt
        .block_on(client.inner.team(team.into()).roles())?
        .__into_data();

    if *roles_out_len < roles.len() {
        *roles_out_len = roles.len();
        return Err(imp::Error::BufferTooSmall);
    }
    *roles_out_len = roles.len();
    let out = aranya_capi_core::try_as_mut_slice!(roles_out, *roles_out_len);

    for (dst, src) in out.iter_mut().zip(roles) {
        Role::init(dst, src);
    }

    Ok(())
}

/// Assign a role to a device.
///
/// This will change the device's currently assigned role to the new role.
///
/// Permission to perform this operation is checked against the Aranya policy.
///
/// It is an error if the device has already been assigned a role.
/// If you want to assign a different role to a device that already
/// has a role, use `change_role()` instead.
///
/// @param[in] client the Aranya Client [`Client`].
/// @param[in] team the team's ID [`TeamId`].
/// @param[in] device the device's ID [`DeviceId`].
/// @param[in] role_id the ID of the role to assign to the device [`RoleId`].
///
/// @relates AranyaClient.
pub fn assign_role(
    client: &Client,
    team: &TeamId,
    device: &DeviceId,
    role_id: &RoleId,
) -> Result<(), imp::Error> {
    client.rt.block_on(
        client
            .inner
            .team(team.into())
            .assign_role(device.into(), role_id.into()),
    )?;
    Ok(())
}

/// Revoke a role from a device.
///
/// Permission to perform this operation is checked against the Aranya policy.
///
/// @param[in] client the Aranya Client [`Client`].
/// @param[in] team the team's ID [`TeamId`].
/// @param[in] device the device's ID [`DeviceId`].
/// @param[in] role_id the ID of the role to revoke from the device.
///
/// @relates AranyaClient.
pub fn revoke_role(
    client: &Client,
    team: &TeamId,
    device: &DeviceId,
    role_id: &RoleId,
) -> Result<(), imp::Error> {
    client.rt.block_on(
        client
            .inner
            .team(team.into())
            .revoke_role(device.into(), role_id.into()),
    )?;
    Ok(())
}

/// Create a channel label.
///
/// Permission to perform this operation is checked against the Aranya policy.
///
/// @param[in] client the Aranya Client [`Client`].
/// @param[in] team the team's ID [`TeamId`].
/// @param[in] name label name string [`LabelName`].
/// @param[in] managing_role_id the ID of the role that manages this
///        label [`RoleId`].
///
/// @relates AranyaClient.
pub fn create_label(
    client: &Client,
    team: &TeamId,
    name: LabelName,
    managing_role_id: &RoleId,
) -> Result<LabelId, imp::Error> {
    // SAFETY: Caller must ensure `name` is a valid C String.
    let name = unsafe { name.as_underlying() }?;
    let label_id = client.rt.block_on(
        client
            .inner
            .team(team.into())
            .create_label(name, managing_role_id.into()),
    )?;
    Ok(label_id.into())
}

/// Delete a channel label.
///
/// Permission to perform this operation is checked against the Aranya policy.
///
/// @param[in] client the Aranya Client [`Client`].
/// @param[in] team the team's ID [`TeamId`].
/// @param[in] label_id the channel label ID [`LabelId`] to delete.
///
/// @relates AranyaClient.
pub fn delete_label(client: &Client, team: &TeamId, label_id: &LabelId) -> Result<(), imp::Error> {
    client
        .rt
        .block_on(client.inner.team(team.into()).delete_label(label_id.into()))?;
    Ok(())
}

/// Assign a label to a device so that it can be used for a channel.
///
/// Permission to perform this operation is checked against the Aranya policy.
///
/// @param[in] client the Aranya Client [`Client`].
/// @param[in] team the team's ID [`TeamId`].
/// @param[in] device the device ID [`DeviceId`] of the device to assign the label to.
/// @param[in] label_id the channel label ID [`LabelId`].
///
/// @relates AranyaClient.
pub fn assign_label(
    client: &Client,
    team: &TeamId,
    device: &DeviceId,
    label_id: &LabelId,
    op: ChanOp,
) -> Result<(), imp::Error> {
    client.rt.block_on(
        client
            .inner
            .team(team.into())
            .device(device.into())
            .assign_label(label_id.into(), op.into()),
    )?;
    Ok(())
}

/// Revoke a label from a device.
///
/// Permission to perform this operation is checked against the Aranya policy.
///
/// @param[in] client the Aranya Client [`Client`].
/// @param[in] team the team's ID [`TeamId`].
/// @param[in] device the device ID [`DeviceId`] of the device to revoke the label from.
/// @param[in] label_id the channel label ID [`LabelId`].
///
/// @relates AranyaClient.
pub fn revoke_label(
    client: &Client,
    team: &TeamId,
    device: &DeviceId,
    label_id: &LabelId,
) -> Result<(), imp::Error> {
    client.rt.block_on(
        client
            .inner
            .team(team.into())
            .device(device.into())
            .revoke_label(label_id.into()),
    )?;
    Ok(())
}

/// Add label managing role.
///
/// Permission to perform this operation is checked against the Aranya policy.
///
/// @param[in] client the Aranya Client [`Client`].
/// @param[in] team the team's ID [`TeamId`].
/// @param[in] label_id the label ID [`LabelId`].
/// @param[in] managing_role_id the ID of the managing role [`RoleId`].
///
/// @relates AranyaClient.
pub fn add_label_managing_role(
    client: &Client,
    team: &TeamId,
    label_id: &LabelId,
    managing_role_id: &RoleId,
) -> Result<(), imp::Error> {
    client.rt.block_on(
        client
            .inner
            .team(team.into())
            .add_label_managing_role(label_id.into(), managing_role_id.into()),
    )?;
    Ok(())
}

/// Create a new graph/team with the current device as the owner.
///
/// @param[in] client the Aranya Client [`Client`].
/// @param[in] cfg the Team Configuration [`CreateTeamConfig`].
/// @param[out] __output the team's ID [`TeamId`].
///
/// @relates AranyaClient.
pub fn create_team(client: &Client, cfg: &CreateTeamConfig) -> Result<TeamId, imp::Error> {
    let cfg: &imp::CreateTeamConfig = cfg.deref();
    let team_id = client
        .rt
        .block_on(client.inner.create_team(cfg.into()))?
        .team_id();

    Ok(team_id.into())
}

/// Return random bytes from Aranya's CSPRNG.
///
/// This method can be used to generate a PSK seed IKM for the QUIC syncer.
///
/// @param[in] client the Aranya Client [`Client`].
/// @param[out] buf buffer where random bytes are written to.
/// @param[in] buf_len the size of the buffer.
///
/// @relates AranyaClient.
pub unsafe fn rand(client: &Client, buf: &mut [MaybeUninit<u8>]) {
    buf.fill(MaybeUninit::new(0));
    // SAFETY: We just initialized the buf and are removing MaybeUninit.
    let buf = unsafe { slice::from_raw_parts_mut(buf.as_mut_ptr().cast::<u8>(), buf.len()) };

    client.rt.block_on(client.inner.rand(buf));
}

/// Return serialized PSK seed encrypted for another device on the team.
///
/// The PSK seed will be encrypted using the public encryption key of the specified device on the team.
///
/// Returns an `AranyaBufferTooSmall` error if the output buffer is too small to hold the seed bytes.
/// Writes the number of bytes that would have been returned to `seed_len`.
/// The application can use `seed_len` to allocate a larger buffer.
///
/// @param[in] client the Aranya Client [`Client`].
/// @param[in] team_id the team's ID [`TeamId`].
/// @param[in] keybundle serialized keybundle byte buffer `KeyBundle`.
/// @param[in] keybundle_len the length of the keybundle
/// @param[out] seed the serialized, encrypted PSK seed.
/// @param[in,out] seed_len the number of bytes written to the seed buffer.
///
/// This method will be removed soon since certificates will be used instead of PSKs in the future.
///
/// @relates AranyaClient.
pub unsafe fn encrypt_psk_seed_for_peer(
    client: &Client,
    team_id: &TeamId,
    keybundle: &[u8],
    seed: *mut MaybeUninit<u8>,
    seed_len: &mut usize,
) -> Result<(), imp::Error> {
    let keybundle = imp::key_bundle_deserialize(keybundle)?;

    let wrapped_seed = client.rt.block_on(
        client
            .inner
            .team(team_id.into())
            .encrypt_psk_seed_for_peer(keybundle.encryption()),
    )?;

    if *seed_len < wrapped_seed.len() {
        *seed_len = wrapped_seed.len();
        return Err(imp::Error::BufferTooSmall);
    }
    *seed_len = wrapped_seed.len();
    let out = aranya_capi_core::try_as_mut_slice!(seed, *seed_len);
    for (dst, src) in out.iter_mut().zip(&wrapped_seed) {
        dst.write(*src);
    }

    Ok(())
}

/// Add a team to the local device store.
///
/// @param[in] client the Aranya Client [`Client`].
/// @param[in] cfg the Team Configuration [`AddTeamConfig`].
///
/// @relates AranyaClient.
pub fn add_team(client: &Client, cfg: &AddTeamConfig) -> Result<(), imp::Error> {
    let cfg: &imp::AddTeamConfig = cfg.deref();
    client.rt.block_on(client.inner.add_team(cfg.into()))?;
    Ok(())
}

/// Remove a team from local device storage.
///
/// @param[in] client the Aranya Client [`Client`].
/// @param[in] team the team's ID [`TeamId`].
///
/// @relates AranyaClient.
pub fn remove_team(client: &Client, team: &TeamId) -> Result<(), imp::Error> {
    client.rt.block_on(client.inner.remove_team(team.into()))?;
    Ok(())
}

/// Close the team and stop all operations on the graph.
///
/// @param[in] client the Aranya Client [`Client`].
/// @param[in] team the team's ID [`TeamId`].
///
/// @relates AranyaClient.
pub fn close_team(client: &Client, team: &TeamId) -> Result<(), imp::Error> {
    client
        .rt
        .block_on(client.inner.team(team.into()).close_team())?;
    Ok(())
}

/// Add a device to the team with the default role.
///
/// Permission to perform this operation is checked against the Aranya policy.
///
/// @param[in] client the Aranya Client [`Client`].
/// @param[in] team the team's ID [`TeamId`].
/// @param[in] keybundle serialized keybundle byte buffer `KeyBundle`.
/// @param[in] keybundle_len is the length of the serialized keybundle.
/// @param[in] role_id (optional) the ID of the role to assign to the device.
///
/// @relates AranyaClient.
pub unsafe fn add_device_to_team(
    client: &Client,
    team: &TeamId,
    keybundle: &[u8],
    role_id: Option<&RoleId>,
) -> Result<(), imp::Error> {
    let keybundle = imp::key_bundle_deserialize(keybundle)?;

    client.rt.block_on(
        client
            .inner
            .team(team.into())
            .add_device(keybundle, role_id.map(Into::into)),
    )?;
    Ok(())
}

/// Remove a device from the team.
///
/// Permission to perform this operation is checked against the Aranya policy.
///
/// @param[in] client the Aranya Client [`Client`].
/// @param[in] team the team's ID [`TeamId`].
/// @param[in] device the device's ID [`DeviceId`].
///
/// @relates AranyaClient.
pub fn remove_device_from_team(
    client: &Client,
    team: &TeamId,
    device: &DeviceId,
) -> Result<(), imp::Error> {
    client
        .rt
        .block_on(client.inner.team(team.into()).remove_device(device.into()))?;
    Ok(())
}

/// Add the peer for automatic periodic Aranya state syncing.
///
/// If a peer is not reachable on the network, sync errors
/// will appear in the tracing logs and
/// Aranya will be unable to sync state with that peer.
///
/// @param[in] client the Aranya Client [`Client`].
/// @param[in] team the team's ID [`TeamId`].
/// @param[in] addr the peer's Aranya network address [`Addr`].
/// @param[in] config configuration values for syncing with a peer.
///
/// @relates AranyaClient.
pub unsafe fn add_sync_peer(
    client: &Client,
    team: &TeamId,
    addr: Addr,
    config: &SyncPeerConfig,
) -> Result<(), imp::Error> {
    // SAFETY: Caller must ensure `addr` is a valid C String.
    let addr = unsafe { addr.as_underlying() }?;
    client.rt.block_on(
        client
            .inner
            .team(team.into())
            .add_sync_peer(addr, (*config).clone().into()),
    )?;
    Ok(())
}

/// Remove the peer from automatic Aranya state syncing.
///
/// @param[in] client the Aranya Client [`Client`].
/// @param[in] team the team's ID [`TeamId`].
/// @param[in] addr the peer's Aranya network address [`Addr`].
///
/// @relates AranyaClient.
pub unsafe fn remove_sync_peer(
    client: &Client,
    team: &TeamId,
    addr: Addr,
) -> Result<(), imp::Error> {
    // SAFETY: Caller must ensure `addr` is a valid C String.
    let addr = unsafe { addr.as_underlying() }?;
    client
        .rt
        .block_on(client.inner.team(team.into()).remove_sync_peer(addr))?;
    Ok(())
}

/// Subscribe to hello notifications from a sync peer.
///
/// This will request the peer to send hello notifications when their graph head changes.
///
/// @param[in] client the Aranya Client [`Client`].
/// @param[in] team the team's ID [`TeamId`].
/// @param[in] peer the peer's Aranya network address [`Addr`].
/// @param[in] graph_change_delay minimum delay between notifications when graph changes.
/// @param[in] duration how long the subscription should remain active.
/// @param[in] schedule_delay interval for periodic scheduled hello sends.
///
/// @relates AranyaClient.
pub unsafe fn sync_hello_subscribe(
    client: &Client,
    team: &TeamId,
    peer: Addr,
    graph_change_delay: Duration,
    duration: Duration,
    schedule_delay: Duration,
) -> Result<(), imp::Error> {
    // SAFETY: Caller must ensure `addr` is a valid C String.
    let addr = unsafe { peer.as_underlying() }?;
    client
        .rt
        .block_on(client.inner.team(team.into()).sync_hello_subscribe(
            addr,
            graph_change_delay.into(),
            duration.into(),
            schedule_delay.into(),
        ))?;
    Ok(())
}

/// Unsubscribe from hello notifications from a sync peer.
///
/// This will stop receiving hello notifications from the specified peer.
///
/// @param[in] client the Aranya Client [`Client`].
/// @param[in] team the team's ID [`TeamId`].
/// @param[in] addr the peer's Aranya network address [`Addr`].
///
/// @relates AranyaClient.
pub unsafe fn sync_hello_unsubscribe(
    client: &Client,
    team: &TeamId,
    peer: Addr,
) -> Result<(), imp::Error> {
    // SAFETY: Caller must ensure `addr` is a valid C String.
    let addr = unsafe { peer.as_underlying() }?;
    client
        .rt
        .block_on(client.inner.team(team.into()).sync_hello_unsubscribe(addr))?;
    Ok(())
}

/// Sync with peer immediately.
///
/// If a peer is not reachable on the network, sync errors
/// will appear in the tracing logs and
/// Aranya will be unable to sync state with that peer.
///
///
/// This function ignores [`sync_peer_config_builder_set_interval`] and
/// [`sync_peer_config_builder_set_sync_later`], if set.
///
/// @param[in] client the Aranya Client [`Client`].
/// @param[in] team the team's ID [`TeamId`].
/// @param[in] addr the peer's Aranya network address [`Addr`].
/// @param[in] config configuration values for syncing with a peer.
///
/// Default values for a sync config will be used if `config` is `NULL`
///
/// @relates AranyaClient.
pub unsafe fn sync_now(
    client: &Client,
    team: &TeamId,
    addr: Addr,
    config: Option<&SyncPeerConfig>,
) -> Result<(), imp::Error> {
    // SAFETY: Caller must ensure `addr` is a valid C String.
    let addr = unsafe { addr.as_underlying() }?;
    client.rt.block_on(
        client
            .inner
            .team(team.into())
            .sync_now(addr, config.map(|config| (*config).clone().into())),
    )?;
    Ok(())
}

/// Query devices on team.
///
/// @param[in] client the Aranya Client [`Client`].
/// @param[in] team the team's ID [`TeamId`].
/// @param[out] devices returns a list of device IDs on the team [`DeviceId`].
/// @param[in,out] devices_len returns the length of the devices list [`DeviceId`].
///
/// @relates AranyaClient.
pub unsafe fn team_devices(
    client: &Client,
    team: &TeamId,
    devices: *mut MaybeUninit<DeviceId>,
    devices_len: &mut usize,
) -> Result<(), imp::Error> {
    let data = client
        .rt
        .block_on(client.inner.team(team.into()).devices())?;
    let data = data.__data();
    let out = aranya_capi_core::try_as_mut_slice!(devices, *devices_len);
    if *devices_len < data.len() {
        *devices_len = data.len();
        return Err(imp::Error::BufferTooSmall);
    }
    *devices_len = data.len();
    for (dst, src) in out.iter_mut().zip(data) {
        dst.write((*src).into());
    }
    Ok(())
}

/// Returns the role assigned to the device, if any.
///
/// @param[in] client the Aranya Client [`Client`].
/// @param[in] team the team's ID [`TeamId`].
/// @param[out] device the ID of the device [`DeviceId`].
/// @param[out] role_out the role assigned to the device. `role_out` will be zeroed
/// if a role was not assigned to the device. [`Role`].
/// @param[out] has_role whether a role is assigned to the device.
///
/// @relates AranyaClient.
pub fn team_device_role(
    client: &Client,
    team: &TeamId,
    device: &DeviceId,
    role_out: &mut MaybeUninit<Role>,
    has_role: &mut MaybeUninit<bool>,
) -> Result<(), imp::Error> {
    let maybe_role = client
        .rt
        .block_on(client.inner.team(team.into()).device(device.into()).role())?;

    match maybe_role {
        Some(role) => {
            Role::init(role_out, role);
            has_role.write(true);
        }
        None => {
            *role_out = MaybeUninit::zeroed();
            has_role.write(false);
        }
    }

    Ok(())
}

/// Query device's keybundle.
///
/// @param[in] client the Aranya Client [`Client`].
/// @param[in] team the team's ID [`TeamId`].
/// @param[in] device the device's ID [`DeviceId`].
/// @param[out] keybundle keybundle byte buffer `KeyBundle`.
/// @param[in,out] keybundle_len returns the length of the serialized keybundle.
///
/// @relates AranyaClient.
pub unsafe fn team_device_keybundle(
    client: &Client,
    team: &TeamId,
    device: &DeviceId,
    keybundle: *mut MaybeUninit<u8>,
    keybundle_len: &mut usize,
) -> Result<(), imp::Error> {
    let keys = client.rt.block_on(
        client
            .inner
            .team(team.into())
            .device(device.into())
            .keybundle(),
    )?;
    // SAFETY: Must trust caller provides valid ptr/len for keybundle buffer.
    unsafe { imp::key_bundle_serialize(&keys, keybundle, keybundle_len)? };
    Ok(())
}

/// Query device label assignments.
///
/// Returns an `AranyaBufferTooSmall` error if the output buffer is too small to hold the labels.
/// Writes the number of labels that would have been returned to `labels_len`.
/// The application can use `labels_len` to allocate a larger buffer.
///
/// @param[in] client the Aranya Client [`Client`].
/// @param[in] team the team's ID [`TeamId`].
/// @param[in] device the device's ID [`DeviceId`].
/// @param[out] labels returns a list of labels assigned to the device [`LabelId`].
/// @param[in,out] labels_len returns the length of the labels list [`LabelId`].
///
/// @relates AranyaClient.
pub unsafe fn team_device_label_assignments(
    client: &Client,
    team: &TeamId,
    device: &DeviceId,
    labels: *mut MaybeUninit<LabelId>,
    labels_len: &mut usize,
) -> Result<(), imp::Error> {
    let data = client.rt.block_on(
        client
            .inner
            .team(team.into())
            .device(device.into())
            .label_assignments(),
    )?;
    let data = data.__data();
    let out = aranya_capi_core::try_as_mut_slice!(labels, *labels_len);
    if *labels_len < data.len() {
        *labels_len = data.len();
        return Err(imp::Error::BufferTooSmall);
    }
    for (dst, src) in out.iter_mut().zip(data) {
        dst.write(src.id.into());
    }
    *labels_len = data.len();
    Ok(())
}

/// Query for list of existing labels.
///
/// Returns an `AranyaBufferTooSmall` error if the output buffer is too small to hold the labels.
/// Writes the number of labels that would have been returned to `labels_len`.
/// The application can use `labels_len` to allocate a larger buffer.
///
/// @param[in] client the Aranya Client [`Client`].
/// @param[in] team the team's ID [`TeamId`].
/// @param[out] labels returns a list of labels [`LabelId`].
/// @param[in,out] labels_len returns the length of the labels list [`LabelId`].
///
/// @relates AranyaClient.
pub unsafe fn team_labels(
    client: &Client,
    team: &TeamId,
    labels: *mut MaybeUninit<LabelId>,
    labels_len: &mut usize,
) -> Result<(), imp::Error> {
    let data = client
        .rt
        .block_on(client.inner.team(team.into()).labels())?;
    let data = data.__data();
    if *labels_len < data.len() {
        *labels_len = data.len();
        return Err(imp::Error::BufferTooSmall);
    }
    *labels_len = data.len();
    let out = aranya_capi_core::try_as_mut_slice!(labels, *labels_len);
    for (dst, src) in out.iter_mut().zip(data) {
        dst.write(src.id.into());
    }
    Ok(())
}

/// Query if a label exists.
///
/// @param[in] client the Aranya Client [`Client`].
/// @param[in] team the team's ID [`TeamId`].
/// @param[in] device the device's ID [`DeviceId`].
/// @param[in] label the label [`LabelId`].
/// @param[out] __output boolean indicating whether the label exists.
///
/// @relates AranyaClient.
pub unsafe fn team_label_exists(
    client: &Client,
    team: &TeamId,
    label: &LabelId,
) -> Result<bool, imp::Error> {
    let label_result = client
        .rt
        .block_on(client.inner.team(team.into()).label(label.into()))?;
    let exists = label_result.is_some();
    Ok(exists)
}

/// An AFC Sending Channel Object.
#[cfg(feature = "afc")]
#[aranya_capi_core::derive(Cleanup)]
#[aranya_capi_core::opaque(size = 120, align = 8)]
pub type AfcSendChannel = Safe<afc::SendChannel>;

/// An AFC Receiving Channel Object.
#[cfg(feature = "afc")]
#[aranya_capi_core::derive(Cleanup)]
#[aranya_capi_core::opaque(size = 120, align = 8)]
pub type AfcReceiveChannel = Safe<afc::ReceiveChannel>;

/// An AFC Control Message, used to create the other end of a channel.
///
/// In order to access the underlying buffer to send to a peer, you'll need to
/// call `aranya_afc_ctrl_msg_get_bytes()`.
#[cfg(feature = "afc")]
#[aranya_capi_core::derive(Cleanup)]
#[aranya_capi_core::opaque(size = 32, align = 8)]
pub type AfcCtrlMsg = Safe<afc::CtrlMsg>;

/// An AFC Sequence Number, for reordering messages.
///
/// You can compare two sequence numbers using `aranya_afc_seq_cmp()`.
#[cfg(feature = "afc")]
#[aranya_capi_core::derive(Cleanup)]
#[aranya_capi_core::opaque(size = 24, align = 8)]
pub type AfcSeq = Safe<afc::Seq>;

/// The overhead needed for a channel message.
///
/// Note that the ciphertext buffer must be at least `plaintext_len` +
/// `aranya_afc_channel_overhead()` long.
#[cfg(feature = "afc")]
pub const ARANYA_AFC_CHANNEL_OVERHEAD: usize = 24;

#[allow(unused_qualifications)]
#[cfg(feature = "afc")]
const _: () = {
    assert!(ARANYA_AFC_CHANNEL_OVERHEAD == aranya_client::afc::Channels::OVERHEAD);
};

/// Create a send-only AFC channel between this device and a peer.
///
/// Note that the control message needs to be sent to the other peer using the
/// transport of your choice to create the other side of the channel.
///
/// Permission to perform this operation is checked against the Aranya policy.
/// Both the current node and its peer should have permission to use the label
/// and have appropriate channel permissions.
///
/// @param[in]  client the Aranya Client [`Client`].
/// @param[in]  team_id the team's identifier [`TeamId`].
/// @param[in]  peer_id the peer's identifier [`DeviceId`].
/// @param[in]  label_id the label identifier [`LabelId`] to create the channel with.
/// @param[out] channel the AFC channel object [`AfcSendChannel`].
/// @param[out] control the AFC control message [`AfcCtrlMsg`]
///
/// @relates AranyaClient.
#[cfg(feature = "afc")]
pub fn afc_create_uni_send_channel(
    client: &Client,
    team_id: &TeamId,
    peer_id: &DeviceId,
    label_id: &LabelId,
    channel: &mut MaybeUninit<AfcSendChannel>,
    control: &mut MaybeUninit<AfcCtrlMsg>,
) -> Result<(), imp::Error> {
    let (chan, ctrl) = client
        .rt
        .block_on(client.inner.afc().create_uni_send_channel(
            team_id.into(),
            peer_id.into(),
            label_id.into(),
        ))?;

    AfcSendChannel::init(channel, chan);
    AfcCtrlMsg::init(control, ctrl);
    Ok(())
}

/// Use an ephemeral command to create an AFC channel between this device and a peer.
///
/// @param[in]  client the Aranya Client [`Client`].
/// @param[in]  team_id the team's identifier [`TeamId`].
/// @param[in]  control the AFC control message.
/// @param[out] channel the AFC channel object [`AfcReceiveChannel`].
/// @param[out] __output the corresponding AFC channel type [`AfcChannelType`].
///
/// @relates AranyaClient.
#[cfg(feature = "afc")]
pub fn afc_recv_ctrl(
    client: &Client,
    team_id: &TeamId,
    control: &[u8],
    channel: &mut MaybeUninit<AfcReceiveChannel>,
) -> Result<(), imp::Error> {
    let ctrl = Vec::from(control).into_boxed_slice();
    let chan = client
        .rt
        .block_on(client.inner.afc().recv_ctrl(team_id.into(), ctrl.into()))?;
    AfcReceiveChannel::init(channel, chan);
    Ok(())
}

/// Returns the [`LabelId`] for the associated [`AfcSendChannel`].
///
/// @param[in]  channel the AFC channel object [`AfcSendChannel`].
/// @param[out] __output the corresponding label ID [`LabelId`].
#[cfg(feature = "afc")]
pub fn afc_send_channel_get_label_id(channel: &AfcSendChannel) -> LabelId {
    channel.label_id().into()
}

/// Returns the [`AfcChannelId`] for the associated [`AfcSendChannel`].
///
/// @param[in]  channel the AFC channel object [`AfcSendChannel`].
/// @param[out] __output the corresponding channel ID [`AfcChannelId`].
#[cfg(feature = "afc")]
pub fn afc_send_channel_get_id(channel: &AfcSendChannel) -> AfcChannelId {
    channel.id().into()
}

/// Returns the [`LabelId`] for the associated [`AfcReceiveChannel`].
///
/// @param[in]  channel the AFC channel object [`AfcReceiveChannel`].
/// @param[out] __output the corresponding label ID [`LabelId`].
#[cfg(feature = "afc")]
pub fn afc_receive_channel_get_label_id(channel: &AfcReceiveChannel) -> LabelId {
    channel.label_id().into()
}

/// Returns the [`AfcChannelId`] for the associated [`AfcReceiveChannel`].
///
/// @param[in]  channel the AFC channel object [`AfcReceiveChannel`].
/// @param[out] __output the corresponding channel ID [`AfcChannelId`].
#[cfg(feature = "afc")]
pub fn afc_receive_channel_get_id(channel: &AfcReceiveChannel) -> AfcChannelId {
    channel.id().into()
}

/// Returns the raw data for a given [`AfcCtrlMsg`].
///
/// Note that the lifetime of the pointer is tied to the [`AfcCtrlMsg`].
///
/// @param[in]  control the control message produced by creating a channel.
/// @param[out] ptr the raw pointer of the stored buffer.
/// @param[out] len the raw length of the stored buffer.
#[cfg(feature = "afc")]
pub fn afc_ctrl_msg_get_bytes(
    control: &AfcCtrlMsg,
    ptr: &mut MaybeUninit<*const u8>,
    len: &mut MaybeUninit<usize>,
) {
    let slice = control.as_bytes();
    ptr.write(slice.as_ptr());
    len.write(slice.len());
}

/// Returns the three-way comparison between `seq1` and `seq2`.
///
/// @param[in]  seq1 the first sequence number to compare.
/// @param[in]  seq1 the second sequence number to compare.
/// @param[out] __output the comparison result (-1 is <, 0 is =, 1 is >).
#[cfg(feature = "afc")]
pub fn afc_seq_cmp(seq1: &AfcSeq, seq2: &AfcSeq) -> core::ffi::c_int {
    afc::Seq::cmp(seq1, seq2) as core::ffi::c_int
}

/// Encrypts and authenticates `plaintext`, and writes it to `dst`.
///
/// Note that `dst` must be at least `plaintext.len()` + `aranya_afc_channel_overhead()`,
/// or the function will return an error (`InvalidArgument` or `BufferTooSmall`).
///
/// @param[in]  channel the AFC channel object [`AfcSendChannel`].
/// @param[in]  plaintext the message being encrypted.
/// @param[out] dst the output buffer the ciphertext is written to.
#[cfg(feature = "afc")]
pub unsafe fn afc_channel_seal(
    channel: &AfcSendChannel,
    plaintext: &[u8],
    dst: *mut u8,
    dst_len: &mut usize,
) -> Result<(), imp::Error> {
    if dst.is_null() || *dst_len == 0 {
        return Err(
            InvalidArg::new("dst", "Tried to call afc_channel_seal with an empty buffer").into(),
        );
    }

    if *dst_len < (plaintext.len() + ARANYA_AFC_CHANNEL_OVERHEAD) {
        return Err(imp::Error::BufferTooSmall);
    }

    // SAFETY: the user is responsible for giving us a valid pointer.
    let dst = aranya_capi_core::try_as_mut_slice!(dst, *dst_len);
    channel.seal(dst, plaintext)?;
    *dst_len = plaintext.len() + ARANYA_AFC_CHANNEL_OVERHEAD;

    Ok(())
}

/// Decrypts and authenticates `ciphertext`, and writes it to `dst`.
///
/// Note that `dst` must be at least `ciphertext.len()` - `aranya_afc_channel_overhead()`,
/// or the function will return an error (`InvalidArgument` or `BufferTooSmall`).
///
/// @param[in]  channel the AFC channel object [`AfcReceiveChannel`].
/// @param[in]  ciphertext the message being decrypted.
/// @param[out] dst the output buffer the message is written to.
/// @param[out] seq the sequence number for the opened message, for reordering.
#[cfg(feature = "afc")]
pub unsafe fn afc_channel_open(
    channel: &AfcReceiveChannel,
    ciphertext: &[u8],
    dst: *mut u8,
    dst_len: &mut usize,
    seq: &mut MaybeUninit<AfcSeq>,
) -> Result<(), imp::Error> {
    if dst.is_null() || *dst_len == 0 {
        return Err(
            InvalidArg::new("dst", "Tried to call afc_channel_open with an empty buffer").into(),
        );
    }

    if *dst_len < (ciphertext.len() - ARANYA_AFC_CHANNEL_OVERHEAD) {
        return Err(imp::Error::BufferTooSmall);
    }

    // SAFETY: the user is responsible for giving us a valid pointer.
    let dst = aranya_capi_core::try_as_mut_slice!(dst, *dst_len);
    let seq_raw = channel.open(dst, ciphertext)?;

    AfcSeq::init(seq, seq_raw);
    // Do our best to set a max bound, even if we can't know if they pass in a larger ciphertext than needed.
    *dst_len = ciphertext.len() - ARANYA_AFC_CHANNEL_OVERHEAD;

    Ok(())
}

/// Removes an [`AfcSendChannel`] from use.
///
/// Note that this function takes ownership of the [`AfcSendChannel`] and invalidates
/// any further use (i.e. calling seal).
///
/// @param[in]  client the Aranya Client [`Client`].
/// @param[in]  channel the AFC channel object [`AfcSendChannel`].
///
/// @relates AranyaClient.
#[cfg(feature = "afc")]
pub fn afc_send_channel_delete(
    client: &Client,
    channel: OwnedPtr<AfcSendChannel>,
) -> Result<(), imp::Error> {
    // SAFETY: the user is responsible for passing in a valid `AfcSendChannel` pointer.
    let channel = unsafe { channel.read().into_inner().into_inner() };
    client.rt.block_on(channel.delete())?;
    Ok(())
}

/// Removes an [`AfcReceiveChannel`] from use.
///
/// Note that this function takes ownership of the [`AfcReceiveChannel`] and invalidates
/// any further use (i.e. calling seal).
///
/// @param[in]  client the Aranya Client [`Client`].
/// @param[in]  channel the AFC channel object [`AfcReceiveChannel`].
///
/// @relates AranyaClient.
#[cfg(feature = "afc")]
pub fn afc_receive_channel_delete(
    client: &Client,
    channel: OwnedPtr<AfcReceiveChannel>,
) -> Result<(), imp::Error> {
    // SAFETY: the user is responsible for passing in a valid `AfcReceiveChannel` pointer.
    let channel = unsafe { channel.read().into_inner().into_inner() };
    client.rt.block_on(channel.delete())?;
    Ok(())
}<|MERGE_RESOLUTION|>--- conflicted
+++ resolved
@@ -967,7 +967,6 @@
     cfg.sync_now(false);
 }
 
-<<<<<<< HEAD
 /// Sets whether automatic syncing should occur when a hello message is received from this peer
 /// indicating they have a head that we don't have.
 ///
@@ -985,7 +984,6 @@
 }
 
 /// Assign a role to a device.
-=======
 /// Setup default roles on team.
 ///
 /// This sets up the following roles with default permissions as
@@ -1197,7 +1195,6 @@
 }
 
 /// Changes the `role` on a `device`
->>>>>>> 3e07dd85
 ///
 /// This will change the device's current role to the new role assigned.
 ///
