--- conflicted
+++ resolved
@@ -7,13 +7,8 @@
 use std::str::FromStr;
 use anyhow::Context as _;
 use aranya_capi_core::{prelude::*, ErrorCode, InvalidArg};
-<<<<<<< HEAD
-use aranya_client::aqc_net::{self as aqc};
-use tracing::{debug, error};
-=======
 use aranya_crypto::hex;
 use tracing::error;
->>>>>>> 9a8560ef
 
 use crate::imp;
 
@@ -64,7 +59,6 @@
     #[capi(msg = "AQC library error")]
     Aqc,
 
-<<<<<<< HEAD
     /// Tried to do something with AQC while the server was closed.
     #[capi(msg = "AQC server closed")]
     AqcServerClosed,
@@ -73,12 +67,6 @@
     #[capi(msg = "AQC connection closed")]
     AqcConnectionClosed,
 
-    /// Failed trying to construct a new tokio runtime.
-    #[capi(msg = "tokio runtime error")]
-    Runtime,
-
-=======
->>>>>>> 9a8560ef
     /// Unable to create configuration info.
     #[capi(msg = "invalid config")]
     Config,
@@ -116,11 +104,8 @@
             },
             imp::Error::Config(_) => Self::Config,
             imp::Error::Serialization(_) => Self::Serialization,
-<<<<<<< HEAD
             imp::Error::AqcServerClosed => Self::AqcServerClosed,
             imp::Error::AqcConnectionClosed => Self::AqcConnectionClosed,
-=======
->>>>>>> 9a8560ef
             imp::Error::Other(_) => Self::Other,
         }
     }
@@ -917,9 +902,6 @@
     Ok(())
 }
 
-<<<<<<< HEAD
-/// Configures how often the peer will be synced with.
-=======
 /// Create a new graph/team with the current device as the owner.
 ///
 /// @param client the Aranya Client [`Client`].
@@ -1005,7 +987,6 @@
 }
 
 /// Remove a device from the team.
->>>>>>> 9a8560ef
 ///
 /// Permission to perform this operation is checked against the Aranya policy.
 ///
@@ -1374,71 +1355,6 @@
             .team(team.into())
             .remove_aqc_net_identifier(device.into(), net_identifier),
     )?;
-    Ok(())
-}
-
-/// Create an AQC channel.
-///
-/// Creates a bidirectional AQC channel between the current device
-/// and another peer.
-///
-/// Permission to perform this operation is checked against the Aranya policy.
-///
-/// @param client the Aranya Client [`Client`].
-/// @param team the team's ID [`TeamId`].
-/// @param peer the peer's network identifier [`NetIdentifier`].
-/// @param label_id the AQC channel label ID [`LabelId`] to create the channel with.
-/// @param __output the AQC channel's ID [`AqcBidiChannelId`]
-///
-/// @relates AranyaClient.
-pub unsafe fn aqc_create_bidi_channel(
-    client: &mut Client,
-    team: &TeamId,
-    peer: NetIdentifier,
-    label_id: &LabelId,
-) -> Result<AqcBidiChannelId, imp::Error> {
-    let client = client.deref_mut();
-    // SAFETY: Caller must ensure `peer` is a valid C String.
-    let peer = unsafe { peer.as_underlying() }?;
-    let chan_id = client.rt.block_on(client.inner.aqc().create_bidi_channel(
-        team.into(),
-        peer,
-        label_id.into(),
-    ))?;
-    Ok(AqcBidiChannelId{ id: chan_id.aqc_id().into_id().into() })
-}
-
-/// Delete a bidirectional AQC channel.
-///
-/// @param client the Aranya Client [`Client`].
-/// @param chan the AQC channel ID [`AqcBidiChannelId`] of the channel to delete.
-///
-/// @relates AranyaClient.
-pub fn aqc_delete_bidi_channel(
-    client: &mut Client,
-    chan: &AqcBidiChannelId,
-) -> Result<(), imp::Error> {
-    let client = client.deref_mut();
-    client
-        .rt
-        .block_on(client.inner.aqc().delete_bidi_channel(chan.into()))?;
-    Ok(())
-}
-
-/// Delete a unidirectional AQC channel.
-///
-/// @param client the Aranya Client [`Client`].
-/// @param chan the AQC channel ID [`AqcUniChannelId`] of the channel to delete.
-///
-/// @relates AranyaClient.
-pub fn aqc_delete_uni_channel(
-    client: &mut Client,
-    chan: &AqcUniChannelId,
-) -> Result<(), imp::Error> {
-    let client = client.deref_mut();
-    client
-        .rt
-        .block_on(client.inner.aqc().delete_uni_channel(chan.into()))?;
     Ok(())
 }
 
