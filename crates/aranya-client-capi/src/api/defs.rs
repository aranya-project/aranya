use core::{ffi::c_char, ops::DerefMut, ptr};
use std::{ffi::OsStr, os::unix::ffi::OsStrExt};

use aranya_capi_core::{prelude::*, ErrorCode, InvalidArg};
use tracing::{debug, error};

use crate::imp;

/// An error code.
///
/// For extended error information, see [`ExtError`].
#[derive(Copy, Clone, Debug, Eq, PartialEq, ErrorCode)]
#[repr(u32)]
pub enum Error {
    /// Success.
    #[capi(success)]
    #[capi(msg = "success")]
    Success,

    /// Internal bug discovered.
    #[capi(msg = "internal bug discovered")]
    Bug,

    /// Timed out.
    #[capi(msg = "timed out")]
    Timeout,

    /// Logging initialization failure.
    #[capi(msg = "logging initialization failure")]
    LogInit,

    /// Invalid argument.
    #[capi(msg = "invalid argument")]
    InvalidArgument,

    /// Buffer is too small.
    #[capi(msg = "buffer too small")]
    BufferTooSmall,

    /// Invalid UTF-8.
    #[capi(msg = "invalid utf8")]
    InvalidUtf8,

    /// Invalid Address.
    #[capi(msg = "invalid address")]
    InvalidAddr,

    /// Error connecting to daemon.
    #[capi(msg = "could not connect to daemon")]
    Connecting,

    /// Could not send request to daemon.
    #[capi(msg = "could not send request to daemon")]
    Rpc,

    /// Daemon reported error.
    #[capi(msg = "daemon reported error")]
    Daemon,

    /// AQC library error.
    #[capi(msg = "AQC library error")]
    Aqc,

    /// Failed trying to construct a new tokio runtime.
    #[capi(msg = "tokio runtime error")]
    Runtime,

    /// Unable to create configuration info.
    #[capi(msg = "invalid config")]
    Config,

    /// Serialization error.
    #[capi(msg = "serialization")]
    Serialization,
}

impl From<&imp::Error> for Error {
    fn from(err: &imp::Error) -> Self {
        debug!(?err);
        match err {
            imp::Error::Bug(_) => Self::Bug,
            imp::Error::Timeout(_) => Self::Timeout,
            imp::Error::LogInit(_) => Self::LogInit,
            imp::Error::InvalidArg(_) => Self::InvalidArgument,
            imp::Error::Utf8(_) => Self::InvalidUtf8,
            imp::Error::Addr(_) => Self::InvalidAddr,
            imp::Error::BufferTooSmall => Self::BufferTooSmall,
            imp::Error::Client(err) => match err {
                aranya_client::Error::Connecting(_) => Self::Connecting,
                aranya_client::Error::Rpc(_) => Self::Rpc,
                aranya_client::Error::Daemon(_) => Self::Daemon,
                aranya_client::Error::Aqc(_) => Self::Aqc,
                aranya_client::Error::Bug(_) => Self::Bug,
                aranya_client::Error::Config(_) => Self::Config,
                _ => {
                    error!("Forgot to implement an error variant!");
                    Self::Bug
                }
            },
            imp::Error::Runtime(_) => Self::Runtime,
            imp::Error::Config(_) => Self::Config,
            imp::Error::Serialization(_) => Self::Serialization,
        }
    }
}

impl From<InvalidArg<'static>> for Error {
    fn from(_err: InvalidArg<'static>) -> Self {
        Self::InvalidArgument
    }
}

impl From<&InvalidArg<'static>> for Error {
    fn from(_err: &InvalidArg<'static>) -> Self {
        Self::InvalidArgument
    }
}

/// Returns a human-readable error message for an [`Error`].
///
/// The resulting pointer must NOT be freed.
///
/// @param err `u32` error code from `AranyaError`.
///
/// @relates AranyaError.
#[aranya_capi_core::no_ext_error]
pub fn error_to_str(err: u32) -> *const c_char {
    match Error::try_from_repr(err) {
        Some(v) => v.to_cstr().as_ptr(),
        None => c"invalid error code".as_ptr(),
    }
}

/// Extended error information.
#[aranya_capi_core::derive(Init, Cleanup)]
#[aranya_capi_core::opaque(size = 88, align = 8)]
pub type ExtError = Safe<imp::ExtError>;

/// Copies the extended error's message into `msg`.
///
/// If `msg_len` is large enough to fit the entire message,
/// including the trailing null byte, it updates `msg_len`
/// with the length of the message and copies the message
/// into `msg`.
///
/// Otherwise, if `msg_len` is not large enough to fit the
/// entire message, including the trailing null byte, it
/// updates `msg_len` with the length of the message and
/// returns `::ARANYA_ERROR_BUFFER_TOO_SMALL`.
///
/// @param err the error to get a message for [`ExtError`].
/// @param msg buffer to copy error message into.
/// @param msg_len length of the message buffer.
///
/// @relates AranyaExtError.
pub fn ext_error_msg(
    err: &ExtError,
    msg: &mut MaybeUninit<c_char>,
    msg_len: &mut usize,
) -> Result<(), imp::Error> {
    let msg = aranya_capi_core::try_as_mut_slice!(msg, *msg_len);
    err.copy_msg(msg, msg_len)
}

/// Initializes logging.
///
/// Assumes the `ARANYA_CAPI` environment variable has been set to the desired tracing log level.
/// E.g. `ARANYA_CAPI=debug`.
pub fn init_logging() -> Result<(), imp::Error> {
    use tracing_subscriber::{prelude::*, EnvFilter};
    tracing_subscriber::registry()
        .with(tracing_subscriber::fmt::layer())
        .with(EnvFilter::from_env("ARANYA_CAPI"))
        .try_init()?;
    Ok(())
}

/// A handle to an Aranya Client.
#[aranya_capi_core::derive(Cleanup)]
#[aranya_capi_core::opaque(size = 3728, align = 16)]
pub type Client = Safe<imp::Client>;

/// The size in bytes of an ID
pub const ARANYA_ID_LEN: usize = 64;

const _: () = {
    assert!(ARANYA_ID_LEN == size_of::<aranya_crypto::Id>());
};

// Aranya ID
#[repr(C)]
#[derive(Copy, Clone, Debug)]
pub struct Id {
    bytes: [u8; ARANYA_ID_LEN],
}

impl AsRef<aranya_crypto::Id> for Id {
    fn as_ref(&self) -> &aranya_crypto::Id {
        // SAFETY: Each type is a struct with a single field containing an array of 64 bytes
        unsafe { &*ptr::from_ref::<[u8; ARANYA_ID_LEN]>(&self.bytes).cast::<aranya_crypto::Id>() }
    }
}

impl From<aranya_crypto::Id> for Id {
    fn from(value: aranya_crypto::Id) -> Self {
        Id {
            bytes: value.into(),
        }
    }
}

/// Team ID.
#[repr(C)]
#[derive(Copy, Clone, Debug)]
pub struct TeamId {
    id: Id,
}

impl From<aranya_daemon_api::TeamId> for TeamId {
    fn from(value: aranya_daemon_api::TeamId) -> Self {
        Self {
            id: Id {
                bytes: value.into(),
            },
        }
    }
}

impl From<&TeamId> for aranya_daemon_api::TeamId {
    fn from(value: &TeamId) -> Self {
        value.id.bytes.into()
    }
}

/// Device ID.
#[repr(C)]
#[derive(Copy, Clone, Debug)]
pub struct DeviceId {
    id: Id,
}

impl From<aranya_daemon_api::DeviceId> for DeviceId {
    fn from(value: aranya_daemon_api::DeviceId) -> Self {
        Self {
            id: Id {
                bytes: value.into(),
            },
        }
    }
}

impl From<&DeviceId> for aranya_daemon_api::DeviceId {
    fn from(value: &DeviceId) -> Self {
        value.id.bytes.into()
    }
}

/// Label ID.
#[repr(C)]
#[derive(Copy, Clone, Debug)]
pub struct LabelId {
    id: Id,
}

impl From<aranya_daemon_api::LabelId> for LabelId {
    fn from(value: aranya_daemon_api::LabelId) -> Self {
        Self {
            id: Id {
                bytes: value.into(),
            },
        }
    }
}

impl From<&LabelId> for aranya_daemon_api::LabelId {
    fn from(value: &LabelId) -> Self {
        value.id.bytes.into()
    }
}

/// Channel ID for AQC bidi channel.
#[repr(C)]
#[derive(Copy, Clone, Debug)]
pub struct AqcBidiChannelId {
    id: Id,
}

impl From<aranya_daemon_api::AqcBidiChannelId> for AqcBidiChannelId {
    fn from(value: aranya_daemon_api::AqcBidiChannelId) -> Self {
        Self {
            id: Id {
                bytes: value.into(),
            },
        }
    }
}

impl From<&AqcBidiChannelId> for aranya_daemon_api::AqcBidiChannelId {
    fn from(value: &AqcBidiChannelId) -> Self {
        value.id.bytes.into()
    }
}

/// Channel ID for AQC uni channel.
#[repr(C)]
#[derive(Copy, Clone, Debug)]
pub struct AqcUniChannelId {
    id: Id,
}

impl From<aranya_daemon_api::AqcUniChannelId> for AqcUniChannelId {
    fn from(value: aranya_daemon_api::AqcUniChannelId) -> Self {
        Self {
            id: Id {
                bytes: value.into(),
            },
        }
    }
}

impl From<&AqcUniChannelId> for aranya_daemon_api::AqcUniChannelId {
    fn from(value: &AqcUniChannelId) -> Self {
        value.id.bytes.into()
    }
}

/// An enum containing team roles defined in the Aranya policy.
#[repr(u8)]
#[derive(Copy, Clone, Debug)]
pub enum Role {
    /// Owner role.
    Owner,
    /// Admin role.
    Admin,
    /// Operator role.
    Operator,
    /// Member role.
    Member,
}

impl From<Role> for aranya_daemon_api::Role {
    fn from(value: Role) -> Self {
        match value {
            Role::Owner => Self::Owner,
            Role::Admin => Self::Admin,
            Role::Operator => Self::Operator,
            Role::Member => Self::Member,
        }
    }
}

/// Valid channel operations for a label assignment.
#[repr(u8)]
#[derive(Copy, Clone, Debug)]
pub enum ChanOp {
    /// The device can only receive data in channels with this
    /// label.
    RecvOnly,
    /// The device can only send data in channels with this
    /// label.
    SendOnly,
    /// The device can send and receive data in channels with this
    /// label.
    SendRecv,
}

impl From<ChanOp> for aranya_daemon_api::ChanOp {
    fn from(value: ChanOp) -> Self {
        match value {
            ChanOp::RecvOnly => Self::RecvOnly,
            ChanOp::SendOnly => Self::SendOnly,
            ChanOp::SendRecv => Self::SendRecv,
        }
    }
}

/// A network socket address for an Aranya client.
///
/// E.g. "localhost:8080", "127.0.0.1:8080"
#[repr(transparent)]
#[derive(Copy, Clone, Debug)]
pub struct Addr(*const c_char);

impl Addr {
    unsafe fn as_underlying(self) -> Result<aranya_util::Addr, imp::Error> {
        // SAFETY: Caller must ensure the pointer is a valid C String.
        let cstr = unsafe { core::ffi::CStr::from_ptr(self.0) };
        Ok(cstr.to_str()?.parse()?)
    }
}

/// A network identifier for an Aranya client.
///
/// E.g. "localhost:8080", "127.0.0.1:8080"
#[repr(transparent)]
#[derive(Copy, Clone, Debug)]
pub struct NetIdentifier(*const c_char);

impl NetIdentifier {
    unsafe fn as_underlying(self) -> Result<aranya_daemon_api::NetIdentifier, imp::Error> {
        // SAFETY: Caller must ensure the pointer is a valid C String.
        let cstr = unsafe { core::ffi::CStr::from_ptr(self.0) };
        Ok(aranya_daemon_api::NetIdentifier(String::from(
            cstr.to_str()?,
        )))
    }
}

/// An AQC label name.
///
/// E.g. "TELEMETRY_LABEL"
#[repr(transparent)]
#[derive(Copy, Clone, Debug)]
pub struct LabelName(*const c_char);

impl LabelName {
    unsafe fn as_underlying(self) -> Result<String, imp::Error> {
        // SAFETY: Caller must ensure the pointer is a valid C String.
        let cstr = unsafe { core::ffi::CStr::from_ptr(self.0) };
        Ok(String::from(cstr.to_str()?))
    }
}

/// Sync Peer config.
#[aranya_capi_core::opaque(size = 32, align = 8)]
pub type SyncPeerConfig = Safe<imp::SyncPeerConfig>;

/// Builder for a Sync Peer config.
#[aranya_capi_core::derive(Init, Cleanup)]
#[aranya_capi_core::opaque(size = 40, align = 8)]
pub type SyncPeerConfigBuilder = Safe<imp::SyncPeerConfigBuilder>;

/// A type to represent a span of time in nanoseconds.
#[repr(transparent)]
#[derive(Copy, Clone, Debug)]
pub struct Duration {
    pub nanos: u64,
}

pub const ARANYA_DURATION_SECONDS: u64 = 1000 * ARANYA_DURATION_MILLISECONDS;
pub const ARANYA_DURATION_MILLISECONDS: u64 = 1000 * ARANYA_DURATION_MICROSECONDS;
pub const ARANYA_DURATION_MICROSECONDS: u64 = 1000 * ARANYA_DURATION_NANOSECONDS;
pub const ARANYA_DURATION_NANOSECONDS: u64 = 1;

impl From<Duration> for std::time::Duration {
    fn from(value: Duration) -> Self {
        std::time::Duration::from_nanos(value.nanos)
    }
}

/// Configuration info for Aranya QUIC Channels.
#[aranya_capi_core::opaque(size = 40, align = 8)]
pub type AqcConfig = Safe<imp::AqcConfig>;

/// Configuration info builder for Aranya QUIC Channels.
#[aranya_capi_core::derive(Init, Cleanup)]
#[aranya_capi_core::opaque(size = 24, align = 8)]
pub type AqcConfigBuilder = Safe<imp::AqcConfigBuilder>;

/// Sets the address that the AQC server should bind to for listening.
///
/// @param cfg a pointer to the aqc config builder
/// @param address a string with the address to bind to
pub fn aqc_config_builder_set_address(cfg: &mut AqcConfigBuilder, address: *const c_char) {
    cfg.addr(address);
}

/// Attempts to construct an [`AqcConfig`], returning an `Error::Config`
/// if there are invalid parameters.
///
/// @param cfg a pointer to the aqc config builder
/// @param out a pointer to write the aqc config to
pub fn aqc_config_builder_build(
    cfg: &mut AqcConfigBuilder,
    out: &mut MaybeUninit<AqcConfig>,
) -> Result<(), imp::Error> {
    Safe::init(out, cfg.build()?);
    Ok(())
}

/// Configuration info for Aranya.
#[aranya_capi_core::opaque(size = 56, align = 8)]
pub type ClientConfig = Safe<imp::ClientConfig>;

/// Configuration info builder for Aranya.
#[aranya_capi_core::derive(Init, Cleanup)]
#[aranya_capi_core::opaque(size = 72, align = 8)]
pub type ClientConfigBuilder = Safe<imp::ClientConfigBuilder>;

/// Sets the daemon address that the Client should try to connect to.
///
/// @param cfg a pointer to the client config builder
/// @param address a string containing the address
pub fn client_config_builder_set_daemon_addr(
    cfg: &mut ClientConfigBuilder,
    address: *const c_char,
) {
    cfg.daemon_addr(address);
}

/// Attempts to construct a [`ClientConfig`], returning an `Error::Config`
/// if there are invalid parameters.
///
/// @param cfg a pointer to the client config builder
/// @param out a pointer to write the client config to
pub fn client_config_builder_build(
    cfg: &mut ClientConfigBuilder,
    out: &mut MaybeUninit<ClientConfig>,
) -> Result<(), imp::Error> {
    Safe::init(out, cfg.build()?);
    Ok(())
}

/// Sets the configuration for Aranya QUIC Channels.
///
/// @param cfg a pointer to the client config builder
/// @param aqc_config a pointer to a valid AQC config (see [`AqcConfigBuilder`])
pub fn client_config_builder_set_aqc_config(cfg: &mut ClientConfigBuilder, aqc_config: &AqcConfig) {
    cfg.aqc(**aqc_config);
}

/// Initializes a new client instance.
///
/// @param client the uninitialized Aranya Client [`Client`].
/// @param config the client's configuration [`ClientConfig`].
///
/// @relates AranyaClient.
pub unsafe fn client_init(
    client: &mut MaybeUninit<Client>,
    config: &ClientConfig,
) -> Result<(), imp::Error> {
    // TODO: Clean this up.
    let daemon_socket = OsStr::from_bytes(
        // SAFETY: Caller must ensure pointer is a valid C String.
        unsafe { std::ffi::CStr::from_ptr(config.daemon_addr()) }.to_bytes(),
    )
    .as_ref();

    let rt = tokio::runtime::Runtime::new().map_err(imp::Error::Runtime)?;

<<<<<<< HEAD
    #[cfg(feature = "afc")]
    let inner = rt.block_on(aranya_client::Client::connect(
        daemon_socket,
        afc_shm_path,
        config.afc().max_channels,
        afc_addr,
    ))?;
    #[cfg(not(feature = "afc"))]
    let inner = rt.block_on(aranya_client::Client::connect(
        daemon_socket,
        // SAFETY: Caller ensures config.aqc().addr is valid
        unsafe { NetIdentifier(config.aqc().addr).as_underlying()? },
    ))?;
=======
    let inner = rt.block_on(aranya_client::Client::connect(daemon_socket))?;
>>>>>>> 9f479502

    Safe::init(client, imp::Client { rt, inner });
    Ok(())
}

/// Gets the public key bundle for this device.
///
/// @param client the Aranya Client [`Client`].
/// @param keybundle keybundle byte buffer `KeyBundle`.
/// @param keybundle_len returns the length of the serialized keybundle.
///
/// @relates AranyaClient.
pub unsafe fn get_key_bundle(
    client: &mut Client,
    keybundle: *mut MaybeUninit<u8>,
    keybundle_len: &mut usize,
) -> Result<(), imp::Error> {
    let client = client.deref_mut();
    let keys = client.rt.block_on(client.inner.get_key_bundle())?;
    // SAFETY: Must trust caller provides valid ptr/len for keybundle buffer.
    unsafe { imp::key_bundle_serialize(&keys, keybundle, keybundle_len)? };

    Ok(())
}

/// Gets the public device ID.
///
/// @param client the Aranya Client [`Client`].
/// @param __output the client's device ID [`DeviceId`].
///
/// @relates AranyaClient.
pub fn get_device_id(client: &mut Client) -> Result<DeviceId, imp::Error> {
    let client = client.deref_mut();
    let id = client.rt.block_on(client.inner.get_device_id())?;
    Ok(id.into())
}

#[aranya_capi_core::opaque(size = 24, align = 8)]
pub type TeamConfig = Safe<imp::TeamConfig>;

#[aranya_capi_core::opaque(size = 16, align = 8)]
pub type TeamConfigBuilder = Safe<imp::TeamConfigBuilder>;

/// Attempts to construct a [`TeamConfig`], returning an `Error::Config`
/// if there are invalid parameters.
///
/// @param cfg a pointer to the team config builder
/// @param out a pointer to write the team config to
pub fn team_config_builder_build(
    cfg: &mut TeamConfigBuilder,
    out: &mut MaybeUninit<TeamConfig>,
) -> Result<(), imp::Error> {
    Safe::init(out, cfg.build()?);
    Ok(())
}

/// Create a new graph/team with the current device as the owner.
///
/// @param client the Aranya Client [`Client`].
/// @param cfg the Team Configuration [`TeamConfig`].
/// @param __output the team's ID [`TeamId`].
///
/// @relates AranyaClient.
#[allow(unused_variables)] // TODO(nikki): once we have fields on TeamConfig, remove this for cfg
pub fn create_team(client: &mut Client, cfg: &TeamConfig) -> Result<TeamId, imp::Error> {
    let client = client.deref_mut();
    let cfg = aranya_client::TeamConfig::builder().build()?;
    let id = client.rt.block_on(client.inner.create_team(cfg))?;
    Ok(id.into())
}

/// Add a team to the local device store.
///
/// NOTE: this function is unfinished and will panic if called.
///
/// @param client the Aranya Client [`Client`].
/// @param team the team's ID [`TeamId`].
/// @param cfg the Team Configuration [`TeamConfig`].
///
/// @relates AranyaClient.
#[allow(unused_variables)] // TODO(nikki): once we have fields on TeamConfig, remove this for cfg
pub fn add_team(client: &mut Client, team: &TeamId, cfg: &TeamConfig) -> Result<(), imp::Error> {
    let client = client.deref_mut();
    let cfg = aranya_client::TeamConfig::builder().build()?;
    client
        .rt
        .block_on(client.inner.add_team(team.into(), cfg))?;
    Ok(())
}

/// Remove a team from the local device store.
///
/// @param client the Aranya Client [`Client`].
/// @param team the team's ID [`TeamId`].
///
/// @relates AranyaClient.
pub fn remove_team(client: &mut Client, team: &TeamId) -> Result<(), imp::Error> {
    let client = client.deref_mut();
    client.rt.block_on(client.inner.remove_team(team.into()))?;
    Ok(())
}

/// Add the peer for automatic periodic Aranya state syncing.
///
/// If a peer is not reachable on the network, sync errors
/// will appear in the tracing logs and
/// Aranya will be unable to sync state with that peer.
///
/// @param client the Aranya Client [`Client`].
/// @param team the team's ID [`TeamId`].
/// @param addr the peer's Aranya network address [`Addr`].
/// @param config configuration values for syncing with a peer.
///
/// @relates AranyaClient.
pub unsafe fn add_sync_peer(
    client: &mut Client,
    team: &TeamId,
    addr: Addr,
    config: &SyncPeerConfig,
) -> Result<(), imp::Error> {
    let client = client.deref_mut();
    // SAFETY: Caller must ensure `addr` is a valid C String.
    let addr = unsafe { addr.as_underlying() }?;
    client.rt.block_on(
        client
            .inner
            .team(team.into())
            .add_sync_peer(addr, (**config).into()),
    )?;
    Ok(())
}

/// Sync with peer immediately.
///
/// If a peer is not reachable on the network, sync errors
/// will appear in the tracing logs and
/// Aranya will be unable to sync state with that peer.
///
///
/// This function ignores [`sync_peer_config_builder_set_interval`] and
/// [`sync_peer_config_builder_set_sync_later`], if set.
///
/// @param client the Aranya Client [`Client`].
/// @param team the team's ID [`TeamId`].
/// @param addr the peer's Aranya network address [`Addr`].
/// @param config configuration values for syncing with a peer.
/// Default values for a sync config will be used if `config` is `NULL`
/// @relates AranyaClient.
pub unsafe fn sync_now(
    client: &mut Client,
    team: &TeamId,
    addr: Addr,
    config: Option<&SyncPeerConfig>,
) -> Result<(), imp::Error> {
    let client = client.deref_mut();
    // SAFETY: Caller must ensure `addr` is a valid C String.
    let addr = unsafe { addr.as_underlying() }?;
    client.rt.block_on(
        client
            .inner
            .team(team.into())
            .sync_now(addr, config.map(|config| (**config).into())),
    )?;
    Ok(())
}

/// Remove the peer from automatic Aranya state syncing.
///
/// @param client the Aranya Client [`Client`].
/// @param team the team's ID [`TeamId`].
/// @param addr the peer's Aranya network address [`Addr`].
///
/// @relates AranyaClient.
pub unsafe fn remove_sync_peer(
    client: &mut Client,
    team: &TeamId,
    addr: Addr,
) -> Result<(), imp::Error> {
    let client = client.deref_mut();
    // SAFETY: Caller must ensure `addr` is a valid C String.
    let addr = unsafe { addr.as_underlying() }?;
    client
        .rt
        .block_on(client.inner.team(team.into()).remove_sync_peer(addr))?;
    Ok(())
}

/// Close the team and stop all operations on the graph.
///
/// @param client the Aranya Client [`Client`].
/// @param team the team's ID [`TeamId`].
///
/// @relates AranyaClient.
pub fn close_team(client: &mut Client, team: &TeamId) -> Result<(), imp::Error> {
    let client = client.deref_mut();
    client
        .rt
        .block_on(client.inner.team(team.into()).close_team())?;
    Ok(())
}

/// Add a device to the team with the default role.
///
/// Permission to perform this operation is checked against the Aranya policy.
///
/// @param client the Aranya Client [`Client`].
/// @param team the team's ID [`TeamId`].
/// @param keybundle serialized keybundle byte buffer `KeyBundle`.
/// @param keybundle_len is the length of the serialized keybundle.
///
/// @relates AranyaClient.
pub unsafe fn add_device_to_team(
    client: &mut Client,
    team: &TeamId,
    keybundle: &[u8],
) -> Result<(), imp::Error> {
    let client = client.deref_mut();
    let keybundle = imp::key_bundle_deserialize(keybundle)?;

    client
        .rt
        .block_on(client.inner.team(team.into()).add_device_to_team(keybundle))?;
    Ok(())
}

/// Remove a device from the team.
///
/// Permission to perform this operation is checked against the Aranya policy.
///
/// @param client the Aranya Client [`Client`].
/// @param team the team's ID [`TeamId`].
/// @param device the device's ID [`DeviceId`].
///
/// @relates AranyaClient.
pub fn remove_device_from_team(
    client: &mut Client,
    team: &TeamId,
    device: &DeviceId,
) -> Result<(), imp::Error> {
    let client = client.deref_mut();
    client.rt.block_on(
        client
            .inner
            .team(team.into())
            .remove_device_from_team(device.into()),
    )?;
    Ok(())
}

/// Assign a role to a device.
///
/// This will change the device's current role to the new role assigned.
///
/// Permission to perform this operation is checked against the Aranya policy.
///
/// @param client the Aranya Client [`Client`].
/// @param team the team's ID [`TeamId`].
/// @param device the device's ID [`DeviceId`].
/// @param role the role [`Role`] to assign to the device.
///
/// @relates AranyaClient.
pub fn assign_role(
    client: &mut Client,
    team: &TeamId,
    device: &DeviceId,
    role: Role,
) -> Result<(), imp::Error> {
    let client = client.deref_mut();
    client.rt.block_on(
        client
            .inner
            .team(team.into())
            .assign_role(device.into(), role.into()),
    )?;
    Ok(())
}

/// Revoke a role from a device.
///
/// Permission to perform this operation is checked against the Aranya policy.
///
/// @param client the Aranya Client [`Client`].
/// @param team the team's ID [`TeamId`].
/// @param device the device's ID [`DeviceId`].
/// @param role the role [`Role`] to revoke from the device.
///
/// @relates AranyaClient.
pub fn revoke_role(
    client: &mut Client,
    team: &TeamId,
    device: &DeviceId,
    role: Role,
) -> Result<(), imp::Error> {
    let client = client.deref_mut();
    client.rt.block_on(
        client
            .inner
            .team(team.into())
            .revoke_role(device.into(), role.into()),
    )?;
    Ok(())
}

/// Associate a network identifier to a device for use with AQC.
///
/// Permission to perform this operation is checked against the Aranya policy.
///
/// If the address already exists for this device, it is replaced with the new address. Capable
/// of resolving addresses via DNS, required to be statically mapped to IPV4. For use with
/// OpenChannel and receiving messages. Can take either DNS name or IPV4.
///
/// @param client the Aranya Client [`Client`].
/// @param team the team's ID [`TeamId`].
/// @param device the device's ID [`DeviceId`].
/// @param net_identifier the device's network identifier [`NetIdentifier`].
///
/// @relates AranyaClient.
pub unsafe fn aqc_assign_net_identifier(
    client: &mut Client,
    team: &TeamId,
    device: &DeviceId,
    net_identifier: NetIdentifier,
) -> Result<(), imp::Error> {
    let client = client.deref_mut();
    // SAFETY: Caller must ensure `net_identifier` is a valid C String.
    let net_identifier = unsafe { net_identifier.as_underlying() }?;
    client.rt.block_on(
        client
            .inner
            .team(team.into())
            .assign_aqc_net_identifier(device.into(), net_identifier),
    )?;
    Ok(())
}

/// Disassociate an AQC network identifier from a device.
///
/// Permission to perform this operation is checked against the Aranya policy.
///
/// @param client the Aranya Client [`Client`].
/// @param team the team's ID [`TeamId`].
/// @param device the device's ID [`DeviceId`].
/// @param net_identifier the device's network identifier [`NetIdentifier`].
///
/// @relates AranyaClient.
pub unsafe fn aqc_remove_net_identifier(
    client: &mut Client,
    team: &TeamId,
    device: &DeviceId,
    net_identifier: NetIdentifier,
) -> Result<(), imp::Error> {
    let client = client.deref_mut();
    // SAFETY: Caller must ensure `net_identifier` is a valid C String.
    let net_identifier = unsafe { net_identifier.as_underlying() }?;
    client.rt.block_on(
        client
            .inner
            .team(team.into())
            .remove_aqc_net_identifier(device.into(), net_identifier),
    )?;
    Ok(())
}

/// Create a channel label.
///
/// Permission to perform this operation is checked against the Aranya policy.
///
/// @param client the Aranya Client [`Client`].
/// @param team the team's ID [`TeamId`].
/// @param name label name string [`LabelName`].
///
/// @relates AranyaClient.
pub fn create_label(
    client: &mut Client,
    team: &TeamId,
    name: LabelName,
) -> Result<LabelId, imp::Error> {
    let client = client.deref_mut();
    // SAFETY: Caller must ensure `name` is a valid C String.
    let name = unsafe { name.as_underlying() }?;
    let label_id = client
        .rt
        .block_on(client.inner.team(team.into()).create_label(name))?;
    Ok(label_id.into())
}

/// Delete a channel label.
///
/// Permission to perform this operation is checked against the Aranya policy.
///
/// @param client the Aranya Client [`Client`].
/// @param team the team's ID [`TeamId`].
/// @param label_id the channel label ID [`LabelId`] to delete.
///
/// @relates AranyaClient.
pub fn delete_label(
    client: &mut Client,
    team: &TeamId,
    label_id: &LabelId,
) -> Result<(), imp::Error> {
    let client = client.deref_mut();
    client
        .rt
        .block_on(client.inner.team(team.into()).delete_label(label_id.into()))?;
    Ok(())
}

/// Assign a label to a device so that it can be used for a channel.
///
/// Permission to perform this operation is checked against the Aranya policy.
///
/// @param client the Aranya Client [`Client`].
/// @param team the team's ID [`TeamId`].
/// @param device the device ID [`DeviceId`] of the device to assign the label to.
/// @param label_id the AQC channel label ID [`LabelId`].
///
/// @relates AranyaClient.
pub fn assign_label(
    client: &mut Client,
    team: &TeamId,
    device: &DeviceId,
    label_id: &LabelId,
    op: ChanOp,
) -> Result<(), imp::Error> {
    let client = client.deref_mut();
    client
        .rt
        .block_on(client.inner.team(team.into()).assign_label(
            device.into(),
            label_id.into(),
            op.into(),
        ))?;
    Ok(())
}

/// Revoke a label from a device.
///
/// Permission to perform this operation is checked against the Aranya policy.
///
/// @param client the Aranya Client [`Client`].
/// @param team the team's ID [`TeamId`].
/// @param device the device ID [`DeviceId`] of the device to revoke the label from.
/// @param label_id the AQC channel label ID [`LabelId`].
///
/// @relates AranyaClient.
pub fn revoke_label(
    client: &mut Client,
    team: &TeamId,
    device: &DeviceId,
    label_id: &LabelId,
) -> Result<(), imp::Error> {
    let client = client.deref_mut();
    client.rt.block_on(
        client
            .inner
            .team(team.into())
            .revoke_label(device.into(), label_id.into()),
    )?;
    Ok(())
}

/// Create an AQC channel.
///
/// Creates a bidirectional AQC channel between the current device
/// and another peer.
///
/// Permission to perform this operation is checked against the Aranya policy.
///
/// @param client the Aranya Client [`Client`].
/// @param team the team's ID [`TeamId`].
/// @param peer the peer's network identifier [`NetIdentifier`].
/// @param label_id the AQC channel label ID [`LabelId`] to create the channel with.
/// @param __output the AQC channel's ID [`AqcBidiChannelId`]
///
/// @relates AranyaClient.
pub unsafe fn aqc_create_bidi_channel(
    client: &mut Client,
    team: &TeamId,
    peer: NetIdentifier,
    label_id: &LabelId,
) -> Result<AqcBidiChannelId, imp::Error> {
    let client = client.deref_mut();
    // SAFETY: Caller must ensure `peer` is a valid C String.
    let peer = unsafe { peer.as_underlying() }?;
    let (chan, _) = client.rt.block_on(client.inner.aqc().create_bidi_channel(
        team.into(),
        peer,
        label_id.into(),
    ))?;
    let aqc_id = chan.aqc_id();
    Ok(AqcBidiChannelId::from(aqc_id))
}

/// Delete a bidirectional AQC channel.
///
/// @param client the Aranya Client [`Client`].
/// @param chan the AQC channel ID [`AqcBidiChannelId`] of the channel to delete.
///
/// @relates AranyaClient.
pub fn aqc_delete_bidi_channel(
    client: &mut Client,
    chan: &AqcBidiChannelId,
) -> Result<(), imp::Error> {
    let client = client.deref_mut();
    client
        .rt
        .block_on(client.inner.aqc().delete_bidi_channel(chan.into()))?;
    Ok(())
}

/// Delete a unidirectional AQC channel.
///
/// @param client the Aranya Client [`Client`].
/// @param chan the AQC channel ID [`AqcUniChannelId`] of the channel to delete.
///
/// @relates AranyaClient.
pub fn aqc_delete_uni_channel(
    client: &mut Client,
    chan: &AqcUniChannelId,
) -> Result<(), imp::Error> {
    let client = client.deref_mut();
    client
        .rt
        .block_on(client.inner.aqc().delete_uni_channel(chan.into()))?;
    Ok(())
}

/// Configures how often the peer will be synced with.
///
/// By default, the interval is not set. It is an error to call
/// [`sync_peer_config_builder_build`] before setting the interval with
/// this function
///
/// @param cfg a pointer to the builder for a sync config
/// @param interval Set the interval at which syncing occurs
pub fn sync_peer_config_builder_set_interval(cfg: &mut SyncPeerConfigBuilder, interval: Duration) {
    cfg.deref_mut().interval(interval);
}

/// Updates the config to enable immediate syncing with the peer.
///
/// Overrides [`sync_peer_config_builder_set_sync_later`] if invoked afterward.
///
/// By default, the peer is synced with immediately.
///
/// @param cfg a pointer to the builder for a sync config
// TODO: aranya-core#129
pub fn sync_peer_config_builder_set_sync_now(cfg: &mut SyncPeerConfigBuilder) {
    cfg.deref_mut().sync_now(true);
}

/// Updates the config to disable immediate syncing with the peer.
///
/// Overrides [`sync_peer_config_builder_set_sync_now`] if invoked afterward.
///
/// By default, the peer is synced with immediately.
/// @param cfg a pointer to the builder for a sync config
// TODO: aranya-core#129
pub fn sync_peer_config_builder_set_sync_later(cfg: &mut SyncPeerConfigBuilder) {
    cfg.deref_mut().sync_now(false);
}

/// Build a sync config from a sync config builder
///
/// @param cfg a pointer to the builder for a sync config
pub fn sync_peer_config_builder_build(
    cfg: &SyncPeerConfigBuilder,
    out: &mut MaybeUninit<SyncPeerConfig>,
) -> Result<(), imp::Error> {
    Safe::init(out, cfg.build()?);
    Ok(())
}
/// Query devices on team.
///
/// @param client the Aranya Client [`Client`].
/// @param team the team's ID [`TeamId`].
/// @param devices returns a list of device IDs on the team [`DeviceId`].
/// @param devices_len returns the length of the devices list [`DeviceId`].
///
/// @relates AranyaClient.
pub fn query_devices_on_team(
    client: &mut Client,
    team: &TeamId,
    devices: Option<&mut MaybeUninit<DeviceId>>,
    devices_len: &mut usize,
) -> Result<(), imp::Error> {
    let client = client.deref_mut();
    let data = client
        .rt
        .block_on(client.inner.queries(team.into()).devices_on_team())?;
    let data = data.__data();
    let Some(devices) = devices else {
        *devices_len = data.len();
        return Err(imp::Error::BufferTooSmall);
    };
    let out = aranya_capi_core::try_as_mut_slice!(devices, *devices_len);
    if *devices_len < data.len() {
        *devices_len = data.len();
        return Err(imp::Error::BufferTooSmall);
    }
    for (dst, src) in out.iter_mut().zip(data) {
        dst.write((*src).into());
    }
    *devices_len = data.len();
    Ok(())
}

/// The size in bytes of an ID converted to a human-readable base58 string.
pub const ARANYA_ID_STR_LEN: usize = (ARANYA_ID_LEN * 1375) / 1000 + 1;

/// Writes the human-readable encoding of `id` to `str`.
///
/// To always succeed, `str` must be at least `ARANYA_ID_STR_LEN` bytes long.
///
/// @param device ID [`Id`].
/// @param str ID string [`Id`].
/// @param str_len returns the length of `str`
///
/// @relates AranyaId.
#[aranya_capi_core::no_ext_error]
pub fn id_to_str(
    id: &Id,
    str: &mut MaybeUninit<c_char>,
    str_len: &mut usize,
) -> Result<(), imp::Error> {
    let str = aranya_capi_core::try_as_mut_slice!(str, *str_len);
    aranya_capi_core::write_c_str(str, id.as_ref(), str_len)?;
    Ok(())
}

/// Decodes `str` into an [`Id`].
///
///
/// @param str pointer to a null-terminated string.
///
/// @relates AranyaId.
#[aranya_capi_core::no_ext_error]
pub unsafe fn id_from_str(str: *const c_char) -> Result<Id, imp::Error> {
    // SAFETY: Caller must ensure the pointer is a valid C String.
    let cstr = unsafe { std::ffi::CStr::from_ptr(str) };

    aranya_crypto::Id::decode(cstr.to_bytes())
        .map_err(|_| InvalidArg::new("str", "unable to decode ID from bytes").into())
        .map(Into::into)
}

// TODO: query_device_role

/// Query device's keybundle.
///
/// @param client the Aranya Client [`Client`].
/// @param team the team's ID [`TeamId`].
/// @param device the device's ID [`DeviceId`].
/// @param keybundle keybundle byte buffer `KeyBundle`.
/// @param keybundle_len returns the length of the serialized keybundle.
///
/// @relates AranyaClient.
pub unsafe fn query_device_keybundle(
    client: &mut Client,
    team: &TeamId,
    device: &DeviceId,
    keybundle: *mut MaybeUninit<u8>,
    keybundle_len: &mut usize,
) -> Result<(), imp::Error> {
    let client = client.deref_mut();
    let keys = client.rt.block_on(
        client
            .inner
            .queries(team.into())
            .device_keybundle(device.into()),
    )?;
    // SAFETY: Must trust caller provides valid ptr/len for keybundle buffer.
    unsafe { imp::key_bundle_serialize(&keys, keybundle, keybundle_len)? };
    Ok(())
}

/// Query device label assignments.
///
/// Returns an `AranyaBufferTooSmall` error if the output buffer is too small to hold the labels.
/// Writes the number of labels that would have been returned to `labels_len`.
/// The application can use `labels_len` to allocate a larger buffer.
///
/// @param client the Aranya Client [`Client`].
/// @param team the team's ID [`TeamId`].
/// @param device the device's ID [`DeviceId`].
///
/// Output params:
/// @param labels returns a list of labels assigned to the device [`LabelId`].
/// @param labels_len returns the length of the labels list [`LabelId`].
///
/// @relates AranyaClient.
pub fn query_device_label_assignments(
    client: &mut Client,
    team: &TeamId,
    device: &DeviceId,
    labels: Option<&mut MaybeUninit<LabelId>>,
    labels_len: &mut usize,
) -> Result<(), imp::Error> {
    let client = client.deref_mut();
    let data = client.rt.block_on(
        client
            .inner
            .queries(team.into())
            .device_label_assignments(device.into()),
    )?;
    let data = data.__data();
    let Some(labels) = labels else {
        *labels_len = data.len();
        return Err(imp::Error::BufferTooSmall);
    };
    let out = aranya_capi_core::try_as_mut_slice!(labels, *labels_len);
    if *labels_len < data.len() {
        *labels_len = data.len();
        return Err(imp::Error::BufferTooSmall);
    }
    for (dst, src) in out.iter_mut().zip(data) {
        dst.write(src.id.into());
    }
    *labels_len = data.len();
    Ok(())
}

/// Query device's AQC network identifier.
///
/// @param client the Aranya Client [`Client`].
/// @param team the team's ID [`TeamId`].
/// @param device the device's ID [`DeviceId`].
/// @param network identifier string [`NetIdentifier`].
///
/// @relates AranyaClient.
pub unsafe fn query_aqc_net_identifier(
    client: &mut Client,
    team: &TeamId,
    device: &DeviceId,
    ident: &mut MaybeUninit<c_char>,
    ident_len: &mut usize,
) -> Result<bool, imp::Error> {
    let client = client.deref_mut();
    let Some(net_identifier) = client.rt.block_on(
        client
            .inner
            .queries(team.into())
            .aqc_net_identifier(device.into()),
    )?
    else {
        return Ok(false);
    };
    let ident = aranya_capi_core::try_as_mut_slice!(ident, *ident_len);
    aranya_capi_core::write_c_str(ident, &net_identifier, ident_len)?;
    Ok(true)
}

/// Query if a label exists.
///
/// @param client the Aranya Client [`Client`].
/// @param team the team's ID [`TeamId`].
/// @param device the device's ID [`DeviceId`].
/// @param label the label [`LabelId`].
/// @param __output boolean indicating whether the label exists.
///
/// @relates AranyaClient.
pub unsafe fn query_label_exists(
    client: &mut Client,
    team: &TeamId,
    label: &LabelId,
) -> Result<bool, imp::Error> {
    let client = client.deref_mut();
    let exists = client
        .rt
        .block_on(client.inner.queries(team.into()).label_exists(label.into()))?;
    Ok(exists)
}

/// Query for list of existing labels.
///
/// Returns an `AranyaBufferTooSmall` error if the output buffer is too small to hold the labels.
/// Writes the number of labels that would have been returned to `labels_len`.
/// The application can use `labels_len` to allocate a larger buffer.
///
/// @param client the Aranya Client [`Client`].
/// @param team the team's ID [`TeamId`].
///
/// Output params:
/// @param labels returns a list of labels [`LabelId`].
/// @param labels_len returns the length of the labels list [`LabelId`].
///
/// @relates AranyaClient.
pub fn query_labels(
    client: &mut Client,
    team: &TeamId,
    labels: Option<&mut MaybeUninit<LabelId>>,
    labels_len: &mut usize,
) -> Result<(), imp::Error> {
    let client = client.deref_mut();
    let data = client
        .rt
        .block_on(client.inner.queries(team.into()).labels())?;
    let data = data.__data();
    let Some(labels) = labels else {
        *labels_len = data.len();
        return Err(imp::Error::BufferTooSmall);
    };
    let out = aranya_capi_core::try_as_mut_slice!(labels, *labels_len);
    for (dst, src) in out.iter_mut().zip(data) {
        dst.write(src.id.into());
    }
    if *labels_len < data.len() {
        *labels_len = data.len();
        return Err(imp::Error::BufferTooSmall);
    }
    *labels_len = data.len();
    Ok(())
}<|MERGE_RESOLUTION|>--- conflicted
+++ resolved
@@ -538,23 +538,11 @@
 
     let rt = tokio::runtime::Runtime::new().map_err(imp::Error::Runtime)?;
 
-<<<<<<< HEAD
-    #[cfg(feature = "afc")]
-    let inner = rt.block_on(aranya_client::Client::connect(
-        daemon_socket,
-        afc_shm_path,
-        config.afc().max_channels,
-        afc_addr,
-    ))?;
-    #[cfg(not(feature = "afc"))]
     let inner = rt.block_on(aranya_client::Client::connect(
         daemon_socket,
         // SAFETY: Caller ensures config.aqc().addr is valid
         unsafe { NetIdentifier(config.aqc().addr).as_underlying()? },
     ))?;
-=======
-    let inner = rt.block_on(aranya_client::Client::connect(daemon_socket))?;
->>>>>>> 9f479502
 
     Safe::init(client, imp::Client { rt, inner });
     Ok(())
