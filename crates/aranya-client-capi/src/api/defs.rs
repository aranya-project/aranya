--- conflicted
+++ resolved
@@ -1366,79 +1366,67 @@
 #[allow(unused_variables)] // TODO(nikki): once we have fields on TeamConfig, remove this for cfg
 pub fn create_team(client: &mut Client, cfg: &TeamConfig) -> Result<TeamId, imp::Error> {
     let client = client.deref_mut();
-<<<<<<< HEAD
+    let cfg = aranya_client::TeamConfig::builder().build()?;
+    let id = client.rt.block_on(client.inner.create_team(cfg))?;
+    Ok(id.into())
+}
+
+/// Add a team to the local device store.
+///
+/// NOTE: this function is unfinished and will panic if called.
+///
+/// @param client the Aranya Client [`Client`].
+/// @param team the team's ID [`TeamId`].
+/// @param cfg the Team Configuration [`TeamConfig`].
+///
+/// @relates AranyaClient.
+#[allow(unused_variables)] // TODO(nikki): once we have fields on TeamConfig, remove this for cfg
+pub fn add_team(client: &mut Client, team: &TeamId, cfg: &TeamConfig) -> Result<(), imp::Error> {
+    let client = client.deref_mut();
+    let cfg = aranya_client::TeamConfig::builder().build()?;
+    client
+        .rt
+        .block_on(client.inner.add_team(team.into(), cfg))?;
+    Ok(())
+}
+
+/// Remove a team from the local device store.
+///
+/// @param client the Aranya Client [`Client`].
+/// @param team the team's ID [`TeamId`].
+///
+/// @relates AranyaClient.
+pub fn remove_team(client: &mut Client, team: &TeamId) -> Result<(), imp::Error> {
+    let client = client.deref_mut();
+    client.rt.block_on(client.inner.remove_team(team.into()))?;
+    Ok(())
+}
+
+/// Add the peer for automatic periodic Aranya state syncing.
+///
+/// If a peer is not reachable on the network, sync errors
+/// will appear in the tracing logs and
+/// Aranya will be unable to sync state with that peer.
+///
+/// @param client the Aranya Client [`Client`].
+/// @param team the team's ID [`TeamId`].
+/// @param addr the peer's Aranya network address [`Addr`].
+/// @param config configuration values for syncing with a peer.
+///
+/// @relates AranyaClient.
+pub unsafe fn add_sync_peer(
+    client: &mut Client,
+    team: &TeamId,
+    addr: Addr,
+    config: &SyncPeerConfig,
+) -> Result<(), imp::Error> {
+    let client = client.deref_mut();
     let chan_id = client.rt.block_on(client.inner.aqc().create_bidi_channel(
         team.into(),
         peer,
         label_id.into(),
     ))?;
     Ok(chan_id.into())
-=======
-    let cfg = aranya_client::TeamConfig::builder().build()?;
-    let id = client.rt.block_on(client.inner.create_team(cfg))?;
-    Ok(id.into())
->>>>>>> 8a048d91
-}
-
-/// Add a team to the local device store.
-///
-/// NOTE: this function is unfinished and will panic if called.
-///
-/// @param client the Aranya Client [`Client`].
-/// @param team the team's ID [`TeamId`].
-/// @param cfg the Team Configuration [`TeamConfig`].
-///
-/// @relates AranyaClient.
-#[allow(unused_variables)] // TODO(nikki): once we have fields on TeamConfig, remove this for cfg
-pub fn add_team(client: &mut Client, team: &TeamId, cfg: &TeamConfig) -> Result<(), imp::Error> {
-    let client = client.deref_mut();
-    let cfg = aranya_client::TeamConfig::builder().build()?;
-    client
-        .rt
-        .block_on(client.inner.add_team(team.into(), cfg))?;
-    Ok(())
-}
-
-/// Remove a team from the local device store.
-///
-/// @param client the Aranya Client [`Client`].
-/// @param team the team's ID [`TeamId`].
-///
-/// @relates AranyaClient.
-pub fn remove_team(client: &mut Client, team: &TeamId) -> Result<(), imp::Error> {
-    let client = client.deref_mut();
-    client.rt.block_on(client.inner.remove_team(team.into()))?;
-    Ok(())
-}
-
-/// Add the peer for automatic periodic Aranya state syncing.
-///
-/// If a peer is not reachable on the network, sync errors
-/// will appear in the tracing logs and
-/// Aranya will be unable to sync state with that peer.
-///
-/// @param client the Aranya Client [`Client`].
-/// @param team the team's ID [`TeamId`].
-/// @param addr the peer's Aranya network address [`Addr`].
-/// @param config configuration values for syncing with a peer.
-///
-/// @relates AranyaClient.
-pub unsafe fn add_sync_peer(
-    client: &mut Client,
-    team: &TeamId,
-    addr: Addr,
-    config: &SyncPeerConfig,
-) -> Result<(), imp::Error> {
-    let client = client.deref_mut();
-    // SAFETY: Caller must ensure `addr` is a valid C String.
-    let addr = unsafe { addr.as_underlying() }?;
-    client.rt.block_on(
-        client
-            .inner
-            .team(team.into())
-            .add_sync_peer(addr, (*config).clone().into()),
-    )?;
-    Ok(())
 }
 
 /// Remove the peer from automatic Aranya state syncing.
