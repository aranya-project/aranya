--- conflicted
+++ resolved
@@ -1101,12 +1101,7 @@
 /// @param[out] __output the team's ID [`TeamId`].
 ///
 /// @relates AranyaClient.
-<<<<<<< HEAD
-pub fn create_team(client: &mut Client, cfg: &CreateTeamConfig) -> Result<TeamId, imp::Error> {
-=======
-#[allow(unused_variables)] // TODO(nikki): once we have fields on TeamConfig, remove this for cfg
-pub fn create_team(client: &Client, cfg: &TeamConfig) -> Result<TeamId, imp::Error> {
->>>>>>> 7bd9d54c
+pub fn create_team(client: &Client, cfg: &CreateTeamConfig) -> Result<TeamId, imp::Error> {
     let client = client.imp();
     let cfg: &imp::CreateTeamConfig = cfg.deref();
     let team_id = client
@@ -1186,12 +1181,7 @@
 /// @param[in] cfg the Team Configuration [`AddTeamConfig`].
 ///
 /// @relates AranyaClient.
-<<<<<<< HEAD
-pub fn add_team(client: &mut Client, cfg: &AddTeamConfig) -> Result<(), imp::Error> {
-=======
-#[allow(unused_variables)] // TODO(nikki): once we have fields on TeamConfig, remove this for cfg
-pub fn add_team(client: &Client, team: &TeamId, cfg: &TeamConfig) -> Result<(), imp::Error> {
->>>>>>> 7bd9d54c
+pub fn add_team(client: &Client, cfg: &AddTeamConfig) -> Result<(), imp::Error> {
     let client = client.imp();
     let cfg: &imp::AddTeamConfig = cfg.deref();
     client.rt.block_on(client.inner.add_team(cfg.into()))?;
