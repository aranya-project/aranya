--- conflicted
+++ resolved
@@ -235,10 +235,8 @@
 /// E.g. "localhost:8080", "127.0.0.1:8080"
 #[repr(transparent)]
 #[derive(Copy, Clone, Debug)]
-#[cfg(feature = "afc")]
 pub struct NetIdentifier(*const c_char);
 
-#[cfg(feature = "afc")]
 impl NetIdentifier {
     unsafe fn as_underlying(self) -> Result<aranya_daemon_api::NetIdentifier, imp::Error> {
         // SAFETY: Caller must ensure the pointer is a valid C String.
@@ -699,10 +697,7 @@
     Ok(())
 }
 
-<<<<<<< HEAD
-/// Create an AFC label.
-=======
-/// Associate a network identifier to a device for use with AFC.
+/// Associate a network identifier to a device for use with AQC.
 ///
 /// Permission to perform this operation is checked against the Aranya policy.
 ///
@@ -716,6 +711,153 @@
 /// @param net_identifier the device's network identifier [`NetIdentifier`].
 ///
 /// @relates AranyaClient.
+pub unsafe fn aqc_assign_net_identifier(
+    client: &mut Client,
+    team: &TeamId,
+    device: &DeviceId,
+    net_identifier: NetIdentifier,
+) -> Result<(), imp::Error> {
+    let client = client.deref_mut();
+    // SAFETY: Caller must ensure `net_identifier` is a valid C String.
+    let net_identifier = unsafe { net_identifier.as_underlying() }?;
+    client.rt.block_on(
+        client
+            .inner
+            .team(team.0)
+            .assign_aqc_net_identifier(device.0, net_identifier),
+    )?;
+    Ok(())
+}
+
+/// Disassociate an AQC network identifier from a device.
+///
+/// Permission to perform this operation is checked against the Aranya policy.
+///
+/// @param client the Aranya Client [`Client`].
+/// @param team the team's ID [`TeamId`].
+/// @param device the device's ID [`DeviceId`].
+/// @param net_identifier the device's network identifier [`NetIdentifier`].
+///
+/// @relates AranyaClient.
+pub unsafe fn aqc_remove_net_identifier(
+    client: &mut Client,
+    team: &TeamId,
+    device: &DeviceId,
+    net_identifier: NetIdentifier,
+) -> Result<(), imp::Error> {
+    let client = client.deref_mut();
+    // SAFETY: Caller must ensure `net_identifier` is a valid C String.
+    let net_identifier = unsafe { net_identifier.as_underlying() }?;
+    client.rt.block_on(
+        client
+            .inner
+            .team(team.0)
+            .remove_aqc_net_identifier(device.0, net_identifier),
+    )?;
+    Ok(())
+}
+
+/// Create a channel label.
+///
+/// Permission to perform this operation is checked against the Aranya policy.
+///
+/// @param client the Aranya Client [`Client`].
+/// @param team the team's ID [`TeamId`].
+/// @param label the AFC channel label [`Label`] to create.
+///
+/// @relates AranyaClient.
+pub fn create_label(client: &mut Client, team: &TeamId, label: Label) -> Result<(), imp::Error> {
+    let client = client.deref_mut();
+    client
+        .rt
+        .block_on(client.inner.team(team.0).create_label(label.into()))?;
+    Ok(())
+}
+
+/// Delete a channel label.
+///
+/// Permission to perform this operation is checked against the Aranya policy.
+///
+/// @param client the Aranya Client [`Client`].
+/// @param team the team's ID [`TeamId`].
+/// @param label the channel label [`Label`] to delete.
+///
+/// @relates AranyaClient.
+pub fn delete_label(client: &mut Client, team: &TeamId, label: Label) -> Result<(), imp::Error> {
+    let client = client.deref_mut();
+    client
+        .rt
+        .block_on(client.inner.team(team.0).delete_label(label.into()))?;
+    Ok(())
+}
+
+/// Assign an AFC label to a device so that it can be used for an AFC channel.
+///
+/// Permission to perform this operation is checked against the Aranya policy.
+///
+/// @param client the Aranya Client [`Client`].
+/// @param team the team's ID [`TeamId`].
+/// @param device the device ID [`DeviceId`] of the device to assign the label to.
+/// @param label the AFC channel label [`Label`].
+///
+/// @relates AranyaClient.
+pub fn assign_label(
+    client: &mut Client,
+    team: &TeamId,
+    device: &DeviceId,
+    label: Label,
+) -> Result<(), imp::Error> {
+    let client = client.deref_mut();
+    client.rt.block_on(
+        client
+            .inner
+            .team(team.0)
+            .assign_label(device.0, label.into()),
+    )?;
+    Ok(())
+}
+
+/// Revoke an AFC label from a device.
+///
+/// Permission to perform this operation is checked against the Aranya policy.
+///
+/// @param client the Aranya Client [`Client`].
+/// @param team the team's ID [`TeamId`].
+/// @param device the device ID [`DeviceId`] of the device to revoke the label from.
+/// @param label the AFC channel label [`Label`].
+///
+/// @relates AranyaClient.
+pub fn revoke_label(
+    client: &mut Client,
+    team: &TeamId,
+    device: &DeviceId,
+    label: Label,
+) -> Result<(), imp::Error> {
+    let client = client.deref_mut();
+    client.rt.block_on(
+        client
+            .inner
+            .team(team.0)
+            .revoke_label(device.0, label.into()),
+    )?;
+    Ok(())
+}
+
+/// Associate an AFC network identifier to a device.
+///
+/// Permission to perform this operation is checked against the Aranya policy.
+///
+/// If the address already exists for this device, it is replaced with the new address. Capable
+/// of resolving addresses via DNS, required to be statically mapped to IPV4. For use with
+/// OpenChannel and receiving messages. Can take either DNS name or IPV4.
+///
+/// @param client the Aranya Client [`Client`].
+/// @param team the team's ID [`TeamId`].
+/// @param device the device's ID [`DeviceId`].
+/// @param net_identifier the device's network identifier [`NetIdentifier`].
+///
+/// @relates AranyaClient.
+#[cfg(feature = "afc")]
 pub unsafe fn afc_assign_net_identifier(
     client: &mut Client,
     team: &TeamId,
@@ -735,214 +877,6 @@
 }
 
 /// Disassociate an AFC network identifier from a device.
-///
-/// Permission to perform this operation is checked against the Aranya policy.
-///
-/// @param client the Aranya Client [`Client`].
-/// @param team the team's ID [`TeamId`].
-/// @param device the device's ID [`DeviceId`].
-/// @param net_identifier the device's network identifier [`NetIdentifier`].
-///
-/// @relates AranyaClient.
-pub unsafe fn afc_remove_net_identifier(
-    client: &mut Client,
-    team: &TeamId,
-    device: &DeviceId,
-    net_identifier: NetIdentifier,
-) -> Result<(), imp::Error> {
-    let client = client.deref_mut();
-    // SAFETY: Caller must ensure `net_identifier` is a valid C String.
-    let net_identifier = unsafe { net_identifier.as_underlying() }?;
-    client.rt.block_on(
-        client
-            .inner
-            .team(team.0)
-            .remove_afc_net_identifier(device.0, net_identifier),
-    )?;
-    Ok(())
-}
-
-/// Associate a network identifier to a device for use with AQC.
-///
-/// Permission to perform this operation is checked against the Aranya policy.
-///
-/// If the address already exists for this device, it is replaced with the new address. Capable
-/// of resolving addresses via DNS, required to be statically mapped to IPV4. For use with
-/// OpenChannel and receiving messages. Can take either DNS name or IPV4.
-///
-/// @param client the Aranya Client [`Client`].
-/// @param team the team's ID [`TeamId`].
-/// @param device the device's ID [`DeviceId`].
-/// @param net_identifier the device's network identifier [`NetIdentifier`].
-///
-/// @relates AranyaClient.
-pub unsafe fn aqc_assign_net_identifier(
-    client: &mut Client,
-    team: &TeamId,
-    device: &DeviceId,
-    net_identifier: NetIdentifier,
-) -> Result<(), imp::Error> {
-    let client = client.deref_mut();
-    // SAFETY: Caller must ensure `net_identifier` is a valid C String.
-    let net_identifier = unsafe { net_identifier.as_underlying() }?;
-    client.rt.block_on(
-        client
-            .inner
-            .team(team.0)
-            .assign_aqc_net_identifier(device.0, net_identifier),
-    )?;
-    Ok(())
-}
-
-/// Disassociate an AQC network identifier from a device.
-///
-/// Permission to perform this operation is checked against the Aranya policy.
-///
-/// @param client the Aranya Client [`Client`].
-/// @param team the team's ID [`TeamId`].
-/// @param device the device's ID [`DeviceId`].
-/// @param net_identifier the device's network identifier [`NetIdentifier`].
-///
-/// @relates AranyaClient.
-pub unsafe fn aqc_remove_net_identifier(
-    client: &mut Client,
-    team: &TeamId,
-    device: &DeviceId,
-    net_identifier: NetIdentifier,
-) -> Result<(), imp::Error> {
-    let client = client.deref_mut();
-    // SAFETY: Caller must ensure `net_identifier` is a valid C String.
-    let net_identifier = unsafe { net_identifier.as_underlying() }?;
-    client.rt.block_on(
-        client
-            .inner
-            .team(team.0)
-            .remove_aqc_net_identifier(device.0, net_identifier),
-    )?;
-    Ok(())
-}
-
-/// Create a channel label.
->>>>>>> 32dae738
-///
-/// Permission to perform this operation is checked against the Aranya policy.
-///
-/// @param client the Aranya Client [`Client`].
-/// @param team the team's ID [`TeamId`].
-/// @param label the AFC channel label [`Label`] to create.
-///
-/// @relates AranyaClient.
-pub fn create_label(client: &mut Client, team: &TeamId, label: Label) -> Result<(), imp::Error> {
-    let client = client.deref_mut();
-    client
-        .rt
-        .block_on(client.inner.team(team.0).create_label(label.into()))?;
-    Ok(())
-}
-
-/// Delete a channel label.
-///
-/// Permission to perform this operation is checked against the Aranya policy.
-///
-/// @param client the Aranya Client [`Client`].
-/// @param team the team's ID [`TeamId`].
-/// @param label the channel label [`Label`] to delete.
-///
-/// @relates AranyaClient.
-pub fn delete_label(client: &mut Client, team: &TeamId, label: Label) -> Result<(), imp::Error> {
-    let client = client.deref_mut();
-    client
-        .rt
-        .block_on(client.inner.team(team.0).delete_label(label.into()))?;
-    Ok(())
-}
-
-/// Assign an AFC label to a device so that it can be used for an AFC channel.
-///
-/// Permission to perform this operation is checked against the Aranya policy.
-///
-/// @param client the Aranya Client [`Client`].
-/// @param team the team's ID [`TeamId`].
-/// @param device the device ID [`DeviceId`] of the device to assign the label to.
-/// @param label the AFC channel label [`Label`].
-///
-/// @relates AranyaClient.
-pub fn assign_label(
-    client: &mut Client,
-    team: &TeamId,
-    device: &DeviceId,
-    label: Label,
-) -> Result<(), imp::Error> {
-    let client = client.deref_mut();
-    client.rt.block_on(
-        client
-            .inner
-            .team(team.0)
-            .assign_label(device.0, label.into()),
-    )?;
-    Ok(())
-}
-
-/// Revoke an AFC label from a device.
-///
-/// Permission to perform this operation is checked against the Aranya policy.
-///
-/// @param client the Aranya Client [`Client`].
-/// @param team the team's ID [`TeamId`].
-/// @param device the device ID [`DeviceId`] of the device to revoke the label from.
-/// @param label the AFC channel label [`Label`].
-///
-/// @relates AranyaClient.
-pub fn revoke_label(
-    client: &mut Client,
-    team: &TeamId,
-    device: &DeviceId,
-    label: Label,
-) -> Result<(), imp::Error> {
-    let client = client.deref_mut();
-    client.rt.block_on(
-        client
-            .inner
-            .team(team.0)
-            .revoke_label(device.0, label.into()),
-    )?;
-    Ok(())
-}
-
-/// Associate a network identifier to a device for use with AFC.
-///
-/// Permission to perform this operation is checked against the Aranya policy.
-///
-/// If the address already exists for this device, it is replaced with the new address. Capable
-/// of resolving addresses via DNS, required to be statically mapped to IPV4. For use with
-/// OpenChannel and receiving messages. Can take either DNS name or IPV4.
-///
-/// @param client the Aranya Client [`Client`].
-/// @param team the team's ID [`TeamId`].
-/// @param device the device's ID [`DeviceId`].
-/// @param net_identifier the device's network identifier [`NetIdentifier`].
-///
-/// @relates AranyaClient.
-#[cfg(feature = "afc")]
-pub unsafe fn afc_assign_net_identifier(
-    client: &mut Client,
-    team: &TeamId,
-    device: &DeviceId,
-    net_identifier: NetIdentifier,
-) -> Result<(), imp::Error> {
-    let client = client.deref_mut();
-    // SAFETY: Caller must ensure `net_identifier` is a valid C String.
-    let net_identifier = unsafe { net_identifier.as_underlying() }?;
-    client.rt.block_on(
-        client
-            .inner
-            .team(team.0)
-            .assign_afc_net_identifier(device.0, net_identifier),
-    )?;
-    Ok(())
-}
-
-/// Disassociate a network identifier from a device.
 ///
 /// Permission to perform this operation is checked against the Aranya policy.
 ///
@@ -1280,6 +1214,7 @@
 /// @param network identifier string [`NetIdentifier`].
 ///
 /// @relates AranyaClient.
+#[cfg(feature = "afc")]
 pub unsafe fn query_afc_net_identifier(
     client: &mut Client,
     team: &TeamId,
