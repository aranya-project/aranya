--- conflicted
+++ resolved
@@ -1,3 +1,8 @@
+use core::{
+    ffi::{c_char, CStr},
+    ops::{Deref, DerefMut},
+    ptr,
+};
 use core::{
     ffi::{c_char, CStr},
     ops::{Deref, DerefMut},
@@ -6,7 +11,10 @@
 use std::{ffi::OsStr, os::unix::ffi::OsStrExt};
 
 use anyhow::Context as _;
+use anyhow::Context as _;
 use aranya_capi_core::{prelude::*, ErrorCode, InvalidArg};
+use aranya_crypto::hex;
+use tracing::error;
 use aranya_crypto::hex;
 use tracing::error;
 
@@ -50,10 +58,14 @@
     /// Could not send request to daemon.
     #[capi(msg = "could not send request to daemon")]
     Ipc,
+    Ipc,
 
     /// An Aranya error.
     #[capi(msg = "Aranya error")]
     Aranya,
+    /// An Aranya error.
+    #[capi(msg = "Aranya error")]
+    Aranya,
 
     /// AQC library error.
     #[capi(msg = "AQC library error")]
@@ -70,10 +82,15 @@
     /// Some other error occurred.
     #[capi(msg = "other")]
     Other,
+
+    /// Some other error occurred.
+    #[capi(msg = "other")]
+    Other,
 }
 
 impl From<&imp::Error> for Error {
     fn from(err: &imp::Error) -> Self {
+        error!(?err);
         error!(?err);
         match err {
             imp::Error::Bug(_) => Self::Bug,
@@ -85,11 +102,15 @@
             imp::Error::Client(err) => match err {
                 aranya_client::Error::Ipc(_) => Self::Ipc,
                 aranya_client::Error::Aranya(_) => Self::Aranya,
+                aranya_client::Error::Ipc(_) => Self::Ipc,
+                aranya_client::Error::Aranya(_) => Self::Aranya,
                 aranya_client::Error::Aqc(_) => Self::Aqc,
                 aranya_client::Error::Bug(_) => Self::Bug,
                 aranya_client::Error::Config(_) => Self::Config,
                 aranya_client::Error::Other(_) => Self::Other,
+                aranya_client::Error::Other(_) => Self::Other,
                 _ => {
+                    error!("forgot to implement an error variant");
                     error!("forgot to implement an error variant");
                     Self::Bug
                 }
@@ -97,6 +118,7 @@
             imp::Error::Config(_) => Self::Config,
             imp::Error::Serialization(_) => Self::Serialization,
             imp::Error::Other(_) => Self::Other,
+            imp::Error::Other(_) => Self::Other,
         }
     }
 }
@@ -179,7 +201,6 @@
 
 /// Initializes a new client instance.
 ///
-<<<<<<< HEAD
 /// @param client the uninitialized Aranya Client [`Client`].
 /// @param config the client's configuration [`ClientConfig`].
 ///
@@ -205,18 +226,6 @@
     })?;
 
     Safe::init(client, imp::Client { rt, inner });
-=======
-/// Assumes the `ARANYA_CAPI` environment variable has been set to the desired tracing log level.
-/// E.g. `ARANYA_CAPI=debug`.
-// TODO(eric): don't make users use env vars.
-pub fn init_logging() -> Result<(), imp::Error> {
-    use tracing_subscriber::{prelude::*, EnvFilter};
-    tracing_subscriber::registry()
-        .with(tracing_subscriber::fmt::layer())
-        .with(EnvFilter::from_env("ARANYA_CAPI"))
-        .try_init()
-        .context("unable to initialize logging")?;
->>>>>>> e11a09f7
     Ok(())
 }
 
@@ -418,6 +427,7 @@
     unsafe fn as_underlying(self) -> Result<aranya_util::Addr, imp::Error> {
         // SAFETY: Caller must ensure the pointer is a valid C String.
         let cstr = unsafe { CStr::from_ptr(self.0) };
+        let cstr = unsafe { CStr::from_ptr(self.0) };
         Ok(cstr.to_str()?.parse()?)
     }
 }
@@ -432,6 +442,7 @@
 impl NetIdentifier {
     unsafe fn as_underlying(self) -> Result<aranya_daemon_api::NetIdentifier, imp::Error> {
         // SAFETY: Caller must ensure the pointer is a valid C String.
+        let cstr = unsafe { CStr::from_ptr(self.0) };
         let cstr = unsafe { CStr::from_ptr(self.0) };
         Ok(aranya_daemon_api::NetIdentifier(String::from(
             cstr.to_str()?,
@@ -446,7 +457,6 @@
     id: Id,
 }
 
-<<<<<<< HEAD
 impl From<aranya_daemon_api::AqcBidiChannelId> for AqcBidiChannelId {
     fn from(value: aranya_daemon_api::AqcBidiChannelId) -> Self {
         Self {
@@ -454,13 +464,6 @@
                 bytes: value.into(),
             },
         }
-=======
-impl LabelName {
-    unsafe fn as_underlying(self) -> Result<String, imp::Error> {
-        // SAFETY: Caller must ensure the pointer is a valid C String.
-        let cstr = unsafe { CStr::from_ptr(self.0) };
-        Ok(String::from(cstr.to_str()?))
->>>>>>> e11a09f7
     }
 }
 
@@ -487,7 +490,6 @@
     }
 }
 
-<<<<<<< HEAD
 impl From<&AqcUniChannelId> for aranya_daemon_api::AqcUniChannelId {
     fn from(value: &AqcUniChannelId) -> Self {
         value.id.bytes.into()
@@ -506,39 +508,6 @@
         .with(EnvFilter::from_env("ARANYA_CAPI"))
         .try_init()
         .context("unable to initialize logging")?;
-=======
-/// Configuration info for Aranya QUIC Channels.
-#[aranya_capi_core::opaque(size = 40, align = 8)]
-pub type AqcConfig = Safe<imp::AqcConfig>;
-
-/// Configuration info builder for Aranya QUIC Channels.
-#[aranya_capi_core::derive(Init, Cleanup)]
-#[aranya_capi_core::opaque(size = 24, align = 8)]
-pub type AqcConfigBuilder = Safe<imp::AqcConfigBuilder>;
-
-/// Sets the network address that the AQC server should listen
-/// on.
-///
-/// @param cfg a pointer to the aqc config builder
-/// @param address a string with the address to bind to
-pub fn aqc_config_builder_set_address(cfg: &mut AqcConfigBuilder, address: *const c_char) {
-    cfg.addr(address);
-}
-
-/// Attempts to construct an [`AqcConfig`].
-///
-/// This function consumes and releases any resources associated
-/// with the memory pointed to by `cfg`.
-///
-/// @param cfg a pointer to the aqc config builder
-/// @param out a pointer to write the aqc config to
-pub fn aqc_config_builder_build(
-    cfg: OwnedPtr<AqcConfigBuilder>,
-    out: &mut MaybeUninit<AqcConfig>,
-) -> Result<(), imp::Error> {
-    // SAFETY: No special considerations.
-    unsafe { cfg.build(out)? }
->>>>>>> e11a09f7
     Ok(())
 }
 
@@ -561,8 +530,104 @@
     })
 }
 
-<<<<<<< HEAD
-=======
+/// Gets the public key bundle for this device.
+///
+/// @param client the Aranya Client [`Client`].
+/// @param keybundle keybundle byte buffer `KeyBundle`.
+/// @param keybundle_len returns the length of the serialized keybundle.
+///
+/// @relates AranyaClient.
+pub unsafe fn get_key_bundle(
+    client: &mut Client,
+    keybundle: *mut MaybeUninit<u8>,
+    keybundle_len: &mut usize,
+) -> Result<(), imp::Error> {
+    let client = client.deref_mut();
+    let keys = client.rt.block_on(client.inner.get_key_bundle())?;
+    // SAFETY: Must trust caller provides valid ptr/len for keybundle buffer.
+    unsafe { imp::key_bundle_serialize(&keys, keybundle, keybundle_len)? };
+
+    Ok(())
+}
+
+/// The size in bytes of an ID converted to a human-readable base58 string.
+pub const ARANYA_ID_STR_LEN: usize = (ARANYA_ID_LEN * 1375) / 1000 + 1;
+
+/// Writes the human-readable encoding of `id` to `str`.
+///
+/// To always succeed, `str` must be at least `ARANYA_ID_STR_LEN` bytes long.
+///
+/// @param device ID [`Id`].
+/// @param str ID string [`Id`].
+/// @param str_len returns the length of `str`
+///
+/// @relates AranyaId.
+#[aranya_capi_core::no_ext_error]
+pub fn id_to_str(
+    id: &Id,
+    str: &mut MaybeUninit<c_char>,
+    str_len: &mut usize,
+) -> Result<(), imp::Error> {
+    let str = aranya_capi_core::try_as_mut_slice!(str, *str_len);
+    aranya_capi_core::write_c_str(str, id.as_ref(), str_len)?;
+    Ok(())
+}
+
+/// Decodes `str` into an [`Id`].
+///
+///
+/// @param str pointer to a null-terminated string.
+///
+/// @relates AranyaId.
+#[aranya_capi_core::no_ext_error]
+pub unsafe fn id_from_str(str: *const c_char) -> Result<Id, imp::Error> {
+    // SAFETY: Caller must ensure the pointer is a valid C String.
+    let cstr = unsafe { CStr::from_ptr(str) };
+
+    aranya_crypto::Id::decode(cstr.to_bytes())
+        .map_err(|_| InvalidArg::new("str", "unable to decode ID from bytes").into())
+        .map(Into::into)
+}
+
+/// Gets the public device ID.
+///
+/// @param client the Aranya Client [`Client`].
+/// @param __output the client's device ID [`DeviceId`].
+///
+/// @relates AranyaClient.
+pub fn get_device_id(client: &mut Client) -> Result<DeviceId, imp::Error> {
+    let client = client.deref_mut();
+    let id = client.rt.block_on(client.inner.get_device_id())?;
+    Ok(id.into())
+}
+
+/// Configuration info for Aranya.
+#[aranya_capi_core::opaque(size = 56, align = 8)]
+pub type ClientConfig = Safe<imp::ClientConfig>;
+
+/// Configuration info builder for Aranya.
+#[aranya_capi_core::derive(Init, Cleanup)]
+#[aranya_capi_core::opaque(size = 72, align = 8)]
+pub type ClientConfigBuilder = Safe<imp::ClientConfigBuilder>;
+
+/// Attempts to construct a [`ClientConfig`].
+///
+/// This function consumes and releases any resources associated
+/// with the memory pointed to by `cfg`.
+///
+/// @param cfg a pointer to the client config builder
+/// @param out a pointer to write the client config to
+pub fn client_config_builder_build(
+    cfg: OwnedPtr<ClientConfigBuilder>,
+    out: &mut MaybeUninit<ClientConfig>,
+) -> Result<(), imp::Error> {
+    // SAFETY: No special considerations.
+    unsafe { cfg.build(out)? }
+    // SAFETY: No special considerations.
+    unsafe { cfg.build(out)? }
+    Ok(())
+}
+
 /// Sets Unix Domain Socket path that the daemon is listening on.
 ///
 /// @param cfg a pointer to the client config builder
@@ -590,20 +655,38 @@
     cfg.daemon_pk(pk);
 }
 
-/// Attempts to construct a [`ClientConfig`].
+/// Configuration info for Aranya QUIC Channels.
+#[aranya_capi_core::opaque(size = 40, align = 8)]
+pub type AqcConfig = Safe<imp::AqcConfig>;
+
+/// Configuration info builder for Aranya QUIC Channels.
+#[aranya_capi_core::derive(Init, Cleanup)]
+#[aranya_capi_core::opaque(size = 24, align = 8)]
+pub type AqcConfigBuilder = Safe<imp::AqcConfigBuilder>;
+
+/// Attempts to construct an [`AqcConfig`].
 ///
 /// This function consumes and releases any resources associated
 /// with the memory pointed to by `cfg`.
 ///
-/// @param cfg a pointer to the client config builder
-/// @param out a pointer to write the client config to
-pub fn client_config_builder_build(
-    cfg: OwnedPtr<ClientConfigBuilder>,
-    out: &mut MaybeUninit<ClientConfig>,
+/// @param cfg a pointer to the aqc config builder
+/// @param out a pointer to write the aqc config to
+pub fn aqc_config_builder_build(
+    cfg: OwnedPtr<AqcConfigBuilder>,
+    out: &mut MaybeUninit<AqcConfig>,
 ) -> Result<(), imp::Error> {
     // SAFETY: No special considerations.
     unsafe { cfg.build(out)? }
     Ok(())
+}
+
+/// Sets the network address that the AQC server should listen
+/// on.
+///
+/// @param cfg a pointer to the aqc config builder
+/// @param address a string with the address to bind to
+pub fn aqc_config_builder_set_address(cfg: &mut AqcConfigBuilder, address: *const c_char) {
+    cfg.addr(address);
 }
 
 /// Sets the configuration for Aranya QUIC Channels.
@@ -614,129 +697,9 @@
     cfg.aqc(aqc_config.deref().clone());
 }
 
-/// Initializes a new client instance.
-///
-/// @param client the uninitialized Aranya Client [`Client`].
-/// @param config the client's configuration [`ClientConfig`].
-///
-/// @relates AranyaClient.
-pub unsafe fn client_init(
-    client: &mut MaybeUninit<Client>,
-    config: &ClientConfig,
-) -> Result<(), imp::Error> {
-    // TODO: Clean this up.
-    let daemon_socket = OsStr::from_bytes(
-        // SAFETY: Caller must ensure pointer is a valid C String.
-        unsafe { CStr::from_ptr(config.daemon_addr()) }.to_bytes(),
-    )
-    .as_ref();
-
-    let rt = tokio::runtime::Runtime::new().context("unable to construct tokio runtime")?;
-
-    let inner = rt.block_on({
-        aranya_client::Client::builder()
-            .with_daemon_uds_path(daemon_socket)
-            .with_daemon_api_pk(config.daemon_api_pk())
-            .connect()
-    })?;
-
-    Safe::init(client, imp::Client { rt, inner });
-    Ok(())
-}
-
->>>>>>> e11a09f7
-/// Gets the public key bundle for this device.
-///
-/// @param client the Aranya Client [`Client`].
-/// @param keybundle keybundle byte buffer `KeyBundle`.
-/// @param keybundle_len returns the length of the serialized keybundle.
-///
-/// @relates AranyaClient.
-pub unsafe fn get_key_bundle(
-    client: &mut Client,
-    keybundle: *mut MaybeUninit<u8>,
-    keybundle_len: &mut usize,
-) -> Result<(), imp::Error> {
-    let client = client.deref_mut();
-    let keys = client.rt.block_on(client.inner.get_key_bundle())?;
-    // SAFETY: Must trust caller provides valid ptr/len for keybundle buffer.
-    unsafe { imp::key_bundle_serialize(&keys, keybundle, keybundle_len)? };
-
-    Ok(())
-}
-
-/// The size in bytes of an ID converted to a human-readable base58 string.
-pub const ARANYA_ID_STR_LEN: usize = (ARANYA_ID_LEN * 1375) / 1000 + 1;
-
-/// Writes the human-readable encoding of `id` to `str`.
-///
-/// To always succeed, `str` must be at least `ARANYA_ID_STR_LEN` bytes long.
-///
-/// @param device ID [`Id`].
-/// @param str ID string [`Id`].
-/// @param str_len returns the length of `str`
-///
-/// @relates AranyaId.
-#[aranya_capi_core::no_ext_error]
-pub fn id_to_str(
-    id: &Id,
-    str: &mut MaybeUninit<c_char>,
-    str_len: &mut usize,
-) -> Result<(), imp::Error> {
-    let str = aranya_capi_core::try_as_mut_slice!(str, *str_len);
-    aranya_capi_core::write_c_str(str, id.as_ref(), str_len)?;
-    Ok(())
-}
-
-/// Decodes `str` into an [`Id`].
-///
-///
-/// @param str pointer to a null-terminated string.
-///
-/// @relates AranyaId.
-#[aranya_capi_core::no_ext_error]
-pub unsafe fn id_from_str(str: *const c_char) -> Result<Id, imp::Error> {
-    // SAFETY: Caller must ensure the pointer is a valid C String.
-    let cstr = unsafe { CStr::from_ptr(str) };
-
-    aranya_crypto::Id::decode(cstr.to_bytes())
-        .map_err(|_| InvalidArg::new("str", "unable to decode ID from bytes").into())
-        .map(Into::into)
-}
-
-/// Gets the public device ID.
-///
-/// @param client the Aranya Client [`Client`].
-/// @param __output the client's device ID [`DeviceId`].
-///
-/// @relates AranyaClient.
-pub fn get_device_id(client: &mut Client) -> Result<DeviceId, imp::Error> {
-    let client = client.deref_mut();
-    let id = client.rt.block_on(client.inner.get_device_id())?;
-    Ok(id.into())
-}
-
-/// Configuration info for Aranya.
-#[aranya_capi_core::opaque(size = 56, align = 8)]
-pub type ClientConfig = Safe<imp::ClientConfig>;
-
-<<<<<<< HEAD
-/// Configuration info builder for Aranya.
-#[aranya_capi_core::derive(Init, Cleanup)]
-#[aranya_capi_core::opaque(size = 72, align = 8)]
-pub type ClientConfigBuilder = Safe<imp::ClientConfigBuilder>;
-
-/// Attempts to construct a [`ClientConfig`].
-///
-/// This function consumes and releases any resources associated
-/// with the memory pointed to by `cfg`.
-///
-/// @param cfg a pointer to the client config builder
-/// @param out a pointer to write the client config to
-pub fn client_config_builder_build(
-    cfg: OwnedPtr<ClientConfigBuilder>,
-    out: &mut MaybeUninit<ClientConfig>,
-=======
+#[aranya_capi_core::opaque(size = 24, align = 8)]
+pub type TeamConfig = Safe<imp::TeamConfig>;
+
 #[aranya_capi_core::derive(Init, Cleanup)]
 #[aranya_capi_core::opaque(size = 16, align = 8)]
 pub type TeamConfigBuilder = Safe<imp::TeamConfigBuilder>;
@@ -751,64 +714,349 @@
 pub fn team_config_builder_build(
     cfg: OwnedPtr<TeamConfigBuilder>,
     out: &mut MaybeUninit<TeamConfig>,
->>>>>>> e11a09f7
 ) -> Result<(), imp::Error> {
     // SAFETY: No special considerations.
     unsafe { cfg.build(out)? }
     Ok(())
 }
 
-/// Sets Unix Domain Socket path that the daemon is listening on.
-///
-/// @param cfg a pointer to the client config builder
-/// @param address a string containing the address
-pub fn client_config_builder_set_daemon_uds_path(
-    cfg: &mut ClientConfigBuilder,
-    address: *const c_char,
-) {
-    cfg.daemon_addr(address);
-}
-
-/// Sets the daemon's public API key.
-///
-/// `pk` must not be encoded; it must be the raw key bytes.
-///
-/// The daemon's public API key can be retrieved by invoking the
-/// daemon with the `--print-api-pk` flag. The output will be
-/// hexadecimal encoded and must be decoded before being passed
-/// to this function. You can use [`decode_hex`] for this
-/// purpose.
-///
-/// @param cfg a pointer to the client config builder
-/// @param pk the daemon's raw (not encoded) public API key bytes
-pub fn client_config_builder_set_daemon_api_pk(cfg: &mut ClientConfigBuilder, pk: &[u8]) {
-    cfg.daemon_pk(pk);
-}
-
-/// Configuration info for Aranya QUIC Channels.
+/// Sync Peer config.
+#[aranya_capi_core::opaque(size = 32, align = 8)]
+pub type SyncPeerConfig = Safe<imp::SyncPeerConfig>;
+
+/// Builder for a Sync Peer config.
+#[aranya_capi_core::derive(Init, Cleanup)]
 #[aranya_capi_core::opaque(size = 40, align = 8)]
-pub type AqcConfig = Safe<imp::AqcConfig>;
-
-/// Configuration info builder for Aranya QUIC Channels.
-#[aranya_capi_core::derive(Init, Cleanup)]
-#[aranya_capi_core::opaque(size = 24, align = 8)]
-pub type AqcConfigBuilder = Safe<imp::AqcConfigBuilder>;
-
-/// Attempts to construct an [`AqcConfig`].
+pub type SyncPeerConfigBuilder = Safe<imp::SyncPeerConfigBuilder>;
+
+/// Attempts to build a [`SyncPeerConfig`].
 ///
 /// This function consumes and releases any resources associated
 /// with the memory pointed to by `cfg`.
 ///
-/// @param cfg a pointer to the aqc config builder
-/// @param out a pointer to write the aqc config to
-pub fn aqc_config_builder_build(
-    cfg: OwnedPtr<AqcConfigBuilder>,
-    out: &mut MaybeUninit<AqcConfig>,
-) -> Result<(), imp::Error> {
-<<<<<<< HEAD
+/// @param cfg a pointer to the builder for a sync config
+pub fn sync_peer_config_builder_build(
+    cfg: OwnedPtr<SyncPeerConfigBuilder>,
+    out: &mut MaybeUninit<SyncPeerConfig>,
+) -> Result<(), imp::Error> {
     // SAFETY: No special considerations.
     unsafe { cfg.build(out)? }
-=======
+    Ok(())
+}
+
+/// Configures how often the peer will be synced with.
+///
+/// By default, the interval is not set. It is an error to call
+/// [`sync_peer_config_builder_build`] before setting the interval with
+/// this function
+///
+/// @param cfg a pointer to the builder for a sync config
+/// @param interval Set the interval at which syncing occurs
+pub fn sync_peer_config_builder_set_interval(cfg: &mut SyncPeerConfigBuilder, interval: Duration) {
+    cfg.deref_mut().interval(interval);
+}
+
+/// Updates the config to enable immediate syncing with the peer.
+///
+/// Overrides [`sync_peer_config_builder_set_sync_later`] if invoked afterward.
+///
+/// By default, the peer is synced with immediately.
+///
+/// @param cfg a pointer to the builder for a sync config
+// TODO: aranya-core#129
+pub fn sync_peer_config_builder_set_sync_now(cfg: &mut SyncPeerConfigBuilder) {
+    cfg.deref_mut().sync_now(true);
+}
+
+/// Updates the config to disable immediate syncing with the peer.
+///
+/// Overrides [`sync_peer_config_builder_set_sync_now`] if invoked afterward.
+///
+/// By default, the peer is synced with immediately.
+/// @param cfg a pointer to the builder for a sync config
+// TODO: aranya-core#129
+pub fn sync_peer_config_builder_set_sync_later(cfg: &mut SyncPeerConfigBuilder) {
+    cfg.deref_mut().sync_now(false);
+}
+
+/// Assign a role to a device.
+///
+/// This will change the device's current role to the new role assigned.
+///
+/// Permission to perform this operation is checked against the Aranya policy.
+///
+/// @param client the Aranya Client [`Client`].
+/// @param team the team's ID [`TeamId`].
+/// @param device the device's ID [`DeviceId`].
+/// @param role the role [`Role`] to assign to the device.
+///
+/// @relates AranyaClient.
+pub fn assign_role(
+    client: &mut Client,
+    team: &TeamId,
+    device: &DeviceId,
+    role: Role,
+) -> Result<(), imp::Error> {
+    let client = client.deref_mut();
+    client.rt.block_on(
+        client
+            .inner
+            .team(team.into())
+            .assign_role(device.into(), role.into()),
+    )?;
+    Ok(())
+}
+
+/// Revoke a role from a device.
+///
+/// Permission to perform this operation is checked against the Aranya policy.
+///
+/// @param client the Aranya Client [`Client`].
+/// @param team the team's ID [`TeamId`].
+/// @param device the device's ID [`DeviceId`].
+/// @param role the role [`Role`] to revoke from the device.
+///
+/// @relates AranyaClient.
+pub fn revoke_role(
+    client: &mut Client,
+    team: &TeamId,
+    device: &DeviceId,
+    role: Role,
+) -> Result<(), imp::Error> {
+    let client = client.deref_mut();
+    client.rt.block_on(
+        client
+            .inner
+            .team(team.into())
+            .revoke_role(device.into(), role.into()),
+    )?;
+    Ok(())
+}
+
+/// Create a channel label.
+///
+/// Permission to perform this operation is checked against the Aranya policy.
+///
+/// @param client the Aranya Client [`Client`].
+/// @param team the team's ID [`TeamId`].
+/// @param name label name string [`LabelName`].
+///
+/// @relates AranyaClient.
+pub fn create_label(
+    client: &mut Client,
+    team: &TeamId,
+    name: LabelName,
+) -> Result<LabelId, imp::Error> {
+    let client = client.deref_mut();
+    // SAFETY: Caller must ensure `name` is a valid C String.
+    let name = unsafe { name.as_underlying() }?;
+    let label_id = client
+        .rt
+        .block_on(client.inner.team(team.into()).create_label(name))?;
+    Ok(label_id.into())
+}
+
+/// Delete a channel label.
+///
+/// Permission to perform this operation is checked against the Aranya policy.
+///
+/// @param client the Aranya Client [`Client`].
+/// @param team the team's ID [`TeamId`].
+/// @param label_id the channel label ID [`LabelId`] to delete.
+///
+/// @relates AranyaClient.
+pub fn delete_label(
+    client: &mut Client,
+    team: &TeamId,
+    label_id: &LabelId,
+) -> Result<(), imp::Error> {
+    let client = client.deref_mut();
+    client
+        .rt
+        .block_on(client.inner.team(team.into()).delete_label(label_id.into()))?;
+    Ok(())
+}
+
+/// Assign a label to a device so that it can be used for a channel.
+///
+/// Permission to perform this operation is checked against the Aranya policy.
+///
+/// @param client the Aranya Client [`Client`].
+/// @param team the team's ID [`TeamId`].
+/// @param device the device ID [`DeviceId`] of the device to assign the label to.
+/// @param label_id the AQC channel label ID [`LabelId`].
+///
+/// @relates AranyaClient.
+pub fn assign_label(
+    client: &mut Client,
+    team: &TeamId,
+    device: &DeviceId,
+    label_id: &LabelId,
+    op: ChanOp,
+) -> Result<(), imp::Error> {
+    let client = client.deref_mut();
+    client
+        .rt
+        .block_on(client.inner.team(team.into()).assign_label(
+            device.into(),
+            label_id.into(),
+            op.into(),
+        ))?;
+    Ok(())
+}
+
+/// Revoke a label from a device.
+///
+/// Permission to perform this operation is checked against the Aranya policy.
+///
+/// @param client the Aranya Client [`Client`].
+/// @param team the team's ID [`TeamId`].
+/// @param device the device ID [`DeviceId`] of the device to revoke the label from.
+/// @param label_id the AQC channel label ID [`LabelId`].
+///
+/// @relates AranyaClient.
+pub fn revoke_label(
+    client: &mut Client,
+    team: &TeamId,
+    device: &DeviceId,
+    label_id: &LabelId,
+) -> Result<(), imp::Error> {
+    let client = client.deref_mut();
+    client.rt.block_on(
+        client
+            .inner
+            .team(team.into())
+            .revoke_label(device.into(), label_id.into()),
+    )?;
+    Ok(())
+}
+
+/// Create a new graph/team with the current device as the owner.
+///
+/// @param client the Aranya Client [`Client`].
+/// @param cfg the Team Configuration [`TeamConfig`].
+/// @param __output the team's ID [`TeamId`].
+///
+/// @relates AranyaClient.
+#[allow(unused_variables)] // TODO(nikki): once we have fields on TeamConfig, remove this for cfg
+pub fn create_team(client: &mut Client, cfg: &TeamConfig) -> Result<TeamId, imp::Error> {
+    let client = client.deref_mut();
+    let cfg = aranya_client::TeamConfig::builder().build()?;
+    let id = client.rt.block_on(client.inner.create_team(cfg))?;
+    Ok(id.into())
+}
+
+/// Add a team to the local device store.
+///
+/// NOTE: this function is unfinished and will panic if called.
+///
+/// @param client the Aranya Client [`Client`].
+/// @param team the team's ID [`TeamId`].
+/// @param cfg the Team Configuration [`TeamConfig`].
+///
+/// @relates AranyaClient.
+#[allow(unused_variables)] // TODO(nikki): once we have fields on TeamConfig, remove this for cfg
+pub fn add_team(client: &mut Client, team: &TeamId, cfg: &TeamConfig) -> Result<(), imp::Error> {
+    let client = client.deref_mut();
+    let cfg = aranya_client::TeamConfig::builder().build()?;
+    client
+        .rt
+        .block_on(client.inner.add_team(team.into(), cfg))?;
+    Ok(())
+}
+
+/// Remove a team from the local device store.
+///
+/// @param client the Aranya Client [`Client`].
+/// @param team the team's ID [`TeamId`].
+///
+/// @relates AranyaClient.
+pub fn remove_team(client: &mut Client, team: &TeamId) -> Result<(), imp::Error> {
+    let client = client.deref_mut();
+    client.rt.block_on(client.inner.remove_team(team.into()))?;
+    Ok(())
+}
+
+/// Close the team and stop all operations on the graph.
+///
+/// @param client the Aranya Client [`Client`].
+/// @param team the team's ID [`TeamId`].
+///
+/// @relates AranyaClient.
+pub fn close_team(client: &mut Client, team: &TeamId) -> Result<(), imp::Error> {
+    let client = client.deref_mut();
+    client
+        .rt
+        .block_on(client.inner.team(team.into()).close_team())?;
+    Ok(())
+}
+
+/// Add a device to the team with the default role.
+///
+/// Permission to perform this operation is checked against the Aranya policy.
+///
+/// @param client the Aranya Client [`Client`].
+/// @param team the team's ID [`TeamId`].
+/// @param keybundle serialized keybundle byte buffer `KeyBundle`.
+/// @param keybundle_len is the length of the serialized keybundle.
+///
+/// @relates AranyaClient.
+pub unsafe fn add_device_to_team(
+    client: &mut Client,
+    team: &TeamId,
+    keybundle: &[u8],
+) -> Result<(), imp::Error> {
+    let client = client.deref_mut();
+    let keybundle = imp::key_bundle_deserialize(keybundle)?;
+
+    client
+        .rt
+        .block_on(client.inner.team(team.into()).add_device_to_team(keybundle))?;
+    Ok(())
+}
+
+/// Remove a device from the team.
+///
+/// Permission to perform this operation is checked against the Aranya policy.
+///
+/// @param client the Aranya Client [`Client`].
+/// @param team the team's ID [`TeamId`].
+/// @param device the device's ID [`DeviceId`].
+///
+/// @relates AranyaClient.
+pub fn remove_device_from_team(
+    client: &mut Client,
+    team: &TeamId,
+    device: &DeviceId,
+) -> Result<(), imp::Error> {
+    let client = client.deref_mut();
+    client.rt.block_on(
+        client
+            .inner
+            .team(team.into())
+            .remove_device_from_team(device.into()),
+    )?;
+    Ok(())
+}
+
+/// Add the peer for automatic periodic Aranya state syncing.
+///
+/// If a peer is not reachable on the network, sync errors
+/// will appear in the tracing logs and
+/// Aranya will be unable to sync state with that peer.
+///
+/// @param client the Aranya Client [`Client`].
+/// @param team the team's ID [`TeamId`].
+/// @param addr the peer's Aranya network address [`Addr`].
+/// @param config configuration values for syncing with a peer.
+///
+/// @relates AranyaClient.
+pub unsafe fn add_sync_peer(
+    client: &mut Client,
+    team: &TeamId,
+    addr: Addr,
+    config: &SyncPeerConfig,
+) -> Result<(), imp::Error> {
     let client = client.deref_mut();
     // SAFETY: Caller must ensure `addr` is a valid C String.
     let addr = unsafe { addr.as_underlying() }?;
@@ -818,49 +1066,52 @@
             .team(team.into())
             .add_sync_peer(addr, (*config).clone().into()),
     )?;
->>>>>>> e11a09f7
-    Ok(())
-}
-
-/// Sets the network address that the AQC server should listen
-/// on.
-///
-/// @param cfg a pointer to the aqc config builder
-/// @param address a string with the address to bind to
-pub fn aqc_config_builder_set_address(cfg: &mut AqcConfigBuilder, address: *const c_char) {
-    cfg.addr(address);
-}
-
-/// Sets the configuration for Aranya QUIC Channels.
-///
-/// @param cfg a pointer to the client config builder
-/// @param aqc_config a pointer to a valid AQC config (see [`AqcConfigBuilder`])
-pub fn client_config_builder_set_aqc_config(cfg: &mut ClientConfigBuilder, aqc_config: &AqcConfig) {
-    cfg.aqc(aqc_config.deref().clone());
-}
-
-#[aranya_capi_core::opaque(size = 24, align = 8)]
-pub type TeamConfig = Safe<imp::TeamConfig>;
-
-#[aranya_capi_core::derive(Init, Cleanup)]
-#[aranya_capi_core::opaque(size = 16, align = 8)]
-pub type TeamConfigBuilder = Safe<imp::TeamConfigBuilder>;
-
-/// Attempts to construct a [`TeamConfig`].
-///
-/// This function consumes and releases any resources associated
-/// with the memory pointed to by `cfg`.
-///
-/// @param cfg a pointer to the team config builder
-/// @param out a pointer to write the team config to
-pub fn team_config_builder_build(
-    cfg: OwnedPtr<TeamConfigBuilder>,
-    out: &mut MaybeUninit<TeamConfig>,
-) -> Result<(), imp::Error> {
-<<<<<<< HEAD
-    // SAFETY: No special considerations.
-    unsafe { cfg.build(out)? }
-=======
+    Ok(())
+}
+
+/// Remove the peer from automatic Aranya state syncing.
+///
+/// @param client the Aranya Client [`Client`].
+/// @param team the team's ID [`TeamId`].
+/// @param addr the peer's Aranya network address [`Addr`].
+///
+/// @relates AranyaClient.
+pub unsafe fn remove_sync_peer(
+    client: &mut Client,
+    team: &TeamId,
+    addr: Addr,
+) -> Result<(), imp::Error> {
+    let client = client.deref_mut();
+    // SAFETY: Caller must ensure `addr` is a valid C String.
+    let addr = unsafe { addr.as_underlying() }?;
+    client
+        .rt
+        .block_on(client.inner.team(team.into()).remove_sync_peer(addr))?;
+    Ok(())
+}
+
+/// Sync with peer immediately.
+///
+/// If a peer is not reachable on the network, sync errors
+/// will appear in the tracing logs and
+/// Aranya will be unable to sync state with that peer.
+///
+///
+/// This function ignores [`sync_peer_config_builder_set_interval`] and
+/// [`sync_peer_config_builder_set_sync_later`], if set.
+///
+/// @param client the Aranya Client [`Client`].
+/// @param team the team's ID [`TeamId`].
+/// @param addr the peer's Aranya network address [`Addr`].
+/// @param config configuration values for syncing with a peer.
+/// Default values for a sync config will be used if `config` is `NULL`
+/// @relates AranyaClient.
+pub unsafe fn sync_now(
+    client: &mut Client,
+    team: &TeamId,
+    addr: Addr,
+    config: Option<&SyncPeerConfig>,
+) -> Result<(), imp::Error> {
     let client = client.deref_mut();
     // SAFETY: Caller must ensure `addr` is a valid C String.
     let addr = unsafe { addr.as_underlying() }?;
@@ -870,437 +1121,6 @@
             .team(team.into())
             .sync_now(addr, config.map(|config| (*config).clone().into())),
     )?;
->>>>>>> e11a09f7
-    Ok(())
-}
-
-/// Sync Peer config.
-#[aranya_capi_core::opaque(size = 32, align = 8)]
-pub type SyncPeerConfig = Safe<imp::SyncPeerConfig>;
-
-/// Builder for a Sync Peer config.
-#[aranya_capi_core::derive(Init, Cleanup)]
-#[aranya_capi_core::opaque(size = 40, align = 8)]
-pub type SyncPeerConfigBuilder = Safe<imp::SyncPeerConfigBuilder>;
-
-/// Attempts to build a [`SyncPeerConfig`].
-///
-/// This function consumes and releases any resources associated
-/// with the memory pointed to by `cfg`.
-///
-/// @param cfg a pointer to the builder for a sync config
-pub fn sync_peer_config_builder_build(
-    cfg: OwnedPtr<SyncPeerConfigBuilder>,
-    out: &mut MaybeUninit<SyncPeerConfig>,
-) -> Result<(), imp::Error> {
-    // SAFETY: No special considerations.
-    unsafe { cfg.build(out)? }
-    Ok(())
-}
-
-/// Configures how often the peer will be synced with.
-///
-/// By default, the interval is not set. It is an error to call
-/// [`sync_peer_config_builder_build`] before setting the interval with
-/// this function
-///
-/// @param cfg a pointer to the builder for a sync config
-/// @param interval Set the interval at which syncing occurs
-pub fn sync_peer_config_builder_set_interval(cfg: &mut SyncPeerConfigBuilder, interval: Duration) {
-    cfg.deref_mut().interval(interval);
-}
-
-/// Updates the config to enable immediate syncing with the peer.
-///
-/// Overrides [`sync_peer_config_builder_set_sync_later`] if invoked afterward.
-///
-/// By default, the peer is synced with immediately.
-///
-/// @param cfg a pointer to the builder for a sync config
-// TODO: aranya-core#129
-pub fn sync_peer_config_builder_set_sync_now(cfg: &mut SyncPeerConfigBuilder) {
-    cfg.deref_mut().sync_now(true);
-}
-
-/// Updates the config to disable immediate syncing with the peer.
-///
-/// Overrides [`sync_peer_config_builder_set_sync_now`] if invoked afterward.
-///
-/// By default, the peer is synced with immediately.
-/// @param cfg a pointer to the builder for a sync config
-// TODO: aranya-core#129
-pub fn sync_peer_config_builder_set_sync_later(cfg: &mut SyncPeerConfigBuilder) {
-    cfg.deref_mut().sync_now(false);
-}
-
-/// Assign a role to a device.
-///
-/// This will change the device's current role to the new role assigned.
-///
-/// Permission to perform this operation is checked against the Aranya policy.
-///
-/// @param client the Aranya Client [`Client`].
-/// @param team the team's ID [`TeamId`].
-/// @param device the device's ID [`DeviceId`].
-/// @param role the role [`Role`] to assign to the device.
-///
-/// @relates AranyaClient.
-pub fn assign_role(
-    client: &mut Client,
-    team: &TeamId,
-    device: &DeviceId,
-    role: Role,
-) -> Result<(), imp::Error> {
-    let client = client.deref_mut();
-    client.rt.block_on(
-        client
-            .inner
-            .team(team.into())
-            .assign_role(device.into(), role.into()),
-    )?;
-    Ok(())
-}
-
-/// Revoke a role from a device.
-///
-/// Permission to perform this operation is checked against the Aranya policy.
-///
-/// @param client the Aranya Client [`Client`].
-/// @param team the team's ID [`TeamId`].
-/// @param device the device's ID [`DeviceId`].
-/// @param role the role [`Role`] to revoke from the device.
-///
-/// @relates AranyaClient.
-pub fn revoke_role(
-    client: &mut Client,
-    team: &TeamId,
-    device: &DeviceId,
-    role: Role,
-) -> Result<(), imp::Error> {
-    let client = client.deref_mut();
-    client.rt.block_on(
-        client
-            .inner
-            .team(team.into())
-            .revoke_role(device.into(), role.into()),
-    )?;
-    Ok(())
-}
-
-/// Create a channel label.
-///
-/// Permission to perform this operation is checked against the Aranya policy.
-///
-/// @param client the Aranya Client [`Client`].
-/// @param team the team's ID [`TeamId`].
-/// @param name label name string [`LabelName`].
-///
-/// @relates AranyaClient.
-pub fn create_label(
-    client: &mut Client,
-    team: &TeamId,
-    name: LabelName,
-) -> Result<LabelId, imp::Error> {
-    let client = client.deref_mut();
-    // SAFETY: Caller must ensure `name` is a valid C String.
-    let name = unsafe { name.as_underlying() }?;
-    let label_id = client
-        .rt
-        .block_on(client.inner.team(team.into()).create_label(name))?;
-    Ok(label_id.into())
-}
-
-/// Delete a channel label.
-///
-/// Permission to perform this operation is checked against the Aranya policy.
-///
-/// @param client the Aranya Client [`Client`].
-/// @param team the team's ID [`TeamId`].
-/// @param label_id the channel label ID [`LabelId`] to delete.
-///
-/// @relates AranyaClient.
-pub fn delete_label(
-    client: &mut Client,
-    team: &TeamId,
-    label_id: &LabelId,
-) -> Result<(), imp::Error> {
-    let client = client.deref_mut();
-    client
-        .rt
-        .block_on(client.inner.team(team.into()).delete_label(label_id.into()))?;
-    Ok(())
-}
-
-/// Assign a label to a device so that it can be used for a channel.
-///
-/// Permission to perform this operation is checked against the Aranya policy.
-///
-/// @param client the Aranya Client [`Client`].
-/// @param team the team's ID [`TeamId`].
-/// @param device the device ID [`DeviceId`] of the device to assign the label to.
-/// @param label_id the AQC channel label ID [`LabelId`].
-///
-/// @relates AranyaClient.
-pub fn assign_label(
-    client: &mut Client,
-    team: &TeamId,
-    device: &DeviceId,
-    label_id: &LabelId,
-    op: ChanOp,
-) -> Result<(), imp::Error> {
-    let client = client.deref_mut();
-    client
-        .rt
-        .block_on(client.inner.team(team.into()).assign_label(
-            device.into(),
-            label_id.into(),
-            op.into(),
-        ))?;
-    Ok(())
-}
-
-/// Revoke a label from a device.
-///
-/// Permission to perform this operation is checked against the Aranya policy.
-///
-/// @param client the Aranya Client [`Client`].
-/// @param team the team's ID [`TeamId`].
-/// @param device the device ID [`DeviceId`] of the device to revoke the label from.
-/// @param label_id the AQC channel label ID [`LabelId`].
-///
-/// @relates AranyaClient.
-pub fn revoke_label(
-    client: &mut Client,
-    team: &TeamId,
-    device: &DeviceId,
-    label_id: &LabelId,
-) -> Result<(), imp::Error> {
-    let client = client.deref_mut();
-    client.rt.block_on(
-        client
-            .inner
-            .team(team.into())
-            .revoke_label(device.into(), label_id.into()),
-    )?;
-    Ok(())
-}
-
-/// Create a new graph/team with the current device as the owner.
-///
-/// @param client the Aranya Client [`Client`].
-/// @param cfg the Team Configuration [`TeamConfig`].
-/// @param __output the team's ID [`TeamId`].
-///
-/// @relates AranyaClient.
-#[allow(unused_variables)] // TODO(nikki): once we have fields on TeamConfig, remove this for cfg
-pub fn create_team(client: &mut Client, cfg: &TeamConfig) -> Result<TeamId, imp::Error> {
-    let client = client.deref_mut();
-    let cfg = aranya_client::TeamConfig::builder().build()?;
-    let id = client.rt.block_on(client.inner.create_team(cfg))?;
-    Ok(id.into())
-}
-
-/// Add a team to the local device store.
-///
-/// NOTE: this function is unfinished and will panic if called.
-///
-/// @param client the Aranya Client [`Client`].
-/// @param team the team's ID [`TeamId`].
-/// @param cfg the Team Configuration [`TeamConfig`].
-///
-/// @relates AranyaClient.
-#[allow(unused_variables)] // TODO(nikki): once we have fields on TeamConfig, remove this for cfg
-pub fn add_team(client: &mut Client, team: &TeamId, cfg: &TeamConfig) -> Result<(), imp::Error> {
-    let client = client.deref_mut();
-<<<<<<< HEAD
-    let cfg = aranya_client::TeamConfig::builder().build()?;
-    client
-        .rt
-        .block_on(client.inner.add_team(team.into(), cfg))?;
-    Ok(())
-=======
-    // SAFETY: Caller must ensure `peer` is a valid C String.
-    let peer = unsafe { peer.as_underlying() }?;
-    let chan_id = client.rt.block_on(client.inner.aqc().create_bidi_channel(
-        team.into(),
-        peer,
-        label_id.into(),
-    ))?;
-    Ok(chan_id.into())
->>>>>>> e11a09f7
-}
-
-/// Remove a team from the local device store.
-///
-/// @param client the Aranya Client [`Client`].
-/// @param team the team's ID [`TeamId`].
-///
-/// @relates AranyaClient.
-pub fn remove_team(client: &mut Client, team: &TeamId) -> Result<(), imp::Error> {
-    let client = client.deref_mut();
-    client.rt.block_on(client.inner.remove_team(team.into()))?;
-    Ok(())
-}
-
-/// Close the team and stop all operations on the graph.
-///
-/// @param client the Aranya Client [`Client`].
-/// @param team the team's ID [`TeamId`].
-///
-/// @relates AranyaClient.
-pub fn close_team(client: &mut Client, team: &TeamId) -> Result<(), imp::Error> {
-    let client = client.deref_mut();
-    client
-        .rt
-        .block_on(client.inner.team(team.into()).close_team())?;
-    Ok(())
-}
-
-/// Add a device to the team with the default role.
-///
-/// Permission to perform this operation is checked against the Aranya policy.
-///
-/// @param client the Aranya Client [`Client`].
-/// @param team the team's ID [`TeamId`].
-/// @param keybundle serialized keybundle byte buffer `KeyBundle`.
-/// @param keybundle_len is the length of the serialized keybundle.
-///
-/// @relates AranyaClient.
-pub unsafe fn add_device_to_team(
-    client: &mut Client,
-    team: &TeamId,
-    keybundle: &[u8],
-) -> Result<(), imp::Error> {
-    let client = client.deref_mut();
-    let keybundle = imp::key_bundle_deserialize(keybundle)?;
-
-    client
-        .rt
-        .block_on(client.inner.team(team.into()).add_device_to_team(keybundle))?;
-    Ok(())
-}
-
-/// Remove a device from the team.
-///
-/// Permission to perform this operation is checked against the Aranya policy.
-///
-/// @param client the Aranya Client [`Client`].
-/// @param team the team's ID [`TeamId`].
-/// @param device the device's ID [`DeviceId`].
-///
-/// @relates AranyaClient.
-pub fn remove_device_from_team(
-    client: &mut Client,
-    team: &TeamId,
-    device: &DeviceId,
-) -> Result<(), imp::Error> {
-    let client = client.deref_mut();
-    client.rt.block_on(
-        client
-            .inner
-            .team(team.into())
-            .remove_device_from_team(device.into()),
-    )?;
-    Ok(())
-}
-
-/// Add the peer for automatic periodic Aranya state syncing.
-///
-/// If a peer is not reachable on the network, sync errors
-/// will appear in the tracing logs and
-/// Aranya will be unable to sync state with that peer.
-///
-/// @param client the Aranya Client [`Client`].
-/// @param team the team's ID [`TeamId`].
-/// @param addr the peer's Aranya network address [`Addr`].
-/// @param config configuration values for syncing with a peer.
-///
-/// @relates AranyaClient.
-pub unsafe fn add_sync_peer(
-    client: &mut Client,
-    team: &TeamId,
-    addr: Addr,
-    config: &SyncPeerConfig,
-) -> Result<(), imp::Error> {
-    let client = client.deref_mut();
-    // SAFETY: Caller must ensure `addr` is a valid C String.
-    let addr = unsafe { addr.as_underlying() }?;
-    client.rt.block_on(
-        client
-            .inner
-            .team(team.into())
-            .add_sync_peer(addr, (*config).clone().into()),
-    )?;
-    Ok(())
-}
-
-/// Remove the peer from automatic Aranya state syncing.
-///
-/// @param client the Aranya Client [`Client`].
-/// @param team the team's ID [`TeamId`].
-/// @param addr the peer's Aranya network address [`Addr`].
-///
-/// @relates AranyaClient.
-pub unsafe fn remove_sync_peer(
-    client: &mut Client,
-    team: &TeamId,
-    addr: Addr,
-) -> Result<(), imp::Error> {
-    let client = client.deref_mut();
-    // SAFETY: Caller must ensure `addr` is a valid C String.
-    let addr = unsafe { addr.as_underlying() }?;
-    client
-        .rt
-        .block_on(client.inner.team(team.into()).remove_sync_peer(addr))?;
-    Ok(())
-}
-
-<<<<<<< HEAD
-/// Sync with peer immediately.
-///
-/// If a peer is not reachable on the network, sync errors
-/// will appear in the tracing logs and
-/// Aranya will be unable to sync state with that peer.
-///
-///
-/// This function ignores [`sync_peer_config_builder_set_interval`] and
-/// [`sync_peer_config_builder_set_sync_later`], if set.
-///
-/// @param client the Aranya Client [`Client`].
-/// @param team the team's ID [`TeamId`].
-/// @param addr the peer's Aranya network address [`Addr`].
-/// @param config configuration values for syncing with a peer.
-/// Default values for a sync config will be used if `config` is `NULL`
-/// @relates AranyaClient.
-pub unsafe fn sync_now(
-    client: &mut Client,
-    team: &TeamId,
-    addr: Addr,
-    config: Option<&SyncPeerConfig>,
-) -> Result<(), imp::Error> {
-    let client = client.deref_mut();
-    // SAFETY: Caller must ensure `addr` is a valid C String.
-    let addr = unsafe { addr.as_underlying() }?;
-    client.rt.block_on(
-        client
-            .inner
-            .team(team.into())
-            .sync_now(addr, config.map(|config| (*config).clone().into())),
-    )?;
-=======
-/// Attempts to build a [`SyncPeerConfig`].
-///
-/// This function consumes and releases any resources associated
-/// with the memory pointed to by `cfg`.
-///
-/// @param cfg a pointer to the builder for a sync config
-pub fn sync_peer_config_builder_build(
-    cfg: OwnedPtr<SyncPeerConfigBuilder>,
-    out: &mut MaybeUninit<SyncPeerConfig>,
-) -> Result<(), imp::Error> {
-    // SAFETY: No special considerations.
-    unsafe { cfg.build(out)? }
->>>>>>> e11a09f7
     Ok(())
 }
 
@@ -1339,48 +1159,6 @@
     Ok(())
 }
 
-<<<<<<< HEAD
-=======
-/// The size in bytes of an ID converted to a human-readable base58 string.
-pub const ARANYA_ID_STR_LEN: usize = (ARANYA_ID_LEN * 1375) / 1000 + 1;
-
-/// Writes the human-readable encoding of `id` to `str`.
-///
-/// To always succeed, `str` must be at least `ARANYA_ID_STR_LEN` bytes long.
-///
-/// @param device ID [`Id`].
-/// @param str ID string [`Id`].
-/// @param str_len returns the length of `str`
-///
-/// @relates AranyaId.
-#[aranya_capi_core::no_ext_error]
-pub fn id_to_str(
-    id: &Id,
-    str: &mut MaybeUninit<c_char>,
-    str_len: &mut usize,
-) -> Result<(), imp::Error> {
-    let str = aranya_capi_core::try_as_mut_slice!(str, *str_len);
-    aranya_capi_core::write_c_str(str, id.as_ref(), str_len)?;
-    Ok(())
-}
-
-/// Decodes `str` into an [`Id`].
-///
-///
-/// @param str pointer to a null-terminated string.
-///
-/// @relates AranyaId.
-#[aranya_capi_core::no_ext_error]
-pub unsafe fn id_from_str(str: *const c_char) -> Result<Id, imp::Error> {
-    // SAFETY: Caller must ensure the pointer is a valid C String.
-    let cstr = unsafe { CStr::from_ptr(str) };
-
-    aranya_crypto::Id::decode(cstr.to_bytes())
-        .map_err(|_| InvalidArg::new("str", "unable to decode ID from bytes").into())
-        .map(Into::into)
-}
-
->>>>>>> e11a09f7
 // TODO: query_device_role
 
 /// Query device's keybundle.
