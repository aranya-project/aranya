--- conflicted
+++ resolved
@@ -502,13 +502,7 @@
 
 #[cfg(feature = "aqc")]
 impl NetIdentifier {
-<<<<<<< HEAD
-    unsafe fn as_underlying(self) -> Result<aranya_daemon_api::NetIdentifier, imp::Error> {
-        use aranya_daemon_api::Text;
-
-=======
     unsafe fn as_underlying(self) -> Result<aranya_client::client::NetIdentifier, imp::Error> {
->>>>>>> 9584941c
         // SAFETY: Caller must ensure the pointer is a valid C String.
         let cstr = unsafe { CStr::from_ptr(self.0) };
         Ok(aranya_client::client::NetIdentifier::from_str(
