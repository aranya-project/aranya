--- conflicted
+++ resolved
@@ -3,7 +3,7 @@
     ops::DerefMut,
     ptr,
 };
-use std::{ffi::OsStr, os::unix::ffi::OsStrExt};
+use std::{ffi::OsStr, ops::Deref, os::unix::ffi::OsStrExt};
 
 use anyhow::Context as _;
 use aranya_capi_core::{prelude::*, ErrorCode, InvalidArg};
@@ -895,17 +895,10 @@
 /// @relates AranyaClient.
 #[allow(unused_variables)] // TODO(nikki): once we have fields on TeamConfig, remove this for cfg
 pub fn create_team(client: &mut Client, cfg: &TeamConfig) -> Result<TeamId, imp::Error> {
-<<<<<<< HEAD
-    let client = client.deref_mut();
+    let client = client.imp();
+    let cfg: &imp::TeamConfig = cfg.deref();
     // FIXME(Steve): Return id and psk with out params
-    let (id, _psk) = client
-        .rt
-        .block_on(client.inner.create_team(cfg.deref().into()))?;
-=======
-    let client = client.imp();
-    let cfg = aranya_client::TeamConfig::builder().build()?;
-    let id = client.rt.block_on(client.inner.create_team(cfg))?;
->>>>>>> ca855be4
+    let (id, _psk) = client.rt.block_on(client.inner.create_team(cfg.into()))?;
     Ok(id.into())
 }
 
@@ -920,15 +913,12 @@
 /// @relates AranyaClient.
 #[allow(unused_variables)] // TODO(nikki): once we have fields on TeamConfig, remove this for cfg
 pub fn add_team(client: &mut Client, team: &TeamId, cfg: &TeamConfig) -> Result<(), imp::Error> {
-<<<<<<< HEAD
-    let client = client.deref_mut();
-=======
-    let client = client.imp();
-    let cfg = aranya_client::TeamConfig::builder().build()?;
->>>>>>> ca855be4
+    let client = client.imp();
+
+    let cfg: &imp::TeamConfig = cfg.deref();
     client
         .rt
-        .block_on(client.inner.add_team(team.into(), cfg.deref().into()))?;
+        .block_on(client.inner.add_team(team.into(), cfg.into()))?;
     Ok(())
 }
 
