--- conflicted
+++ resolved
@@ -781,13 +781,8 @@
 /// This function consumes and releases any resources associated
 /// with the memory pointed to by `cfg`.
 ///
-<<<<<<< HEAD
 /// @param[in] cfg a pointer to the team config builder [`AddTeamConfigBuilder`]
 /// @param[out] out a pointer to write the team config to [`AddTeamConfig`]
-=======
-/// @param[in,out] cfg a pointer to the builder for a team config [`TeamConfigBuilder`]
-/// @param[in] quic set the QUIC syncer config [`QuicSyncConfig`]
->>>>>>> 8030082e
 ///
 /// @relates AranyaAddTeamConfigBuilder.
 pub fn add_team_config_build(
@@ -821,13 +816,8 @@
 /// This function consumes and releases any resources associated
 /// with the memory pointed to by `cfg`.
 ///
-<<<<<<< HEAD
 /// @param[in] cfg a pointer to the team config builder [`CreateTeamConfigBuilder`]
 /// @param[out] out a pointer to write the team config to [`CreateTeamConfig`]
-=======
-/// @param[in] cfg a pointer to the team config builder [`TeamConfigBuilder`]
-/// @param[out] out a pointer to write the team config to [`TeamConfig`]
->>>>>>> 8030082e
 ///
 /// @relates AranyaCreateTeamConfigBuilder.
 pub fn create_team_config_build(
@@ -1063,15 +1053,9 @@
 
 /// Create a new graph/team with the current device as the owner.
 ///
-<<<<<<< HEAD
-/// @param client the Aranya Client [`Client`].
-/// @param cfg the Team Configuration [`CreateTeamConfig`].
-/// @param __output the team's ID [`TeamId`].
-=======
-/// @param[in] client the Aranya Client [`Client`].
-/// @param[in] cfg the Team Configuration [`TeamConfig`].
+/// @param[in] client the Aranya Client [`Client`].
+/// @param[in] cfg the Team Configuration [`CreateTeamConfig`].
 /// @param[out] __output the team's ID [`TeamId`].
->>>>>>> 8030082e
 ///
 /// @relates AranyaClient.
 pub fn create_team(client: &mut Client, cfg: &CreateTeamConfig) -> Result<TeamId, imp::Error> {
@@ -1150,14 +1134,8 @@
 
 /// Add a team to the local device store.
 ///
-<<<<<<< HEAD
-/// @param client the Aranya Client [`Client`].
-/// @param cfg the Team Configuration [`AddTeamConfig`].
-=======
-/// @param[in] client the Aranya Client [`Client`].
-/// @param[in] team the team's ID [`TeamId`].
-/// @param[in] cfg the Team Configuration [`TeamConfig`].
->>>>>>> 8030082e
+/// @param[in] client the Aranya Client [`Client`].
+/// @param[in] cfg the Team Configuration [`AddTeamConfig`].
 ///
 /// @relates AranyaClient.
 pub fn add_team(client: &mut Client, cfg: &AddTeamConfig) -> Result<(), imp::Error> {
