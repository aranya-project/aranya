--- conflicted
+++ resolved
@@ -645,24 +645,12 @@
 
     let rt = tokio::runtime::Runtime::new().map_err(imp::Error::Runtime)?;
 
-<<<<<<< HEAD
     let inner = rt.block_on({
         aranya_client::Client::builder()
             .with_uds_sock(daemon_socket)
             .with_server_pk(&[])
             .connect()
     })?;
-=======
-    #[cfg(feature = "afc")]
-    let inner = rt.block_on(aranya_client::Client::connect(
-        daemon_socket,
-        afc_shm_path,
-        config.afc().max_channels,
-        afc_addr,
-    ))?;
-    #[cfg(not(feature = "afc"))]
-    let inner = rt.block_on(aranya_client::Client::connect(daemon_socket))?;
->>>>>>> 3bb6ef44
 
     Safe::init(
         client,
