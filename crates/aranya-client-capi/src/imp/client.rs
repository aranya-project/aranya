--- conflicted
+++ resolved
@@ -1,13 +1,9 @@
 use core::{mem::MaybeUninit, ops::Deref};
 
-<<<<<<< HEAD
-use aranya_capi_core::safe::{TypeId, Typed};
 use aranya_client::KeyBundle;
 
 use crate::imp;
 
-=======
->>>>>>> b588a66a
 /// An instance of an Aranya Client, along with an async runtime.
 #[derive(Debug)]
 pub struct Client {
@@ -46,10 +42,6 @@
 #[derive(Debug)]
 pub struct Role(aranya_client::Role);
 
-impl Typed for Role {
-    const TYPE_ID: TypeId = TypeId::new(0xA1B2C3D4);
-}
-
 impl Deref for Role {
     type Target = aranya_client::Role;
 
