use core::{ffi::c_char, mem::MaybeUninit, ptr};

use aranya_capi_core::{
    safe::{Safe, TypeId, Typed},
    Builder, InvalidArg,
};

use super::Error;
use crate::api::defs::Duration;

/// Configuration info for Aranya
#[derive(Clone, Debug)]
pub struct ClientConfig {
    daemon_addr: *const c_char,
    // The daemon's public API key.
    pk: Vec<u8>,
    _aqc: AqcConfig,
}

impl ClientConfig {
    pub(crate) fn daemon_addr(&self) -> *const c_char {
        self.daemon_addr
    }

    pub(crate) fn daemon_api_pk(&self) -> &[u8] {
        &self.pk
    }
}

impl Typed for ClientConfig {
    const TYPE_ID: TypeId = TypeId::new(0x227DFC9E);
}

/// Builder for a [`ClientConfig`]
#[derive(Clone, Debug)]
pub struct ClientConfigBuilder {
    daemon_addr: *const c_char,
    pk: Option<Vec<u8>>,
    aqc: Option<AqcConfig>,
}

impl ClientConfigBuilder {
    /// Set the address for the daemon
    pub fn daemon_addr(&mut self, addr: *const c_char) {
        self.daemon_addr = addr;
    }

    /// Sets the daemon's public API key.
    pub fn daemon_pk(&mut self, pk: &[u8]) {
        self.pk = Some(pk.to_vec());
    }

    /// Set the config to be used for AQC
    pub fn aqc(&mut self, cfg: AqcConfig) {
        self.aqc = Some(cfg);
    }
}

impl Typed for ClientConfigBuilder {
    const TYPE_ID: TypeId = TypeId::new(0xAAAA611B);
}

impl Builder for ClientConfigBuilder {
    type Output = Safe<ClientConfig>;
    type Error = Error;

    /// # Safety
    ///
    /// No special considerations.
    unsafe fn build(self, out: &mut MaybeUninit<Self::Output>) -> Result<(), Self::Error> {
        if self.daemon_addr.is_null() {
            return Err(InvalidArg::new("daemon_addr", "field not set").into());
        }

        let Some(pk) = self.pk else {
            return Err(InvalidArg::new("pk", "field not set").into());
        };

        let Some(aqc) = self.aqc else {
            return Err(InvalidArg::new("aqc", "field not set").into());
        };

        let cfg = ClientConfig {
            daemon_addr: self.daemon_addr,
            pk: pk.clone(),
            _aqc: aqc,
        };
        Safe::init(out, cfg);
        Ok(())
    }
}

impl Default for ClientConfigBuilder {
    fn default() -> Self {
        Self {
            daemon_addr: ptr::null(),
            pk: None,
            aqc: None,
        }
    }
}

/// AQC configuration.
#[derive(Clone, Debug)]
pub struct AqcConfig {
    /// Address to bind AQC server to.
    _addr: *const c_char,
}

impl Typed for AqcConfig {
    const TYPE_ID: TypeId = TypeId::new(0x64CEB3F4);
}

/// Builder for an [`AqcConfig`]
#[derive(Clone, Debug)]
pub struct AqcConfigBuilder {
    /// Address to bind AQC server to.
    addr: *const c_char,
}

impl AqcConfigBuilder {
    /// Sets the network address that the AQC server should
    /// listen on.
    pub fn addr(&mut self, addr: *const c_char) {
        self.addr = addr;
    }
}

impl Builder for AqcConfigBuilder {
    type Output = Safe<AqcConfig>;
    type Error = Error;

    /// # Safety
    ///
    /// No special considerations.
    unsafe fn build(self, out: &mut MaybeUninit<Self::Output>) -> Result<(), Self::Error> {
        if self.addr.is_null() {
            return Err(InvalidArg::new("addr", "field not set").into());
        }

        let cfg = AqcConfig { _addr: self.addr };

        Safe::init(out, cfg);
        Ok(())
    }
}

impl Typed for AqcConfigBuilder {
    const TYPE_ID: TypeId = TypeId::new(0x153AE387);
}

impl Default for AqcConfigBuilder {
    fn default() -> Self {
        Self { addr: ptr::null() }
    }
}

/// Configuration values for syncing with a peer
#[derive(Clone, Debug)]
pub struct SyncPeerConfig {
    interval: Duration,
    sync_now: bool,
}

impl Typed for SyncPeerConfig {
    const TYPE_ID: TypeId = TypeId::new(0x44BE85E7);
}

impl From<SyncPeerConfig> for aranya_client::SyncPeerConfig {
    fn from(value: SyncPeerConfig) -> Self {
        Self::builder()
            .interval(value.interval.into())
            .sync_now(value.sync_now)
            .build()
            .expect("All values are set")
    }
}

impl From<&SyncPeerConfig> for aranya_client::SyncPeerConfig {
    fn from(value: &SyncPeerConfig) -> Self {
        value.clone().into()
    }
}

/// Builder for a [`SyncPeerConfig`]
#[derive(Clone, Debug)]
pub struct SyncPeerConfigBuilder {
    interval: Option<Duration>,
    sync_now: bool,
}

impl SyncPeerConfigBuilder {
    /// Set the interval at which syncing occurs
    pub fn interval(&mut self, duration: Duration) {
        self.interval = Some(duration);
    }

    /// Configures whether the peer will be immediately synced with after being added.
    ///
    /// By default, the peer is immediately synced with.
    pub fn sync_now(&mut self, sync_now: bool) {
        self.sync_now = sync_now;
    }
}

impl Builder for SyncPeerConfigBuilder {
    type Output = Safe<SyncPeerConfig>;
    type Error = Error;

    /// # Safety
    ///
    /// No special considerations.
    unsafe fn build(self, out: &mut MaybeUninit<Self::Output>) -> Result<(), Self::Error> {
        let Some(interval) = self.interval else {
            return Err(InvalidArg::new("interval", "field not set").into());
        };

        let cfg = SyncPeerConfig {
            interval,
            sync_now: self.sync_now,
        };
        Safe::init(out, cfg);
        Ok(())
    }
}

impl Typed for SyncPeerConfigBuilder {
    const TYPE_ID: TypeId = TypeId::new(0xFE81AF7E);
}

impl Default for SyncPeerConfigBuilder {
    fn default() -> Self {
        Self {
            interval: None,
            sync_now: true,
        }
    }
}

/// Configuration info when creating or adding a team in Aranya
<<<<<<< HEAD
pub struct TeamConfig {
    init_command: *const u8,
    init_command_len: usize,
}
=======
#[derive(Clone, Debug)]
pub struct TeamConfig {}
>>>>>>> 4daa3b08

impl Typed for TeamConfig {
    const TYPE_ID: TypeId = TypeId::new(0xA05F7518);
}

<<<<<<< HEAD
impl TryFrom<&TeamConfig> for aranya_client::TeamConfig {
    type Error = super::Error;

    fn try_from(value: &TeamConfig) -> Result<Self, Self::Error> {
        let mut builder = Self::builder();

        if !value.init_command.is_null() {
            let bytes = {
                // This is a workaround because try_as_slice! expects the first arg to be an identifier
                let init_command = value.init_command;
                aranya_capi_core::try_as_slice!(init_command, value.init_command_len)
            };
            builder = builder.init_command(bytes);
        }

        Ok(builder.build()?)
    }
}

#[derive(Copy, Clone, Debug)]
/// Builder for a [`TeamConfig`]
pub struct TeamConfigBuilder {
    init_command: *const u8,
    init_command_len: usize,
}

impl Default for TeamConfigBuilder {
    fn default() -> Self {
        Self {
            init_command: std::ptr::null(),
            init_command_len: 0,
        }
    }
}
=======
/// Builder for a [`TeamConfig`]
#[derive(Clone, Debug, Default)]
pub struct TeamConfigBuilder {}
>>>>>>> 4daa3b08

impl Typed for TeamConfigBuilder {
    const TYPE_ID: TypeId = TypeId::new(0x112905E7);
}

<<<<<<< HEAD
impl TeamConfigBuilder {
    pub fn init_command(
        &mut self,
        init_command: *const u8,
        init_command_len: usize,
    ) -> Result<(), super::Error> {
        if init_command.is_null() {
            let e = ConfigError::InvalidArg {
                arg: "init_command",
                reason: "Tried to set the `init_command` to an invalid address",
            };
            return Err(e.into());
        }

        if init_command_len == 0 {
            let e = ConfigError::InvalidArg {
                arg: "init_command",
                reason: "Tried to set the `init_command_len` to 0",
            };
            return Err(e.into());
        }

        self.init_command = init_command;
        self.init_command_len = init_command_len;

        Ok(())
    }

    /// Attempts to construct a [`TeamConfig`], returning an
    /// [`Error::Config`](super::error::Error::Config) if invalid.
    pub fn build(&self) -> Result<TeamConfig, super::Error> {
        Ok(TeamConfig {
            init_command: self.init_command,
            init_command_len: self.init_command_len,
        })
=======
impl Builder for TeamConfigBuilder {
    type Output = Safe<TeamConfig>;
    type Error = Error;

    /// # Safety
    ///
    /// No special considerations.
    unsafe fn build(self, out: &mut MaybeUninit<Self::Output>) -> Result<(), Self::Error> {
        Safe::init(out, TeamConfig {});
        Ok(())
>>>>>>> 4daa3b08
    }
}<|MERGE_RESOLUTION|>--- conflicted
+++ resolved
@@ -238,23 +238,17 @@
 }
 
 /// Configuration info when creating or adding a team in Aranya
-<<<<<<< HEAD
 pub struct TeamConfig {
     init_command: *const u8,
     init_command_len: usize,
 }
-=======
-#[derive(Clone, Debug)]
-pub struct TeamConfig {}
->>>>>>> 4daa3b08
 
 impl Typed for TeamConfig {
     const TYPE_ID: TypeId = TypeId::new(0xA05F7518);
 }
 
-<<<<<<< HEAD
 impl TryFrom<&TeamConfig> for aranya_client::TeamConfig {
-    type Error = super::Error;
+    type Error = Error;
 
     fn try_from(value: &TeamConfig) -> Result<Self, Self::Error> {
         let mut builder = Self::builder();
@@ -282,41 +276,35 @@
 impl Default for TeamConfigBuilder {
     fn default() -> Self {
         Self {
-            init_command: std::ptr::null(),
+            init_command: ptr::null(),
             init_command_len: 0,
         }
     }
 }
-=======
-/// Builder for a [`TeamConfig`]
-#[derive(Clone, Debug, Default)]
-pub struct TeamConfigBuilder {}
->>>>>>> 4daa3b08
 
 impl Typed for TeamConfigBuilder {
     const TYPE_ID: TypeId = TypeId::new(0x112905E7);
 }
 
-<<<<<<< HEAD
 impl TeamConfigBuilder {
     pub fn init_command(
         &mut self,
         init_command: *const u8,
         init_command_len: usize,
-    ) -> Result<(), super::Error> {
+    ) -> Result<(), Error> {
         if init_command.is_null() {
-            let e = ConfigError::InvalidArg {
-                arg: "init_command",
-                reason: "Tried to set the `init_command` to an invalid address",
-            };
+            let e = Error::InvalidArg(InvalidArg::new(
+                "init_command",
+                "Tried to set the `init_command` to an invalid address",
+            ));
             return Err(e.into());
         }
 
         if init_command_len == 0 {
-            let e = ConfigError::InvalidArg {
-                arg: "init_command",
-                reason: "Tried to set the `init_command_len` to 0",
-            };
+            let e = Error::InvalidArg(InvalidArg::new(
+                "init_command",
+                "Tried to set the `init_command_len` to 0",
+            ));
             return Err(e.into());
         }
 
@@ -328,12 +316,14 @@
 
     /// Attempts to construct a [`TeamConfig`], returning an
     /// [`Error::Config`](super::error::Error::Config) if invalid.
-    pub fn build(&self) -> Result<TeamConfig, super::Error> {
+    fn build_cfg(&self) -> Result<TeamConfig, Error> {
         Ok(TeamConfig {
             init_command: self.init_command,
             init_command_len: self.init_command_len,
         })
-=======
+    }
+}
+
 impl Builder for TeamConfigBuilder {
     type Output = Safe<TeamConfig>;
     type Error = Error;
@@ -342,8 +332,7 @@
     ///
     /// No special considerations.
     unsafe fn build(self, out: &mut MaybeUninit<Self::Output>) -> Result<(), Self::Error> {
-        Safe::init(out, TeamConfig {});
-        Ok(())
->>>>>>> 4daa3b08
+        Safe::init(out, self.build_cfg()?);
+        Ok(())
     }
 }