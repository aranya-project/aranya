--- conflicted
+++ resolved
@@ -1,19 +1,14 @@
 use core::{ffi::c_char, mem::MaybeUninit, ptr};
 
-<<<<<<< HEAD
 use aranya_capi_core::{
     safe::{Safe, TypeId, Typed},
     Builder, InvalidArg,
 };
-=======
-use aranya_capi_core::safe::{TypeId, Typed};
 use aranya_client::ConfigError;
->>>>>>> f9a2a5ee
 
 use super::Error;
 use crate::api::defs::Duration;
 
-<<<<<<< HEAD
 /// Configuration values for syncing with a peer
 #[repr(C)]
 #[derive(Copy, Clone, Debug)]
@@ -45,10 +40,6 @@
 /// Configuration info for Aranya
 #[repr(C)]
 #[derive(Clone, Debug)]
-=======
-#[repr(C)]
-#[derive(Copy, Clone, Debug)]
->>>>>>> f9a2a5ee
 #[aranya_capi_core::opaque(size = 40, align = 8)]
 pub struct ClientConfig {
     daemon_addr: *const c_char,
@@ -71,14 +62,11 @@
     }
 }
 
-<<<<<<< HEAD
 impl Typed for ClientConfig {
     const TYPE_ID: TypeId = TypeId::new(0x227DFC9E);
 }
 
 /// Builder for a [`ClientConfig`]
-=======
->>>>>>> f9a2a5ee
 #[repr(C)]
 #[derive(Clone, Debug)]
 #[aranya_capi_core::opaque(size = 56, align = 8)]
@@ -88,13 +76,6 @@
     aqc: Option<AqcConfig>,
 }
 
-<<<<<<< HEAD
-=======
-impl Typed for ClientConfigBuilder {
-    const TYPE_ID: TypeId = TypeId::new(0xAAAA611B);
-}
-
->>>>>>> f9a2a5ee
 impl ClientConfigBuilder {
     /// Set the address for the daemon
     pub fn set_daemon_addr(&mut self, addr: *const c_char) {
@@ -113,10 +94,9 @@
 }
 
 impl Typed for ClientConfigBuilder {
-    const TYPE_ID: TypeId = TypeId::new(0x227DFC9F);
-}
-
-<<<<<<< HEAD
+    const TYPE_ID: TypeId = TypeId::new(0xAAAA611B);
+}
+
 impl Builder for ClientConfigBuilder {
     type Output = Safe<ClientConfig>;
     type Error = Error;
@@ -135,35 +115,6 @@
 
         let Some(aqc) = self.aqc else {
             return Err(InvalidArg::new("aqc", "field not set").into());
-=======
-    /// Attempts to construct a [`ClientConfig`], returning an
-    /// [`Error::Config`](super::error::Error::Config) if invalid.
-    pub fn build(self) -> Result<ClientConfig, super::Error> {
-        if self.daemon_addr.is_null() {
-            let e = ConfigError::InvalidArg {
-                arg: "daemon_addr",
-                reason: "Tried to create a `ClientConfig` without setting the daemon address!",
-            };
-            return Err(e.into());
-        }
-
-        #[cfg(feature = "afc")]
-        let Some(afc) = self.afc
-        else {
-            let e = ConfigError::InvalidArg {
-                arg: "afc_config",
-                reason: "Tried to create a `ClientConfig` without setting a valid `AfcConfig`!",
-            };
-            return Err(e.into());
-        };
-
-        let Some(aqc) = self.aqc else {
-            let e = ConfigError::InvalidArg {
-                arg: "aqc_config",
-                reason: "Tried to create a `ClientConfig` without setting a valid `AqcConfig`!",
-            };
-            return Err(e.into());
->>>>>>> f9a2a5ee
         };
 
         let cfg = ClientConfig {
@@ -188,7 +139,6 @@
 
 /// Builder for a [`SyncPeerConfig`]
 #[repr(C)]
-<<<<<<< HEAD
 #[derive(Debug, Copy, Clone)]
 pub struct SyncPeerConfigBuilder {
     interval: Option<Duration>,
@@ -246,10 +196,6 @@
 /// Configuration info for Aranya Fast Channels
 #[repr(C)]
 #[derive(Clone, Debug)]
-=======
-#[derive(Copy, Clone, Debug)]
-#[cfg(feature = "afc")]
->>>>>>> f9a2a5ee
 #[aranya_capi_core::opaque(size = 24, align = 8)]
 #[cfg(feature = "afc")]
 pub struct AfcConfig {
@@ -286,7 +232,6 @@
 
 #[cfg(feature = "afc")]
 impl AfcConfigBuilder {
-<<<<<<< HEAD
     /// Attempts to construct an [`AfcConfig`], returning an [`Error::Bug`](Error::Bug) if
     /// there are invalid parameters.
     pub fn build(self) -> Result<AfcConfig, Error> {
@@ -296,26 +241,6 @@
 
         if self.addr.is_null() {
             return Err(InvalidArg::new("addr", "field not set").into());
-=======
-    /// Attempts to construct an [`AfcConfig`], returning an
-    /// [`Error::Config`](super::error::Error::Config) if invalid.
-    pub fn build(self) -> Result<AfcConfig, super::Error> {
-        if self.shm_path.is_null() {
-            let e = ConfigError::InvalidArg {
-                arg: "shm_path",
-                reason:
-                    "Tried to create an `AfcConfig` without setting a valid shared memory path!",
-            };
-            return Err(e.into());
-        }
-
-        if self.addr.is_null() {
-            let e = ConfigError::InvalidArg {
-                arg: "address",
-                reason: "Tried to create an `AfcConfig` without setting a valid address!",
-            };
-            return Err(e.into());
->>>>>>> f9a2a5ee
         }
 
         Ok(AfcConfig {
@@ -347,13 +272,6 @@
     addr: *const c_char,
 }
 
-<<<<<<< HEAD
-=======
-impl Typed for AqcConfigBuilder {
-    const TYPE_ID: TypeId = TypeId::new(0x153AE387);
-}
-
->>>>>>> f9a2a5ee
 impl AqcConfigBuilder {
     /// Set the Address to bind AQC server to
     pub fn set_addr(&mut self, addr: *const c_char) {
@@ -361,7 +279,6 @@
     }
 }
 
-<<<<<<< HEAD
 impl Builder for AqcConfigBuilder {
     type Output = Safe<AqcConfig>;
     type Error = Error;
@@ -372,17 +289,6 @@
     unsafe fn build(self, out: &mut MaybeUninit<Self::Output>) -> Result<(), Self::Error> {
         if self.addr.is_null() {
             return Err(InvalidArg::new("addr", "field not set").into());
-=======
-    /// Attempts to construct an [`AqcConfig`], returning an
-    /// [`Error::Config`](super::error::Error::Config) if invalid.
-    pub fn build(self) -> Result<AqcConfig, super::Error> {
-        if self.addr.is_null() {
-            let e = ConfigError::InvalidArg {
-                arg: "address",
-                reason: "Tried to create an `AqcConfig` without setting a valid address!",
-            };
-            return Err(e.into());
->>>>>>> f9a2a5ee
         }
 
         let cfg = AqcConfig { addr: self.addr };
@@ -393,7 +299,7 @@
 }
 
 impl Typed for AqcConfigBuilder {
-    const TYPE_ID: TypeId = TypeId::new(0x227DFCA0);
+    const TYPE_ID: TypeId = TypeId::new(0x153AE387);
 }
 
 impl Default for AqcConfigBuilder {
