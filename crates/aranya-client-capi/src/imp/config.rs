--- conflicted
+++ resolved
@@ -285,17 +285,13 @@
     ///
     /// No special considerations.
     unsafe fn build(self, out: &mut MaybeUninit<Self::Output>) -> Result<(), Self::Error> {
-<<<<<<< HEAD
-        Safe::init(
+        Self::Output::init(
             out,
             TeamConfig {
                 psk_idenitity: self.psk_idenitity,
                 psk_secret: self.psk_secret,
             },
         );
-=======
-        Self::Output::init(out, TeamConfig {});
->>>>>>> ca855be4
         Ok(())
     }
 }