--- conflicted
+++ resolved
@@ -2,15 +2,11 @@
 
 use core::{ffi::c_char, mem::MaybeUninit, ptr};
 
-<<<<<<< HEAD
 use aranya_capi_core::{
     safe::{TypeId, Typed},
     Builder, InvalidArg,
 };
 use aranya_client::config::MAX_SYNC_INTERVAL;
-=======
-use aranya_capi_core::{Builder, InvalidArg};
->>>>>>> 1ffee90e
 
 use super::Error;
 use crate::api::defs::{self, Duration};
