//! Client configuration for C API.

use core::{ffi::c_char, mem::MaybeUninit, ptr};

use aranya_capi_core::{
    safe::{TypeId, Typed},
    Builder, InvalidArg,
};

use super::Error;
use crate::api::defs::{self, Duration};

pub(crate) mod team;
pub(crate) use team::*;

/// Configuration info for Aranya
#[derive(Clone, Debug)]
pub struct ClientConfig {
    daemon_addr: *const c_char,
    aqc: AqcConfig,
}

impl ClientConfig {
    pub(crate) fn daemon_addr(&self) -> *const c_char {
        self.daemon_addr
    }

    pub(crate) fn aqc_addr(&self) -> *const c_char {
        self.aqc.addr
    }
}

impl Typed for ClientConfig {
    const TYPE_ID: TypeId = TypeId::new(0x227DFC9E);
}

/// Builder for a [`ClientConfig`]
#[derive(Clone, Debug)]
pub struct ClientConfigBuilder {
    daemon_addr: *const c_char,
    aqc: Option<AqcConfig>,
}

impl ClientConfigBuilder {
    /// Set the address for the daemon
    pub fn daemon_addr(&mut self, addr: *const c_char) {
        self.daemon_addr = addr;
    }

    /// Set the config to be used for AQC
    pub fn aqc(&mut self, cfg: AqcConfig) {
        self.aqc = Some(cfg);
    }
}

impl Typed for ClientConfigBuilder {
    const TYPE_ID: TypeId = TypeId::new(0xAAAA611B);
}

impl Builder for ClientConfigBuilder {
    type Output = defs::ClientConfig;
    type Error = Error;

    /// # Safety
    ///
    /// No special considerations.
    unsafe fn build(self, out: &mut MaybeUninit<Self::Output>) -> Result<(), Self::Error> {
        if self.daemon_addr.is_null() {
            return Err(InvalidArg::new("daemon_addr", "field not set").into());
        }

        let Some(aqc) = self.aqc else {
            return Err(InvalidArg::new("aqc", "field not set").into());
        };

        let cfg = ClientConfig {
            daemon_addr: self.daemon_addr,
            aqc,
        };
        Self::Output::init(out, cfg);
        Ok(())
    }
}

impl Default for ClientConfigBuilder {
    fn default() -> Self {
        Self {
            daemon_addr: ptr::null(),
            aqc: None,
        }
    }
}

/// AQC configuration.
#[derive(Clone, Debug)]
pub struct AqcConfig {
    /// Address to bind AQC server to.
    pub addr: *const c_char,
}

impl Typed for AqcConfig {
    const TYPE_ID: TypeId = TypeId::new(0x64CEB3F4);
}

/// Builder for an [`AqcConfig`]
#[derive(Clone, Debug)]
pub struct AqcConfigBuilder {
    /// Address to bind AQC server to.
    addr: *const c_char,
}

impl AqcConfigBuilder {
    /// Sets the network address that the AQC server should
    /// listen on.
    pub fn addr(&mut self, addr: *const c_char) {
        self.addr = addr;
    }
}

impl Builder for AqcConfigBuilder {
    type Output = defs::AqcConfig;
    type Error = Error;

    /// # Safety
    ///
    /// No special considerations.
    unsafe fn build(self, out: &mut MaybeUninit<Self::Output>) -> Result<(), Self::Error> {
        if self.addr.is_null() {
            return Err(InvalidArg::new("addr", "field not set").into());
        }

        let cfg = AqcConfig { addr: self.addr };

        Self::Output::init(out, cfg);
        Ok(())
    }
}

impl Typed for AqcConfigBuilder {
    const TYPE_ID: TypeId = TypeId::new(0x153AE387);
}

impl Default for AqcConfigBuilder {
    fn default() -> Self {
        Self { addr: ptr::null() }
    }
}

/// Configuration values for syncing with a peer
#[derive(Clone, Debug)]
pub struct SyncPeerConfig {
    interval: Duration,
    sync_now: bool,
}

impl Typed for SyncPeerConfig {
    const TYPE_ID: TypeId = TypeId::new(0x44BE85E7);
}

impl From<SyncPeerConfig> for aranya_client::SyncPeerConfig {
    fn from(value: SyncPeerConfig) -> Self {
        Self::builder()
            .interval(value.interval.into())
            .sync_now(value.sync_now)
            .build()
            .expect("All values are set")
    }
}

impl From<&SyncPeerConfig> for aranya_client::SyncPeerConfig {
    fn from(value: &SyncPeerConfig) -> Self {
        value.clone().into()
    }
}

/// Builder for a [`SyncPeerConfig`]
#[derive(Clone, Debug)]
pub struct SyncPeerConfigBuilder {
    interval: Option<Duration>,
    sync_now: bool,
}

impl SyncPeerConfigBuilder {
    /// Set the interval at which syncing occurs
    pub fn interval(&mut self, duration: Duration) {
        self.interval = Some(duration);
    }

    /// Configures whether the peer will be immediately synced with after being added.
    ///
    /// By default, the peer is immediately synced with.
    pub fn sync_now(&mut self, sync_now: bool) {
        self.sync_now = sync_now;
    }
}

impl Builder for SyncPeerConfigBuilder {
    type Output = defs::SyncPeerConfig;
    type Error = Error;

    /// # Safety
    ///
    /// No special considerations.
    unsafe fn build(self, out: &mut MaybeUninit<Self::Output>) -> Result<(), Self::Error> {
        let Some(interval) = self.interval else {
            return Err(InvalidArg::new("interval", "field not set").into());
        };

        let cfg = SyncPeerConfig {
            interval,
            sync_now: self.sync_now,
        };
        Self::Output::init(out, cfg);
        Ok(())
    }
}

impl Typed for SyncPeerConfigBuilder {
    const TYPE_ID: TypeId = TypeId::new(0xFE81AF7E);
}

impl Default for SyncPeerConfigBuilder {
    fn default() -> Self {
        Self {
            interval: None,
            sync_now: true,
        }
    }
<<<<<<< HEAD
}

/// QUIC syncer configuation.
#[derive(Clone, Debug)]
pub struct QuicSyncConfig {
    mode: SeedMode,
}

impl QuicSyncConfig {
    /// Useful for deref coercion.
    pub(crate) fn imp(&self) -> Self {
        self.clone()
    }

    pub fn builder() -> QuicSyncConfigBuilder {
        QuicSyncConfigBuilder::default()
    }
}

impl Typed for QuicSyncConfig {
    const TYPE_ID: TypeId = TypeId::new(0xADF0F970);
}

impl From<QuicSyncConfig> for aranya_client::QuicSyncConfig {
    fn from(value: QuicSyncConfig) -> Self {
        Self::builder()
            .mode(value.mode)
            .build()
            .expect("All fields are set")
    }
}

/// Builder for a [`QuicSyncConfig`].
#[derive(Default)]
pub struct QuicSyncConfigBuilder {
    mode: SeedMode,
}

impl QuicSyncConfigBuilder {
    /// Sets the PSK seed mode.
    ///
    /// This method will be removed soon since certificates will be used instead of PSKs in the future.
    pub fn mode(&mut self, mode: SeedMode) {
        self.mode = mode;
    }

    /// Sets mode to generate PSK seed.
    ///
    /// This method will be removed soon since certificates will be used instead of PSKs in the future.
    pub fn generate(&mut self) {
        self.mode = SeedMode::Generate;
    }

    /// Sets wrapped PSK seed.
    ///
    /// This method will be removed soon since certificates will be used instead of PSKs in the future.
    pub fn wrapped_seed(&mut self, encap_seed: &[u8]) -> Result<(), Error> {
        let wrapped = postcard::from_bytes(encap_seed).map_err(|err| {
            error!(?err);
            InvalidArg::new("wrapped_seed", "could not deserialize")
        })?;
        self.mode = SeedMode::Wrapped(wrapped);

        Ok(())
    }

    /// Sets raw PSK seed IKM.
    ///
    /// This method will be removed soon since certificates will be used instead of PSKs in the future.
    pub fn raw_seed_ikm(&mut self, ikm: &[u8; SEED_IKM_SIZE]) -> Result<(), Error> {
        self.mode = SeedMode::IKM(Ikm::from(*ikm));

        Ok(())
    }

    /// Builds the config.
    pub fn build(self) -> Result<QuicSyncConfig, Error> {
        Ok(QuicSyncConfig { mode: self.mode })
    }
}

impl Typed for QuicSyncConfigBuilder {
    const TYPE_ID: TypeId = TypeId::new(0xEEC2FA47);
}

impl Builder for QuicSyncConfigBuilder {
    type Output = defs::QuicSyncConfig;
    type Error = Error;

    /// # Safety
    ///
    /// No special considerations.
    unsafe fn build(self, out: &mut MaybeUninit<Self::Output>) -> Result<(), Self::Error> {
        Self::Output::init(out, QuicSyncConfig { mode: self.mode });
        Ok(())
    }
}

/// Configuration info when creating or adding a team in Aranya
#[derive(Clone, Debug)]
pub struct TeamConfig {
    quic_sync: Option<QuicSyncConfig>,
}

impl From<TeamConfig> for aranya_client::TeamConfig {
    fn from(value: TeamConfig) -> Self {
        let mut builder = Self::builder();
        if let Some(cfg) = value.quic_sync {
            builder = builder.quic_sync(cfg.into());
        }

        builder.build().expect("All fields set")
    }
}

impl From<&TeamConfig> for aranya_client::TeamConfig {
    fn from(value: &TeamConfig) -> Self {
        Self::from(value.to_owned())
    }
}

impl Typed for TeamConfig {
    const TYPE_ID: TypeId = TypeId::new(0xA05F7518);
}

/// Builder for a [`TeamConfig`]
#[derive(Clone, Debug, Default)]
pub struct TeamConfigBuilder {
    quic_sync: Option<QuicSyncConfig>,
}

impl Typed for TeamConfigBuilder {
    const TYPE_ID: TypeId = TypeId::new(0x112905E7);
}

impl TeamConfigBuilder {
    /// Sets the QUIC syncer config.
    pub fn quic(&mut self, quic: QuicSyncConfig) {
        self.quic_sync = Some(quic.clone());
    }
}

impl Builder for TeamConfigBuilder {
    type Output = defs::TeamConfig;
    type Error = Error;

    /// # Safety
    ///
    /// No special considerations.
    unsafe fn build(self, out: &mut MaybeUninit<Self::Output>) -> Result<(), Self::Error> {
        Self::Output::init(
            out,
            TeamConfig {
                quic_sync: self.quic_sync,
            },
        );
        Ok(())
    }
=======
>>>>>>> e1cda592
}<|MERGE_RESOLUTION|>--- conflicted
+++ resolved
@@ -226,165 +226,4 @@
             sync_now: true,
         }
     }
-<<<<<<< HEAD
-}
-
-/// QUIC syncer configuation.
-#[derive(Clone, Debug)]
-pub struct QuicSyncConfig {
-    mode: SeedMode,
-}
-
-impl QuicSyncConfig {
-    /// Useful for deref coercion.
-    pub(crate) fn imp(&self) -> Self {
-        self.clone()
-    }
-
-    pub fn builder() -> QuicSyncConfigBuilder {
-        QuicSyncConfigBuilder::default()
-    }
-}
-
-impl Typed for QuicSyncConfig {
-    const TYPE_ID: TypeId = TypeId::new(0xADF0F970);
-}
-
-impl From<QuicSyncConfig> for aranya_client::QuicSyncConfig {
-    fn from(value: QuicSyncConfig) -> Self {
-        Self::builder()
-            .mode(value.mode)
-            .build()
-            .expect("All fields are set")
-    }
-}
-
-/// Builder for a [`QuicSyncConfig`].
-#[derive(Default)]
-pub struct QuicSyncConfigBuilder {
-    mode: SeedMode,
-}
-
-impl QuicSyncConfigBuilder {
-    /// Sets the PSK seed mode.
-    ///
-    /// This method will be removed soon since certificates will be used instead of PSKs in the future.
-    pub fn mode(&mut self, mode: SeedMode) {
-        self.mode = mode;
-    }
-
-    /// Sets mode to generate PSK seed.
-    ///
-    /// This method will be removed soon since certificates will be used instead of PSKs in the future.
-    pub fn generate(&mut self) {
-        self.mode = SeedMode::Generate;
-    }
-
-    /// Sets wrapped PSK seed.
-    ///
-    /// This method will be removed soon since certificates will be used instead of PSKs in the future.
-    pub fn wrapped_seed(&mut self, encap_seed: &[u8]) -> Result<(), Error> {
-        let wrapped = postcard::from_bytes(encap_seed).map_err(|err| {
-            error!(?err);
-            InvalidArg::new("wrapped_seed", "could not deserialize")
-        })?;
-        self.mode = SeedMode::Wrapped(wrapped);
-
-        Ok(())
-    }
-
-    /// Sets raw PSK seed IKM.
-    ///
-    /// This method will be removed soon since certificates will be used instead of PSKs in the future.
-    pub fn raw_seed_ikm(&mut self, ikm: &[u8; SEED_IKM_SIZE]) -> Result<(), Error> {
-        self.mode = SeedMode::IKM(Ikm::from(*ikm));
-
-        Ok(())
-    }
-
-    /// Builds the config.
-    pub fn build(self) -> Result<QuicSyncConfig, Error> {
-        Ok(QuicSyncConfig { mode: self.mode })
-    }
-}
-
-impl Typed for QuicSyncConfigBuilder {
-    const TYPE_ID: TypeId = TypeId::new(0xEEC2FA47);
-}
-
-impl Builder for QuicSyncConfigBuilder {
-    type Output = defs::QuicSyncConfig;
-    type Error = Error;
-
-    /// # Safety
-    ///
-    /// No special considerations.
-    unsafe fn build(self, out: &mut MaybeUninit<Self::Output>) -> Result<(), Self::Error> {
-        Self::Output::init(out, QuicSyncConfig { mode: self.mode });
-        Ok(())
-    }
-}
-
-/// Configuration info when creating or adding a team in Aranya
-#[derive(Clone, Debug)]
-pub struct TeamConfig {
-    quic_sync: Option<QuicSyncConfig>,
-}
-
-impl From<TeamConfig> for aranya_client::TeamConfig {
-    fn from(value: TeamConfig) -> Self {
-        let mut builder = Self::builder();
-        if let Some(cfg) = value.quic_sync {
-            builder = builder.quic_sync(cfg.into());
-        }
-
-        builder.build().expect("All fields set")
-    }
-}
-
-impl From<&TeamConfig> for aranya_client::TeamConfig {
-    fn from(value: &TeamConfig) -> Self {
-        Self::from(value.to_owned())
-    }
-}
-
-impl Typed for TeamConfig {
-    const TYPE_ID: TypeId = TypeId::new(0xA05F7518);
-}
-
-/// Builder for a [`TeamConfig`]
-#[derive(Clone, Debug, Default)]
-pub struct TeamConfigBuilder {
-    quic_sync: Option<QuicSyncConfig>,
-}
-
-impl Typed for TeamConfigBuilder {
-    const TYPE_ID: TypeId = TypeId::new(0x112905E7);
-}
-
-impl TeamConfigBuilder {
-    /// Sets the QUIC syncer config.
-    pub fn quic(&mut self, quic: QuicSyncConfig) {
-        self.quic_sync = Some(quic.clone());
-    }
-}
-
-impl Builder for TeamConfigBuilder {
-    type Output = defs::TeamConfig;
-    type Error = Error;
-
-    /// # Safety
-    ///
-    /// No special considerations.
-    unsafe fn build(self, out: &mut MaybeUninit<Self::Output>) -> Result<(), Self::Error> {
-        Self::Output::init(
-            out,
-            TeamConfig {
-                quic_sync: self.quic_sync,
-            },
-        );
-        Ok(())
-    }
-=======
->>>>>>> e1cda592
 }