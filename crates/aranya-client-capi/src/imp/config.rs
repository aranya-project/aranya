use core::{ffi::c_char, mem::MaybeUninit, ptr};
use std::ops::Deref;

use aranya_capi_core::{
    safe::{TypeId, Typed},
    Builder, InvalidArg,
};
use aranya_client::config::{QuicSyncPskSeedMode, SeedType};

use super::Error;
use crate::api::defs::{self, Duration};

/// A QUIC syncer PSK seed.
#[derive(Clone, Debug)]
pub struct Seed {
    pub(crate) inner: Box<[u8]>,
}

impl Typed for Seed {
    const TYPE_ID: TypeId = TypeId::new(0x7B426A10);
}

impl Seed {
    pub fn new(seed: Box<[u8]>) -> Self {
        Self { inner: seed }
    }

    pub fn get_seed(&self) -> Self {
        self.clone()
    }

    pub fn get_boxed(&self) -> Box<[u8]> {
        self.inner.clone()
    }
}

/// Configuration info for Aranya
#[derive(Clone, Debug)]
pub struct ClientConfig {
    daemon_addr: *const c_char,
    aqc: AqcConfig,
}

impl ClientConfig {
    pub(crate) fn daemon_addr(&self) -> *const c_char {
        self.daemon_addr
    }

    pub(crate) fn aqc_addr(&self) -> *const c_char {
        self.aqc.addr
    }
}

impl Typed for ClientConfig {
    const TYPE_ID: TypeId = TypeId::new(0x227DFC9E);
}

/// Builder for a [`ClientConfig`]
#[derive(Clone, Debug)]
pub struct ClientConfigBuilder {
    daemon_addr: *const c_char,
    aqc: Option<AqcConfig>,
}

impl ClientConfigBuilder {
    /// Set the address for the daemon
    pub fn daemon_addr(&mut self, addr: *const c_char) {
        self.daemon_addr = addr;
    }

    /// Set the config to be used for AQC
    pub fn aqc(&mut self, cfg: AqcConfig) {
        self.aqc = Some(cfg);
    }
}

impl Typed for ClientConfigBuilder {
    const TYPE_ID: TypeId = TypeId::new(0xAAAA611B);
}

impl Builder for ClientConfigBuilder {
    type Output = defs::ClientConfig;
    type Error = Error;

    /// # Safety
    ///
    /// No special considerations.
    unsafe fn build(self, out: &mut MaybeUninit<Self::Output>) -> Result<(), Self::Error> {
        if self.daemon_addr.is_null() {
            return Err(InvalidArg::new("daemon_addr", "field not set").into());
        }

        let Some(aqc) = self.aqc else {
            return Err(InvalidArg::new("aqc", "field not set").into());
        };

        let cfg = ClientConfig {
            daemon_addr: self.daemon_addr,
            aqc,
        };
        Self::Output::init(out, cfg);
        Ok(())
    }
}

impl Default for ClientConfigBuilder {
    fn default() -> Self {
        Self {
            daemon_addr: ptr::null(),
            aqc: None,
        }
    }
}

/// AQC configuration.
#[derive(Clone, Debug)]
pub struct AqcConfig {
    /// Address to bind AQC server to.
    pub addr: *const c_char,
}

impl Typed for AqcConfig {
    const TYPE_ID: TypeId = TypeId::new(0x64CEB3F4);
}

/// Builder for an [`AqcConfig`]
#[derive(Clone, Debug)]
pub struct AqcConfigBuilder {
    /// Address to bind AQC server to.
    addr: *const c_char,
}

impl AqcConfigBuilder {
    /// Sets the network address that the AQC server should
    /// listen on.
    pub fn addr(&mut self, addr: *const c_char) {
        self.addr = addr;
    }
}

impl Builder for AqcConfigBuilder {
    type Output = defs::AqcConfig;
    type Error = Error;

    /// # Safety
    ///
    /// No special considerations.
    unsafe fn build(self, out: &mut MaybeUninit<Self::Output>) -> Result<(), Self::Error> {
        if self.addr.is_null() {
            return Err(InvalidArg::new("addr", "field not set").into());
        }

        let cfg = AqcConfig { addr: self.addr };

        Self::Output::init(out, cfg);
        Ok(())
    }
}

impl Typed for AqcConfigBuilder {
    const TYPE_ID: TypeId = TypeId::new(0x153AE387);
}

impl Default for AqcConfigBuilder {
    fn default() -> Self {
        Self { addr: ptr::null() }
    }
}

/// Configuration values for syncing with a peer
#[derive(Clone, Debug)]
pub struct SyncPeerConfig {
    interval: Duration,
    sync_now: bool,
}

impl Typed for SyncPeerConfig {
    const TYPE_ID: TypeId = TypeId::new(0x44BE85E7);
}

impl From<SyncPeerConfig> for aranya_client::SyncPeerConfig {
    fn from(value: SyncPeerConfig) -> Self {
        Self::builder()
            .interval(value.interval.into())
            .sync_now(value.sync_now)
            .build()
            .expect("All values are set")
    }
}

impl From<&SyncPeerConfig> for aranya_client::SyncPeerConfig {
    fn from(value: &SyncPeerConfig) -> Self {
        value.clone().into()
    }
}

/// Builder for a [`SyncPeerConfig`]
#[derive(Clone, Debug)]
pub struct SyncPeerConfigBuilder {
    interval: Option<Duration>,
    sync_now: bool,
}

impl SyncPeerConfigBuilder {
    /// Set the interval at which syncing occurs
    pub fn interval(&mut self, duration: Duration) {
        self.interval = Some(duration);
    }

    /// Configures whether the peer will be immediately synced with after being added.
    ///
    /// By default, the peer is immediately synced with.
    pub fn sync_now(&mut self, sync_now: bool) {
        self.sync_now = sync_now;
    }
}

impl Builder for SyncPeerConfigBuilder {
    type Output = defs::SyncPeerConfig;
    type Error = Error;

    /// # Safety
    ///
    /// No special considerations.
    unsafe fn build(self, out: &mut MaybeUninit<Self::Output>) -> Result<(), Self::Error> {
        let Some(interval) = self.interval else {
            return Err(InvalidArg::new("interval", "field not set").into());
        };

        let cfg = SyncPeerConfig {
            interval,
            sync_now: self.sync_now,
        };
        Self::Output::init(out, cfg);
        Ok(())
    }
}

impl Typed for SyncPeerConfigBuilder {
    const TYPE_ID: TypeId = TypeId::new(0xFE81AF7E);
}

impl Default for SyncPeerConfigBuilder {
    fn default() -> Self {
        Self {
            interval: None,
            sync_now: true,
        }
    }
}

#[derive(Clone, Debug)]
pub struct QuicSyncConfig {
    mode: QuicSyncPskSeedMode,
}

impl QuicSyncConfig {
    /// Useful for deref coercion.
    pub(crate) fn imp(&self) -> &Self {
        self
    }

    pub fn builder() -> QuicSyncConfigBuilder {
        QuicSyncConfigBuilder::default()
    }
}

impl Typed for QuicSyncConfig {
    const TYPE_ID: TypeId = TypeId::new(0xADF0F970);
}

impl From<QuicSyncConfig> for aranya_client::QuicSyncConfig {
    fn from(value: QuicSyncConfig) -> Self {
        Self::builder()
<<<<<<< HEAD
            .mode(value.mode)
=======
            .seed_ikm(
                value
                    .seed
                    .deref()
                    .try_into()
                    .expect("can convert to 32 byte array"),
            ) // TODO: Update this to support other variants
>>>>>>> 556361a2
            .build()
            .expect("All fields are set")
    }
}

#[derive(Default)]
pub struct QuicSyncConfigBuilder {
    mode: Option<QuicSyncPskSeedMode>,
}

impl QuicSyncConfigBuilder {
    /// Sets the PSK seed mode.
    pub fn mode(&mut self, mode: QuicSyncPskSeedMode) {
        self.mode = Some(mode);
    }

    /// Sets mode to generate PSK seed.
    pub fn generate(&mut self) {
        self.mode = Some(QuicSyncPskSeedMode::GeneratePskSeed);
    }

    /// Sets wrapped PSK seed
    pub fn wrapped_seed(
        &mut self,
        encrypted_seed: Box<[u8]>,
        encap_key: Box<[u8]>,
        sender_pk: Box<[u8]>,
    ) {
        self.mode = Some(QuicSyncPskSeedMode::WrappedPskSeed {
            seed: SeedType::Wrapped {
                encrypted_seed,
                encap_key,
                sender_pk,
            },
        });
    }

    /// Sets raw PSK seed
    pub fn raw_seed(&mut self, seed: Box<[u8]>) {
        self.mode = Some(QuicSyncPskSeedMode::RawPskSeed {
            seed: SeedType::Raw(seed),
        });
    }

    /// Builds the config.
    pub fn build(self) -> Result<QuicSyncConfig, Error> {
        let Some(mode) = self.mode else {
            return Err(InvalidArg::new("seed", "`seed` field not set").into());
        };

        Ok(QuicSyncConfig { mode })
    }
}

impl Typed for QuicSyncConfigBuilder {
    const TYPE_ID: TypeId = TypeId::new(0xEEC2FA47);
}

impl Builder for QuicSyncConfigBuilder {
    type Output = defs::QuicSyncConfig;
    type Error = Error;

    /// # Safety
    ///
    /// No special considerations.
    unsafe fn build(self, out: &mut MaybeUninit<Self::Output>) -> Result<(), Self::Error> {
        let Some(mode) = self.mode else {
            return Err(InvalidArg::new("seed", "`seed` field not set").into());
        };

        Self::Output::init(out, QuicSyncConfig { mode });
        Ok(())
    }
}

/// Configuration info when creating or adding a team in Aranya
#[derive(Clone, Debug)]
pub struct TeamConfig {
    quic_sync: Option<QuicSyncConfig>,
}

impl From<TeamConfig> for aranya_client::TeamConfig {
    fn from(value: TeamConfig) -> Self {
        let mut builder = Self::builder();
        if let Some(cfg) = value.quic_sync {
            builder = builder.quic_sync(cfg.into());
        }

        builder.build().expect("All fields set")
    }
}

impl From<&TeamConfig> for aranya_client::TeamConfig {
    fn from(value: &TeamConfig) -> Self {
        Self::from(value.to_owned())
    }
}

impl Typed for TeamConfig {
    const TYPE_ID: TypeId = TypeId::new(0xA05F7518);
}

/// Builder for a [`TeamConfig`]
#[derive(Clone, Debug, Default)]
pub struct TeamConfigBuilder {
    quic_sync: Option<QuicSyncConfig>,
}

impl Typed for TeamConfigBuilder {
    const TYPE_ID: TypeId = TypeId::new(0x112905E7);
}

impl TeamConfigBuilder {
    /// Sets the QUIC syncer config.
    pub fn quic(&mut self, quic: &QuicSyncConfig) {
        self.quic_sync = Some(quic.clone());
    }
}

impl Builder for TeamConfigBuilder {
    type Output = defs::TeamConfig;
    type Error = Error;

    /// # Safety
    ///
    /// No special considerations.
    unsafe fn build(self, out: &mut MaybeUninit<Self::Output>) -> Result<(), Self::Error> {
        Self::Output::init(
            out,
            TeamConfig {
                quic_sync: self.quic_sync,
            },
        );
        Ok(())
    }
}<|MERGE_RESOLUTION|>--- conflicted
+++ resolved
@@ -1,11 +1,10 @@
 use core::{ffi::c_char, mem::MaybeUninit, ptr};
-use std::ops::Deref;
 
 use aranya_capi_core::{
     safe::{TypeId, Typed},
     Builder, InvalidArg,
 };
-use aranya_client::config::{QuicSyncPskSeedMode, SeedType};
+use aranya_daemon_api::GenSeedMode;
 
 use super::Error;
 use crate::api::defs::{self, Duration};
@@ -251,7 +250,7 @@
 
 #[derive(Clone, Debug)]
 pub struct QuicSyncConfig {
-    mode: QuicSyncPskSeedMode,
+    mode: GenSeedMode,
 }
 
 impl QuicSyncConfig {
@@ -272,17 +271,7 @@
 impl From<QuicSyncConfig> for aranya_client::QuicSyncConfig {
     fn from(value: QuicSyncConfig) -> Self {
         Self::builder()
-<<<<<<< HEAD
             .mode(value.mode)
-=======
-            .seed_ikm(
-                value
-                    .seed
-                    .deref()
-                    .try_into()
-                    .expect("can convert to 32 byte array"),
-            ) // TODO: Update this to support other variants
->>>>>>> 556361a2
             .build()
             .expect("All fields are set")
     }
@@ -290,18 +279,18 @@
 
 #[derive(Default)]
 pub struct QuicSyncConfigBuilder {
-    mode: Option<QuicSyncPskSeedMode>,
+    mode: Option<GenSeedMode>,
 }
 
 impl QuicSyncConfigBuilder {
     /// Sets the PSK seed mode.
-    pub fn mode(&mut self, mode: QuicSyncPskSeedMode) {
+    pub fn mode(&mut self, mode: GenSeedMode) {
         self.mode = Some(mode);
     }
 
     /// Sets mode to generate PSK seed.
     pub fn generate(&mut self) {
-        self.mode = Some(QuicSyncPskSeedMode::GeneratePskSeed);
+        self.mode = Some(GenSeedMode::Generate);
     }
 
     /// Sets wrapped PSK seed
@@ -311,20 +300,17 @@
         encap_key: Box<[u8]>,
         sender_pk: Box<[u8]>,
     ) {
-        self.mode = Some(QuicSyncPskSeedMode::WrappedPskSeed {
-            seed: SeedType::Wrapped {
-                encrypted_seed,
-                encap_key,
-                sender_pk,
-            },
+        self.mode = Some(GenSeedMode::Wrapped {
+            sender_pk,
+            encap_key,
+            encrypted_seed,
         });
     }
 
     /// Sets raw PSK seed
-    pub fn raw_seed(&mut self, seed: Box<[u8]>) {
-        self.mode = Some(QuicSyncPskSeedMode::RawPskSeed {
-            seed: SeedType::Raw(seed),
-        });
+    pub fn raw_seed(&mut self, _seed: Box<[u8]>) {
+        // TODO: convert `Box<u8>` to `[u8; 32]`
+        self.mode = Some(GenSeedMode::IKM([0u8; 32]));
     }
 
     /// Builds the config.
