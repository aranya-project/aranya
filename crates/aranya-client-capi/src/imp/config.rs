use core::{ffi::c_char, mem::MaybeUninit, ptr};

use aranya_capi_core::{
    safe::{Safe, TypeId, Typed},
    Builder, InvalidArg,
};

use super::Error;
use crate::api::defs::Duration;

/// Configuration info for Aranya
#[derive(Clone, Debug)]
pub struct ClientConfig {
    daemon_addr: *const c_char,
<<<<<<< HEAD
    aqc: AqcConfig,
=======
    // The daemon's public API key.
    pk: Vec<u8>,
    _aqc: AqcConfig,
>>>>>>> 4daa3b08
}

impl ClientConfig {
    pub(crate) fn daemon_addr(&self) -> *const c_char {
        self.daemon_addr
    }

<<<<<<< HEAD
    pub(crate) fn aqc(&self) -> &AqcConfig {
        &self.aqc
    }
=======
    pub(crate) fn daemon_api_pk(&self) -> &[u8] {
        &self.pk
    }
}

impl Typed for ClientConfig {
    const TYPE_ID: TypeId = TypeId::new(0x227DFC9E);
>>>>>>> 4daa3b08
}

/// Builder for a [`ClientConfig`]
#[derive(Clone, Debug)]
pub struct ClientConfigBuilder {
    daemon_addr: *const c_char,
    pk: Option<Vec<u8>>,
    aqc: Option<AqcConfig>,
}

impl ClientConfigBuilder {
    /// Set the address for the daemon
    pub fn daemon_addr(&mut self, addr: *const c_char) {
        self.daemon_addr = addr;
    }

    /// Sets the daemon's public API key.
    pub fn daemon_pk(&mut self, pk: &[u8]) {
        self.pk = Some(pk.to_vec());
    }

    /// Set the config to be used for AQC
    pub fn aqc(&mut self, cfg: AqcConfig) {
        self.aqc = Some(cfg);
    }
}

impl Typed for ClientConfigBuilder {
    const TYPE_ID: TypeId = TypeId::new(0xAAAA611B);
}

impl Builder for ClientConfigBuilder {
    type Output = Safe<ClientConfig>;
    type Error = Error;

    /// # Safety
    ///
    /// No special considerations.
    unsafe fn build(self, out: &mut MaybeUninit<Self::Output>) -> Result<(), Self::Error> {
        if self.daemon_addr.is_null() {
            return Err(InvalidArg::new("daemon_addr", "field not set").into());
        }

        let Some(pk) = self.pk else {
            return Err(InvalidArg::new("pk", "field not set").into());
        };

        let Some(aqc) = self.aqc else {
            return Err(InvalidArg::new("aqc", "field not set").into());
        };

        let cfg = ClientConfig {
            daemon_addr: self.daemon_addr,
<<<<<<< HEAD
            aqc,
        })
=======
            pk: pk.clone(),
            _aqc: aqc,
        };
        Safe::init(out, cfg);
        Ok(())
>>>>>>> 4daa3b08
    }
}

impl Default for ClientConfigBuilder {
    fn default() -> Self {
        Self {
            daemon_addr: ptr::null(),
            pk: None,
            aqc: None,
        }
    }
}

/// AQC configuration.
#[derive(Clone, Debug)]
pub struct AqcConfig {
    /// Address to bind AQC server to.
    pub addr: *const c_char,
}

impl Typed for AqcConfig {
    const TYPE_ID: TypeId = TypeId::new(0x64CEB3F4);
}

/// Builder for an [`AqcConfig`]
#[derive(Clone, Debug)]
pub struct AqcConfigBuilder {
    /// Address to bind AQC server to.
    addr: *const c_char,
}

impl AqcConfigBuilder {
    /// Sets the network address that the AQC server should
    /// listen on.
    pub fn addr(&mut self, addr: *const c_char) {
        self.addr = addr;
    }
}

impl Builder for AqcConfigBuilder {
    type Output = Safe<AqcConfig>;
    type Error = Error;

    /// # Safety
    ///
    /// No special considerations.
    unsafe fn build(self, out: &mut MaybeUninit<Self::Output>) -> Result<(), Self::Error> {
        if self.addr.is_null() {
            return Err(InvalidArg::new("addr", "field not set").into());
        }

<<<<<<< HEAD
        Ok(AqcConfig { addr: self.addr })
=======
        let cfg = AqcConfig { _addr: self.addr };

        Safe::init(out, cfg);
        Ok(())
>>>>>>> 4daa3b08
    }
}

impl Typed for AqcConfigBuilder {
    const TYPE_ID: TypeId = TypeId::new(0x153AE387);
}

impl Default for AqcConfigBuilder {
    fn default() -> Self {
        Self { addr: ptr::null() }
    }
}

/// Configuration values for syncing with a peer
#[derive(Clone, Debug)]
pub struct SyncPeerConfig {
    interval: Duration,
    sync_now: bool,
}

impl Typed for SyncPeerConfig {
    const TYPE_ID: TypeId = TypeId::new(0x44BE85E7);
}

impl From<SyncPeerConfig> for aranya_client::SyncPeerConfig {
    fn from(value: SyncPeerConfig) -> Self {
        Self::builder()
            .interval(value.interval.into())
            .sync_now(value.sync_now)
            .build()
            .expect("All values are set")
    }
}

impl From<&SyncPeerConfig> for aranya_client::SyncPeerConfig {
    fn from(value: &SyncPeerConfig) -> Self {
        value.clone().into()
    }
}

/// Builder for a [`SyncPeerConfig`]
#[derive(Clone, Debug)]
pub struct SyncPeerConfigBuilder {
    interval: Option<Duration>,
    sync_now: bool,
}

impl SyncPeerConfigBuilder {
    /// Set the interval at which syncing occurs
    pub fn interval(&mut self, duration: Duration) {
        self.interval = Some(duration);
    }

    /// Configures whether the peer will be immediately synced with after being added.
    ///
    /// By default, the peer is immediately synced with.
    pub fn sync_now(&mut self, sync_now: bool) {
        self.sync_now = sync_now;
    }
}

impl Builder for SyncPeerConfigBuilder {
    type Output = Safe<SyncPeerConfig>;
    type Error = Error;

    /// # Safety
    ///
    /// No special considerations.
    unsafe fn build(self, out: &mut MaybeUninit<Self::Output>) -> Result<(), Self::Error> {
        let Some(interval) = self.interval else {
            return Err(InvalidArg::new("interval", "field not set").into());
        };

        let cfg = SyncPeerConfig {
            interval,
            sync_now: self.sync_now,
        };
        Safe::init(out, cfg);
        Ok(())
    }
}

impl Typed for SyncPeerConfigBuilder {
    const TYPE_ID: TypeId = TypeId::new(0xFE81AF7E);
}

impl Default for SyncPeerConfigBuilder {
    fn default() -> Self {
        Self {
            interval: None,
            sync_now: true,
        }
    }
}

/// Configuration info when creating or adding a team in Aranya
#[derive(Clone, Debug)]
pub struct TeamConfig {}

impl Typed for TeamConfig {
    const TYPE_ID: TypeId = TypeId::new(0xA05F7518);
}

/// Builder for a [`TeamConfig`]
#[derive(Clone, Debug, Default)]
pub struct TeamConfigBuilder {}

impl Typed for TeamConfigBuilder {
    const TYPE_ID: TypeId = TypeId::new(0x112905E7);
}

impl Builder for TeamConfigBuilder {
    type Output = Safe<TeamConfig>;
    type Error = Error;

    /// # Safety
    ///
    /// No special considerations.
    unsafe fn build(self, out: &mut MaybeUninit<Self::Output>) -> Result<(), Self::Error> {
        Safe::init(out, TeamConfig {});
        Ok(())
    }
}<|MERGE_RESOLUTION|>--- conflicted
+++ resolved
@@ -12,13 +12,9 @@
 #[derive(Clone, Debug)]
 pub struct ClientConfig {
     daemon_addr: *const c_char,
-<<<<<<< HEAD
-    aqc: AqcConfig,
-=======
     // The daemon's public API key.
     pk: Vec<u8>,
-    _aqc: AqcConfig,
->>>>>>> 4daa3b08
+    aqc: AqcConfig,
 }
 
 impl ClientConfig {
@@ -26,11 +22,10 @@
         self.daemon_addr
     }
 
-<<<<<<< HEAD
     pub(crate) fn aqc(&self) -> &AqcConfig {
         &self.aqc
     }
-=======
+
     pub(crate) fn daemon_api_pk(&self) -> &[u8] {
         &self.pk
     }
@@ -38,7 +33,6 @@
 
 impl Typed for ClientConfig {
     const TYPE_ID: TypeId = TypeId::new(0x227DFC9E);
->>>>>>> 4daa3b08
 }
 
 /// Builder for a [`ClientConfig`]
@@ -92,16 +86,11 @@
 
         let cfg = ClientConfig {
             daemon_addr: self.daemon_addr,
-<<<<<<< HEAD
+            pk: pk.clone(),
             aqc,
-        })
-=======
-            pk: pk.clone(),
-            _aqc: aqc,
         };
         Safe::init(out, cfg);
         Ok(())
->>>>>>> 4daa3b08
     }
 }
 
@@ -153,19 +142,36 @@
             return Err(InvalidArg::new("addr", "field not set").into());
         }
 
-<<<<<<< HEAD
-        Ok(AqcConfig { addr: self.addr })
-=======
-        let cfg = AqcConfig { _addr: self.addr };
+        let cfg = AqcConfig { addr: self.addr };
 
         Safe::init(out, cfg);
         Ok(())
->>>>>>> 4daa3b08
     }
 }
 
 impl Typed for AqcConfigBuilder {
     const TYPE_ID: TypeId = TypeId::new(0x153AE387);
+}
+
+impl AqcConfigBuilder {
+    /// Set the Address to bind AQC server to
+    pub fn addr(&mut self, addr: *const c_char) {
+        self.addr = addr;
+    }
+
+    /// Attempts to construct an [`AqcConfig`], returning an
+    /// [`Error::Config`](super::error::Error::Config) if invalid.
+    pub fn build(self) -> Result<AqcConfig, super::Error> {
+        if self.addr.is_null() {
+            let e = ConfigError::InvalidArg {
+                arg: "address",
+                reason: "Tried to create an `AqcConfig` without setting a valid address!",
+            };
+            return Err(e.into());
+        }
+
+        Ok(AqcConfig { addr: self.addr })
+    }
 }
 
 impl Default for AqcConfigBuilder {
