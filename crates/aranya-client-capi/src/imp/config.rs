--- conflicted
+++ resolved
@@ -7,13 +7,8 @@
 
 #[repr(C)]
 #[derive(Copy, Clone, Debug)]
-<<<<<<< HEAD
-#[aranya_capi_core::opaque(size = 32, align = 8)]
-/// Configuration info when creating a client in Aranya
-=======
 #[aranya_capi_core::opaque(size = 40, align = 8)]
 /// Configuration info for Aranya
->>>>>>> 713e8fae
 pub struct ClientConfig {
     daemon_addr: *const c_char,
     #[cfg(feature = "afc")]
@@ -52,10 +47,6 @@
 }
 
 impl ClientConfigBuilder {
-<<<<<<< HEAD
-    /// Attempts to construct a [`ClientConfig`], returning an
-    /// [`Error::Config`](super::error::Error::Config) if invalid.
-=======
     /// Set the address for the daemon
     pub fn daemon_addr(&mut self, addr: *const c_char) {
         self.daemon_addr = addr;
@@ -72,9 +63,8 @@
         self.afc = Some(cfg);
     }
 
-    /// Attempts to construct a [`ClientConfig`], returning an [`Error::Bug`](super::Error::Bug) if
-    /// there are invalid parameters.
->>>>>>> 713e8fae
+    /// Attempts to construct a [`ClientConfig`], returning an
+    /// [`Error::Config`](super::error::Error::Config) if invalid.
     pub fn build(self) -> Result<ClientConfig, super::Error> {
         if self.daemon_addr.is_null() {
             let e = ConfigError::InvalidArg {
@@ -181,6 +171,56 @@
 
 #[repr(C)]
 #[derive(Copy, Clone, Debug)]
+#[aranya_capi_core::opaque(size = 24, align = 8)]
+/// Configuration info for Aranya Fast Channels
+pub struct AqcConfig {
+    /// Address to bind AQC server to.
+    addr: *const c_char,
+}
+
+impl Typed for AqcConfig {
+    const TYPE_ID: TypeId = TypeId::new(0x227DFC9F);
+}
+
+#[derive(Copy, Clone, Debug)]
+#[aranya_capi_core::opaque(size = 24, align = 8)]
+/// Builder for an [`AqcConfig`]
+pub struct AqcConfigBuilder {
+    /// Address to bind AQC server to.
+    addr: *const c_char,
+}
+
+impl Typed for AqcConfigBuilder {
+    const TYPE_ID: TypeId = TypeId::new(0x227DFCA0);
+}
+
+impl AqcConfigBuilder {
+    /// Set the Address to bind AQC server to
+    pub fn addr(&mut self, addr: *const c_char) {
+        self.addr = addr;
+    }
+
+    /// Attempts to construct an [`AqcConfig`], returning an [`Error::Bug`](super::Error::Bug) if
+    /// there are invalid parameters.
+    pub fn build(self) -> Result<AqcConfig, super::Error> {
+        if self.addr.is_null() {
+            bug!("Tried to create an AqcConfig without a valid address!");
+        }
+
+        Ok(AqcConfig { addr: self.addr })
+    }
+}
+
+impl Default for AqcConfigBuilder {
+    fn default() -> Self {
+        Self {
+            addr: std::ptr::null(),
+        }
+    }
+}
+
+#[repr(C)]
+#[derive(Copy, Clone, Debug)]
 /// Configuration info for syncing with a peer
 pub struct SyncPeerConfig {
     interval: Duration,
@@ -281,54 +321,4 @@
     pub fn build(self) -> Result<TeamConfig, super::Error> {
         Ok(TeamConfig {})
     }
-}
-
-#[repr(C)]
-#[derive(Copy, Clone, Debug)]
-#[aranya_capi_core::opaque(size = 24, align = 8)]
-/// Configuration info for Aranya Fast Channels
-pub struct AqcConfig {
-    /// Address to bind AQC server to.
-    addr: *const c_char,
-}
-
-impl Typed for AqcConfig {
-    const TYPE_ID: TypeId = TypeId::new(0x227DFC9F);
-}
-
-#[derive(Copy, Clone, Debug)]
-#[aranya_capi_core::opaque(size = 24, align = 8)]
-/// Builder for an [`AqcConfig`]
-pub struct AqcConfigBuilder {
-    /// Address to bind AQC server to.
-    addr: *const c_char,
-}
-
-impl Typed for AqcConfigBuilder {
-    const TYPE_ID: TypeId = TypeId::new(0x227DFCA0);
-}
-
-impl AqcConfigBuilder {
-    /// Set the Address to bind AQC server to
-    pub fn addr(&mut self, addr: *const c_char) {
-        self.addr = addr;
-    }
-
-    /// Attempts to construct an [`AqcConfig`], returning an [`Error::Bug`](super::Error::Bug) if
-    /// there are invalid parameters.
-    pub fn build(self) -> Result<AqcConfig, super::Error> {
-        if self.addr.is_null() {
-            bug!("Tried to create an AqcConfig without a valid address!");
-        }
-
-        Ok(AqcConfig { addr: self.addr })
-    }
-}
-
-impl Default for AqcConfigBuilder {
-    fn default() -> Self {
-        Self {
-            addr: std::ptr::null(),
-        }
-    }
 }