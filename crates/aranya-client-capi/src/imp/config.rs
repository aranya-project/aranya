--- conflicted
+++ resolved
@@ -270,11 +270,7 @@
 impl From<QuicSyncConfig> for aranya_client::QuicSyncConfig {
     fn from(value: QuicSyncConfig) -> Self {
         Self::builder()
-<<<<<<< HEAD
-            .seed(value.seed.get_boxed())
-=======
-            .raw_seed(value.seed) // TODO: Update this to support raw and wrapped variants
->>>>>>> 6f240535
+            .raw_seed(value.seed.get_boxed())
             .build()
             .expect("All fields are set")
     }
