use core::{ffi::c_char, mem::MaybeUninit};
use std::ffi::NulError;

use aranya_capi_core::{
    safe::{TypeId, Typed},
    write_c_str, ExtendedError, InvalidArg, WriteCStrError,
};
use buggy::Bug;
use tracing::warn;

#[derive(Debug, thiserror::Error)]
pub enum Error {
    #[error(transparent)]
    Bug(#[from] Bug),

    #[error(transparent)]
    Timeout(#[from] tokio::time::error::Elapsed),

    /// An invalid argument was provided.
    #[error(transparent)]
    InvalidArg(#[from] InvalidArg<'static>),

    #[error("buffer too small")]
    BufferTooSmall,

    #[error(transparent)]
    Utf8(#[from] core::str::Utf8Error),

    #[error("addr error: {0}")]
    Addr(#[from] aranya_util::AddrError),

    #[error("client error: {0}")]
    Client(#[from] aranya_client::Error),

    #[error("config error: {0}")]
    Config(#[from] aranya_client::ConfigError),

    #[error("serialization errors: {0}")]
    Serialization(#[from] postcard::Error),

<<<<<<< HEAD
    /// CString allocation error.
    #[error("CString allocation: {0}")]
    CString(#[from] NulError),
=======
    #[error("{0}")]
    Other(#[from] anyhow::Error),
>>>>>>> e11a09f7
}

impl From<WriteCStrError> for Error {
    fn from(err: WriteCStrError) -> Self {
        match err {
            WriteCStrError::Bug(bug) => Self::Bug(bug),
            WriteCStrError::BufferTooSmall => Self::BufferTooSmall,
        }
    }
}

/// Underlying type for [`ExtError`][crate::api::ExtError].
#[derive(Default)]
pub struct ExtError {
    err: Option<Error>,
}

impl ExtError {
    /// Creates an `ExtError`.
    pub const fn new(err: Error) -> Self {
        Self { err: Some(err) }
    }

    /// Copies the error message to `msg` as a null-terminated
    /// C string.
    pub fn copy_msg(&self, msg: &mut [MaybeUninit<c_char>], len: &mut usize) -> Result<(), Error> {
        if let Some(err) = &self.err {
            write_c_str(msg, err, len).map_err(Into::into)
        } else {
            warn!("empty extended error empty");
            write_c_str(msg, &"", len).map_err(Into::into)
        }
    }
}

impl Typed for ExtError {
    const TYPE_ID: TypeId = TypeId::new(0xa2a040);
}

impl ExtendedError for ExtError {
    type Error = Error;

    fn set<E>(&mut self, err: Option<E>)
    where
        E: Into<Self::Error>,
    {
        self.err = err.map(Into::into)
    }
}<|MERGE_RESOLUTION|>--- conflicted
+++ resolved
@@ -1,5 +1,4 @@
 use core::{ffi::c_char, mem::MaybeUninit};
-use std::ffi::NulError;
 
 use aranya_capi_core::{
     safe::{TypeId, Typed},
@@ -38,14 +37,8 @@
     #[error("serialization errors: {0}")]
     Serialization(#[from] postcard::Error),
 
-<<<<<<< HEAD
-    /// CString allocation error.
-    #[error("CString allocation: {0}")]
-    CString(#[from] NulError),
-=======
     #[error("{0}")]
     Other(#[from] anyhow::Error),
->>>>>>> e11a09f7
 }
 
 impl From<WriteCStrError> for Error {
