--- conflicted
+++ resolved
@@ -39,16 +39,11 @@
     #[error("tokio runtime error: {0}")]
     Runtime(#[source] std::io::Error),
 
-<<<<<<< HEAD
     #[error("config error: {0}")]
     Config(#[from] aranya_client::ConfigError),
-=======
-    #[error("invalid index: {0}")]
-    InvalidIndex(usize),
 
     #[error("serialization errors: {0}")]
     Serialization(#[from] postcard::Error),
->>>>>>> 5d20c9ff
 }
 
 impl From<WriteCStrError> for Error {
