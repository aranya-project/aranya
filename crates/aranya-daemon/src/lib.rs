--- conflicted
+++ resolved
@@ -30,29 +30,22 @@
     unused_qualifications
 )]
 
-mod actions;
-mod aranya;
-mod config;
+pub mod actions;
+pub mod aranya;
+pub mod config;
 #[rustfmt::skip]
-#[allow(dead_code, reason = "`ActorExt` is unused")]
-mod policy;
+pub mod policy;
+pub mod sync;
+pub mod vm_policy;
+
 mod api;
 mod aqc;
 mod daemon;
 mod keystore;
-mod sync;
 mod util;
-mod vm_policy;
 
-<<<<<<< HEAD
-pub use crate::{
-    config::{AfcConfig, AqcConfig, Config, QuicSyncConfig},
-    daemon::{Daemon, DaemonHandle},
-};
-=======
 #[cfg(test)]
 mod test;
 
 pub use daemon::*;
-pub use keystore::AranyaStore;
->>>>>>> 0fb49748
+pub use keystore::AranyaStore;