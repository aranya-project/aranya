--- conflicted
+++ resolved
@@ -30,29 +30,21 @@
     SendOnly,
     SendRecv,
 }
-/// RoleManagementPerm policy enum.
+/// Perm policy enum.
 #[value]
-pub enum RoleManagementPerm {
-    CanAssignRole,
-    CanRevokeRole,
-    CanChangeRolePerms,
-}
-/// SimplePerm policy enum.
-#[value]
-pub enum SimplePerm {
+pub enum Perm {
     AddDevice,
     RemoveDevice,
     TerminateTeam,
+    ChangeRank,
     CreateRole,
     DeleteRole,
     AssignRole,
     RevokeRole,
-    ChangeRoleManagementPerms,
+    ChangeRolePerms,
     SetupDefaultRole,
-    ChangeRoleManagingRole,
     CreateLabel,
     DeleteLabel,
-    ChangeLabelManagingRole,
     AssignLabel,
     RevokeLabel,
     CanUseAfc,
@@ -163,14 +155,14 @@
 #[effect]
 pub struct PermAddedToRole {
     pub role_id: BaseId,
-    pub perm: SimplePerm,
+    pub perm: Perm,
     pub author_id: BaseId,
 }
 /// PermRemovedFromRole policy effect.
 #[effect]
 pub struct PermRemovedFromRole {
     pub role_id: BaseId,
-    pub perm: SimplePerm,
+    pub perm: Perm,
     pub author_id: BaseId,
 }
 /// QueryAfcChannelIsValidResult policy effect.
@@ -272,39 +264,6 @@
     pub name: Text,
     pub role_id: BaseId,
 }
-<<<<<<< HEAD
-=======
-/// RoleManagementPermAssigned policy effect.
-#[effect]
-pub struct RoleManagementPermAssigned {
-    pub target_role_id: BaseId,
-    pub managing_role_id: BaseId,
-    pub perm: RoleManagementPerm,
-    pub author_id: BaseId,
-}
-/// RoleManagementPermRevoked policy effect.
-#[effect]
-pub struct RoleManagementPermRevoked {
-    pub target_role_id: BaseId,
-    pub managing_role_id: BaseId,
-    pub perm: RoleManagementPerm,
-    pub author_id: BaseId,
-}
-/// RoleOwnerAdded policy effect.
-#[effect]
-pub struct RoleOwnerAdded {
-    pub target_role_id: BaseId,
-    pub new_role_owner: BaseId,
-    pub author_id: BaseId,
-}
-/// RoleOwnerRemoved policy effect.
-#[effect]
-pub struct RoleOwnerRemoved {
-    pub target_role_id: BaseId,
-    pub owning_role_id: BaseId,
-    pub author_id: BaseId,
-}
->>>>>>> 6488b267
 /// RoleRevoked policy effect.
 #[effect]
 pub struct RoleRevoked {
@@ -393,43 +352,14 @@
 #[action(interface = Persistent)]
 pub struct add_perm_to_role {
     pub role_id: BaseId,
-    pub perm: SimplePerm,
+    pub perm: Perm,
 }
 /// remove_perm_from_role policy action.
 #[action(interface = Persistent)]
 pub struct remove_perm_from_role {
     pub role_id: BaseId,
-    pub perm: SimplePerm,
-}
-<<<<<<< HEAD
-=======
-/// add_role_owner policy action.
-#[action(interface = Persistent)]
-pub struct add_role_owner {
-    pub target_role_id: BaseId,
-    pub new_owning_role: BaseId,
-}
-/// remove_role_owner policy action.
-#[action(interface = Persistent)]
-pub struct remove_role_owner {
-    pub target_role_id: BaseId,
-    pub owning_role_id: BaseId,
-}
-/// assign_role_management_perm policy action.
-#[action(interface = Persistent)]
-pub struct assign_role_management_perm {
-    pub target_role_id: BaseId,
-    pub managing_role_id: BaseId,
-    pub perm: RoleManagementPerm,
-}
-/// revoke_role_management_perm policy action.
-#[action(interface = Persistent)]
-pub struct revoke_role_management_perm {
-    pub target_role_id: BaseId,
-    pub managing_role_id: BaseId,
-    pub perm: RoleManagementPerm,
-}
->>>>>>> 6488b267
+    pub perm: Perm,
+}
 /// create_role policy action.
 #[action(interface = Persistent)]
 pub struct create_role {
