//! Aranya graph actions/effects API.

use core::marker::PhantomData;
use std::sync::Arc;

use anyhow::{Context, Result};
use aranya_crypto::{policy::LabelId, Csprng, DeviceId, Rng};
use aranya_keygen::PublicKeys;
use aranya_policy_ifgen::{Actionable, VmEffect};
use aranya_policy_vm::Text;
use aranya_runtime::{
    vm_action, ClientState, Engine, GraphId, NullSink, Session, StorageProvider, VmPolicy,
};
use tokio::sync::Mutex;
use tracing::{debug, info, instrument, warn};

use crate::{
    aranya::Client,
    policy::{self, ChanOp, KeyBundle, Role},
    vm_policy::{MsgSink, VecSink},
};

/// Functions related to Aranya actions
impl<EN, SP, CE> Client<EN, SP>
where
    EN: Engine<Policy = VmPolicy<CE>, Effect = VmEffect> + Send + 'static,
    SP: StorageProvider + Send + 'static,
    CE: aranya_crypto::Engine + Send + Sync + 'static,
{
    /// Creates the team.
    /// Creates a new graph, adds the `CreateTeam` command to the root of the graph.
    /// Returns the [`GraphId`] of the newly created graph.
    #[instrument(skip_all)]
    pub async fn create_team(
        &self,
        owner_keys: KeyBundle,
        nonce: Option<&[u8]>,
    ) -> Result<(GraphId, Vec<policy::Effect>)> {
        let mut sink = VecSink::new();
        let id = self
            .aranya
            .lock()
            .await
            .new_graph(
                &[0u8],
                vm_action!(create_team(
                    owner_keys,
                    nonce.unwrap_or(&Rng.bytes::<[u8; 16]>()),
                )),
                &mut sink,
            )
            .context("unable to create new team")?;
        Ok((id, sink.collect()?))
    }

<<<<<<< HEAD
    #[instrument(skip_all, fields(id = %id))]
    pub fn actions(&self, id: &GraphId) -> PersistentActor<EN, SP, CE> {
        PersistentActor {
            aranya: Arc::clone(&self.aranya),
            graph_id: *id,
            _eng: PhantomData,
        }
    }

    #[instrument(skip_all, fields(id = %id))]
    pub fn ephemeral_actions(&self, id: &GraphId) -> EphemeralActor<EN, SP, CE> {
        EphemeralActor {
            aranya: Arc::clone(&self.aranya),
            graph_id: *id,
            _eng: PhantomData,
        }
    }

    #[instrument(skip_all, fields(id = %id))]
    pub fn queries(&self, id: &GraphId) -> QueryActor<EN, SP, CE> {
        QueryActor {
=======
    /// Returns an implementation of [`Actions`] for a particular
    /// storage.
    #[instrument(skip_all, fields(%graph_id))]
    pub fn actions(&self, graph_id: GraphId) -> impl Actions<EN, SP, CE> {
        ActionsImpl {
>>>>>>> 263acb77
            aranya: Arc::clone(&self.aranya),
            graph_id,
            _eng: PhantomData,
        }
    }

    /// Create new ephemeral Session.
    /// Once the Session has been created, call `session_receive` to add an ephemeral command to the Session.
    #[instrument(skip_all, fields(%graph_id))]
    pub(crate) async fn session_new(&self, graph_id: GraphId) -> Result<Session<SP, EN>> {
        let session = self.aranya.lock().await.session(graph_id)?;
        Ok(session)
    }

    /// Receives an ephemeral command from another ephemeral Session.
    /// Assumes an ephemeral Session has already been created before adding an ephemeral command to the Session.
    #[instrument(skip_all)]
    pub(crate) async fn session_receive(
        &self,
        session: &mut Session<SP, EN>,
        command: &[u8],
    ) -> Result<Vec<policy::Effect>> {
        let client = self.aranya.lock().await;
        let mut sink = VecSink::new();
        session.receive(&client, &mut sink, command)?;
        Ok(sink.collect()?)
    }
}

pub struct PersistentActor<EN, SP, CE> {
    /// Aranya client graph state.
    aranya: Arc<Mutex<ClientState<EN, SP>>>,
    /// Aranya graph ID.
    graph_id: GraphId,
    /// Crypto engine.
    _eng: PhantomData<CE>,
}

impl<EN, SP, CE> PersistentActor<EN, SP, CE>
where
    EN: Engine<Policy = VmPolicy<CE>, Effect = VmEffect> + Send + 'static,
    SP: StorageProvider + Send + 'static,
    CE: aranya_crypto::Engine + Send + Sync + 'static,
{
    async fn call(
        &self,
        act: impl Actionable<Interface = policy::Persistent> + Send,
    ) -> Result<Vec<policy::Effect>> {
        let mut sink = VecSink::new();
        // Make sure we drop the lock as quickly as possible.
        {
            let mut client = self.aranya.lock().await;
            act.with_action(|act| client.action(self.graph_id, &mut sink, act))?;
        }

        let total = sink.effects.len();
        for (i, effect) in sink.effects.iter().enumerate() {
            debug!(i, total, effect = effect.name.as_str());
        }

        Ok(sink.collect()?)
    }

    /// Terminates the team.
    #[instrument(skip_all)]
    pub async fn terminate_team(&self) -> Result<policy::TeamTerminated> {
        self.call(policy::terminate_team()).await.and_then(get_one)
    }

    /// Adds a Member instance to the team.
    #[instrument(skip_all)]
    pub async fn add_member(&self, keys: KeyBundle) -> Result<policy::MemberAdded> {
        self.call(policy::add_member(keys)).await.and_then(get_one)
    }

    /// Remove a Member instance from the team.
    #[instrument(skip(self), fields(device_id = %device_id))]
    pub async fn remove_member(&self, device_id: DeviceId) -> Result<policy::MemberRemoved> {
        self.call(policy::remove_member(device_id.as_base()))
            .await
            .and_then(get_one)
    }

    /// Assigns role to a team member.
    #[instrument(skip_all)]
    pub async fn assign_role(&self, device_id: DeviceId, role: Role) -> Result<policy::Effect> {
        self.call(policy::assign_role(device_id.as_base(), role))
            .await
            .and_then(get_one)
    }

    /// Revokes role from a team member.
    #[instrument(skip_all)]
    pub async fn revoke_role(&self, device_id: DeviceId, role: Role) -> Result<policy::Effect> {
        self.call(policy::revoke_role(device_id.as_base(), role))
            .await
            .and_then(get_one)
    }

    /// Create a label.
    #[instrument(skip(self), fields(name = %name))]
    pub async fn create_label(&self, name: Text) -> Result<policy::LabelCreated> {
        self.call(policy::create_label(name))
            .await
            .and_then(get_one)
    }

    /// Delete a label.
    #[instrument(skip(self), fields(label_id = %label_id))]
    pub async fn delete_label(&self, label_id: LabelId) -> Result<policy::LabelDeleted> {
        self.call(policy::delete_label(label_id.as_base()))
            .await
            .and_then(get_one)
    }

    /// Assigns a label to a device.
    #[instrument(skip(self), fields(device_id = %device_id, label_id = %label_id, op = %op))]
    pub async fn assign_label(
        &self,
        device_id: DeviceId,
        label_id: LabelId,
        op: ChanOp,
    ) -> Result<policy::LabelAssigned> {
        self.call(policy::assign_label(
            device_id.as_base(),
            label_id.as_base(),
            op,
        ))
        .await
        .and_then(get_one)
    }

    /// Revokes a label.
    #[instrument(skip(self), fields(device_id = %device_id, label_id = %label_id))]
    pub async fn revoke_label(
        &self,
        device_id: DeviceId,
        label_id: LabelId,
    ) -> Result<policy::LabelRevoked> {
        info!(%device_id, %label_id, "revoking label");
        self.call(policy::revoke_label(
            device_id.as_base(),
            label_id.as_base(),
        ))
        .await
        .and_then(get_one)
    }
}

pub struct EphemeralActor<EN, SP, CE> {
    /// Aranya client graph state.
    aranya: Arc<Mutex<ClientState<EN, SP>>>,
    /// Aranya graph ID.
    graph_id: GraphId,
    /// Crypto engine.
    _eng: PhantomData<CE>,
}

type EphemeralOutput = (Vec<Box<[u8]>>, Vec<policy::Effect>);

impl<EN, SP, CE> EphemeralActor<EN, SP, CE>
where
    EN: Engine<Policy = VmPolicy<CE>, Effect = VmEffect> + Send + 'static,
    SP: StorageProvider + Send + 'static,
    CE: aranya_crypto::Engine + Send + Sync + 'static,
{
    async fn call(
        &self,
        act: impl Actionable<Interface = policy::Ephemeral> + Send,
    ) -> Result<(Vec<Box<[u8]>>, Vec<policy::Effect>)> {
        let mut sink = VecSink::new();
        let mut msg_sink = MsgSink::new();
        {
            let mut client = self.aranya.lock().await;
            let mut session = client.session(self.graph_id)?;
            act.with_action(|act| session.action(&client, &mut sink, &mut msg_sink, act))?;
        }
        Ok((msg_sink.into_cmds(), sink.collect()?))
    }

    /// Creates a unidirectional AFC channel.
    #[cfg(feature = "afc")]
    #[instrument(skip(self), fields(open_id = %open_id, label_id = %label_id))]
    pub async fn create_afc_uni_channel(
        &self,
        open_id: DeviceId,
        label_id: LabelId,
    ) -> Result<EphemeralOutput> {
        self.call(policy::create_afc_uni_channel(
            open_id.as_base(),
            label_id.as_base(),
        ))
        .await
    }
}

pub struct QueryActor<EN, SP, CE> {
    /// Aranya client graph state.
    aranya: Arc<Mutex<ClientState<EN, SP>>>,
    /// Aranya graph ID.
    graph_id: GraphId,
    /// Crypto engine.
    _eng: PhantomData<CE>,
}

impl<EN, SP, CE> QueryActor<EN, SP, CE>
where
    EN: Engine<Policy = VmPolicy<CE>, Effect = VmEffect> + Send + 'static,
    SP: StorageProvider + Send + 'static,
    CE: aranya_crypto::Engine + Send + Sync + 'static,
{
    async fn query(
        &self,
        act: impl Actionable<Interface = policy::Ephemeral> + Send,
    ) -> Result<Vec<policy::Effect>> {
        let mut sink = VecSink::new();
        {
            let mut client = self.aranya.lock().await;
            let mut session = client.session(self.graph_id)?;
            act.with_action(|act| session.action(&client, &mut sink, &mut NullSink, act))?;
        }
        Ok(sink.collect()?)
    }

    /// Query devices on team.
    #[instrument(skip(self))]
    pub async fn query_devices_on_team(&self) -> Result<Vec<policy::QueryDevicesOnTeamResult>> {
        self.query(policy::query_devices_on_team())
            .await
            .and_then(get_many)
    }

    /// Query device role.
    #[instrument(skip(self))]
    pub async fn query_device_role(
        &self,
        device_id: DeviceId,
    ) -> Result<policy::QueryDeviceRoleResult> {
        self.query(policy::query_device_role(device_id.as_base()))
            .await
            .and_then(get_one)
    }

    /// Query device keybundle.
    #[instrument(skip(self))]
    pub async fn query_device_keybundle(
        &self,
        device_id: DeviceId,
    ) -> Result<policy::QueryDeviceKeyBundleResult> {
        self.query(policy::query_device_keybundle(device_id.as_base()))
            .await
            .and_then(get_one)
    }

    /// Query device label assignments.
    #[instrument(skip(self))]
    pub async fn query_label_assignments(
        &self,
        device_id: DeviceId,
    ) -> Result<Vec<policy::QueriedLabelAssignment>> {
        self.query(policy::query_label_assignments(device_id.as_base()))
            .await
            .and_then(get_many)
    }

    /// Query label exists.
    #[instrument(skip(self))]
    pub async fn query_label_exists(
        &self,
        label_id: LabelId,
    ) -> Result<policy::QueryLabelExistsResult> {
        self.query(policy::query_label_exists(label_id.as_base()))
            .await
            .and_then(get_one)
    }

    /// Query labels.
    #[instrument(skip(self))]
    pub async fn query_labels(&self) -> Result<Vec<policy::QueriedLabel>> {
        self.query(policy::query_labels()).await.and_then(get_many)
    }
}

impl<CS: aranya_crypto::CipherSuite> TryFrom<&PublicKeys<CS>> for KeyBundle {
    type Error = postcard::Error;
    fn try_from(pk: &PublicKeys<CS>) -> Result<Self, Self::Error> {
        Ok(Self {
            ident_key: postcard::to_allocvec(&pk.ident_pk)?,
            enc_key: postcard::to_allocvec(&pk.enc_pk)?,
            sign_key: postcard::to_allocvec(&pk.sign_pk)?,
        })
    }
}

/// Extract a single expected effect of a given type.
fn get_one<E>(effects: Vec<policy::Effect>) -> Result<E>
where
    policy::Effect: TryInto<E, Error: std::error::Error + Send + Sync + 'static>,
{
    let mut iter = effects.into_iter();
    let effect = iter.next().context("no effects")?;
    if iter.next().is_some() {
        anyhow::bail!("too many effects");
    }
    effect.try_into().context("bad effect")
}

/// Extract many expected effect of a given type.
fn get_many<E>(effects: Vec<policy::Effect>) -> Result<Vec<E>>
where
    policy::Effect: TryInto<E, Error: std::error::Error + Send + Sync + 'static>,
{
    effects
        .into_iter()
        .map(|e| e.try_into().context("bad effect"))
        .collect()
}<|MERGE_RESOLUTION|>--- conflicted
+++ resolved
@@ -53,35 +53,27 @@
         Ok((id, sink.collect()?))
     }
 
-<<<<<<< HEAD
-    #[instrument(skip_all, fields(id = %id))]
-    pub fn actions(&self, id: &GraphId) -> PersistentActor<EN, SP, CE> {
+    #[instrument(skip_all, fields(%graph_id))]
+    pub fn actions(&self, graph_id: GraphId) -> PersistentActor<EN, SP, CE> {
         PersistentActor {
             aranya: Arc::clone(&self.aranya),
-            graph_id: *id,
+            graph_id,
             _eng: PhantomData,
         }
     }
 
-    #[instrument(skip_all, fields(id = %id))]
-    pub fn ephemeral_actions(&self, id: &GraphId) -> EphemeralActor<EN, SP, CE> {
+    #[instrument(skip_all, fields(%graph_id))]
+    pub fn ephemeral_actions(&self, graph_id: GraphId) -> EphemeralActor<EN, SP, CE> {
         EphemeralActor {
             aranya: Arc::clone(&self.aranya),
-            graph_id: *id,
+            graph_id,
             _eng: PhantomData,
         }
     }
 
-    #[instrument(skip_all, fields(id = %id))]
-    pub fn queries(&self, id: &GraphId) -> QueryActor<EN, SP, CE> {
+    #[instrument(skip_all, fields(%graph_id))]
+    pub fn queries(&self, graph_id: GraphId) -> QueryActor<EN, SP, CE> {
         QueryActor {
-=======
-    /// Returns an implementation of [`Actions`] for a particular
-    /// storage.
-    #[instrument(skip_all, fields(%graph_id))]
-    pub fn actions(&self, graph_id: GraphId) -> impl Actions<EN, SP, CE> {
-        ActionsImpl {
->>>>>>> 263acb77
             aranya: Arc::clone(&self.aranya),
             graph_id,
             _eng: PhantomData,
