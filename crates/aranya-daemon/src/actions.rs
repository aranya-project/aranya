--- conflicted
+++ resolved
@@ -9,12 +9,8 @@
 use aranya_daemon_api::NetIdentifier;
 use aranya_keygen::PublicKeys;
 use aranya_policy_ifgen::{Actor, VmAction, VmEffect};
-<<<<<<< HEAD
 use aranya_policy_text::Text;
-use aranya_policy_vm::Value;
-=======
 use aranya_policy_vm::{ident, Text, Value};
->>>>>>> 72b129d3
 use aranya_runtime::{
     vm_action, ClientError, ClientState, Engine, GraphId, Policy, Session, Sink, StorageProvider,
     VmPolicy,
@@ -248,17 +244,12 @@
     }
 
     /// Create a label.
-<<<<<<< HEAD
     #[instrument(skip(self), fields(%name, %managing_role_id))]
     fn create_label(
         &self,
         name: Text,
         managing_role_id: Id,
     ) -> impl Future<Output = Result<Vec<Effect>>> + Send {
-=======
-    #[instrument(skip(self), fields(name = %name))]
-    fn create_label(&self, name: Text) -> impl Future<Output = Result<Vec<Effect>>> + Send {
->>>>>>> 72b129d3
         self.with_actor(move |actor| {
             actor.create_label(name.to_string(), managing_role_id)?;
             Ok(())
