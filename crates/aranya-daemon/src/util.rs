--- conflicted
+++ resolved
@@ -103,11 +103,7 @@
     use std::collections::HashSet;
 
     use anyhow::Context as _;
-<<<<<<< HEAD
-    use aranya_crypto::{id::IdExt as _, Rng};
-=======
     use aranya_crypto::{id::IdExt, Rng};
->>>>>>> 14b3d979
     use tempfile::tempdir;
     use test_log::test;
 
