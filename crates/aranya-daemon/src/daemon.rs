use std::{collections::BTreeMap, io, path::Path, sync::Arc};

use anyhow::{Context, Result};
use aranya_crypto::{
    dangerous::spideroak_crypto::{import::Import, keys::SecretKey},
    default::DefaultEngine,
    keystore::{fs_keystore::Store, KeyStore},
    Engine, Rng,
};
use aranya_daemon_api::TeamId;
use aranya_keygen::{KeyBundle, PublicKeys};
use aranya_runtime::{
    storage::linear::{libc::FileManager, LinearStorageProvider},
    ClientState, StorageProvider,
};
use aranya_util::Addr;
use bimap::BiBTreeMap;
use buggy::{bug, Bug, BugExt};
use ciborium as cbor;
use serde::{de::DeserializeOwned, Serialize};
use tokio::{
    fs,
    sync::{mpsc::Receiver, Mutex},
    task::JoinSet,
};
use tracing::{error, info, info_span, Instrument as _};

use crate::{
    actions::Actions,
    api::{ApiKey, DaemonApiServer, QSData},
    aqc::Aqc,
    aranya,
    config::Config,
    keystore::{AranyaStore, LocalStore},
    policy,
    sync::task::{
        quic::{PeerCacheMap, PskStore, State as QuicSyncState},
        Syncer,
    },
    util::{load_team_psk_pairs, SeedDir},
    vm_policy::{PolicyEngine, TEST_POLICY_1},
};

// Use short names so that we can more easily add generics.
/// CE = Crypto Engine
pub(crate) type CE = DefaultEngine;
/// CS = Crypto Suite
pub(crate) type CS = <DefaultEngine as Engine>::CS;
/// KS = Key Store
pub(crate) type KS = Store;
/// EN = Engine (Policy)
pub(crate) type EN = PolicyEngine<CE, KS>;
/// SP = Storage Provider
pub(crate) type SP = LinearStorageProvider<FileManager>;
/// EF = Policy Effect
pub(crate) type EF = policy::Effect;

pub(crate) type Client = aranya::Client<EN, SP>;
pub(crate) type SyncServer = crate::sync::task::quic::Server<EN, SP>;

/// Sync configuration for setting up Aranya.
struct SyncParams {
    psk_store: Arc<PskStore>,
    active_team_rx: Receiver<TeamId>,
    caches: PeerCacheMap,
}

mod invalid_graphs {
    use std::{
        collections::HashSet,
        sync::{Arc, RwLock},
    };

    use aranya_runtime::GraphId;

    /// Keeps track of which graphs have had a finalization error.
    ///
    /// Once a finalization error has occurred for a graph,
    /// the graph error is permanent.
    /// The API will prevent subsequent operations on the invalid graph.
    #[derive(Clone, Debug, Default)]
    pub(crate) struct InvalidGraphs {
        // NB: Since the locking is short and not held over await points,
        // we use a standard rwlock instead of tokio's.
        map: Arc<RwLock<HashSet<GraphId>>>,
    }

    impl InvalidGraphs {
        pub fn insert(&self, graph_id: GraphId) {
            #[allow(clippy::expect_used)]
            self.map.write().expect("poisoned").insert(graph_id);
        }

        pub fn contains(&self, graph_id: GraphId) -> bool {
            #[allow(clippy::expect_used)]
            self.map.read().expect("poisoned").contains(&graph_id)
        }
    }
}
pub(crate) use invalid_graphs::InvalidGraphs;

/// Handle for the spawned daemon.
///
/// Dropping this will abort the daemon's tasks.
#[clippy::has_significant_drop]
pub struct DaemonHandle {
    set: JoinSet<()>,
}

impl DaemonHandle {
    /// Wait for the daemon to finish.
    ///
    /// Panics if any of the daemon's tasks panic.
    pub async fn join(mut self) -> Result<(), Bug> {
        match self.set.join_next().await.assume("set not empty")? {
            Ok(()) => {}
            Err(err) if err.is_panic() => std::panic::resume_unwind(err.into_panic()),
            Err(err) => {
                error!(%err, "tasks cancelled");
                bug!("tasks cancelled");
            }
        }
        self.set.abort_all();
        Ok(())
    }
}

/// The daemon itself.
pub struct Daemon {
    sync_server: SyncServer,
    syncer: Syncer<QuicSyncState>,
    api: DaemonApiServer,
    span: tracing::Span,
}

impl Daemon {
    /// Loads a `Daemon` using its config.
    pub async fn load(cfg: Config) -> Result<Self> {
        let name = (!cfg.name.is_empty()).then_some(cfg.name.as_str());
        let span = info_span!("daemon", name);
        let span_id = span.id();

        async move {
<<<<<<< HEAD
            // Create a shared PeerCacheMap
            let caches = Arc::new(Mutex::new(BTreeMap::new()));
=======
            // TODO: Fix this when other syncer types are supported
            let Some(_qs_config) = &cfg.quic_sync else {
                anyhow::bail!("Supply a valid QUIC sync config")
            };
>>>>>>> 1db50b72

            Self::setup_env(&cfg).await?;
            let mut aranya_store = Self::load_aranya_keystore(&cfg).await?;
            let mut eng = Self::load_crypto_engine(&cfg).await?;
            let pks = Self::load_or_gen_public_keys(&cfg, &mut eng, &mut aranya_store).await?;

            let mut local_store = Self::load_local_keystore(&cfg).await?;

            // Generate a fresh API key at startup.
            let api_sk = ApiKey::generate(&mut eng);
            aranya_util::write_file(cfg.api_pk_path(), &api_sk.public()?.encode()?)
                .await
                .context("unable to write API public key")?;
            info!(path = %cfg.api_pk_path().display(), "wrote API public key");

            // Initialize the PSK store used by the syncer and sync server
            let seed_id_dir = SeedDir::new(cfg.seed_id_path().to_path_buf()).await?;
            let initial_keys =
                load_team_psk_pairs(&mut eng, &mut local_store, &seed_id_dir).await?;
            let (psk_store, active_team_rx) = PskStore::new(initial_keys);
            let psk_store = Arc::new(psk_store);

            // Initialize Aranya client.
            let (client, sync_server) = Self::setup_aranya(
                &cfg,
                eng.clone(),
                aranya_store
                    .try_clone()
                    .context("unable to clone keystore")?,
                &pks,
                cfg.sync_addr,
                SyncParams {
                    psk_store: Arc::clone(&psk_store),
                    active_team_rx,
                    caches: caches.clone(),
                },
            )
            .await?;
            let local_addr = sync_server.local_addr()?;

            // Sync in the background at some specified interval.
            let (send_effects, recv_effects) = tokio::sync::mpsc::channel(256);

            let invalid_graphs = InvalidGraphs::default();
            let state = QuicSyncState::new(psk_store.clone())?;
            let (syncer, peers) = Syncer::new(
                client.clone(),
                send_effects,
                invalid_graphs.clone(),
                state,
                local_addr.into(),
                caches,
            );

            let graph_ids = client
                .aranya
                .lock()
                .await
                .provider()
                .list_graph_ids()?
                .flatten()
                .collect::<Vec<_>>();

            let aqc = {
                let peers = {
                    let mut peers = BTreeMap::new();
                    for graph_id in &graph_ids {
                        let graph_peers = BiBTreeMap::from_iter(
                            client
                                .actions(graph_id)
                                .query_aqc_network_names_off_graph()
                                .await?,
                        );
                        peers.insert(*graph_id, graph_peers);
                    }
                    peers
                };
                Aqc::new(
                    eng.clone(),
                    pks.ident_pk.id()?,
                    aranya_store
                        .try_clone()
                        .context("unable to clone keystore")?,
                    peers,
                )
            };

            let data = QSData { psk_store };

            let crypto = crate::api::Crypto {
                engine: eng,
                local_store,
                aranya_store,
            };

            let api = DaemonApiServer::new(
                client,
                local_addr,
                cfg.uds_api_sock(),
                api_sk,
                pks,
                peers,
                recv_effects,
                invalid_graphs,
                aqc,
                crypto,
                seed_id_dir,
                Some(data),
            )?;
            Ok(Self {
                sync_server,
                syncer,
                api,
                span,
            })
        }
        .instrument(info_span!(parent: span_id, "load"))
        .await
    }

    /// The daemon's entrypoint.
    pub fn spawn(mut self) -> DaemonHandle {
        let _guard = self.span.enter();
        let mut set = JoinSet::new();
        set.spawn(
            self.sync_server
                .serve()
                .instrument(info_span!("sync-server")),
        );
        set.spawn(
            async move {
                loop {
                    if let Err(err) = self.syncer.next().await {
                        error!(?err, "unable to sync with peer");
                    }
                }
            }
            .instrument(info_span!("syncer")),
        );
        set.spawn(self.api.serve().instrument(info_span!("api-server")));
        DaemonHandle { set }
    }

    /// Initializes the environment (creates directories, etc.).
    async fn setup_env(cfg: &Config) -> Result<()> {
        // These directories need to already exist.
        for dir in &[
            &cfg.runtime_dir,
            &cfg.state_dir,
            &cfg.cache_dir,
            &cfg.logs_dir,
            &cfg.config_dir,
        ] {
            if !dir.try_exists()? {
                return Err(anyhow::anyhow!(
                    "directory does not exist: {}",
                    dir.display()
                ));
            }
        }

        // These directories aren't created for us.
        for (name, path) in [
            ("keystore", cfg.keystore_path()),
            ("storage", cfg.storage_path()),
        ] {
            aranya_util::create_dir_all(&path)
                .await
                .with_context(|| format!("unable to create '{name}' directory"))?;
        }
        info!("created directories");

        // Remove unix socket so we can re-bind after e.g. the process is killed.
        // (We could remove it at exit but can't guarantee that will happen.)
        let uds_api_sock = cfg.uds_api_sock();
        if let Err(err) = fs::remove_file(&uds_api_sock).await {
            if err.kind() != io::ErrorKind::NotFound {
                return Err(err).context(format!("unable to remove api socket {uds_api_sock:?}"));
            }
        }

        info!("set up environment");
        Ok(())
    }

    /// Creates the Aranya client and sync server.
    async fn setup_aranya(
        cfg: &Config,
        eng: CE,
        store: AranyaStore<KS>,
        pk: &PublicKeys<CS>,
        external_sync_addr: Addr,
        sync_params: SyncParams,
    ) -> Result<(Client, SyncServer)> {
        let device_id = pk.ident_pk.id()?;

        let aranya = Arc::new(Mutex::new(ClientState::new(
            EN::new(TEST_POLICY_1, eng, store, device_id)?,
            SP::new(
                FileManager::new(cfg.storage_path()).context("unable to create `FileManager`")?,
            ),
        )));

        let client = Client::new(Arc::clone(&aranya));

        info!(addr = %external_sync_addr, "starting QUIC sync server");
        let server = SyncServer::new(
            client.clone(),
            &external_sync_addr,
            sync_params.psk_store,
            sync_params.active_team_rx,
            sync_params.caches,
        )
        .await
        .context("unable to initialize QUIC sync server")?;

        info!(device_id = %device_id, "set up Aranya");

        Ok((client, server))
    }

    /// Loads the crypto engine.
    async fn load_crypto_engine(cfg: &Config) -> Result<CE> {
        let key = load_or_gen_key(cfg.key_wrap_key_path()).await?;
        Ok(CE::new(&key, Rng))
    }

    /// Loads the Aranya keystore.
    ///
    /// The Aranaya keystore contains Aranya's key material.
    async fn load_aranya_keystore(cfg: &Config) -> Result<AranyaStore<KS>> {
        let dir = cfg.aranya_keystore_path();
        aranya_util::create_dir_all(&dir).await?;
        KS::open(&dir)
            .context("unable to open Aranya keystore")
            .map(AranyaStore::new)
    }

    /// Loads the local keystore.
    ///
    /// The local keystore contains key material for the daemon.
    /// E.g., its API key.
    async fn load_local_keystore(cfg: &Config) -> Result<LocalStore<KS>> {
        let dir = cfg.local_keystore_path();
        aranya_util::create_dir_all(&dir).await?;
        KS::open(&dir)
            .context("unable to open local keystore")
            .map(LocalStore::new)
    }

    /// Loads the daemon's [`PublicKeys`].
    async fn load_or_gen_public_keys<E, S>(
        cfg: &Config,
        eng: &mut E,
        store: &mut AranyaStore<S>,
    ) -> Result<PublicKeys<E::CS>>
    where
        E: Engine,
        S: KeyStore,
    {
        let path = cfg.key_bundle_path();
        let bundle = match try_read_cbor(&path).await? {
            Some(bundle) => bundle,
            None => {
                let bundle =
                    KeyBundle::generate(eng, store).context("unable to generate key bundle")?;
                info!("generated key bundle");
                write_cbor(&path, &bundle)
                    .await
                    .context("unable to write `KeyBundle` to disk")?;
                bundle
            }
        };
        bundle.public_keys(eng, store)
    }
}

/// Tries to read CBOR from `path`.
async fn try_read_cbor<T: DeserializeOwned>(path: impl AsRef<Path>) -> Result<Option<T>> {
    match fs::read(path.as_ref()).await {
        Ok(buf) => Ok(cbor::from_reader(&buf[..])?),
        Err(err) if err.kind() == io::ErrorKind::NotFound => Ok(None),
        Err(err) => Err(err.into()),
    }
}

/// Writes `data` as CBOR to `path`.
async fn write_cbor(path: impl AsRef<Path>, data: impl Serialize) -> Result<()> {
    let mut buf = Vec::new();
    cbor::into_writer(&data, &mut buf)?;
    Ok(aranya_util::write_file(path, &buf).await?)
}

/// Loads a key from a file or generates and writes a new one.
async fn load_or_gen_key<K: SecretKey>(path: impl AsRef<Path>) -> Result<K> {
    async fn load_or_gen_key_inner<K: SecretKey>(path: &Path) -> Result<K> {
        match fs::read(&path).await {
            Ok(buf) => {
                tracing::info!("loading key");
                let key =
                    Import::import(buf.as_slice()).context("unable to import key from file")?;
                Ok(key)
            }
            Err(err) if err.kind() == io::ErrorKind::NotFound => {
                tracing::info!("generating key");
                let key = K::random(&mut Rng);
                let bytes = key
                    .try_export_secret()
                    .context("unable to export new key")?;
                aranya_util::write_file(&path, bytes.as_bytes())
                    .await
                    .context("unable to write key")?;
                Ok(key)
            }
            Err(err) => Err(err).context("unable to read key"),
        }
    }
    let path = path.as_ref();
    load_or_gen_key_inner(path)
        .instrument(info_span!("load_or_gen_key", ?path))
        .await
        .with_context(|| format!("load_or_gen_key({path:?})"))
}

#[cfg(test)]
mod tests {
    #![allow(clippy::expect_used, clippy::panic, clippy::indexing_slicing)]

    use std::time::Duration;

    use tempfile::tempdir;
    use test_log::test;
    use tokio::time;

    use super::*;
    use crate::config::{AfcConfig, QuicSyncConfig};

    /// Tests running the daemon.
    #[test(tokio::test)]
    async fn test_daemon_run() {
        let dir = tempdir().expect("should be able to create temp dir");
        let work_dir = dir.path().join("work");

        let any = Addr::new("localhost", 0).expect("should be able to create new Addr");
        let cfg = Config {
            name: "name".to_string(),
            runtime_dir: work_dir.join("run"),
            state_dir: work_dir.join("state"),
            cache_dir: work_dir.join("cache"),
            logs_dir: work_dir.join("logs"),
            config_dir: work_dir.join("config"),
            sync_addr: any,
            quic_sync: Some(QuicSyncConfig {}),
            afc: Some(AfcConfig {
                shm_path: "/test_daemon1".to_owned(),
                unlink_on_startup: true,
                unlink_at_exit: true,
                create: true,
                max_chans: 100,
            }),
            aqc: None,
        };
        for dir in [
            &cfg.runtime_dir,
            &cfg.state_dir,
            &cfg.cache_dir,
            &cfg.logs_dir,
            &cfg.config_dir,
        ] {
            aranya_util::create_dir_all(dir)
                .await
                .expect("should be able to create directory");
        }

        let daemon = Daemon::load(cfg)
            .await
            .expect("should be able to load `Daemon`");

        time::timeout(Duration::from_secs(1), daemon.spawn().join())
            .await
            .expect_err("`Timeout` should return Elapsed");
    }
}<|MERGE_RESOLUTION|>--- conflicted
+++ resolved
@@ -141,15 +141,12 @@
         let span_id = span.id();
 
         async move {
-<<<<<<< HEAD
             // Create a shared PeerCacheMap
             let caches = Arc::new(Mutex::new(BTreeMap::new()));
-=======
             // TODO: Fix this when other syncer types are supported
             let Some(_qs_config) = &cfg.quic_sync else {
                 anyhow::bail!("Supply a valid QUIC sync config")
             };
->>>>>>> 1db50b72
 
             Self::setup_env(&cfg).await?;
             let mut aranya_store = Self::load_aranya_keystore(&cfg).await?;
