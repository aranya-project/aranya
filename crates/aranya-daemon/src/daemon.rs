--- conflicted
+++ resolved
@@ -16,10 +16,7 @@
 };
 use aranya_util::Addr;
 use bimap::BiBTreeMap;
-<<<<<<< HEAD
 use buggy::{bug, Bug, BugExt};
-=======
->>>>>>> e6f16d34
 use ciborium as cbor;
 use serde::{de::DeserializeOwned, Serialize};
 use tokio::{fs, net::TcpListener, sync::Mutex, task::JoinSet};
@@ -80,7 +77,6 @@
 
 /// The daemon itself.
 pub struct Daemon {
-    public_api_key: PublicApiKey<CS>,
     sync_server: TcpSyncServer,
     syncer: Syncer<TCPSyncState>,
     api: DaemonApiServer,
@@ -98,11 +94,17 @@
             Self::setup_env(&cfg).await?;
             let mut aranya_store = Self::load_aranya_keystore(&cfg).await?;
             let mut eng = Self::load_crypto_engine(&cfg).await?;
-            let pk = Self::load_or_gen_public_keys(&cfg, &mut eng, &mut aranya_store).await?;
-            let mut local_store = Self::load_local_keystore(&cfg).await?;
-
-            let api_sk = Self::load_or_gen_api_sk(&cfg, &mut eng, &mut local_store).await?;
-            let public_api_key = api_sk.public()?;
+            let pks = Self::load_or_gen_public_keys(&cfg, &mut eng, &mut aranya_store).await?;
+
+            // Currently unused after #294.
+            let mut _local_store = Self::load_local_keystore(&cfg).await?;
+
+            // Generate a fresh API key at startup.
+            let api_sk = ApiKey::generate(&mut eng);
+            aranya_util::write_file(cfg.api_pk_path(), &api_sk.public()?.encode()?)
+                .await
+                .context("unable to write API public key")?;
+            info!(path = %cfg.api_pk_path().display(), "wrote API public key");
 
             // Initialize Aranya client.
             let (client, sync_server) = Self::setup_aranya(
@@ -111,7 +113,7 @@
                 aranya_store
                     .try_clone()
                     .context("unable to clone keystore")?,
-                &pk,
+                &pks,
                 cfg.sync_addr,
             )
             .await?;
@@ -144,7 +146,7 @@
                     }
                     peers
                 };
-                Aqc::new(eng, pk.ident_pk.id()?, aranya_store, peers)
+                Aqc::new(eng, pks.ident_pk.id()?, aranya_store, peers)
             };
 
             let api = DaemonApiServer::new(
@@ -152,13 +154,12 @@
                 local_addr,
                 cfg.uds_api_sock(),
                 api_sk,
-                pk,
+                pks,
                 peers,
                 recv_effects,
                 aqc,
             )?;
             Ok(Self {
-                public_api_key,
                 sync_server,
                 syncer,
                 api,
@@ -169,19 +170,10 @@
         .await
     }
 
-<<<<<<< HEAD
-    /// Returns the daemon's public API key.
-    pub fn public_api_key(&self) -> &PublicApiKey<CS> {
-        &self.public_api_key
-    }
-
-=======
->>>>>>> e6f16d34
     /// The daemon's entrypoint.
     pub fn spawn(mut self) -> DaemonHandle {
         let _guard = self.span.enter();
         let mut set = JoinSet::new();
-<<<<<<< HEAD
         set.spawn(
             self.sync_server
                 .serve()
@@ -199,90 +191,6 @@
         );
         set.spawn(self.api.serve().instrument(info_span!("api-server")));
         DaemonHandle { set }
-=======
-
-        let mut aranya_store = self.load_aranya_keystore().await?;
-        let mut eng = self.load_crypto_engine().await?;
-        let pks = self
-            .load_or_gen_public_keys(&mut eng, &mut aranya_store)
-            .await?;
-
-        // Currently unused after #294.
-        let mut _local_store = self.load_local_keystore().await?;
-
-        // Generate a fresh API key at startup.
-        let api_sk = ApiKey::generate(&mut eng);
-
-        // Initialize Aranya syncer client.
-        let (client, local_addr) = {
-            let (client, server) = self
-                .setup_aranya(
-                    eng.clone(),
-                    aranya_store
-                        .try_clone()
-                        .context("unable to clone keystore")?,
-                    &pks,
-                    self.cfg.sync_addr,
-                )
-                .await?;
-            let local_addr = server.local_addr()?;
-            set.spawn(async move { server.serve().await });
-
-            (client, local_addr)
-        };
-
-        // Sync in the background at some specified interval.
-        let (send_effects, recv_effects) = tokio::sync::mpsc::channel(256);
-        let (mut syncer, peers) = Syncer::new(client.clone(), send_effects, TCPSyncState);
-        set.spawn(async move {
-            loop {
-                if let Err(err) = syncer.next().await {
-                    error!(err = ?err, "unable to sync with peer");
-                }
-            }
-        });
-
-        let graph_ids = client
-            .aranya
-            .lock()
-            .await
-            .provider()
-            .list_graph_ids()?
-            .flatten()
-            .collect::<Vec<_>>();
-
-        let aqc = {
-            let peers = {
-                let mut peers = BTreeMap::new();
-                for graph_id in &graph_ids {
-                    let graph_peers = BiBTreeMap::from_iter(
-                        client
-                            .actions(graph_id)
-                            .query_aqc_network_names_off_graph()
-                            .await?,
-                    );
-                    peers.insert(*graph_id, graph_peers);
-                }
-                peers
-            };
-            Aqc::new(eng, pks.ident_pk.id()?, aranya_store, peers)
-        };
-
-        let api = DaemonApiServer::new(
-            client,
-            local_addr,
-            self.cfg.uds_api_sock(),
-            self.cfg.api_pk_path(),
-            api_sk,
-            pks,
-            peers,
-            recv_effects,
-            aqc,
-        )?;
-        api.serve().await?;
-
-        Ok(())
->>>>>>> e6f16d34
     }
 
     /// Initializes the environment (creates directories, etc.).
@@ -423,56 +331,8 @@
             .context("`PublicApiKey` not found")?;
         pk.encode()
     }
-<<<<<<< HEAD
-
-    /// Loads or generates the [`ApiKey`].
-    async fn load_or_gen_api_sk<E, S>(
-        cfg: &Config,
-        eng: &mut E,
-        store: &mut LocalStore<S>,
-    ) -> Result<ApiKey<E::CS>>
-    where
-        E: Engine,
-        S: KeyStore,
-    {
-        let path = cfg.daemon_api_pk_path();
-        match try_read_cbor::<PublicApiKey<E::CS>>(&path).await? {
-            Some(pk) => {
-                let id = pk.id()?;
-                let sk = store
-                    .get_key::<E, ApiKey<E::CS>>(eng, id.into())?
-                    // If the public API key exists then the
-                    // secret half should exist the keystore. If
-                    // not, then something deleted it from the
-                    // keystore.
-                    .assume("`ApiKey` should exist")?;
-                Ok(sk)
-            }
-            None => {
-                let sk = ApiKey::generate(eng, store).context("unable to generate `ApiKey`")?;
-                info!("generated `ApiKey`");
-                write_cbor(&path, &sk.public()?)
-                    .await
-                    .context("unable to write `PublicApiKey` to disk")?;
-                Ok(sk)
-            }
-        }
-    }
-}
-
-=======
-}
-
-impl Drop for Daemon {
-    fn drop(&mut self) {
-        use std::fs;
-
-        let _ = fs::remove_file(self.cfg.api_pk_path());
-        let _ = fs::remove_file(self.cfg.uds_api_sock());
-    }
-}
-
->>>>>>> e6f16d34
+}
+
 /// Tries to read CBOR from `path`.
 async fn try_read_cbor<T: DeserializeOwned>(path: impl AsRef<Path>) -> Result<Option<T>> {
     match fs::read(path.as_ref()).await {
