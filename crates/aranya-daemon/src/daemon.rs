--- conflicted
+++ resolved
@@ -13,11 +13,7 @@
     storage::linear::{libc::FileManager, LinearStorageProvider},
     ClientState, StorageProvider,
 };
-<<<<<<< HEAD
 use aranya_util::{ready, Addr};
-=======
-use aranya_util::{error::ReportExt as _, Addr};
->>>>>>> d74f8881
 use bimap::BiBTreeMap;
 use buggy::{bug, Bug, BugExt};
 use ciborium as cbor;
@@ -278,20 +274,9 @@
                 .instrument(info_span!("syncer"))
         });
         set.spawn(
-<<<<<<< HEAD
             self.api
                 .serve(waiter.notifier())
                 .instrument(info_span!("api-server")),
-=======
-            async move {
-                loop {
-                    if let Err(err) = self.syncer.next().await {
-                        error!(error = %err.report(), "unable to sync with peer");
-                    }
-                }
-            }
-            .instrument(info_span!("syncer")),
->>>>>>> d74f8881
         );
         waiter.wait().await?;
         Ok(DaemonHandle { set })
