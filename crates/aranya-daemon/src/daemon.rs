--- conflicted
+++ resolved
@@ -26,11 +26,7 @@
 
 use crate::{
     actions::Actions,
-<<<<<<< HEAD
-    api::{ApiKey, DaemonApiServer, PublicApiKey, QSData},
-=======
-    api::{ApiKey, DaemonApiServer},
->>>>>>> 11347491
+    api::{ApiKey, DaemonApiServer, QSData},
     aqc::Aqc,
     aranya,
     config::Config,
@@ -89,8 +85,8 @@
 
 /// The daemon itself.
 pub struct Daemon {
-    sync_server: TcpSyncServer,
-    syncer: Syncer<TCPSyncState>,
+    sync_server: SyncServer,
+    syncer: Syncer<QuicSyncState>,
     api: DaemonApiServer,
     span: tracing::Span,
 }
@@ -108,8 +104,7 @@
             let mut eng = Self::load_crypto_engine(&cfg).await?;
             let pks = Self::load_or_gen_public_keys(&cfg, &mut eng, &mut aranya_store).await?;
 
-            // Currently unused after #294.
-            let mut _local_store = Self::load_local_keystore(&cfg).await?;
+            let mut local_store = Self::load_local_keystore(&cfg).await?;
 
             // Generate a fresh API key at startup.
             let api_sk = ApiKey::generate(&mut eng);
@@ -117,6 +112,15 @@
                 .await
                 .context("unable to write API public key")?;
             info!(path = %cfg.api_pk_path().display(), "wrote API public key");
+
+            let (psk_send, psk_recv) = tokio::sync::broadcast::channel(16);
+
+            let initial_keys = load_team_psk_pairs(
+                &mut eng,
+                &mut local_store,
+                &SeedDir::new(&cfg.seed_id_path()).await?,
+            )
+            .await?;
 
             // Initialize Aranya client.
             let (client, sync_server) = Self::setup_aranya(
@@ -127,62 +131,17 @@
                     .context("unable to clone keystore")?,
                 &pks,
                 cfg.sync_addr,
+                psk_send.subscribe(),
+                initial_keys.clone(),
             )
             .await?;
             let local_addr = sync_server.local_addr()?;
 
-<<<<<<< HEAD
-        let mut local_store = self.load_local_keystore().await?;
-
-        // Generate a fresh API key at startup.
-        let api_sk = ApiKey::generate(&mut eng);
-
-        let (psk_send, psk_recv) = tokio::sync::broadcast::channel(16);
-
-        let initial_keys = load_team_psk_pairs(
-            &mut eng,
-            &mut local_store,
-            &SeedDir::new(&self.cfg.seed_id_path()).await?,
-        )
-        .await?;
-
-        // Initialize the Aranya client and sync server.
-        let (client, local_addr) = {
-            let (client, server) = self
-                .setup_aranya(
-                    eng.clone(),
-                    aranya_store
-                        .try_clone()
-                        .context("unable to clone keystore")?,
-                    &pks,
-                    self.cfg.sync_addr,
-                    psk_send.subscribe(),
-                    initial_keys.clone(),
-                )
-                .await?;
-            let local_addr = server.local_addr()?;
-            set.spawn(async move { server.serve().await });
-
-            (client, local_addr)
-        };
-
-        // Sync in the background at some specified interval.
-        let (send_effects, recv_effects) = tokio::sync::mpsc::channel(256);
-
-        let state = QuicSyncState::new(initial_keys, psk_recv)?;
-        let (mut syncer, peers) = Syncer::new(client.clone(), send_effects, state);
-        set.spawn(async move {
-            loop {
-                if let Err(err) = syncer.next().await {
-                    error!(err = ?err, "client unable to sync with peer");
-                }
-            }
-        });
-=======
             // Sync in the background at some specified interval.
             let (send_effects, recv_effects) = tokio::sync::mpsc::channel(256);
-            let (syncer, peers) = Syncer::new(client.clone(), send_effects, TCPSyncState);
->>>>>>> 11347491
+
+            let state = QuicSyncState::new(initial_keys, psk_recv)?;
+            let (syncer, peers) = Syncer::new(client.clone(), send_effects, state);
 
             let graph_ids = client
                 .aranya
@@ -207,41 +166,20 @@
                     }
                     peers
                 };
-                Aqc::new(eng, pks.ident_pk.id()?, aranya_store, peers)
+                Aqc::new(eng.clone(), pks.ident_pk.id()?, aranya_store, peers)
             };
-<<<<<<< HEAD
-            Aqc::new(eng.clone(), pks.ident_pk.id()?, aranya_store, peers)
-        };
-
-        // TODO: Fix this when other syncer types are supported
-        let Some(_qs_config) = &self.cfg.quic_sync else {
-            anyhow::bail!("Supply a valid QUIC sync config")
-        };
-
-        let uds_sock = self.cfg.uds_api_sock().clone();
-        let pk_path = self.cfg.api_pk_path();
-        let seed_id_path = self.cfg.seed_id_path();
-
-        let data = QSData {
-            psk_send,
-            store: local_store,
-            engine: eng,
-            seed_id_path,
-        };
-        let api = DaemonApiServer::new(
-            client,
-            local_addr,
-            uds_sock,
-            pk_path,
-            api_sk,
-            pks,
-            peers,
-            recv_effects,
-            aqc,
-            Some(data),
-        )?;
-        api.serve().await?;
-=======
+
+            // TODO: Fix this when other syncer types are supported
+            let Some(_qs_config) = &cfg.quic_sync else {
+                anyhow::bail!("Supply a valid QUIC sync config")
+            };
+
+            let data = QSData {
+                psk_send,
+                store: local_store,
+                engine: eng,
+                seed_id_path: cfg.seed_id_path(),
+            };
 
             let api = DaemonApiServer::new(
                 client,
@@ -252,6 +190,7 @@
                 peers,
                 recv_effects,
                 aqc,
+                Some(data),
             )?;
             Ok(Self {
                 sync_server,
@@ -263,7 +202,6 @@
         .instrument(info_span!(parent: span_id, "load"))
         .await
     }
->>>>>>> 11347491
 
     /// The daemon's entrypoint.
     pub fn spawn(mut self) -> DaemonHandle {
@@ -352,7 +290,7 @@
         let client = Client::new(Arc::clone(&aranya));
 
         // TODO: Fix this when other syncer types are supported
-        let Some(_qs_config) = &self.cfg.quic_sync else {
+        let Some(_qs_config) = &cfg.quic_sync else {
             anyhow::bail!("Supply a valid QUIC sync config")
         };
 
