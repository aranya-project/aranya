use std::{collections::BTreeMap, io, path::Path, sync::Arc};

use anyhow::{Context, Result};
use aranya_crypto::{
    dangerous::spideroak_crypto::{import::Import, keys::SecretKey},
    default::DefaultEngine,
    keystore::{fs_keystore::Store, KeyStore},
    Engine, Rng,
};
use aranya_daemon_api::TeamId;
use aranya_keygen::{KeyBundle, PublicKeys};
use aranya_runtime::{
    storage::linear::{libc::FileManager, LinearStorageProvider},
    ClientState, StorageProvider,
};
use aranya_util::Addr;
use bimap::BiBTreeMap;
use buggy::{bug, Bug, BugExt};
use ciborium as cbor;
use serde::{de::DeserializeOwned, Serialize};
use tokio::{
    fs,
    sync::{mpsc::Receiver, Mutex},
    task::JoinSet,
};
use tracing::{error, info, info_span, Instrument as _};

use crate::{
    actions::Actions,
    api::{ApiKey, DaemonApiServer, QSData},
    aqc::Aqc,
    aranya,
    config::Config,
    keystore::{AranyaStore, LocalStore},
    policy,
    sync::task::{
        quic::{PeerCacheMap, PskStore, State as QuicSyncState},
        Syncer,
    },
    util::{load_team_psk_pairs, SeedDir},
    vm_policy::{PolicyEngine, TEST_POLICY_1},
};

// Use short names so that we can more easily add generics.
/// CE = Crypto Engine
pub(crate) type CE = DefaultEngine;
/// CS = Crypto Suite
pub(crate) type CS = <DefaultEngine as Engine>::CS;
/// KS = Key Store
pub(crate) type KS = Store;
/// EN = Engine (Policy)
pub(crate) type EN = PolicyEngine<CE, KS>;
/// SP = Storage Provider
pub(crate) type SP = LinearStorageProvider<FileManager>;
/// EF = Policy Effect
pub(crate) type EF = policy::Effect;

pub(crate) type Client = aranya::Client<EN, SP>;
pub(crate) type SyncServer = crate::sync::task::quic::Server<EN, SP>;

<<<<<<< HEAD
/// Sync configuration for setting up Aranya.
struct SyncParams {
    psk_store: Arc<PskStore>,
    active_team_rx: Receiver<TeamId>,
    caches: PeerCacheMap,
}
=======
mod invalid_graphs {
    use std::{
        collections::HashSet,
        sync::{Arc, RwLock},
    };

    use aranya_runtime::GraphId;

    /// Keeps track of which graphs have had a finalization error.
    ///
    /// Once a finalization error has occurred for a graph,
    /// the graph error is permanent.
    /// The API will prevent subsequent operations on the invalid graph.
    #[derive(Clone, Debug, Default)]
    pub(crate) struct InvalidGraphs {
        // NB: Since the locking is short and not held over await points,
        // we use a standard rwlock instead of tokio's.
        map: Arc<RwLock<HashSet<GraphId>>>,
    }

    impl InvalidGraphs {
        pub fn insert(&self, graph_id: GraphId) {
            #[allow(clippy::expect_used)]
            self.map.write().expect("poisoned").insert(graph_id);
        }

        pub fn contains(&self, graph_id: GraphId) -> bool {
            #[allow(clippy::expect_used)]
            self.map.read().expect("poisoned").contains(&graph_id)
        }
    }
}
pub(crate) use invalid_graphs::InvalidGraphs;
>>>>>>> 6f240535

/// Handle for the spawned daemon.
///
/// Dropping this will abort the daemon's tasks.
#[clippy::has_significant_drop]
pub struct DaemonHandle {
    set: JoinSet<()>,
}

impl DaemonHandle {
    /// Wait for the daemon to finish.
    ///
    /// Panics if any of the daemon's tasks panic.
    pub async fn join(mut self) -> Result<(), Bug> {
        match self.set.join_next().await.assume("set not empty")? {
            Ok(()) => {}
            Err(err) if err.is_panic() => std::panic::resume_unwind(err.into_panic()),
            Err(err) => {
                error!(%err, "tasks cancelled");
                bug!("tasks cancelled");
            }
        }
        self.set.abort_all();
        Ok(())
    }
}

/// The daemon itself.
pub struct Daemon {
    sync_server: SyncServer,
    syncer: Syncer<QuicSyncState>,
    api: DaemonApiServer,
    span: tracing::Span,
}

impl Daemon {
    /// Loads a `Daemon` using its config.
    pub async fn load(cfg: Config) -> Result<Self> {
        let name = (!cfg.name.is_empty()).then_some(cfg.name.as_str());
        let span = info_span!("daemon", name);
        let span_id = span.id();

        async move {
            // Create a shared PeerCacheMap
            let caches = Arc::new(Mutex::new(BTreeMap::new()));

            Self::setup_env(&cfg).await?;
            let mut aranya_store = Self::load_aranya_keystore(&cfg).await?;
            let mut eng = Self::load_crypto_engine(&cfg).await?;
            let pks = Self::load_or_gen_public_keys(&cfg, &mut eng, &mut aranya_store).await?;

            let mut local_store = Self::load_local_keystore(&cfg).await?;

            // Generate a fresh API key at startup.
            let api_sk = ApiKey::generate(&mut eng);
            aranya_util::write_file(cfg.api_pk_path(), &api_sk.public()?.encode()?)
                .await
                .context("unable to write API public key")?;
            info!(path = %cfg.api_pk_path().display(), "wrote API public key");

            // Initialize the PSK store used by the syncer and sync server
            let seed_id_dir = SeedDir::new(cfg.seed_id_path().to_path_buf()).await?;
            let initial_keys =
                load_team_psk_pairs(&mut eng, &mut local_store, &seed_id_dir).await?;
            let (psk_store, active_team_rx) = PskStore::new(initial_keys);
            let psk_store = Arc::new(psk_store);

            // Initialize Aranya client.
            let (client, sync_server) = Self::setup_aranya(
                &cfg,
                eng.clone(),
                aranya_store
                    .try_clone()
                    .context("unable to clone keystore")?,
                &pks,
                cfg.sync_addr,
                SyncParams {
                    psk_store: Arc::clone(&psk_store),
                    active_team_rx,
                    caches: caches.clone(),
                },
            )
            .await?;
            let local_addr = sync_server.local_addr()?;

            // Sync in the background at some specified interval.
            let (send_effects, recv_effects) = tokio::sync::mpsc::channel(256);

            let invalid_graphs = InvalidGraphs::default();
            let state = QuicSyncState::new(psk_store.clone())?;
<<<<<<< HEAD
            let (syncer, peers) = Syncer::new(
                client.clone(),
                send_effects,
                state,
                cfg.sync_addr,
                caches.clone(),
            );
=======
            let (syncer, peers) =
                Syncer::new(client.clone(), send_effects, invalid_graphs.clone(), state);
>>>>>>> 6f240535

            let graph_ids = client
                .aranya
                .lock()
                .await
                .provider()
                .list_graph_ids()?
                .flatten()
                .collect::<Vec<_>>();

            let aqc = {
                let peers = {
                    let mut peers = BTreeMap::new();
                    for graph_id in &graph_ids {
                        let graph_peers = BiBTreeMap::from_iter(
                            client
                                .actions(graph_id)
                                .query_aqc_network_names_off_graph()
                                .await?,
                        );
                        peers.insert(*graph_id, graph_peers);
                    }
                    peers
                };
                Aqc::new(eng.clone(), pks.ident_pk.id()?, aranya_store, peers)
            };

            // TODO: Fix this when other syncer types are supported
            let Some(_qs_config) = &cfg.quic_sync else {
                anyhow::bail!("Supply a valid QUIC sync config")
            };

            let data = QSData { psk_store };

            let api = DaemonApiServer::new(
                client,
                local_addr,
                cfg.uds_api_sock(),
                api_sk,
                pks,
                peers,
                recv_effects,
                invalid_graphs,
                aqc,
                local_store,
                eng,
                seed_id_dir,
                Some(data),
            )?;
            Ok(Self {
                sync_server,
                syncer,
                api,
                span,
            })
        }
        .instrument(info_span!(parent: span_id, "load"))
        .await
    }

    /// The daemon's entrypoint.
    pub fn spawn(mut self) -> DaemonHandle {
        let _guard = self.span.enter();
        let mut set = JoinSet::new();
        set.spawn(
            self.sync_server
                .serve()
                .instrument(info_span!("sync-server")),
        );
        set.spawn(
            async move {
                loop {
                    if let Err(err) = self.syncer.next().await {
                        error!(?err, "unable to sync with peer");
                    }
                }
            }
            .instrument(info_span!("syncer")),
        );
        set.spawn(self.api.serve().instrument(info_span!("api-server")));
        DaemonHandle { set }
    }

    /// Initializes the environment (creates directories, etc.).
    async fn setup_env(cfg: &Config) -> Result<()> {
        // These directories need to already exist.
        for dir in &[
            &cfg.runtime_dir,
            &cfg.state_dir,
            &cfg.cache_dir,
            &cfg.logs_dir,
            &cfg.config_dir,
        ] {
            if !dir.try_exists()? {
                return Err(anyhow::anyhow!(
                    "directory does not exist: {}",
                    dir.display()
                ));
            }
        }

        // These directories aren't created for us.
        for (name, path) in [
            ("keystore", cfg.keystore_path()),
            ("storage", cfg.storage_path()),
        ] {
            aranya_util::create_dir_all(&path)
                .await
                .with_context(|| format!("unable to create '{name}' directory"))?;
        }
        info!("created directories");

        // Remove unix socket so we can re-bind after e.g. the process is killed.
        // (We could remove it at exit but can't guarantee that will happen.)
        let uds_api_sock = cfg.uds_api_sock();
        if let Err(err) = fs::remove_file(&uds_api_sock).await {
            if err.kind() != io::ErrorKind::NotFound {
                return Err(err).context(format!("unable to remove api socket {uds_api_sock:?}"));
            }
        }

        info!("set up environment");
        Ok(())
    }

    /// Creates the Aranya client and sync server.
    async fn setup_aranya(
        cfg: &Config,
        eng: CE,
        store: AranyaStore<KS>,
        pk: &PublicKeys<CS>,
        external_sync_addr: Addr,
        sync_params: SyncParams,
    ) -> Result<(Client, SyncServer)> {
        let device_id = pk.ident_pk.id()?;

        let aranya = Arc::new(Mutex::new(ClientState::new(
            EN::new(TEST_POLICY_1, eng, store, device_id)?,
            SP::new(
                FileManager::new(cfg.storage_path()).context("unable to create `FileManager`")?,
            ),
        )));

        let client = Client::new(Arc::clone(&aranya));

        // TODO: Fix this when other syncer types are supported
        let Some(_qs_config) = &cfg.quic_sync else {
            anyhow::bail!("Supply a valid QUIC sync config")
        };

        info!(addr = %external_sync_addr, "starting QUIC sync server");
        let server = SyncServer::new(
            client.clone(),
            &external_sync_addr,
            sync_params.psk_store,
            sync_params.active_team_rx,
            sync_params.caches,
        )
        .await
        .context("unable to initialize QUIC sync server")?;

        info!(device_id = %device_id, "set up Aranya");

        Ok((client, server))
    }

    /// Loads the crypto engine.
    async fn load_crypto_engine(cfg: &Config) -> Result<CE> {
        let key = load_or_gen_key(cfg.key_wrap_key_path()).await?;
        Ok(CE::new(&key, Rng))
    }

    /// Loads the Aranya keystore.
    ///
    /// The Aranaya keystore contains Aranya's key material.
    async fn load_aranya_keystore(cfg: &Config) -> Result<AranyaStore<KS>> {
        let dir = cfg.aranya_keystore_path();
        aranya_util::create_dir_all(&dir).await?;
        KS::open(&dir)
            .context("unable to open Aranya keystore")
            .map(AranyaStore::new)
    }

    /// Loads the local keystore.
    ///
    /// The local keystore contains key material for the daemon.
    /// E.g., its API key.
    async fn load_local_keystore(cfg: &Config) -> Result<LocalStore<KS>> {
        let dir = cfg.local_keystore_path();
        aranya_util::create_dir_all(&dir).await?;
        KS::open(&dir)
            .context("unable to open local keystore")
            .map(LocalStore::new)
    }

    /// Loads the daemon's [`PublicKeys`].
    async fn load_or_gen_public_keys<E, S>(
        cfg: &Config,
        eng: &mut E,
        store: &mut AranyaStore<S>,
    ) -> Result<PublicKeys<E::CS>>
    where
        E: Engine,
        S: KeyStore,
    {
        let path = cfg.key_bundle_path();
        let bundle = match try_read_cbor(&path).await? {
            Some(bundle) => bundle,
            None => {
                let bundle =
                    KeyBundle::generate(eng, store).context("unable to generate key bundle")?;
                info!("generated key bundle");
                write_cbor(&path, &bundle)
                    .await
                    .context("unable to write `KeyBundle` to disk")?;
                bundle
            }
        };
        bundle.public_keys(eng, store)
    }
}

/// Tries to read CBOR from `path`.
async fn try_read_cbor<T: DeserializeOwned>(path: impl AsRef<Path>) -> Result<Option<T>> {
    match fs::read(path.as_ref()).await {
        Ok(buf) => Ok(cbor::from_reader(&buf[..])?),
        Err(err) if err.kind() == io::ErrorKind::NotFound => Ok(None),
        Err(err) => Err(err.into()),
    }
}

/// Writes `data` as CBOR to `path`.
async fn write_cbor(path: impl AsRef<Path>, data: impl Serialize) -> Result<()> {
    let mut buf = Vec::new();
    cbor::into_writer(&data, &mut buf)?;
    Ok(aranya_util::write_file(path, &buf).await?)
}

/// Loads a key from a file or generates and writes a new one.
async fn load_or_gen_key<K: SecretKey>(path: impl AsRef<Path>) -> Result<K> {
    async fn load_or_gen_key_inner<K: SecretKey>(path: &Path) -> Result<K> {
        match fs::read(&path).await {
            Ok(buf) => {
                tracing::info!("loading key");
                let key =
                    Import::import(buf.as_slice()).context("unable to import key from file")?;
                Ok(key)
            }
            Err(err) if err.kind() == io::ErrorKind::NotFound => {
                tracing::info!("generating key");
                let key = K::random(&mut Rng);
                let bytes = key
                    .try_export_secret()
                    .context("unable to export new key")?;
                aranya_util::write_file(&path, bytes.as_bytes())
                    .await
                    .context("unable to write key")?;
                Ok(key)
            }
            Err(err) => Err(err).context("unable to read key"),
        }
    }
    let path = path.as_ref();
    load_or_gen_key_inner(path)
        .instrument(info_span!("load_or_gen_key", ?path))
        .await
        .with_context(|| format!("load_or_gen_key({path:?})"))
}

#[cfg(test)]
mod tests {
    #![allow(clippy::expect_used, clippy::panic, clippy::indexing_slicing)]

    use std::time::Duration;

    use tempfile::tempdir;
    use test_log::test;
    use tokio::time;

    use super::*;
    use crate::config::{AfcConfig, QSConfig};

    /// Tests running the daemon.
    #[test(tokio::test)]
    async fn test_daemon_run() {
        let dir = tempdir().expect("should be able to create temp dir");
        let work_dir = dir.path().join("work");

        let any = Addr::new("localhost", 0).expect("should be able to create new Addr");
        let cfg = Config {
            name: "name".to_string(),
            runtime_dir: work_dir.join("run"),
            state_dir: work_dir.join("state"),
            cache_dir: work_dir.join("cache"),
            logs_dir: work_dir.join("logs"),
            config_dir: work_dir.join("config"),
            sync_addr: any,
            quic_sync: Some(QSConfig {}),
            afc: Some(AfcConfig {
                shm_path: "/test_daemon1".to_owned(),
                unlink_on_startup: true,
                unlink_at_exit: true,
                create: true,
                max_chans: 100,
            }),
            aqc: None,
        };
        for dir in [
            &cfg.runtime_dir,
            &cfg.state_dir,
            &cfg.cache_dir,
            &cfg.logs_dir,
            &cfg.config_dir,
        ] {
            aranya_util::create_dir_all(dir)
                .await
                .expect("should be able to create directory");
        }

        let daemon = Daemon::load(cfg)
            .await
            .expect("should be able to load `Daemon`");

        time::timeout(Duration::from_secs(1), daemon.spawn().join())
            .await
            .expect_err("`Timeout` should return Elapsed");
    }
}<|MERGE_RESOLUTION|>--- conflicted
+++ resolved
@@ -58,14 +58,13 @@
 pub(crate) type Client = aranya::Client<EN, SP>;
 pub(crate) type SyncServer = crate::sync::task::quic::Server<EN, SP>;
 
-<<<<<<< HEAD
 /// Sync configuration for setting up Aranya.
 struct SyncParams {
     psk_store: Arc<PskStore>,
     active_team_rx: Receiver<TeamId>,
     caches: PeerCacheMap,
 }
-=======
+
 mod invalid_graphs {
     use std::{
         collections::HashSet,
@@ -99,7 +98,6 @@
     }
 }
 pub(crate) use invalid_graphs::InvalidGraphs;
->>>>>>> 6f240535
 
 /// Handle for the spawned daemon.
 ///
@@ -190,18 +188,14 @@
 
             let invalid_graphs = InvalidGraphs::default();
             let state = QuicSyncState::new(psk_store.clone())?;
-<<<<<<< HEAD
             let (syncer, peers) = Syncer::new(
                 client.clone(),
                 send_effects,
+                invalid_graphs.clone(),
                 state,
                 cfg.sync_addr,
                 caches.clone(),
             );
-=======
-            let (syncer, peers) =
-                Syncer::new(client.clone(), send_effects, invalid_graphs.clone(), state);
->>>>>>> 6f240535
 
             let graph_ids = client
                 .aranya
