--- conflicted
+++ resolved
@@ -1,10 +1,4 @@
-<<<<<<< HEAD
-#[cfg(feature = "afc")]
-use std::str::FromStr;
 use std::{collections::BTreeMap, io, path::Path, sync::Arc};
-=======
-use std::{io, path::Path, sync::Arc};
->>>>>>> 9f479502
 
 use anyhow::{Context, Result};
 use aranya_crypto::{
