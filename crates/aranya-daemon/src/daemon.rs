use std::{collections::BTreeMap, io, path::Path, sync::Arc};

use anyhow::{Context, Result};
use aranya_crypto::{
    dangerous::spideroak_crypto::{import::Import, keys::SecretKey},
    default::DefaultEngine,
    keystore::{fs_keystore::Store, KeyStore},
    Engine, Rng,
};
use aranya_daemon_api::TeamId;
use aranya_keygen::{KeyBundle, PublicKeys};
use aranya_runtime::{
    storage::linear::{libc::FileManager, LinearStorageProvider},
    ClientState, StorageProvider,
};
use aranya_util::Addr;
use bimap::BiBTreeMap;
use buggy::{bug, Bug, BugExt};
use ciborium as cbor;
use serde::{de::DeserializeOwned, Serialize};
use tokio::{
    fs,
    sync::{mpsc::Receiver, Mutex},
    task::JoinSet,
};
use tracing::{error, info, info_span, Instrument as _};

use crate::{
    actions::Actions,
    api::{ApiKey, DaemonApiServer, QSData},
    aqc::Aqc,
    aranya,
    config::Config,
    keystore::{AranyaStore, LocalStore},
    policy,
    sync::task::{
        quic::{PskStore, State as QuicSyncState},
        Syncer,
    },
    util::{load_team_psk_pairs, SeedDir},
    vm_policy::{PolicyEngine, TEST_POLICY_1},
};

// Use short names so that we can more easily add generics.
/// CE = Crypto Engine
pub(crate) type CE = DefaultEngine;
/// CS = Crypto Suite
pub(crate) type CS = <DefaultEngine as Engine>::CS;
/// KS = Key Store
pub(crate) type KS = Store;
/// EN = Engine (Policy)
pub(crate) type EN = PolicyEngine<CE, KS>;
/// SP = Storage Provider
pub(crate) type SP = LinearStorageProvider<FileManager>;
/// EF = Policy Effect
pub(crate) type EF = policy::Effect;

pub(crate) type Client = aranya::Client<EN, SP>;
pub(crate) type SyncServer = crate::sync::task::quic::Server<EN, SP>;

mod invalid_graphs {
    use std::{
        collections::HashSet,
        sync::{Arc, RwLock},
    };

    use aranya_runtime::GraphId;

    /// Keeps track of which graphs have had a finalization error.
    ///
    /// Once a finalization error has occurred for a graph,
    /// the graph error is permanent.
    /// The API will prevent subsequent operations on the invalid graph.
    #[derive(Clone, Debug, Default)]
    pub(crate) struct InvalidGraphs {
        // NB: Since the locking is short and not held over await points,
        // we use a standard rwlock instead of tokio's.
        map: Arc<RwLock<HashSet<GraphId>>>,
    }

    impl InvalidGraphs {
        pub fn insert(&self, graph_id: GraphId) {
            #[allow(clippy::expect_used)]
            self.map.write().expect("poisoned").insert(graph_id);
        }

        pub fn contains(&self, graph_id: GraphId) -> bool {
            #[allow(clippy::expect_used)]
            self.map.read().expect("poisoned").contains(&graph_id)
        }
    }
}
pub(crate) use invalid_graphs::InvalidGraphs;

/// Handle for the spawned daemon.
///
/// Dropping this will abort the daemon's tasks.
#[clippy::has_significant_drop]
pub struct DaemonHandle {
    set: JoinSet<()>,
}

impl DaemonHandle {
    /// Wait for the daemon to finish.
    ///
    /// Panics if any of the daemon's tasks panic.
    pub async fn join(mut self) -> Result<(), Bug> {
        match self.set.join_next().await.assume("set not empty")? {
            Ok(()) => {}
            Err(err) if err.is_panic() => std::panic::resume_unwind(err.into_panic()),
            Err(err) => {
                error!(%err, "tasks cancelled");
                bug!("tasks cancelled");
            }
        }
        self.set.abort_all();
        Ok(())
    }
}

/// The daemon itself.
pub struct Daemon {
    sync_server: SyncServer,
    syncer: Syncer<QuicSyncState>,
    api: DaemonApiServer,
    span: tracing::Span,
}

impl Daemon {
    /// Loads a `Daemon` using its config.
    pub async fn load(cfg: Config) -> Result<Self> {
        let name = (!cfg.name.is_empty()).then_some(cfg.name.as_str());
        let span = info_span!("daemon", name);
        let span_id = span.id();

        async move {
            Self::setup_env(&cfg).await?;
            let mut aranya_store = Self::load_aranya_keystore(&cfg).await?;
            let mut eng = Self::load_crypto_engine(&cfg).await?;
            let pks = Self::load_or_gen_public_keys(&cfg, &mut eng, &mut aranya_store).await?;

            let mut local_store = Self::load_local_keystore(&cfg).await?;

            // Generate a fresh API key at startup.
            let api_sk = ApiKey::generate(&mut eng);
            aranya_util::write_file(cfg.api_pk_path(), &api_sk.public()?.encode()?)
                .await
                .context("unable to write API public key")?;
            info!(path = %cfg.api_pk_path().display(), "wrote API public key");

            // Initialize the PSK store used by the syncer and sync server
            let seed_id_dir = SeedDir::new(cfg.seed_id_path().to_path_buf()).await?;
            let initial_keys =
                load_team_psk_pairs(&mut eng, &mut local_store, &seed_id_dir).await?;
            let (psk_store, active_team_rx) = PskStore::new(initial_keys);
            let psk_store = Arc::new(psk_store);

            // Initialize Aranya client.
            let (client, sync_server) = Self::setup_aranya(
                &cfg,
                eng.clone(),
                aranya_store
                    .try_clone()
                    .context("unable to clone keystore")?,
                &pks,
                cfg.sync_addr,
                Arc::clone(&psk_store),
                active_team_rx,
            )
            .await?;
            let local_addr = sync_server.local_addr()?;

            // Sync in the background at some specified interval.
            let (send_effects, recv_effects) = tokio::sync::mpsc::channel(256);
<<<<<<< HEAD

            let state = QuicSyncState::new(psk_store.clone())?;
            let (syncer, peers) = Syncer::new(client.clone(), send_effects, state);
=======
            let invalid_graphs = InvalidGraphs::default();
            let (syncer, peers) = Syncer::new(
                client.clone(),
                send_effects,
                invalid_graphs.clone(),
                TCPSyncState,
            );
>>>>>>> 905e9906

            let graph_ids = client
                .aranya
                .lock()
                .await
                .provider()
                .list_graph_ids()?
                .flatten()
                .collect::<Vec<_>>();

            let aqc = {
                let peers = {
                    let mut peers = BTreeMap::new();
                    for graph_id in &graph_ids {
                        let graph_peers = BiBTreeMap::from_iter(
                            client
                                .actions(graph_id)
                                .query_aqc_network_names_off_graph()
                                .await?,
                        );
                        peers.insert(*graph_id, graph_peers);
                    }
                    peers
                };
                Aqc::new(eng.clone(), pks.ident_pk.id()?, aranya_store, peers)
            };

            // TODO: Fix this when other syncer types are supported
            let Some(_qs_config) = &cfg.quic_sync else {
                anyhow::bail!("Supply a valid QUIC sync config")
            };

            let data = QSData { psk_store };

            let api = DaemonApiServer::new(
                client,
                local_addr,
                cfg.uds_api_sock(),
                api_sk,
                pks,
                peers,
                recv_effects,
                invalid_graphs,
                aqc,
                local_store,
                eng,
                seed_id_dir,
                Some(data),
            )?;
            Ok(Self {
                sync_server,
                syncer,
                api,
                span,
            })
        }
        .instrument(info_span!(parent: span_id, "load"))
        .await
    }

    /// The daemon's entrypoint.
    pub fn spawn(mut self) -> DaemonHandle {
        let _guard = self.span.enter();
        let mut set = JoinSet::new();
        set.spawn(
            self.sync_server
                .serve()
                .instrument(info_span!("sync-server")),
        );
        set.spawn(
            async move {
                loop {
                    if let Err(err) = self.syncer.next().await {
                        error!(?err, "unable to sync with peer");
                    }
                }
            }
            .instrument(info_span!("syncer")),
        );
        set.spawn(self.api.serve().instrument(info_span!("api-server")));
        DaemonHandle { set }
    }

    /// Initializes the environment (creates directories, etc.).
    async fn setup_env(cfg: &Config) -> Result<()> {
        // These directories need to already exist.
        for dir in &[
            &cfg.runtime_dir,
            &cfg.state_dir,
            &cfg.cache_dir,
            &cfg.logs_dir,
            &cfg.config_dir,
        ] {
            if !dir.try_exists()? {
                return Err(anyhow::anyhow!(
                    "directory does not exist: {}",
                    dir.display()
                ));
            }
        }

        // These directories aren't created for us.
        for (name, path) in [
            ("keystore", cfg.keystore_path()),
            ("storage", cfg.storage_path()),
        ] {
            aranya_util::create_dir_all(&path)
                .await
                .with_context(|| format!("unable to create '{name}' directory"))?;
        }
        info!("created directories");

        // Remove unix socket so we can re-bind after e.g. the process is killed.
        // (We could remove it at exit but can't guarantee that will happen.)
        let uds_api_sock = cfg.uds_api_sock();
        if let Err(err) = fs::remove_file(&uds_api_sock).await {
            if err.kind() != io::ErrorKind::NotFound {
                return Err(err).context(format!("unable to remove api socket {uds_api_sock:?}"));
            }
        }

        info!("set up environment");
        Ok(())
    }

    /// Creates the Aranya client and sync server.
    async fn setup_aranya(
        cfg: &Config,
        eng: CE,
        store: AranyaStore<KS>,
        pk: &PublicKeys<CS>,
        external_sync_addr: Addr,
        psk_store: Arc<PskStore>,
        active_team_rx: Receiver<TeamId>,
    ) -> Result<(Client, SyncServer)> {
        let device_id = pk.ident_pk.id()?;

        let aranya = Arc::new(Mutex::new(ClientState::new(
            EN::new(TEST_POLICY_1, eng, store, device_id)?,
            SP::new(
                FileManager::new(cfg.storage_path()).context("unable to create `FileManager`")?,
            ),
        )));

        let client = Client::new(Arc::clone(&aranya));

        // TODO: Fix this when other syncer types are supported
        let Some(_qs_config) = &cfg.quic_sync else {
            anyhow::bail!("Supply a valid QUIC sync config")
        };

        info!(addr = %external_sync_addr, "starting QUIC sync server");
        let server = SyncServer::new(
            client.clone(),
            &external_sync_addr,
            psk_store,
            active_team_rx,
        )
        .await
        .context("unable to initialize QUIC sync server")?;

        info!(device_id = %device_id, "set up Aranya");

        Ok((client, server))
    }

    /// Loads the crypto engine.
    async fn load_crypto_engine(cfg: &Config) -> Result<CE> {
        let key = load_or_gen_key(cfg.key_wrap_key_path()).await?;
        Ok(CE::new(&key, Rng))
    }

    /// Loads the Aranya keystore.
    ///
    /// The Aranaya keystore contains Aranya's key material.
    async fn load_aranya_keystore(cfg: &Config) -> Result<AranyaStore<KS>> {
        let dir = cfg.aranya_keystore_path();
        aranya_util::create_dir_all(&dir).await?;
        KS::open(&dir)
            .context("unable to open Aranya keystore")
            .map(AranyaStore::new)
    }

    /// Loads the local keystore.
    ///
    /// The local keystore contains key material for the daemon.
    /// E.g., its API key.
    async fn load_local_keystore(cfg: &Config) -> Result<LocalStore<KS>> {
        let dir = cfg.local_keystore_path();
        aranya_util::create_dir_all(&dir).await?;
        KS::open(&dir)
            .context("unable to open local keystore")
            .map(LocalStore::new)
    }

    /// Loads the daemon's [`PublicKeys`].
    async fn load_or_gen_public_keys<E, S>(
        cfg: &Config,
        eng: &mut E,
        store: &mut AranyaStore<S>,
    ) -> Result<PublicKeys<E::CS>>
    where
        E: Engine,
        S: KeyStore,
    {
        let path = cfg.key_bundle_path();
        let bundle = match try_read_cbor(&path).await? {
            Some(bundle) => bundle,
            None => {
                let bundle =
                    KeyBundle::generate(eng, store).context("unable to generate key bundle")?;
                info!("generated key bundle");
                write_cbor(&path, &bundle)
                    .await
                    .context("unable to write `KeyBundle` to disk")?;
                bundle
            }
        };
        bundle.public_keys(eng, store)
    }
}

/// Tries to read CBOR from `path`.
async fn try_read_cbor<T: DeserializeOwned>(path: impl AsRef<Path>) -> Result<Option<T>> {
    match fs::read(path.as_ref()).await {
        Ok(buf) => Ok(cbor::from_reader(&buf[..])?),
        Err(err) if err.kind() == io::ErrorKind::NotFound => Ok(None),
        Err(err) => Err(err.into()),
    }
}

/// Writes `data` as CBOR to `path`.
async fn write_cbor(path: impl AsRef<Path>, data: impl Serialize) -> Result<()> {
    let mut buf = Vec::new();
    cbor::into_writer(&data, &mut buf)?;
    Ok(aranya_util::write_file(path, &buf).await?)
}

/// Loads a key from a file or generates and writes a new one.
async fn load_or_gen_key<K: SecretKey>(path: impl AsRef<Path>) -> Result<K> {
    async fn load_or_gen_key_inner<K: SecretKey>(path: &Path) -> Result<K> {
        match fs::read(&path).await {
            Ok(buf) => {
                tracing::info!("loading key");
                let key =
                    Import::import(buf.as_slice()).context("unable to import key from file")?;
                Ok(key)
            }
            Err(err) if err.kind() == io::ErrorKind::NotFound => {
                tracing::info!("generating key");
                let key = K::random(&mut Rng);
                let bytes = key
                    .try_export_secret()
                    .context("unable to export new key")?;
                aranya_util::write_file(&path, bytes.as_bytes())
                    .await
                    .context("unable to write key")?;
                Ok(key)
            }
            Err(err) => Err(err).context("unable to read key"),
        }
    }
    let path = path.as_ref();
    load_or_gen_key_inner(path)
        .instrument(info_span!("load_or_gen_key", ?path))
        .await
        .with_context(|| format!("load_or_gen_key({path:?})"))
}

#[cfg(test)]
mod tests {
    #![allow(clippy::expect_used, clippy::panic, clippy::indexing_slicing)]

    use std::time::Duration;

    use tempfile::tempdir;
    use test_log::test;
    use tokio::time;

    use super::*;
    use crate::config::{AfcConfig, QSConfig};

    /// Tests running the daemon.
    #[test(tokio::test)]
    async fn test_daemon_run() {
        let dir = tempdir().expect("should be able to create temp dir");
        let work_dir = dir.path().join("work");

        let any = Addr::new("localhost", 0).expect("should be able to create new Addr");
        let cfg = Config {
            name: "name".to_string(),
            runtime_dir: work_dir.join("run"),
            state_dir: work_dir.join("state"),
            cache_dir: work_dir.join("cache"),
            logs_dir: work_dir.join("logs"),
            config_dir: work_dir.join("config"),
            sync_addr: any,
            quic_sync: Some(QSConfig {}),
            afc: Some(AfcConfig {
                shm_path: "/test_daemon1".to_owned(),
                unlink_on_startup: true,
                unlink_at_exit: true,
                create: true,
                max_chans: 100,
            }),
            aqc: None,
        };
        for dir in [
            &cfg.runtime_dir,
            &cfg.state_dir,
            &cfg.cache_dir,
            &cfg.logs_dir,
            &cfg.config_dir,
        ] {
            aranya_util::create_dir_all(dir)
                .await
                .expect("should be able to create directory");
        }

        let daemon = Daemon::load(cfg)
            .await
            .expect("should be able to load `Daemon`");

        time::timeout(Duration::from_secs(1), daemon.spawn().join())
            .await
            .expect_err("`Timeout` should return Elapsed");
    }
}<|MERGE_RESOLUTION|>--- conflicted
+++ resolved
@@ -172,19 +172,11 @@
 
             // Sync in the background at some specified interval.
             let (send_effects, recv_effects) = tokio::sync::mpsc::channel(256);
-<<<<<<< HEAD
-
+
+            let invalid_graphs = InvalidGraphs::default();
             let state = QuicSyncState::new(psk_store.clone())?;
-            let (syncer, peers) = Syncer::new(client.clone(), send_effects, state);
-=======
-            let invalid_graphs = InvalidGraphs::default();
-            let (syncer, peers) = Syncer::new(
-                client.clone(),
-                send_effects,
-                invalid_graphs.clone(),
-                TCPSyncState,
-            );
->>>>>>> 905e9906
+            let (syncer, peers) =
+                Syncer::new(client.clone(), send_effects, invalid_graphs.clone(), state);
 
             let graph_ids = client
                 .aranya
