--- conflicted
+++ resolved
@@ -104,23 +104,6 @@
                 }
             }
         });
-<<<<<<< HEAD
-        let afc = self.setup_afc()?;
-        let api = DaemonApiServer::new(
-            client,
-            local_addr,
-            Arc::new(Mutex::new(afc)),
-            eng,
-            self.cfg.keystore_path(),
-            self.cfg.key_wrap_key_path(),
-            store,
-            self.cfg.uds_api_path.clone(),
-            Arc::new(pk),
-            peers,
-            recv_effects,
-        )
-        .context("unable to start daemon API")?;
-=======
 
         let api = {
             #[cfg(feature = "afc")]
@@ -131,6 +114,8 @@
                     local_addr,
                     Arc::new(Mutex::new(afc)),
                     eng,
+                    self.cfg.keystore_path(),
+                    self.cfg.key_wrap_key_path(),
                     store,
                     self.cfg.uds_api_path.clone(),
                     Arc::new(pk),
@@ -144,6 +129,8 @@
                 DaemonApiServer::new(
                     client,
                     local_addr,
+                    self.cfg.keystore_path(),
+                    self.cfg.key_wrap_key_path(),
                     self.cfg.uds_api_path.clone(),
                     Arc::new(pk),
                     peers,
@@ -152,7 +139,6 @@
                 .context("Unable to start daemon API!")?
             }
         };
->>>>>>> 7df67810
         api.serve().await?;
 
         Ok(())
