--- conflicted
+++ resolved
@@ -1,4 +1,10 @@
-use std::{collections::BTreeMap, io, net::SocketAddr, path::Path, sync::Arc};
+use std::{
+    collections::BTreeMap,
+    io,
+    net::{Ipv4Addr, SocketAddr},
+    path::Path,
+    sync::Arc,
+};
 
 use anyhow::{Context, Result};
 use aranya_crypto::{
@@ -22,13 +28,8 @@
 #[cfg(feature = "afc")]
 use crate::afc::Afc;
 use crate::{
-<<<<<<< HEAD
-    api::{ApiKey, DaemonApiServer, DaemonApiServerArgs, EffectReceiver, QSData},
+    api::{self, ApiKey, DaemonApiServer, DaemonApiServerArgs, EffectReceiver, QSData},
     aranya::{self, ClientWithState, PeerCacheMap},
-=======
-    api::{self, ApiKey, DaemonApiServer, DaemonApiServerArgs, EffectReceiver, QSData},
-    aranya,
->>>>>>> 3e07dd85
     config::{Config, Toggle},
     keystore::{AranyaStore, LocalStore},
     policy,
@@ -140,7 +141,7 @@
                 anyhow::bail!("Supply a valid QUIC sync config")
             };
             let qs_client_addr = match qs_config.client_addr {
-                None => Addr::new(qs_config.addr.host(), 0)?,
+                None => Addr::from((Ipv4Addr::UNSPECIFIED, 0)),
                 Some(v) => v,
             };
 
@@ -170,7 +171,6 @@
             let caches: PeerCacheMap = Arc::new(Mutex::new(BTreeMap::new()));
 
             // Initialize Aranya client, sync client,and sync server.
-<<<<<<< HEAD
             let (client, sync_server, syncer, peers, recv_effects, local_addr) =
                 Self::setup_aranya(
                     &cfg,
@@ -182,30 +182,12 @@
                     SyncParams {
                         psk_store: Arc::clone(&psk_store),
                         server_addr: qs_config.addr,
+                        caches: Arc::clone(&caches),
                     },
-                    caches,
+                    qs_client_addr,
                     invalid_graphs.clone(),
                 )
                 .await?;
-=======
-            let (client, sync_server, syncer, peers, recv_effects) = Self::setup_aranya(
-                &cfg,
-                eng.clone(),
-                aranya_store
-                    .try_clone()
-                    .context("unable to clone keystore")?,
-                &pks,
-                SyncParams {
-                    psk_store: Arc::clone(&psk_store),
-                    caches: caches.clone(),
-                    server_addr: qs_config.addr,
-                    client_addr: qs_client_addr,
-                },
-                invalid_graphs.clone(),
-            )
-            .await?;
-            let local_addr = sync_server.local_addr()?;
->>>>>>> 3e07dd85
 
             #[cfg(feature = "afc")]
             let afc = {
@@ -334,9 +316,9 @@
         SyncParams {
             psk_store,
             server_addr,
-            client_addr,
+            caches,
         }: SyncParams,
-        caches: PeerCacheMap,
+        client_addr: Addr,
         invalid_graphs: InvalidGraphs,
     ) -> Result<(
         Client,
@@ -360,21 +342,8 @@
         // Sync in the background at some specified interval.
         let (send_effects, recv_effects) = tokio::sync::mpsc::channel(256);
 
-<<<<<<< HEAD
         // Create shared hello subscriptions for both server and syncer
         let hello_subscriptions = Arc::default();
-=======
-        // Initialize the syncer
-        let (syncer, peers, conns, conn_rx) = Syncer::new(
-            client.clone(),
-            send_effects,
-            invalid_graphs,
-            Arc::clone(&psk_store),
-            client_addr,
-            server_addr,
-            Arc::clone(&caches),
-        )?;
->>>>>>> 3e07dd85
 
         // Create the sync server
         let client_with_state_for_server = ClientWithState::new(
@@ -399,7 +368,7 @@
             send_effects,
             invalid_graphs,
             psk_store,
-            server_addr.into(),
+            (server_addr.into(), client_addr),
             syncer_recv,
             conns,
         )?;
