--- conflicted
+++ resolved
@@ -22,6 +22,7 @@
 use super::Result as SyncResult;
 use crate::{
     daemon::{Client, EF},
+    sync::error::SyncError,
     vm_policy::VecSink,
     InvalidGraphs,
 };
@@ -184,16 +185,12 @@
 
 impl<ST> Syncer<ST> {
     /// Creates a new `Syncer`.
-<<<<<<< HEAD
-    pub fn new(client: Client, send_effects: EffectSender, state: ST) -> (Self, SyncPeers) {
-=======
     pub(crate) fn new(
         client: Client,
         send_effects: EffectSender,
         invalid: InvalidGraphs,
-        _state: ST,
+        state: ST,
     ) -> (Self, SyncPeers) {
->>>>>>> 905e9906
         let (send, recv) = mpsc::channel::<Msg>(128);
         let peers = SyncPeers::new(send);
         (
@@ -203,12 +200,8 @@
                 recv,
                 queue: DelayQueue::new(),
                 send_effects,
-<<<<<<< HEAD
+                invalid,
                 state,
-=======
-                invalid,
-                _state,
->>>>>>> 905e9906
             },
             peers,
         )
@@ -268,23 +261,14 @@
     }
 
     /// Sync with a peer.
-<<<<<<< HEAD
-    #[instrument(skip_all, fields(peer = %peer, graph_id = %id))]
-    pub async fn sync(&mut self, id: &GraphId, peer: &Addr) -> SyncResult<()> {
-=======
     #[instrument(skip_all, fields(peer = ?peer))]
-    pub(crate) async fn sync(&mut self, peer: &SyncPeer) -> Result<()> {
->>>>>>> 905e9906
+    pub(crate) async fn sync(&mut self, peer: &SyncPeer) -> SyncResult<()> {
         trace!("syncing with peer");
         let effects: Vec<EF> = {
             let mut sink = VecSink::new();
             if let Err(e) = <ST as SyncState>::sync_impl(self, peer.graph_id, &mut sink, &peer.addr)
                 .await
-<<<<<<< HEAD
                 .context("sync_peer error")
-                .inspect_err(|err| error!("{err:?}"))?;
-            sink.collect().context("could not collect effcects")?
-=======
                 .inspect_err(|err| error!("{err:?}"))
             {
                 // If a finalization error has occurred, remove all sync peers for that team.
@@ -301,10 +285,10 @@
                     });
                     self.invalid.insert(peer.graph_id);
                 }
-                return Err(e);
+                return Err(SyncError::Other(e));
             }
-            sink.collect()?
->>>>>>> 905e9906
+            sink.collect()
+                .context("could not collect effects from sync")?
         };
         let n = effects.len();
         self.send_effects
