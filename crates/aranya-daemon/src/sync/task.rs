//! Aranya sync task.
//! A task for syncing with Aranya peers at specified intervals.
//! A [`DelayQueue`] is used to retrieve the next peer to sync with at the specified interval.
//! [`SyncPeers`] handles adding/removing peers for the [`Syncer`].
//! [`Syncer`] syncs with the next available peer from the [`DelayQueue`].
//! [`SyncPeers`] and [`Syncer`] communicate via mpsc channels so they can run independently.
//! This prevents the need for an `Arc<<Mutex>>` which would lock until the next peer is retrieved from the [`DelayQueue`]

use std::{collections::HashMap, future::Future, time::Duration};

use anyhow::{Context, Result};
use aranya_daemon_api::SyncPeerConfig;
use aranya_runtime::{storage::GraphId, ClientError, Engine, Sink};
use aranya_util::Addr;
use buggy::BugExt;
use futures_util::StreamExt;
use serde::{Deserialize, Serialize};
use tokio::sync::mpsc;
use tokio_util::time::{delay_queue::Key, DelayQueue};
use tracing::{error, instrument, trace};

use super::Result as SyncResult;
use crate::{
    daemon::{Client, EF},
<<<<<<< HEAD
    sync::task::quic::PeerCacheMap,
=======
    sync::error::SyncError,
>>>>>>> 6f240535
    vm_policy::VecSink,
    InvalidGraphs,
};

pub mod quic;

/// Message sent from [`SyncPeers`] to [`Syncer`] via mpsc.
#[derive(Clone)]
enum Msg {
    SyncNow { peer: SyncPeer },
    AddPeer { peer: SyncPeer, cfg: SyncPeerConfig },
    RemovePeer { peer: SyncPeer },
}

/// A sync peer.
/// Contains the information needed to sync with a single peer:
/// - network address
/// - Aranya graph id
#[derive(Debug, Clone, Ord, Eq, PartialOrd, PartialEq, Hash)]
struct SyncPeer {
    addr: Addr,
    graph_id: GraphId,
}

/// Handles adding and removing sync peers.
#[derive(Clone, Debug)]
pub struct SyncPeers {
    /// Send messages to add/remove peers.
    send: mpsc::Sender<Msg>,
    /// Configuration values for syncing
    cfgs: HashMap<(Addr, GraphId), SyncPeerConfig>,
}

/// A response to a sync request.
#[derive(Clone, Debug, Serialize, Deserialize)]
pub(crate) enum SyncResponse {
    /// Success.
    Ok(Box<[u8]>),
    /// Failure.
    Err(String),
}

impl SyncPeers {
    /// Create a new peer manager.
    fn new(send: mpsc::Sender<Msg>) -> Self {
        Self {
            send,
            cfgs: HashMap::new(),
        }
    }

    /// Add peer to [`Syncer`].
    pub(crate) async fn add_peer(
        &mut self,
        addr: Addr,
        graph_id: GraphId,
        cfg: SyncPeerConfig,
    ) -> Result<()> {
        let peer = Msg::AddPeer {
            peer: SyncPeer { addr, graph_id },
            cfg: cfg.clone(),
        };
        if let Err(e) = self.send.send(peer).await.context("unable to add peer") {
            error!(?e, "error adding peer to syncer");
            return Err(e);
        }
        if cfg.sync_now {
            self.sync_now(addr, graph_id, Some(cfg.clone())).await?
        }

        self.cfgs.insert((addr, graph_id), cfg);

        Ok(())
    }

    /// Remove peer from [`Syncer`].
    pub(crate) async fn remove_peer(&mut self, addr: Addr, graph_id: GraphId) -> Result<()> {
        if let Err(e) = self
            .send
            .send(Msg::RemovePeer {
                peer: SyncPeer { addr, graph_id },
            })
            .await
            .context("unable to remove peer")
        {
            error!(?e, "error removing peer from syncer");
            return Err(e);
        }

        self.cfgs.remove(&(addr, graph_id));

        Ok(())
    }

    /// Sync with a peer immediately.
    pub(crate) async fn sync_now(
        &self,
        addr: Addr,
        graph_id: GraphId,
        _cfg: Option<SyncPeerConfig>,
    ) -> Result<()> {
        let peer = Msg::SyncNow {
            peer: SyncPeer { addr, graph_id },
        };
        if let Err(e) = self
            .send
            .send(peer)
            .await
            .context("unable to add sync now peer")
        {
            error!(?e, "error adding sync now peer to syncer");
            return Err(e);
        }
        Ok(())
    }
}

type EffectSender = mpsc::Sender<(GraphId, Vec<EF>)>;

/// Syncs with each peer after the specified interval.
/// Uses a [`DelayQueue`] to obtain the next peer to sync with.
/// Receives added/removed peers from [`SyncPeers`] via mpsc channels.
pub struct Syncer<ST> {
    /// Aranya client to allow syncing the Aranya graph with another peer.
    pub client: Client,
    /// Keeps track of peer info.
    peers: HashMap<SyncPeer, PeerInfo>,
    /// Receives added/removed peers.
    recv: mpsc::Receiver<Msg>,
    /// Delay queue for getting the next peer to sync with.
    queue: DelayQueue<SyncPeer>,
    /// Used to send effects to the API to be processed.
    send_effects: EffectSender,
    /// Keeps track of invalid graphs due to finalization errors.
    invalid: InvalidGraphs,
    /// Additional state used by the syncer
    state: ST,
    /// Sync server address.
    server_addr: Addr,
    /// Thread-safe reference to an [`Addr`]->[`PeerCache`] map.
    /// Lock must be acquired after [`Self::client`]
    caches: PeerCacheMap,
}

struct PeerInfo {
    /// Sync interval.
    interval: Duration,
    /// Key used to remove peer from queue.
    key: Key,
}

/// Types that contain additional data that are part of a [`Syncer`]
/// object.
pub trait SyncState: Sized {
    /// Syncs with the peer.
    ///
    /// Returns the number of commands that were received and successfully processed.
    fn sync_impl<S>(
        syncer: &mut Syncer<Self>,
        id: GraphId,
        sink: &mut S,
        server_addr: Addr,
        peer: &Addr,
    ) -> impl Future<Output = SyncResult<usize>> + Send
    where
        S: Sink<<crate::EN as Engine>::Effect> + Send;
}

impl<ST> Syncer<ST> {
    /// Creates a new `Syncer`.
<<<<<<< HEAD
    pub fn new(
        client: Client,
        send_effects: EffectSender,
        state: ST,
        server_addr: Addr,
        caches: PeerCacheMap,
=======
    pub(crate) fn new(
        client: Client,
        send_effects: EffectSender,
        invalid: InvalidGraphs,
        state: ST,
>>>>>>> 6f240535
    ) -> (Self, SyncPeers) {
        let (send, recv) = mpsc::channel::<Msg>(128);
        let peers = SyncPeers::new(send);
        (
            Self {
                client,
                peers: HashMap::new(),
                recv,
                queue: DelayQueue::new(),
                send_effects,
                invalid,
                state,
                server_addr,
                caches,
            },
            peers,
        )
    }

    /// Add a peer to the delay queue, overwriting an existing one.
    fn add_peer(&mut self, peer: SyncPeer, cfg: &SyncPeerConfig) {
        let key = self.queue.insert(peer.clone(), cfg.interval);
        self.peers
            .entry(peer)
            .and_modify(|info| {
                self.queue.remove(&info.key);
                info.interval = cfg.interval;
                info.key = key;
            })
            .or_insert(PeerInfo {
                interval: cfg.interval,
                key,
            });
    }

    /// Remove a peer from the delay queue.
    fn remove_peer(&mut self, peer: SyncPeer) {
        if let Some(info) = self.peers.remove(&peer) {
            self.queue.remove(&info.key);
        }
    }
}

impl<ST: SyncState> Syncer<ST> {
    /// Syncs with the next peer in the list.
    pub(crate) async fn next(&mut self) -> SyncResult<()> {
        #![allow(clippy::disallowed_macros)]
        tokio::select! {
            biased;
            // receive added/removed peers.
            Some(msg) = self.recv.recv() => {
                match msg {
                    Msg::SyncNow{ peer } => {
                        // sync with peer right now.
<<<<<<< HEAD
                        let _ = self.sync(&peer.graph_id, &peer.addr).await?;
=======
                        self.sync(&peer).await?;
>>>>>>> 6f240535
                    },
                    Msg::AddPeer { peer, cfg } => self.add_peer(peer, &cfg),
                    Msg::RemovePeer { peer } => self.remove_peer(peer),
                }
            }
            // get next peer from delay queue.
            Some(expired) = self.queue.next() => {
                let peer = expired.into_inner();
                let info = self.peers.get_mut(&peer).assume("peer must exist")?;
                info.key = self.queue.insert(peer.clone(), info.interval);
                // sync with peer.
<<<<<<< HEAD
                let _ = self.sync(&peer.graph_id, &peer.addr).await?;
=======
                self.sync(&peer).await?;
>>>>>>> 6f240535
            }
        }
        Ok(())
    }

    /// Sync with a peer.
<<<<<<< HEAD
    ///
    /// Returns the number of commands that were received and successfully processed.
    #[instrument(skip_all, fields(peer = %peer, graph_id = %id))]
    pub async fn sync(&mut self, id: &GraphId, peer: &Addr) -> SyncResult<usize> {
        trace!("syncing with peer");
        let server_addr = self.server_addr;
        let mut sink = VecSink::new();
        let cmd_count = <ST as SyncState>::sync_impl(self, *id, &mut sink, server_addr, peer)
            .await
            .context("sync_peer error")
            .inspect_err(|err| error!("{err:?}"))?;
        trace!(commands_received = cmd_count, "received commands from peer");
        let effects: Vec<EF> = sink.collect().context("could not collect effects")?;
=======
    #[instrument(skip_all, fields(peer = ?peer))]
    pub(crate) async fn sync(&mut self, peer: &SyncPeer) -> SyncResult<()> {
        trace!("syncing with peer");
        let effects: Vec<EF> = {
            let mut sink = VecSink::new();
            if let Err(e) = <ST as SyncState>::sync_impl(self, peer.graph_id, &mut sink, &peer.addr)
                .await
                .context("sync_peer error")
                .inspect_err(|err| error!("{err:?}"))
            {
                // If a finalization error has occurred, remove all sync peers for that team.
                if e.downcast_ref::<ClientError>()
                    .is_some_and(|err| matches!(err, ClientError::ParallelFinalize))
                {
                    // Remove sync peers for graph that had finalization error.
                    self.peers.retain(|p, info| {
                        let keep = p.graph_id != peer.graph_id;
                        if !keep {
                            self.queue.remove(&info.key);
                        }
                        keep
                    });
                    self.invalid.insert(peer.graph_id);
                }
                return Err(SyncError::Other(e));
            }
            sink.collect()
                .context("could not collect effects from sync")?
        };
>>>>>>> 6f240535
        let n = effects.len();
        self.send_effects
            .send((peer.graph_id, effects))
            .await
            .context("unable to send effects")?;
        trace!(?n, "completed sync");
        Ok(cmd_count)
    }
}<|MERGE_RESOLUTION|>--- conflicted
+++ resolved
@@ -22,11 +22,7 @@
 use super::Result as SyncResult;
 use crate::{
     daemon::{Client, EF},
-<<<<<<< HEAD
-    sync::task::quic::PeerCacheMap,
-=======
-    sync::error::SyncError,
->>>>>>> 6f240535
+    sync::{error::SyncError, task::quic::PeerCacheMap},
     vm_policy::VecSink,
     InvalidGraphs,
 };
@@ -46,9 +42,16 @@
 /// - network address
 /// - Aranya graph id
 #[derive(Debug, Clone, Ord, Eq, PartialOrd, PartialEq, Hash)]
-struct SyncPeer {
+pub(crate) struct SyncPeer {
     addr: Addr,
     graph_id: GraphId,
+}
+
+impl SyncPeer {
+    /// Creates a new `SyncPeer`.
+    pub(crate) fn new(addr: Addr, graph_id: GraphId) -> Self {
+        Self { addr, graph_id }
+    }
 }
 
 /// Handles adding and removing sync peers.
@@ -197,20 +200,13 @@
 
 impl<ST> Syncer<ST> {
     /// Creates a new `Syncer`.
-<<<<<<< HEAD
-    pub fn new(
-        client: Client,
-        send_effects: EffectSender,
-        state: ST,
-        server_addr: Addr,
-        caches: PeerCacheMap,
-=======
     pub(crate) fn new(
         client: Client,
         send_effects: EffectSender,
         invalid: InvalidGraphs,
         state: ST,
->>>>>>> 6f240535
+        server_addr: Addr,
+        caches: PeerCacheMap,
     ) -> (Self, SyncPeers) {
         let (send, recv) = mpsc::channel::<Msg>(128);
         let peers = SyncPeers::new(send);
@@ -265,11 +261,7 @@
                 match msg {
                     Msg::SyncNow{ peer } => {
                         // sync with peer right now.
-<<<<<<< HEAD
-                        let _ = self.sync(&peer.graph_id, &peer.addr).await?;
-=======
                         self.sync(&peer).await?;
->>>>>>> 6f240535
                     },
                     Msg::AddPeer { peer, cfg } => self.add_peer(peer, &cfg),
                     Msg::RemovePeer { peer } => self.remove_peer(peer),
@@ -281,62 +273,53 @@
                 let info = self.peers.get_mut(&peer).assume("peer must exist")?;
                 info.key = self.queue.insert(peer.clone(), info.interval);
                 // sync with peer.
-<<<<<<< HEAD
-                let _ = self.sync(&peer.graph_id, &peer.addr).await?;
-=======
                 self.sync(&peer).await?;
->>>>>>> 6f240535
             }
         }
         Ok(())
     }
 
     /// Sync with a peer.
-<<<<<<< HEAD
-    ///
-    /// Returns the number of commands that were received and successfully processed.
-    #[instrument(skip_all, fields(peer = %peer, graph_id = %id))]
-    pub async fn sync(&mut self, id: &GraphId, peer: &Addr) -> SyncResult<usize> {
+    #[instrument(skip_all, fields(peer = ?peer))]
+    pub(crate) async fn sync(&mut self, peer: &SyncPeer) -> SyncResult<usize> {
         trace!("syncing with peer");
-        let server_addr = self.server_addr;
-        let mut sink = VecSink::new();
-        let cmd_count = <ST as SyncState>::sync_impl(self, *id, &mut sink, server_addr, peer)
+        let (effects, cmd_count): (Vec<EF>, usize) = {
+            let mut sink = VecSink::new();
+            let cmd_count = match <ST as SyncState>::sync_impl(
+                self,
+                peer.graph_id,
+                &mut sink,
+                self.server_addr,
+                &peer.addr,
+            )
             .await
             .context("sync_peer error")
-            .inspect_err(|err| error!("{err:?}"))?;
-        trace!(commands_received = cmd_count, "received commands from peer");
-        let effects: Vec<EF> = sink.collect().context("could not collect effects")?;
-=======
-    #[instrument(skip_all, fields(peer = ?peer))]
-    pub(crate) async fn sync(&mut self, peer: &SyncPeer) -> SyncResult<()> {
-        trace!("syncing with peer");
-        let effects: Vec<EF> = {
-            let mut sink = VecSink::new();
-            if let Err(e) = <ST as SyncState>::sync_impl(self, peer.graph_id, &mut sink, &peer.addr)
-                .await
-                .context("sync_peer error")
-                .inspect_err(|err| error!("{err:?}"))
+            .inspect_err(|err| error!("{err:?}"))
             {
-                // If a finalization error has occurred, remove all sync peers for that team.
-                if e.downcast_ref::<ClientError>()
-                    .is_some_and(|err| matches!(err, ClientError::ParallelFinalize))
-                {
-                    // Remove sync peers for graph that had finalization error.
-                    self.peers.retain(|p, info| {
-                        let keep = p.graph_id != peer.graph_id;
-                        if !keep {
-                            self.queue.remove(&info.key);
-                        }
-                        keep
-                    });
-                    self.invalid.insert(peer.graph_id);
+                Ok(count) => count,
+                Err(e) => {
+                    // If a finalization error has occurred, remove all sync peers for that team.
+                    if e.downcast_ref::<ClientError>()
+                        .is_some_and(|err| matches!(err, ClientError::ParallelFinalize))
+                    {
+                        // Remove sync peers for graph that had finalization error.
+                        self.peers.retain(|p, info| {
+                            let keep = p.graph_id != peer.graph_id;
+                            if !keep {
+                                self.queue.remove(&info.key);
+                            }
+                            keep
+                        });
+                        self.invalid.insert(peer.graph_id);
+                    }
+                    return Err(SyncError::Other(e));
                 }
-                return Err(SyncError::Other(e));
-            }
-            sink.collect()
-                .context("could not collect effects from sync")?
+            };
+            let effects = sink
+                .collect()
+                .context("could not collect effects from sync")?;
+            (effects, cmd_count)
         };
->>>>>>> 6f240535
         let n = effects.len();
         self.send_effects
             .send((peer.graph_id, effects))
