--- conflicted
+++ resolved
@@ -223,12 +223,7 @@
 
 impl<ST: SyncState> Syncer<ST> {
     /// Syncs with the next peer in the list.
-<<<<<<< HEAD
-    #[instrument(skip_all)]
-    pub async fn next(&mut self) -> SyncResult<()> {
-=======
-    pub(crate) async fn next(&mut self) -> Result<()> {
->>>>>>> 11347491
+    pub(crate) async fn next(&mut self) -> SyncResult<()> {
         #![allow(clippy::disallowed_macros)]
         tokio::select! {
             biased;
