--- conflicted
+++ resolved
@@ -11,6 +11,8 @@
     future::Future,
     sync::Arc,
 };
+
+use crate::{EN, InvalidGraphs};
 
 use anyhow::Context;
 use aranya_daemon_api::SyncPeerConfig;
@@ -25,12 +27,7 @@
 
 use super::Result as SyncResult;
 use crate::{
-<<<<<<< HEAD
-    daemon::{Client, InvalidGraphs, EF, EN},
-    sync::error::SyncError,
-=======
     daemon::{Client, EF},
->>>>>>> 0fb49748
     vm_policy::VecSink,
 };
 
