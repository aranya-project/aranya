--- conflicted
+++ resolved
@@ -10,19 +10,14 @@
 
 use anyhow::Context;
 use aranya_daemon_api::SyncPeerConfig;
-<<<<<<< HEAD
-use aranya_runtime::{storage::GraphId, ClientError, Engine, Sink};
-use aranya_util::{ready, Addr};
-=======
 use aranya_runtime::{storage::GraphId, Engine, Sink};
-use aranya_util::Addr;
->>>>>>> d74f8881
+use aranya_util::{error::ReportExt as _, ready, Addr};
 use buggy::BugExt;
 use futures_util::StreamExt;
 use serde::{Deserialize, Serialize};
 use tokio::sync::{mpsc, oneshot};
 use tokio_util::time::{delay_queue::Key, DelayQueue};
-use tracing::{instrument, trace, warn};
+use tracing::{error, instrument, trace, warn};
 
 use super::Result as SyncResult;
 use crate::{
@@ -203,7 +198,7 @@
         ready.notify();
         loop {
             if let Err(err) = self.next().await {
-                error!(?err, "unable to sync with peer");
+                error!(error = %err.report(), "unable to sync with peer");
             }
         }
     }
