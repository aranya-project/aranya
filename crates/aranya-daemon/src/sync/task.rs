--- conflicted
+++ resolved
@@ -193,36 +193,6 @@
 }
 
 impl<ST> Syncer<ST> {
-<<<<<<< HEAD
-    /// Creates a new [`Syncer`].
-    pub(crate) fn new(
-        client: Client,
-        send_effects: EffectSender,
-        invalid: InvalidGraphs,
-        state: ST,
-        server_addr: Addr,
-        caches: PeerCacheMap,
-    ) -> (Self, SyncPeers) {
-        let (send, recv) = mpsc::channel::<Request>(128);
-        let peers = SyncPeers::new(send);
-        (
-            Self {
-                client,
-                peers: HashMap::new(),
-                recv,
-                queue: DelayQueue::new(),
-                send_effects,
-                invalid,
-                state,
-                server_addr,
-                caches,
-            },
-            peers,
-        )
-    }
-
-=======
->>>>>>> c32e371c
     /// Add a peer to the delay queue, overwriting an existing one.
     fn add_peer(&mut self, peer: SyncPeer, cfg: SyncPeerConfig) {
         let new_key = self.queue.insert(peer.clone(), cfg.interval);
