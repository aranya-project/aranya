--- conflicted
+++ resolved
@@ -401,30 +401,11 @@
     }
 
     /// Begins accepting incoming requests.
-<<<<<<< HEAD
-    #[instrument(skip_all)]
+    #[instrument(skip_all, fields(addr = ?self.local_addr()))]
     pub async fn serve(mut self, ready: ready::Notifier) {
-        info!(
-            "QUIC sync server listening for incoming connections: {:?}",
-            self.local_addr()
-        );
+        info!("QUIC sync server listening for incoming connections");
 
         ready.notify();
-
-        // Accept incoming QUIC connections
-        while let Some(mut conn) = self.server.accept().await {
-            debug!("received incoming QUIC connection");
-            let Ok(peer) = conn.remote_addr() else {
-                error!("unable to get peer address from connection");
-                continue;
-            };
-            let client = self.aranya.clone();
-            let active_team = {
-                let Ok(guard) = self.active_team.lock().inspect_err(|e| error!(%e)) else {
-=======
-    #[instrument(skip_all, fields(addr = ?self.local_addr()))]
-    pub async fn serve(mut self) {
-        info!("QUIC sync server listening for incoming connections");
 
         scope(async |s| {
             // Accept incoming QUIC connections
@@ -438,7 +419,6 @@
 
                 let Ok(peer) = conn.remote_addr() else {
                     error!("unable to get peer address from connection");
->>>>>>> 4e022df0
                     continue;
                 };
 
