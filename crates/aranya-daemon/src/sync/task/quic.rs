//! Aranya QUIC client and server for syncing Aranya graph commands.
//!
//! The QUIC connections are secured with a rustls PSK.
//! A different PSK will be used for each Aranya team.
//!
//! If a QUIC connection does not exist with a certain peer, a new QUIC connection will be created.
//! Each sync request/response will use a single QUIC stream which is closed after the sync completes.

use core::net::SocketAddr;
use std::{
    collections::HashMap, convert::Infallible, future::Future, net::Ipv4Addr, sync::Arc,
    time::Duration,
};

use anyhow::Context;
use aranya_crypto::Rng;
use aranya_daemon_api::TeamId;
use aranya_runtime::{
    Address, Command, Engine, GraphId, Sink, StorageError, StorageProvider, SyncRequestMessage,
    SyncRequester, SyncResponder, SyncType, MAX_SYNC_MESSAGE_SIZE,
};
use aranya_util::{
    error::ReportExt as _,
    ready,
    rustls::{NoCertResolver, SkipServerVerification},
    s2n_quic::get_conn_identity,
    task::scope,
    Addr,
};
use buggy::{bug, BugExt as _};
use bytes::Bytes;
use derive_where::derive_where;
use futures_util::TryFutureExt;
#[allow(deprecated)]
use s2n_quic::provider::tls::rustls::rustls::{
    server::PresharedKeySelection, ClientConfig, ServerConfig,
};
use s2n_quic::{
    application::Error as AppError,
    client::Connect,
    connection::{Error as ConnErr, StreamAcceptor},
    provider::{congestion_controller::Bbr, tls::rustls as rustls_provider, StartError},
    stream::{BidirectionalStream, ReceiveStream, SendStream},
    Client as QuicClient, Server as QuicServer,
};
use serde::{de::DeserializeOwned, Serialize};
use tokio::{
    io::AsyncReadExt,
    sync::{mpsc, Mutex},
};
use tokio_util::time::DelayQueue;
use tracing::{debug, error, info, info_span, instrument, warn, Instrument as _};

use super::{Request, SyncPeers, SyncResponse, SyncState};
use crate::{
    aranya::ClientWithState,
    sync::{
        task::{PeerCacheKey, Syncer},
        Result as SyncResult, SyncError,
    },
    InvalidGraphs,
};

mod connections;
mod psk;

pub(crate) use connections::{ConnectionKey, ConnectionUpdate, SharedConnectionMap};
pub(crate) use psk::PskSeed;
pub use psk::PskStore;

pub(crate) use super::hello::HelloSubscriptions;

/// ALPN protocol identifier for Aranya QUIC sync.
const ALPN_QUIC_SYNC: &[u8] = b"quic-sync-unstable";

/// Errors specific to the QUIC syncer
#[derive(Debug, thiserror::Error)]
pub enum Error {
    /// QUIC Connection error
    #[error(transparent)]
    QuicConnectionError(#[from] s2n_quic::connection::Error),
    /// QUIC Stream error
    #[error(transparent)]
    QuicStreamError(#[from] s2n_quic::stream::Error),
    /// Invalid PSK used for syncing
    #[error("invalid PSK used when attempting to sync")]
    InvalidPSK,
    /// QUIC client endpoint start error
    #[error("could not start QUIC client")]
    ClientStart(#[source] StartError),
    /// QUIC server endpoint start error
    #[error("could not start QUIC server")]
    ServerStart(#[source] StartError),
}

impl From<Infallible> for Error {
    fn from(err: Infallible) -> Self {
        match err {}
    }
}

/// Sync configuration for setting up Aranya.
pub(crate) struct SyncParams {
    pub(crate) psk_store: Arc<PskStore>,
    pub(crate) server_addr: Addr,
}

/// QUIC syncer state used for sending sync requests and processing sync responses
#[derive(Debug)]
pub struct State {
    /// QUIC client to make sync requests to another peer's sync server and handle sync responses.
    client: QuicClient,
    /// Address -> Connection map to lookup existing connections before creating a new connection.
    conns: SharedConnectionMap,
    /// PSK store shared between the daemon API server and QUIC syncer client and server.
    /// This store is modified by [`crate::api::DaemonApiServer`].
    store: Arc<PskStore>,
}

impl SyncState for State {
    /// Syncs with the peer.
    ///
    /// Aranya client sends a `SyncRequest` to peer then processes the `SyncResponse`.
    #[instrument(skip_all)]
    async fn sync_impl<S>(
        syncer: &mut Syncer<Self>,
        id: GraphId,
        sink: &mut S,
        peer: &Addr,
    ) -> SyncResult<usize>
    where
        S: Sink<<crate::EN as Engine>::Effect> + Send,
    {
        // Sets the active team before starting a QUIC connection
        syncer.state.store().set_team(id.into_id().into());

        let stream = syncer
            .connect(peer, id)
            .await
            .inspect_err(|e| error!(error = %e.report(), "Could not create connection"))?;
        // TODO: spawn a task for send/recv?
        let (mut recv, mut send) = stream.split();

        let mut sync_requester = SyncRequester::new(id, &mut Rng, syncer.server_addr);

        // send sync request.
        syncer
            .send_sync_request(&mut send, &mut sync_requester, id, peer)
            .await
            .map_err(|e| SyncError::SendSyncRequest(Box::new(e)))?;

        // receive sync response.
        let cmd_count = syncer
            .receive_sync_response(&mut recv, &mut sync_requester, id, sink, peer)
            .await
            .map_err(|e| SyncError::ReceiveSyncResponse(Box::new(e)))?;

        Ok(cmd_count)
    }

    /// Subscribe to hello notifications from a sync peer.
    #[instrument(skip_all)]
    async fn sync_hello_subscribe_impl(
        syncer: &mut Syncer<Self>,
        id: GraphId,
        peer: &Addr,
        graph_change_delay: Duration,
        duration: Duration,
        schedule_delay: Duration,
    ) -> SyncResult<()> {
        syncer.state.store().set_team(id.into_id().into());
        syncer
            .send_sync_hello_subscribe_request(
                peer,
                id,
                graph_change_delay,
                duration,
                schedule_delay,
                syncer.server_addr,
            )
            .await
    }

    /// Unsubscribe from hello notifications from a sync peer.
    #[instrument(skip_all)]
    async fn sync_hello_unsubscribe_impl(
        syncer: &mut Syncer<Self>,
        id: GraphId,
        peer: &Addr,
    ) -> SyncResult<()> {
        syncer.state.store().set_team(id.into_id().into());
        syncer
            .send_hello_unsubscribe_request(peer, id, syncer.server_addr)
            .await
    }

    /// Broadcast hello notifications to all subscribers of a graph.
    #[instrument(skip_all)]
    async fn broadcast_hello_notifications_impl(
        syncer: &mut Syncer<Self>,
        graph_id: GraphId,
        head: Address,
    ) -> SyncResult<()> {
        syncer.broadcast_hello_notifications(graph_id, head).await
    }
}

impl State {
    /// Get a reference to the PSK store
    pub fn store(&self) -> &Arc<PskStore> {
        &self.store
    }

    /// Creates a new instance
    fn new(psk_store: Arc<PskStore>, conns: SharedConnectionMap) -> SyncResult<Self> {
        // Create client config (INSECURE: skips server cert verification)
        let mut client_config = ClientConfig::builder()
            .dangerous()
            .with_custom_certificate_verifier(SkipServerVerification::new())
            .with_no_client_auth();
        client_config.alpn_protocols = vec![ALPN_QUIC_SYNC.to_vec()]; // Set field directly
        client_config.preshared_keys = psk_store.clone(); // Pass the Arc<ClientPresharedKeys>

        // Client builder doesn't support adding preshared keys
        #[allow(deprecated)]
        let provider = rustls_provider::Client::new(client_config);

        let client = QuicClient::builder()
            .with_tls(provider)?
            .with_io((Ipv4Addr::UNSPECIFIED, 0))
            .assume("can set quic client address")?
            .start()
            .map_err(Error::ClientStart)?;

        Ok(Self {
            client,
            conns,
            store: psk_store,
        })
    }
}

impl Syncer<State> {
    /// Creates a new [`Syncer`].
    pub(crate) fn new(
        client: ClientWithState<crate::EN, crate::SP>,
        send_effects: super::EffectSender,
        invalid: InvalidGraphs,
        psk_store: Arc<PskStore>,
        server_addr: Addr,
        recv: mpsc::Receiver<Request>,
        conns: SharedConnectionMap,
    ) -> SyncResult<Self> {
        let state = State::new(psk_store, conns)?;

        Ok(Self {
            client,
            peers: HashMap::new(),
            recv,
            queue: DelayQueue::new(),
            send_effects,
            invalid,
            state,
            server_addr,
            hello_tasks: tokio::task::JoinSet::new(),
        })
    }

    /// Establishes a QUIC connection to a peer and opens a bidirectional stream.
    ///
    /// This method first checks if there's an existing connection to the peer.
    /// If not, it creates a new QUIC connection. Then it opens a bidirectional
    /// stream for sending sync requests and receiving responses.
    ///
    /// # Arguments
    /// * `peer` - The network address of the peer to connect to
    /// * `id` - The graph ID for the team/graph to sync with
    ///
    /// # Returns
    /// * `Ok(BidirectionalStream)` if the connection and stream were established successfully
    /// * `Err(SyncError)` if there was an error connecting or opening the stream
    #[instrument(skip_all)]
    pub(crate) async fn connect(
        &mut self,
        peer: &Addr,
        id: GraphId,
    ) -> SyncResult<BidirectionalStream> {
        debug!("client connecting to QUIC sync server");
        // Check if there is an existing connection with the peer.
        // If not, create a new connection.

        let addr = tokio::net::lookup_host(peer.to_socket_addrs())
            .await
            .context("DNS lookup on for peer address")?
            .next()
            .context("could not resolve peer address")?;

        let key = ConnectionKey { addr, id };
        let client = &self.state.client;

        let mut handle = self
            .state
            .conns
            .get_or_try_insert_with(key, async || {
                let mut conn = client
                    .connect(Connect::new(addr).with_server_name(addr.ip().to_string()))
                    .await?;
                conn.keep_alive(true)?;
                Ok(conn)
            })
            .await?;

        debug!("client connected to QUIC sync server");

        let open_stream_res = handle
            .open_bidirectional_stream()
            .await
            .inspect_err(|e| error!(error = %e.report(), "unable to open bidi stream"));
        let stream = match open_stream_res {
            Ok(stream) => stream,
            // Retry for these errors?
            Err(e @ ConnErr::StatelessReset { .. })
            | Err(e @ ConnErr::StreamIdExhausted { .. })
            | Err(e @ ConnErr::MaxHandshakeDurationExceeded { .. }) => {
                return Err(SyncError::QuicSync(e.into()));
            }
            // Other errors means the stream has closed
            Err(e) => {
                self.state.conns.remove(key, handle).await;
                return Err(SyncError::QuicSync(e.into()));
            }
        };

        debug!("client opened bidi stream with QUIC sync server");
        Ok(stream)
    }

    /// Sends a sync request to a peer over an established QUIC stream.
    ///
    /// This method uses the SyncRequester to generate the sync request data,
    /// serializes it, and sends it over the provided QUIC send stream.
    ///
    /// # Arguments
    /// * `send` - The QUIC send stream to use for sending the request
    /// * `syncer` - The SyncRequester instance that generates the sync request
    /// * `id` - The graph ID for the team/graph to sync
    /// * `peer` - The network address of the peer
    ///
    /// # Returns
    /// * `Ok(())` if the sync request was sent successfully
    /// * `Err(SyncError)` if there was an error generating or sending the request
    #[instrument(skip_all)]
    pub(crate) async fn send_sync_request<A>(
        &self,
        send: &mut SendStream,
        syncer: &mut SyncRequester<A>,
        id: GraphId,
        peer: &Addr,
    ) -> SyncResult<()>
    where
        A: Serialize + DeserializeOwned + Clone,
    {
        debug!("client sending sync request to QUIC sync server");
        let mut send_buf = vec![0u8; MAX_SYNC_MESSAGE_SIZE];

        let len = {
            // Lock both aranya and caches in the correct order.
            let (mut aranya, mut caches) = self.client.lock_aranya_and_caches().await;
            let key = PeerCacheKey::new(*peer, id);
            let cache = caches.entry(key).or_default();
            let (len, _) = syncer
                .poll(&mut send_buf, aranya.provider(), cache)
                .context("sync poll failed")?;
            debug!(?len, "sync poll finished");
            len
        };
        send_buf.truncate(len);

        send.send(Bytes::from(send_buf))
            .await
            .map_err(Error::from)?;
        send.close().await.map_err(Error::from)?;
        debug!("sent sync request");

        Ok(())
    }

    #[instrument(skip_all)]
    /// Receives and processes a sync response from the server.
    ///
    /// Returns the number of commands that were received and successfully processed.
    pub async fn receive_sync_response<S, A>(
        &self,
        recv: &mut ReceiveStream,
        syncer: &mut SyncRequester<A>,
        id: GraphId,
        sink: &mut S,
        peer: &Addr,
    ) -> SyncResult<usize>
    where
        S: Sink<<crate::EN as Engine>::Effect>,
        A: Serialize + DeserializeOwned + Clone,
    {
        debug!("client receiving sync response from QUIC sync server");

        let mut recv_buf = Vec::new();
        recv.read_to_end(&mut recv_buf)
            .await
            .context("failed to read sync response")?;
        debug!(n = recv_buf.len(), "received sync response");

        // process the sync response.
        let resp = postcard::from_bytes(&recv_buf)
            .context("postcard unable to deserialize sync response")?;
        let data = match resp {
            SyncResponse::Ok(data) => data,
            SyncResponse::Err(msg) => return Err(anyhow::anyhow!("sync error: {msg}").into()),
        };
        if data.is_empty() {
            debug!("nothing to sync");
            return Ok(0);
        }
        if let Some(cmds) = syncer.receive(&data)? {
            debug!(num = cmds.len(), "received commands");
            if !cmds.is_empty() {
<<<<<<< HEAD
                // Lock both aranya and caches in the correct order.
                let (mut aranya, mut caches) = self.client.lock_aranya_and_caches().await;
                let mut trx = aranya.transaction(*id);
=======
                let mut aranya = self.client.aranya.lock().await;
                let mut trx = aranya.transaction(id);
>>>>>>> bb9da86c
                aranya
                    .add_commands(&mut trx, sink, &cmds)
                    .context("unable to add received commands")?;
                aranya.commit(&mut trx, sink).context("commit failed")?;
                debug!("committed");
<<<<<<< HEAD
                let key = PeerCacheKey::new(*peer, *id);
=======
                let key = PeerCacheKey::new(*peer, id);
                let mut caches = self.caches.lock().await;
>>>>>>> bb9da86c
                let cache = caches.entry(key).or_default();
                aranya
                    .update_heads(id, cmds.iter().filter_map(|cmd| cmd.address().ok()), cache)
                    .context("failed to update cache heads")?;
                return Ok(cmds.len());
            }
        }

        Ok(0)
    }
}

/// The Aranya QUIC sync server.
///
/// Used to listen for incoming `SyncRequests` and respond with `SyncResponse` when they are received.
#[derive_where(Debug)]
pub struct Server<EN, SP> {
    /// Thread-safe Aranya client paired with caches and hello subscriptions, ensuring safe lock ordering.
    client: ClientWithState<EN, SP>,
    /// QUIC server to handle sync requests and send sync responses.
    server: QuicServer,
    server_keys: Arc<PskStore>,
    /// Connection map shared with [`super::Syncer`]
    conns: SharedConnectionMap,
    /// Receives updates for connections inserted into the [connection map][`Self::conns`].
    conn_rx: mpsc::Receiver<ConnectionUpdate>,
    /// Interface to trigger sync operations
    sync_peers: SyncPeers,
}

impl<EN, SP> Server<EN, SP>
where
    EN: Engine + Send + 'static,
    SP: StorageProvider + Send + Sync + 'static,
{
    /// Returns a reference to the hello subscriptions for hello notification broadcasting.
    pub fn hello_subscriptions(&self) -> Arc<Mutex<HelloSubscriptions>> {
        Arc::clone(self.client.hello_subscriptions())
    }

    /// Creates a new `Server`.
    ///
    /// # Panics
    ///
    /// Will panic if called outside tokio runtime.
    ///
    /// Will panic on poisoned internal mutexes.
    #[inline]
    #[allow(deprecated)]
    pub(crate) async fn new(
        client: ClientWithState<EN, SP>,
        addr: &Addr,
        server_keys: Arc<PskStore>,
        _hello_subscriptions: Arc<Mutex<HelloSubscriptions>>,
    ) -> SyncResult<(
        Self,
        SyncPeers,
        SharedConnectionMap,
        mpsc::Receiver<Request>,
        SocketAddr,
    )> {
        // Create shared connection map and channel for connection updates
        let (conns, server_conn_rx) = SharedConnectionMap::new();

        // Create channel for SyncPeers communication with Syncer
        let (send, syncer_recv) = mpsc::channel::<Request>(128);
        let sync_peers = SyncPeers::new(send);

        // Create Server Config
        let mut server_config = ServerConfig::builder()
            .with_no_client_auth()
            .with_cert_resolver(Arc::new(NoCertResolver::default()));
        server_config.alpn_protocols = vec![ALPN_QUIC_SYNC.to_vec()]; // Set field directly
        server_config.preshared_keys =
            PresharedKeySelection::Required(Arc::clone(&server_keys) as _);

        let tls_server_provider = rustls_provider::Server::new(server_config);

        let addr = tokio::net::lookup_host(addr.to_socket_addrs())
            .await
            .context("DNS lookup on for peer address")?
            .next()
            .assume("invalid server address")?;
        // Use the rustls server provider
        let server = QuicServer::builder()
            .with_tls(tls_server_provider)?
            .with_io(addr)
            .assume("can set sync server addr")?
            .with_congestion_controller(Bbr::default())?
            .start()
            .map_err(Error::ServerStart)?;

        let local_addr = server
            .local_addr()
            .context("unable to get server local address")?;

        let server_instance = Self {
            client,
            server,
            server_keys,
            conns: conns.clone(),
            conn_rx: server_conn_rx,
            sync_peers: sync_peers.clone(),
        };

        Ok((server_instance, sync_peers, conns, syncer_recv, local_addr))
    }

    /// Begins accepting incoming requests.
    #[instrument(skip_all, fields(addr = ?self.server.local_addr().ok()))]
    #[allow(clippy::disallowed_macros, reason = "tokio::select! uses unreachable!")]
    pub async fn serve(mut self, ready: ready::Notifier) {
        info!("QUIC sync server listening for incoming connections");

        ready.notify();

        scope(async |s| {
            loop {
                tokio::select! {
                    // Accept incoming QUIC connections.
                    Some(conn) = self.server.accept() => {
                        self.accept_connection(conn).await;
                    },
                    // Handle new connections inserted in the map
                    Some((key, acceptor)) = self.conn_rx.recv() => {
                        s.spawn(self.serve_connection(key, acceptor));
                    }
                    else => break,
                }
            }
        })
        .await;

        error!("server terminated");
    }

    fn accept_connection(
        &mut self,
        mut conn: s2n_quic::Connection,
    ) -> impl Future<Output = ()> + use<'_, EN, SP> {
        let handle = conn.handle();
        async {
            debug!("received incoming QUIC connection");
            let identity = get_conn_identity(&mut conn)?;
            let active_team = self
                .server_keys
                .get_team_for_identity(&identity)
                .context("no active team for accepted connection")?;
            let peer = conn
                .remote_addr()
                .context("unable to get peer address from connection")?;
            conn.keep_alive(true)
                .context("unable to keep connection alive")?;
            let key = ConnectionKey {
                addr: peer,
                id: active_team.into_id().into(),
            };
            self.conns.insert(key, conn).await;
            anyhow::Ok(())
        }
        .unwrap_or_else(move |err| {
            error!(error = ?err, "server unable to accept connection");
            handle.close(AppError::UNKNOWN);
        })
    }

    fn serve_connection(
        &mut self,
        key: ConnectionKey,
        mut acceptor: StreamAcceptor,
    ) -> impl Future<Output = ()> {
        let active_team = key.id.into_id().into();
        let peer = key.addr;
        let client = self.client.clone();
        let sync_peers = self.sync_peers.clone();
        async move {
            // Accept incoming streams.
            while let Some(stream) = acceptor
                .accept_bidirectional_stream()
                .await
                .context("could not receive QUIC stream")?
            {
                debug!("received incoming QUIC stream");
                Self::sync(
                    client.clone(),
                    peer.into(),
                    stream,
<<<<<<< HEAD
                    &active_team,
                    sync_peers.clone(),
=======
                    active_team,
>>>>>>> bb9da86c
                )
                .await
                .context("failed to process sync request")?;
            }
            anyhow::Ok(())
        }
        .unwrap_or_else(|err| {
            error!(error = ?err, "server unable to respond to sync request from peer");
        })
        .instrument(info_span!("serve_connection", %peer))
    }

    /// Responds to a sync.
    #[instrument(skip_all)]
    pub(crate) async fn sync(
        client: ClientWithState<EN, SP>,
        peer: Addr,
        stream: BidirectionalStream,
<<<<<<< HEAD
        active_team: &TeamId,
        sync_peers: SyncPeers,
=======
        active_team: TeamId,
>>>>>>> bb9da86c
    ) -> SyncResult<()> {
        let mut recv_buf = Vec::new();
        let (mut recv, mut send) = stream.split();
        recv.read_to_end(&mut recv_buf)
            .await
            .context("failed to read sync request")?;

        // Generate a sync response for a sync request.
        let sync_response_res =
            Self::sync_respond(client, peer, &recv_buf, active_team, sync_peers).await;
        let resp = match sync_response_res {
            Ok(data) => SyncResponse::Ok(data),
            Err(err) => {
                let error = err.report().to_string();
                error!(%error, "error responding to sync request");
                SyncResponse::Err(error)
            }
        };

        let data_len = {
            let data = postcard::to_allocvec(&resp).context("postcard serialization failed")?;
            let data_len = data.len();
            send.send(Bytes::from(data))
                .await
                .context("Could not send sync response")?;
            data_len
        };
        debug!(n = data_len, "server sent sync response");
        send.close().await.map_err(Error::from)?;

        Ok(())
    }

    /// Generates a sync response for a sync request.
    #[instrument(skip_all)]
    async fn sync_respond(
        client: ClientWithState<EN, SP>,
        addr: Addr,
        request_data: &[u8],
<<<<<<< HEAD
        active_team: &TeamId,
        sync_peers: SyncPeers,
=======
        active_team: TeamId,
>>>>>>> bb9da86c
    ) -> SyncResult<Box<[u8]>> {
        debug!(
            request_data_len = request_data.len(),
            ?addr,
            ?active_team,
            "Server received sync request"
        );

        let sync_type: SyncType<Addr> = postcard::from_bytes(request_data).map_err(|e| {
            error!(
                error = %e,
                request_data_len = request_data.len(),
                ?addr,
                ?active_team,
                "Failed to deserialize sync request"
            );
            anyhow::anyhow!(e)
        })?;

        match sync_type {
            SyncType::Poll {
                request: request_msg,
                address: peer_server_addr,
            } => {
                Self::process_poll_message(request_msg, client, addr, peer_server_addr, active_team)
                    .await
            }
            SyncType::Subscribe { .. } => {
                bug!("Push subscribe messages are not implemented")
            }
            SyncType::Unsubscribe { .. } => {
                bug!("Push unsubscribe messages are not implemented")
            }
            SyncType::Push { .. } => {
                bug!("Push messages are not implemented")
            }
            SyncType::Hello(hello_msg) => {
                Self::process_hello_message(hello_msg, client, addr, active_team, sync_peers).await;
                // Hello messages are fire-and-forget, return empty response
                // Note: returning empty response which will be ignored by client
                Ok(Box::new([]))
            }
        }
    }

    /// Processes a poll message.
    ///
    /// Handles sync poll requests and generates sync responses.
    #[instrument(skip_all)]
    async fn process_poll_message(
        request_msg: SyncRequestMessage,
        client: ClientWithState<EN, SP>,
        peer_addr: Addr,
        peer_server_addr: Addr,
        active_team: &TeamId,
    ) -> SyncResult<Box<[u8]>> {
        let mut resp = SyncResponder::new(peer_addr);
        let storage_id = check_request(active_team, &request_msg)?;

        resp.receive(request_msg).context("sync recv failed")?;

        let mut buf = vec![0u8; MAX_SYNC_MESSAGE_SIZE];
        let len = {
            // Lock both aranya and caches in the correct order.
            let (mut aranya, mut caches) = client.lock_aranya_and_caches().await;
            let key = PeerCacheKey::new(peer_server_addr, storage_id);
            let cache = caches.entry(key).or_default();

            resp.poll(&mut buf, aranya.provider(), cache)
                        .or_else(|err| {
                            if matches!(
                                err,
                                aranya_runtime::SyncError::Storage(StorageError::NoSuchStorage)
                            ) {
                                warn!(team = %active_team, "missing requested graph, we likely have not synced yet");
                                Ok(0)
                            } else {
                                Err(err)
                            }
                        })
                        .context("sync resp poll failed")?
        };
        debug!(len = len, "sync poll finished");
        buf.truncate(len);
        Ok(buf.into())
    }
}

fn check_request(team_id: TeamId, request: &SyncRequestMessage) -> SyncResult<GraphId> {
    let SyncRequestMessage::SyncRequest { storage_id, .. } = request else {
        bug!("Should be a SyncRequest")
    };
    if team_id.as_bytes() != storage_id.as_bytes() {
        return Err(SyncError::QuicSync(Error::InvalidPSK));
    }

    Ok(*storage_id)
}<|MERGE_RESOLUTION|>--- conflicted
+++ resolved
@@ -423,25 +423,15 @@
         if let Some(cmds) = syncer.receive(&data)? {
             debug!(num = cmds.len(), "received commands");
             if !cmds.is_empty() {
-<<<<<<< HEAD
                 // Lock both aranya and caches in the correct order.
                 let (mut aranya, mut caches) = self.client.lock_aranya_and_caches().await;
-                let mut trx = aranya.transaction(*id);
-=======
-                let mut aranya = self.client.aranya.lock().await;
                 let mut trx = aranya.transaction(id);
->>>>>>> bb9da86c
                 aranya
                     .add_commands(&mut trx, sink, &cmds)
                     .context("unable to add received commands")?;
                 aranya.commit(&mut trx, sink).context("commit failed")?;
                 debug!("committed");
-<<<<<<< HEAD
-                let key = PeerCacheKey::new(*peer, *id);
-=======
                 let key = PeerCacheKey::new(*peer, id);
-                let mut caches = self.caches.lock().await;
->>>>>>> bb9da86c
                 let cache = caches.entry(key).or_default();
                 aranya
                     .update_heads(id, cmds.iter().filter_map(|cmd| cmd.address().ok()), cache)
@@ -629,12 +619,8 @@
                     client.clone(),
                     peer.into(),
                     stream,
-<<<<<<< HEAD
-                    &active_team,
+                    active_team,
                     sync_peers.clone(),
-=======
-                    active_team,
->>>>>>> bb9da86c
                 )
                 .await
                 .context("failed to process sync request")?;
@@ -653,12 +639,8 @@
         client: ClientWithState<EN, SP>,
         peer: Addr,
         stream: BidirectionalStream,
-<<<<<<< HEAD
-        active_team: &TeamId,
+        active_team: TeamId,
         sync_peers: SyncPeers,
-=======
-        active_team: TeamId,
->>>>>>> bb9da86c
     ) -> SyncResult<()> {
         let mut recv_buf = Vec::new();
         let (mut recv, mut send) = stream.split();
@@ -698,12 +680,8 @@
         client: ClientWithState<EN, SP>,
         addr: Addr,
         request_data: &[u8],
-<<<<<<< HEAD
-        active_team: &TeamId,
+        active_team: TeamId,
         sync_peers: SyncPeers,
-=======
-        active_team: TeamId,
->>>>>>> bb9da86c
     ) -> SyncResult<Box<[u8]>> {
         debug!(
             request_data_len = request_data.len(),
