--- conflicted
+++ resolved
@@ -22,11 +22,8 @@
     SyncRequester, SyncResponder, SyncType, MAX_SYNC_MESSAGE_SIZE,
 };
 use aranya_util::{
-<<<<<<< HEAD
+    error::ReportExt as _,
     ready,
-=======
-    error::ReportExt as _,
->>>>>>> d74f8881
     rustls::{NoCertResolver, SkipServerVerification},
     task::scope,
     Addr,
