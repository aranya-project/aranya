//! Aranya QUIC client and server for syncing Aranya graph commands.
//!
//! The QUIC connections are secured with a rustls PSK.
//! A different PSK will be used for each Aranya team.
//!
//! If a QUIC connection does not exist with a certain peer, a new QUIC connection will be created.
//! Each sync request/response will use a single QUIC stream which is closed after the sync completes.

use core::net::SocketAddr;
use std::{collections::HashMap, convert::Infallible, future::Future, sync::Arc};

use anyhow::Context;
use aranya_crypto::Rng;
use aranya_daemon_api::TeamId;
use aranya_runtime::{
    Command, Engine, GraphId, Sink, StorageError, StorageProvider, SyncRequestMessage,
    SyncRequester, SyncResponder, SyncType, MAX_SYNC_MESSAGE_SIZE,
};
use aranya_util::{
    error::ReportExt as _,
    ready,
    rustls::{NoCertResolver, SkipServerVerification},
    s2n_quic::get_conn_identity,
    task::scope,
    Addr,
};
use buggy::{bug, BugExt as _};
use bytes::Bytes;
use derive_where::derive_where;
use futures_util::TryFutureExt;
#[allow(deprecated)]
use s2n_quic::provider::tls::rustls::rustls::{
    server::PresharedKeySelection, ClientConfig, ServerConfig,
};
use s2n_quic::{
    application::Error as AppError,
    client::Connect,
    connection::{Error as ConnErr, StreamAcceptor},
    provider::{congestion_controller::Bbr, tls::rustls as rustls_provider, StartError},
    stream::{BidirectionalStream, ReceiveStream, SendStream},
    Client as QuicClient, Server as QuicServer,
};
use serde::{de::DeserializeOwned, Serialize};
use tokio::{io::AsyncReadExt, sync::mpsc};
use tokio_util::time::DelayQueue;
use tracing::{error, info, info_span, instrument, trace, warn, Instrument as _};

use super::{Request, SyncPeers, SyncResponse};
use crate::{
    aranya::Client as AranyaClient,
    daemon::EN,
    sync::{
        task::{PeerCacheKey, PeerCacheMap, SyncState, Syncer},
        Result as SyncResult, SyncError,
    },
    InvalidGraphs,
};

mod connections;
mod psk;

pub(crate) use connections::{ConnectionKey, ConnectionUpdate, SharedConnectionMap};
pub(crate) use psk::PskSeed;
pub use psk::PskStore;

/// ALPN protocol identifier for Aranya QUIC sync.
const ALPN_QUIC_SYNC: &[u8] = b"quic-sync-unstable";

/// Errors specific to the QUIC syncer
#[derive(Debug, thiserror::Error)]
pub enum Error {
    /// QUIC Connection error
    #[error(transparent)]
    QuicConnectionError(#[from] s2n_quic::connection::Error),
    /// QUIC Stream error
    #[error(transparent)]
    QuicStreamError(#[from] s2n_quic::stream::Error),
    /// Invalid PSK used for syncing
    #[error("invalid PSK used when attempting to sync")]
    InvalidPSK,
    /// QUIC client endpoint start error
    #[error("could not start QUIC client")]
    ClientStart(#[source] StartError),
    /// QUIC server endpoint start error
    #[error("could not start QUIC server")]
    ServerStart(#[source] StartError),
}

impl From<Infallible> for Error {
    fn from(err: Infallible) -> Self {
        match err {}
    }
}

/// Sync configuration for setting up Aranya.
pub(crate) struct SyncParams {
    pub(crate) psk_store: Arc<PskStore>,
    pub(crate) caches: PeerCacheMap,
    pub(crate) server_addr: Addr,
    pub(crate) client_addr: Addr,
}

/// QUIC syncer state used for sending sync requests and processing sync responses
#[derive(Debug)]
pub struct State {
    /// QUIC client to make sync requests to another peer's sync server and handle sync responses.
    client: QuicClient,
    /// Address -> Connection map to lookup existing connections before creating a new connection.
    conns: SharedConnectionMap,
    /// PSK store shared between the daemon API server and QUIC syncer client and server.
    /// This store is modified by [`crate::api::DaemonApiServer`].
    store: Arc<PskStore>,
}

impl SyncState for State {
    /// Syncs with the peer.
    ///
    /// Aranya client sends a `SyncRequest` to peer then processes the `SyncResponse`.
    #[instrument(skip_all)]
    async fn sync_impl<S>(
        syncer: &mut Syncer<Self>,
        id: GraphId,
        sink: &mut S,
        peer: &Addr,
    ) -> SyncResult<usize>
    where
        S: Sink<<EN as Engine>::Effect> + Send,
    {
        // Sets the active team before starting a QUIC connection
        syncer.state.store.set_team(id.into_id().into());

        let stream = syncer
            .connect(peer, id)
            .await
            .inspect_err(|e| error!(error = %e.report(), "Could not create connection"))?;
        // TODO: spawn a task for send/recv?
        let (mut recv, mut send) = stream.split();

        let mut sync_requester = SyncRequester::new(id, &mut Rng, syncer.client_addr);

        // send sync request.
        syncer
            .send_sync_request(&mut send, &mut sync_requester, id, peer)
            .await
            .map_err(|e| SyncError::SendSyncRequest(Box::new(e)))?;

        // receive sync response.
        let cmd_count = syncer
            .receive_sync_response(&mut recv, &mut sync_requester, id, sink, peer)
            .await
            .map_err(|e| SyncError::ReceiveSyncResponse(Box::new(e)))?;

        Ok(cmd_count)
    }
}

impl State {
    /// Creates a new instance
    fn new(
        psk_store: Arc<PskStore>,
        conns: SharedConnectionMap,
        client_addr: Addr,
    ) -> SyncResult<Self> {
        // Create client config (INSECURE: skips server cert verification)
        let mut client_config = ClientConfig::builder()
            .dangerous()
            .with_custom_certificate_verifier(SkipServerVerification::new())
            .with_no_client_auth();
        client_config.alpn_protocols = vec![ALPN_QUIC_SYNC.to_vec()]; // Set field directly
        client_config.preshared_keys = psk_store.clone(); // Pass the Arc<ClientPresharedKeys>

        // Client builder doesn't support adding preshared keys
        #[allow(deprecated)]
        let provider = rustls_provider::Client::new(client_config);

        let client = QuicClient::builder()
            .with_tls(provider)?
            .with_io((client_addr.host(), client_addr.port()))
            .assume("can set quic client address")?
            .start()
            .map_err(Error::ClientStart)?;

        Ok(Self {
            client,
            conns,
            store: psk_store,
        })
    }
}

impl Syncer<State> {
    /// Creates a new [`Syncer`].
    pub(crate) fn new(
        client: super::Client,
        send_effects: super::EffectSender,
        invalid: InvalidGraphs,
        psk_store: Arc<PskStore>,
        client_addr: Addr,
        caches: PeerCacheMap,
    ) -> SyncResult<(
        Self,
        SyncPeers,
        SharedConnectionMap,
        mpsc::Receiver<ConnectionUpdate>,
    )> {
        let (send, recv) = mpsc::channel::<Request>(128);
        let peers = SyncPeers::new(send);

        let (conns, conn_rx) = SharedConnectionMap::new();
        let state = State::new(psk_store, conns.clone(), client_addr)?;

        Ok((
            Self {
                client,
                peers: HashMap::new(),
                recv,
                queue: DelayQueue::new(),
                send_effects,
                invalid,
                state,
                client_addr,
                caches,
            },
            peers,
            conns,
            conn_rx,
        ))
    }

    #[instrument(skip_all)]
    async fn connect(&mut self, peer: &Addr, id: GraphId) -> SyncResult<BidirectionalStream> {
        trace!("client connecting to QUIC sync server");
        // Check if there is an existing connection with the peer.
        // If not, create a new connection.

        let addr = tokio::net::lookup_host(peer.to_socket_addrs())
            .await
            .context("DNS lookup on for peer address")?
            .next()
            .context("could not resolve peer address")?;

        let key = ConnectionKey { addr, id };
        let client = &self.state.client;

        let mut handle = self
            .state
            .conns
            .get_or_try_insert_with(key, async || {
                let mut conn = client
                    .connect(Connect::new(addr).with_server_name(addr.ip().to_string()))
                    .await?;
                conn.keep_alive(true)?;
                Ok(conn)
            })
            .await?;

        trace!("client connected to QUIC sync server");

        let open_stream_res = handle
            .open_bidirectional_stream()
            .await
            .inspect_err(|e| error!(error = %e.report(), "unable to open bidi stream"));
        let stream = match open_stream_res {
            Ok(stream) => stream,
            // Retry for these errors?
            Err(e @ ConnErr::StatelessReset { .. })
            | Err(e @ ConnErr::StreamIdExhausted { .. })
            | Err(e @ ConnErr::MaxHandshakeDurationExceeded { .. }) => {
                return Err(SyncError::QuicSync(e.into()));
            }
            // Other errors means the stream has closed
            Err(e) => {
                self.state.conns.remove(key, handle).await;
                return Err(SyncError::QuicSync(e.into()));
            }
        };

        trace!("client opened bidi stream with QUIC sync server");
        Ok(stream)
    }

    #[instrument(skip_all)]
    async fn send_sync_request<A>(
        &self,
        send: &mut SendStream,
        syncer: &mut SyncRequester<A>,
        id: GraphId,
        peer: &Addr,
    ) -> SyncResult<()>
    where
        A: Serialize + DeserializeOwned + Clone,
    {
        trace!("client sending sync request to QUIC sync server");
        let mut send_buf = vec![0u8; MAX_SYNC_MESSAGE_SIZE];

        let len = {
            // Must lock aranya then caches to prevent deadlock.
            let mut aranya = self.client.aranya.lock().await;
            let key = PeerCacheKey::new(*peer, id);
            let mut caches = self.caches.lock().await;
            let cache = caches.entry(key).or_default();
            let (len, _) = syncer
                .poll(&mut send_buf, aranya.provider(), cache)
                .context("sync poll failed")?;
            trace!(?len, "sync poll finished");
            len
        };
        send_buf.truncate(len);

        send.send(Bytes::from(send_buf))
            .await
            .map_err(Error::from)?;
        send.close().await.map_err(Error::from)?;
        trace!("sent sync request");

        Ok(())
    }

    #[instrument(skip_all)]
    /// Receives and processes a sync response from the server.
    ///
    /// Returns the number of commands that were received and successfully processed.
    async fn receive_sync_response<S, A>(
        &self,
        recv: &mut ReceiveStream,
        syncer: &mut SyncRequester<A>,
        id: GraphId,
        sink: &mut S,
        peer: &Addr,
    ) -> SyncResult<usize>
    where
        S: Sink<<EN as Engine>::Effect>,
        A: Serialize + DeserializeOwned + Clone,
    {
        trace!("client receiving sync response from QUIC sync server");

        let mut recv_buf = Vec::new();
        recv.read_to_end(&mut recv_buf)
            .await
            .context("failed to read sync response")?;
        trace!(n = recv_buf.len(), "received sync response");

        // process the sync response.
        let resp = postcard::from_bytes(&recv_buf)
            .context("postcard unable to deserialize sync response")?;
        let data = match resp {
            SyncResponse::Ok(data) => data,
            SyncResponse::Err(msg) => return Err(anyhow::anyhow!("sync error: {msg}").into()),
        };
        if data.is_empty() {
            trace!("nothing to sync");
            return Ok(0);
        }
        if let Some(cmds) = syncer.receive(&data)? {
            trace!(num = cmds.len(), "received commands");
            if !cmds.is_empty() {
                let mut aranya = self.client.aranya.lock().await;
                let mut trx = aranya.transaction(id);
                aranya
                    .add_commands(&mut trx, sink, &cmds)
                    .context("unable to add received commands")?;
                aranya.commit(&mut trx, sink).context("commit failed")?;
<<<<<<< HEAD
                trace!("committed");
                let key = PeerCacheKey::new(*peer, *id);
=======
                debug!("committed");
                let key = PeerCacheKey::new(*peer, id);
>>>>>>> 61b04b2c
                let mut caches = self.caches.lock().await;
                let cache = caches.entry(key).or_default();
                aranya
                    .update_heads(id, cmds.iter().filter_map(|cmd| cmd.address().ok()), cache)
                    .context("failed to update cache heads")?;
                return Ok(cmds.len());
            }
        }

        Ok(0)
    }
}

/// The Aranya QUIC sync server.
///
/// Used to listen for incoming `SyncRequests` and respond with `SyncResponse` when they are received.
#[derive_where(Debug)]
pub struct Server<EN, SP> {
    /// Thread-safe Aranya client reference.
    aranya: AranyaClient<EN, SP>,
    /// QUIC server to handle sync requests and send sync responses.
    server: QuicServer,
    server_keys: Arc<PskStore>,
    /// Thread-safe reference to an [`Addr`]->[`PeerCache`] map.
    /// Lock must be acquired after [`Self::aranya`]
    caches: PeerCacheMap,
    /// Connection map shared with [`super::Syncer`]
    conns: SharedConnectionMap,
    /// Receives updates for connections inserted into the [connection map][`Self::conns`].
    conn_rx: mpsc::Receiver<ConnectionUpdate>,
}

impl<EN, SP> Server<EN, SP> {
    /// Returns the local address the sync server bound to.
    pub fn local_addr(&self) -> anyhow::Result<SocketAddr> {
        Ok(self.server.local_addr()?)
    }
}

impl<EN, SP> Server<EN, SP>
where
    EN: Engine + Send + 'static,
    SP: StorageProvider + Send + Sync + 'static,
{
    /// Creates a new `Server`.
    ///
    /// # Panics
    ///
    /// Will panic if called outside tokio runtime.
    ///
    /// Will panic on poisoned internal mutexes.
    #[inline]
    #[allow(deprecated)]
    pub(crate) async fn new(
        aranya: AranyaClient<EN, SP>,
        addr: &Addr,
        server_keys: Arc<PskStore>,
        conns: SharedConnectionMap,
        conn_rx: mpsc::Receiver<ConnectionUpdate>,
        caches: PeerCacheMap,
    ) -> SyncResult<Self> {
        // Create Server Config
        let mut server_config = ServerConfig::builder()
            .with_no_client_auth()
            .with_cert_resolver(Arc::new(NoCertResolver::default()));
        server_config.alpn_protocols = vec![ALPN_QUIC_SYNC.to_vec()]; // Set field directly
        server_config.preshared_keys =
            PresharedKeySelection::Required(Arc::clone(&server_keys) as _);

        let tls_server_provider = rustls_provider::Server::new(server_config);

        let addr = tokio::net::lookup_host(addr.to_socket_addrs())
            .await
            .context("DNS lookup on for peer address")?
            .next()
            .assume("invalid server address")?;
        // Use the rustls server provider
        let server = QuicServer::builder()
            .with_tls(tls_server_provider)?
            .with_io(addr)
            .assume("can set sync server addr")?
            .with_congestion_controller(Bbr::default())?
            .start()
            .map_err(Error::ServerStart)?;

        Ok(Self {
            aranya,
            server,
            server_keys,
            conns,
            conn_rx,
            caches,
        })
    }

    /// Begins accepting incoming requests.
    #[instrument(skip_all, fields(addr = ?self.local_addr()))]
    #[allow(clippy::disallowed_macros, reason = "tokio::select! uses unreachable!")]
    pub async fn serve(mut self, ready: ready::Notifier) {
        info!("QUIC sync server listening for incoming connections");

        ready.notify();

        scope(async |s| {
            loop {
                tokio::select! {
                    // Accept incoming QUIC connections.
                    Some(conn) = self.server.accept() => {
                        self.accept_connection(conn).await;
                    },
                    // Handle new connections inserted in the map
                    Some((key, acceptor)) = self.conn_rx.recv() => {
                        s.spawn(self.serve_connection(key, acceptor));
                    }
                    else => break,
                }
            }
        })
        .await;

        error!("server terminated");
    }

    fn accept_connection(
        &mut self,
        mut conn: s2n_quic::Connection,
    ) -> impl Future<Output = ()> + use<'_, EN, SP> {
        let handle = conn.handle();
        async {
            trace!("received incoming QUIC connection");
            let identity = get_conn_identity(&mut conn)?;
            let active_team = self
                .server_keys
                .get_team_for_identity(&identity)
                .context("no active team for accepted connection")?;
            let peer = conn
                .remote_addr()
                .context("unable to get peer address from connection")?;
            conn.keep_alive(true)
                .context("unable to keep connection alive")?;
            let key = ConnectionKey {
                addr: peer,
                id: active_team.into_id().into(),
            };
            self.conns.insert(key, conn).await;
            anyhow::Ok(())
        }
        .unwrap_or_else(move |err| {
            error!(error = ?err, "server unable to accept connection");
            handle.close(AppError::UNKNOWN);
        })
    }

    fn serve_connection(
        &mut self,
        key: ConnectionKey,
        mut acceptor: StreamAcceptor,
    ) -> impl Future<Output = ()> {
        let active_team = key.id.into_id().into();
        let peer = key.addr;
        let client = self.aranya.clone();
        let caches = self.caches.clone();
        async move {
            // Accept incoming streams.
            while let Some(stream) = acceptor
                .accept_bidirectional_stream()
                .await
                .context("could not receive QUIC stream")?
            {
                trace!("received incoming QUIC stream");
                Self::sync(
                    client.clone(),
                    caches.clone(),
                    peer.into(),
                    stream,
                    active_team,
                )
                .await
                .context("failed to process sync request")?;
            }
            anyhow::Ok(())
        }
        .unwrap_or_else(|err| {
            error!(error = ?err, "server unable to respond to sync request from peer");
        })
        .instrument(info_span!("serve_connection", %peer))
    }

    /// Responds to a sync.
    #[instrument(skip_all)]
    pub async fn sync(
        client: AranyaClient<EN, SP>,
        caches: PeerCacheMap,
        peer: Addr,
        stream: BidirectionalStream,
        active_team: TeamId,
    ) -> SyncResult<()> {
        trace!("server received a sync request");

        let mut recv_buf = Vec::new();
        let (mut recv, mut send) = stream.split();
        recv.read_to_end(&mut recv_buf)
            .await
            .context("failed to read sync request")?;
        trace!(n = recv_buf.len(), "received sync request");

        // Generate a sync response for a sync request.
        let sync_response_res =
            Self::sync_respond(client, caches, peer, &recv_buf, active_team).await;
        let resp = match sync_response_res {
            Ok(data) => SyncResponse::Ok(data),
            Err(err) => {
                let error = err.report().to_string();
                error!(%error, "error responding to sync request");
                SyncResponse::Err(error)
            }
        };

        let data_len = {
            let data = postcard::to_allocvec(&resp).context("postcard serialization failed")?;
            let data_len = data.len();
            send.send(Bytes::from(data))
                .await
                .context("Could not send sync response")?;
            data_len
        };
        send.close().await.map_err(Error::from)?;
        trace!(n = data_len, "server sent sync response");

        Ok(())
    }

    /// Generates a sync response for a sync request.
    #[instrument(skip_all)]
    async fn sync_respond(
        client: AranyaClient<EN, SP>,
        caches: PeerCacheMap,
        addr: Addr,
        request_data: &[u8],
        active_team: TeamId,
    ) -> SyncResult<Box<[u8]>> {
        trace!("server responding to sync request");

        let mut resp = SyncResponder::new(addr);

        let SyncType::Poll {
            request: request_msg,
            address: peer_server_addr,
        }: SyncType<Addr> = postcard::from_bytes(request_data).map_err(|e| anyhow::anyhow!(e))?
        else {
            bug!("Other sync types are not implemented");
        };

        let storage_id = check_request(active_team, &request_msg)?;

        resp.receive(request_msg).context("sync recv failed")?;

        let mut buf = vec![0u8; MAX_SYNC_MESSAGE_SIZE];
        let len = {
            // Must lock aranya then caches to prevent deadlock.
            let mut aranya = client.aranya.lock().await;
            let key = PeerCacheKey::new(peer_server_addr, storage_id);
            let mut caches = caches.lock().await;
            let cache = caches.entry(key).or_default();

            resp.poll(&mut buf, aranya.provider(), cache)
                .or_else(|err| {
                    if matches!(
                        err,
                        aranya_runtime::SyncError::Storage(StorageError::NoSuchStorage)
                    ) {
                        warn!(team = %active_team, "missing requested graph, we likely have not synced yet");
                        Ok(0)
                    } else {
                        Err(err)
                    }
                })
                .context("sync resp poll failed")?
        };
        trace!(len = len, "sync poll finished");
        buf.truncate(len);
        Ok(buf.into())
    }
}

fn check_request(team_id: TeamId, request: &SyncRequestMessage) -> SyncResult<GraphId> {
    let SyncRequestMessage::SyncRequest { storage_id, .. } = request else {
        bug!("Should be a SyncRequest")
    };
    if team_id.as_bytes() != storage_id.as_bytes() {
        return Err(SyncError::QuicSync(Error::InvalidPSK));
    }

    Ok(*storage_id)
}<|MERGE_RESOLUTION|>--- conflicted
+++ resolved
@@ -360,13 +360,8 @@
                     .add_commands(&mut trx, sink, &cmds)
                     .context("unable to add received commands")?;
                 aranya.commit(&mut trx, sink).context("commit failed")?;
-<<<<<<< HEAD
                 trace!("committed");
-                let key = PeerCacheKey::new(*peer, *id);
-=======
-                debug!("committed");
                 let key = PeerCacheKey::new(*peer, id);
->>>>>>> 61b04b2c
                 let mut caches = self.caches.lock().await;
                 let cache = caches.entry(key).or_default();
                 aranya
