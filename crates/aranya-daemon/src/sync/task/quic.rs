--- conflicted
+++ resolved
@@ -126,34 +126,11 @@
     where
         S: Sink<<crate::EN as Engine>::Effect> + Send,
     {
-<<<<<<< HEAD
-        async move {
-            // Sets the active team before starting a QUIC connection
-            syncer.state.store.set_team(id.into_id().into());
-
-            let stream = syncer
-                .connect(peer, id)
-                .await
-                .inspect_err(|e| error!("Could not create connection: {e}"))?;
-            // TODO: spawn a task for send/recv?
-            let (mut recv, mut send) = stream.split();
-
-            // TODO: Real server address.
-            let server_addr = ();
-            let mut sync_requester = SyncRequester::new(id, &mut Rng, server_addr);
-
-            // send sync request.
-            syncer
-                .send_sync_request(&mut send, &mut sync_requester, peer)
-                .await
-                .map_err(|e| SyncError::SendSyncRequest(Box::new(e)))?;
-=======
         // Sets the active team before starting a QUIC connection
         syncer.state.store.set_team(id.into_id().into());
->>>>>>> d74f8881
 
         let stream = syncer
-            .connect(peer)
+            .connect(peer, id)
             .await
             .inspect_err(|e| error!(error = %e.report(), "Could not create connection"))?;
         // TODO: spawn a task for send/recv?
@@ -211,15 +188,9 @@
 }
 
 impl Syncer<State> {
-<<<<<<< HEAD
-    #[instrument(skip(self))]
+    #[instrument(skip_all)]
     async fn connect(&mut self, peer: &Addr, id: GraphId) -> SyncResult<BidirectionalStream> {
-        info!(?peer, "client connecting to QUIC sync server");
-=======
-    #[instrument(skip_all)]
-    async fn connect(&mut self, peer: &Addr) -> SyncResult<BidirectionalStream> {
         debug!("client connecting to QUIC sync server");
->>>>>>> d74f8881
         // Check if there is an existing connection with the peer.
         // If not, create a new connection.
         let conns = &mut self.state.conns;
