//! Aranya QUIC client and server for syncing Aranya graph commands.
//!
//! The QUIC connections are secured with a rustls PSK.
//! A different PSK will be used for each Aranya team.
//!
//! If a QUIC connection does not exist with a certain peer, a new QUIC connection will be created.
//! Each sync request/response will use a single QUIC stream which is closed after the sync completes.

use core::net::SocketAddr;
use std::{
    collections::{btree_map::Entry, BTreeMap},
    convert::Infallible,
    net::Ipv4Addr,
    sync::Arc,
};

use anyhow::Context;
use aranya_crypto::Rng;
use aranya_daemon_api::TeamId;
use aranya_runtime::{
    Engine, GraphId, PeerCache, Sink, StorageError, StorageProvider, SyncRequestMessage,
    SyncRequester, SyncResponder, SyncType, MAX_SYNC_MESSAGE_SIZE,
};
use aranya_util::{
    error::ReportExt as _,
    rustls::{NoCertResolver, SkipServerVerification},
    task::scope,
    Addr,
};
use buggy::{bug, BugExt as _};
use bytes::Bytes;
use derive_where::derive_where;
#[allow(deprecated)]
use s2n_quic::provider::tls::rustls::rustls::{
    server::PresharedKeySelection, ClientConfig, ServerConfig,
};
use s2n_quic::{
    client::Connect,
    connection::Error as ConnErr,
    provider::{
        congestion_controller::Bbr,
        tls::rustls::{self as rustls_provider, rustls::server::SelectsPresharedKeys},
        StartError,
    },
    stream::{BidirectionalStream, ReceiveStream, SendStream},
    Client as QuicClient, Connection, Server as QuicServer,
};
use serde::{de::DeserializeOwned, Serialize};
<<<<<<< HEAD
use tokio::{io::AsyncReadExt, sync::mpsc, task::JoinSet};
use tracing::{debug, error, info, info_span, instrument, warn, Instrument as _};
=======
use tokio::{io::AsyncReadExt, sync::mpsc};
use tracing::{debug, error, info, instrument, warn};
>>>>>>> 4e022df0

use super::SyncResponse;
use crate::{
    aranya::Client as AranyaClient,
    sync::{
        task::{SyncState, Syncer},
        Result as SyncResult, SyncError,
    },
};

mod psk;

pub(crate) use psk::PskSeed;
pub use psk::PskStore;

/// ALPN protocol identifier for Aranya QUIC sync.
const ALPN_QUIC_SYNC: &[u8] = b"quic-sync-unstable";

/// Errors specific to the QUIC syncer
#[derive(Debug, thiserror::Error)]
pub enum Error {
    /// QUIC Connection error
    #[error(transparent)]
    QuicConnectionError(#[from] s2n_quic::connection::Error),
    /// QUIC Stream error
    #[error(transparent)]
    QuicStreamError(#[from] s2n_quic::stream::Error),
    /// Invalid PSK used for syncing
    #[error("invalid PSK used when attempting to sync")]
    InvalidPSK,
    /// QUIC client endpoint start error
    #[error("could not start QUIC client")]
    ClientStart(#[source] StartError),
    /// QUIC server endpoint start error
    #[error("could not start QUIC server")]
    ServerStart(#[source] StartError),
}

impl From<Infallible> for Error {
    fn from(err: Infallible) -> Self {
        match err {}
    }
}

/// QUIC syncer state used for sending sync requests and processing sync responses
#[derive(Debug)]
pub struct State {
    /// QUIC client to make sync requests to another peer's sync server and handle sync responses.
    client: QuicClient,
    /// Address -> Connection map to lookup existing connections before creating a new connection.
    conns: BTreeMap<Addr, Connection>,
    /// PSK store shared between the daemon API server and QUIC syncer client and server.
    /// This store is modified by [`crate::api::DaemonApiServer`].
    store: Arc<PskStore>,
}

impl SyncState for State {
    /// Syncs with the peer.
    ///
    /// Aranya client sends a `SyncRequest` to peer then processes the `SyncResponse`.
    #[instrument(skip_all)]
    async fn sync_impl<S>(
        syncer: &mut Syncer<Self>,
        id: GraphId,
        sink: &mut S,
        peer: &Addr,
    ) -> SyncResult<()>
    where
        S: Sink<<crate::EN as Engine>::Effect> + Send,
    {
        // Sets the active team before starting a QUIC connection
        syncer.state.store.set_team(id.into_id().into());

        let stream = syncer
            .connect(peer)
            .await
            .inspect_err(|e| error!(error = %e.report(), "Could not create connection"))?;
        // TODO: spawn a task for send/recv?
        let (mut recv, mut send) = stream.split();

        // TODO: Real server address.
        let server_addr = ();
        let mut sync_requester = SyncRequester::new(id, &mut Rng, server_addr);

        // send sync request.
        syncer
            .send_sync_request(&mut send, &mut sync_requester, peer)
            .await
            .map_err(|e| SyncError::SendSyncRequest(Box::new(e)))?;

        // receive sync response.
        syncer
            .receive_sync_response(&mut recv, &mut sync_requester, &id, sink, peer)
            .await
            .map_err(|e| SyncError::ReceiveSyncResponse(Box::new(e)))?;

        Ok(())
    }
}

impl State {
    /// Creates a new instance
    pub fn new(psk_store: Arc<PskStore>) -> SyncResult<Self>
where {
        // Create client config (INSECURE: skips server cert verification)
        let mut client_config = ClientConfig::builder()
            .dangerous()
            .with_custom_certificate_verifier(SkipServerVerification::new())
            .with_no_client_auth();
        client_config.alpn_protocols = vec![ALPN_QUIC_SYNC.to_vec()]; // Set field directly
        client_config.preshared_keys = psk_store.clone(); // Pass the Arc<ClientPresharedKeys>

        // Client builder doesn't support adding preshared keys
        #[allow(deprecated)]
        let provider = rustls_provider::Client::new(client_config);

        let client = QuicClient::builder()
            .with_tls(provider)?
            .with_io((Ipv4Addr::UNSPECIFIED, 0))
            .assume("can set quic client address")?
            .start()
            .map_err(Error::ClientStart)?;

        Ok(Self {
            client,
            conns: BTreeMap::new(),
            store: psk_store,
        })
    }
}

impl Syncer<State> {
    #[instrument(skip_all)]
    async fn connect(&mut self, peer: &Addr) -> SyncResult<BidirectionalStream> {
        debug!("client connecting to QUIC sync server");
        // Check if there is an existing connection with the peer.
        // If not, create a new connection.
        let conns = &mut self.state.conns;
        let client = &self.state.client;

        let conn = match conns.entry(*peer) {
            Entry::Occupied(entry) => {
                debug!("Client is able to re-use existing QUIC connection");
                entry.into_mut()
            }
            Entry::Vacant(entry) => {
                debug!("existing QUIC connection not found");

                let addr = tokio::net::lookup_host(peer.to_socket_addrs())
                    .await
                    .context("DNS lookup on for peer address")?
                    .next()
                    .context("could not resolve peer address")?;
                // Note: cert is not used but server name must be set to connect.
                debug!("attempting to create new quic connection");

                let mut conn = client
                    .connect(Connect::new(addr).with_server_name(addr.ip().to_string()))
                    .await
                    .map_err(Error::from)?;

                conn.keep_alive(true).map_err(Error::from)?;
                debug!("created new quic connection");
                entry.insert(conn)
            }
        };

        debug!("client connected to QUIC sync server");

        let open_stream_res = conn
            .handle()
            .open_bidirectional_stream()
            .await
            .inspect_err(|e| error!(error = %e.report(), "unable to open bidi stream"));
        let stream = match open_stream_res {
            Ok(stream) => stream,
            // Retry for these errors?
            Err(e @ ConnErr::StatelessReset { .. })
            | Err(e @ ConnErr::StreamIdExhausted { .. })
            | Err(e @ ConnErr::MaxHandshakeDurationExceeded { .. }) => {
                return Err(SyncError::QuicSync(e.into()));
            }
            // Other errors means the stream has closed
            Err(e) => {
                conns.remove(peer);
                return Err(SyncError::QuicSync(e.into()));
            }
        };

        debug!("client opened bidi stream with QUIC sync server");
        Ok(stream)
    }

    #[instrument(skip_all)]
    async fn send_sync_request<A>(
        &self,
        send: &mut SendStream,
        syncer: &mut SyncRequester<'_, A>,
        #[expect(unused, reason = "will be used with peer cache")] peer: &Addr,
    ) -> SyncResult<()>
    where
        A: Serialize + DeserializeOwned + Clone,
    {
        debug!("client sending sync request to QUIC sync server");
        let mut send_buf = vec![0u8; MAX_SYNC_MESSAGE_SIZE];

        let (len, _) = {
            let mut client = self.client.lock().await;
            // TODO: save PeerCache somewhere.
            syncer
                .poll(&mut send_buf, client.provider(), &mut PeerCache::new())
                .context("sync poll failed")?
        };
        debug!(?len, "sync poll finished");
        send_buf.truncate(len);

        send.send(Bytes::from(send_buf))
            .await
            .map_err(Error::from)?;
        send.close().await.map_err(Error::from)?;
        debug!("sent sync request");

        Ok(())
    }

    #[instrument(skip_all)]
    async fn receive_sync_response<S, A>(
        &self,
        recv: &mut ReceiveStream,
        syncer: &mut SyncRequester<'_, A>,
        id: &GraphId,
        sink: &mut S,
        #[expect(unused, reason = "will be used with peer cache")] peer: &Addr,
    ) -> SyncResult<()>
    where
        S: Sink<<crate::EN as Engine>::Effect>,
        A: Serialize + DeserializeOwned + Clone,
    {
        debug!("client receiving sync response from QUIC sync server");

        let mut recv_buf = Vec::new();
        recv.read_to_end(&mut recv_buf)
            .await
            .context("failed to read sync response")?;
        debug!(n = recv_buf.len(), "received sync response");

        // process the sync response.
        let resp = postcard::from_bytes(&recv_buf)
            .context("postcard unable to deserialize sync response")?;
        let data = match resp {
            SyncResponse::Ok(data) => data,
            SyncResponse::Err(msg) => return Err(anyhow::anyhow!("sync error: {msg}").into()),
        };
        if data.is_empty() {
            debug!("nothing to sync");
            return Ok(());
        }
        if let Some(cmds) = syncer.receive(&data)? {
            debug!(num = cmds.len(), "received commands");
            if !cmds.is_empty() {
                let mut client = self.client.lock().await;
                let mut trx = client.transaction(*id);
                // TODO: save PeerCache somewhere.
                client
                    .add_commands(&mut trx, sink, &cmds)
                    .context("unable to add received commands")?;
                client.commit(&mut trx, sink).context("commit failed")?;
                // TODO: Update heads
                // client.update_heads(
                //     id,
                //     cmds.iter().filter_map(|cmd| cmd.address().ok()),
                //     heads,
                // )?;
                debug!("committed");
            }
        }

        Ok(())
    }
}

/// The Aranya QUIC sync server.
/// Used to listen for incoming `SyncRequests` and respond with `SyncResponse` when they are received.
#[derive_where(Debug)]
pub struct Server<EN, SP> {
    /// Thread-safe Aranya client reference.
    aranya: AranyaClient<EN, SP>,
    /// QUIC server to handle sync requests and send sync responses.
    server: QuicServer,
    /// Receives updates for the "active team".
    /// Used to ensure that the chosen PSK corresponds to an incoming sync request.
    active_team_rx: mpsc::Receiver<TeamId>,
}

impl<EN, SP> Server<EN, SP> {
    /// Returns the local address the sync server bound to.
    pub fn local_addr(&self) -> anyhow::Result<SocketAddr> {
        Ok(self.server.local_addr()?)
    }
}

impl<EN, SP> Server<EN, SP>
where
    EN: Engine + Send + 'static,
    SP: StorageProvider + Send + Sync + 'static,
{
    /// Creates a new `Server`.
    ///
    /// # Panics
    ///
    /// Will panic if called outside tokio runtime.
    ///
    /// Will panic on poisoned internal mutexes.
    #[inline]
    #[allow(deprecated)]
    pub async fn new(
        aranya: AranyaClient<EN, SP>,
        addr: &Addr,
        server_keys: Arc<dyn SelectsPresharedKeys>,
        active_team_rx: mpsc::Receiver<TeamId>,
    ) -> SyncResult<Self> {
        // Create Server Config
        let mut server_config = ServerConfig::builder()
            .with_no_client_auth()
            .with_cert_resolver(Arc::new(NoCertResolver::default()));
        server_config.alpn_protocols = vec![ALPN_QUIC_SYNC.to_vec()]; // Set field directly
        server_config.preshared_keys = PresharedKeySelection::Required(server_keys);

        let tls_server_provider = rustls_provider::Server::new(server_config);

        let addr = tokio::net::lookup_host(addr.to_socket_addrs())
            .await
            .context("DNS lookup on for peer address")?
            .next()
            .assume("invalid server address")?;
        // Use the rustls server provider
        let server = QuicServer::builder()
            .with_tls(tls_server_provider)?
            .with_io(addr)
            .assume("can set sync server addr")?
            .with_congestion_controller(Bbr::default())?
            .start()
            .map_err(Error::ServerStart)?;

<<<<<<< HEAD
        let active_team = Arc::new(SyncMutex::new(None));
        let mut set = JoinSet::new();
        {
            let active_team = Arc::clone(&active_team);
            set.spawn(async move {
                while let Some(team_id) = active_team_rx.recv().await {
                    #[expect(clippy::expect_used, reason = "poison")]
                    let mut active_team = active_team.lock().expect("poisoned");
                    *active_team = Some(team_id);
                }
            });
        }

=======
>>>>>>> 4e022df0
        Ok(Self {
            aranya,
            server,
            active_team_rx,
        })
    }

    /// Begins accepting incoming requests.
    #[instrument(skip_all, fields(addr = ?self.local_addr()))]
    pub async fn serve(mut self) {
<<<<<<< HEAD
        info!(
            "QUIC sync server listening for incoming connections: {:?}",
            self.local_addr()
        );

        // Accept incoming QUIC connections
        while let Some(mut conn) = self.server.accept().await {
            debug!("received incoming QUIC connection");
            let Ok(peer) = conn.remote_addr().inspect_err(|err| {
                error!(error = %err.report(), "unable to get peer address from connection");
            }) else {
                continue;
            };
            let client = self.aranya.clone();
            let active_team = {
                #[expect(clippy::expect_used, reason = "poison")]
                let guard = self.active_team.lock().expect("poisoned");
                let Some(active_team) = *guard else { continue };
                active_team
            };
            self.set.spawn(
                async move {
                    // Accept incoming streams.
                    while let Some(res) = conn.accept_bidirectional_stream().await.transpose() {
                        let stream = match res {
                            Ok(stream) => stream,
                            Err(err) => {
                                error!(error = %err.report(), "error receiving QUIC stream");
                                return;
                            }
                        };
                        debug!("received incoming QUIC stream");
                        if let Err(err) =
                            Self::sync(client.clone(), peer, stream, &active_team).await
                        {
                            error!(error = %err.report(), "server unable to sync with peer");
                            return;
                        }
                    }
                    debug!("QUIC connection was closed");
                }
                .instrument(info_span!("serve_connection", %peer)),
            );
        }
=======
        info!("QUIC sync server listening for incoming connections");

        scope(async |s| {
            // Accept incoming QUIC connections
            while let Some(mut conn) = self.server.accept().await {
                debug!("received incoming QUIC connection");

                let Ok(active_team) = self.active_team_rx.try_recv() else {
                    warn!("no active team for accepted connection");
                    continue;
                };

                let Ok(peer) = conn.remote_addr() else {
                    error!("unable to get peer address from connection");
                    continue;
                };

                let client = self.aranya.clone();

                s.spawn(async move {
                    loop {
                        // Accept incoming streams.
                        match conn.accept_bidirectional_stream().await {
                            Ok(Some(stream)) => {
                                debug!(?peer, "received incoming QUIC stream");
                                if let Err(e) =
                                    Self::sync(client.clone(), peer, stream, &active_team).await
                                {
                                    error!(?e, ?peer, "server unable to sync with peer");
                                    break;
                                }
                            }
                            Ok(None) => {
                                debug!(?peer, "QUIC connection was closed");
                                return;
                            }
                            Err(e) => {
                                error!(?peer, "error receiving QUIC stream: {}", e);
                                return;
                            }
                        }
                    }
                });
            }
        })
        .await;
>>>>>>> 4e022df0

        error!("server terminated");
    }

    /// Responds to a sync.
    #[instrument(skip_all)]
    pub async fn sync(
        client: AranyaClient<EN, SP>,
        #[expect(unused, reason = "will be used with peer cache")] peer: SocketAddr,
        stream: BidirectionalStream,
        active_team: &TeamId,
    ) -> SyncResult<()> {
        debug!("server received a sync request");

        let mut recv_buf = Vec::new();
        let (mut recv, mut send) = stream.split();
        recv.read_to_end(&mut recv_buf)
            .await
            .context("failed to read sync request")?;
        debug!(n = recv_buf.len(), "received sync request");

        // Generate a sync response for a sync request.
        let sync_response_res = Self::sync_respond(client, &recv_buf, active_team).await;
        let resp = match sync_response_res {
            Ok(data) => SyncResponse::Ok(data),
            Err(err) => {
                let error = err.report().to_string();
                error!(%error, "error responding to sync request");
                SyncResponse::Err(error)
            }
        };
        // Serialize the sync response.
        let data =
            postcard::to_allocvec(&resp).context("postcard unable to serialize sync response")?;

        let data_len = data.len();
        send.send(Bytes::from(data))
            .await
            .context("Could not send sync response")?;
        send.close().await.map_err(Error::from)?;
        debug!(n = data_len, "server sent sync response");

        Ok(())
    }

    /// Generates a sync response for a sync request.
    #[instrument(skip_all)]
    async fn sync_respond(
        client: AranyaClient<EN, SP>,
        request_data: &[u8],
        active_team: &TeamId,
    ) -> SyncResult<Box<[u8]>> {
        debug!("server responding to sync request");

        // TODO: Use real server address
        let server_address = ();
        let mut resp = SyncResponder::new(server_address);

        let SyncType::Poll {
            request: request_msg,
            address: (),
        } = postcard::from_bytes(request_data).map_err(|e| anyhow::anyhow!(e))?
        else {
            bug!("Other sync types are not implemented");
        };

        check_request(active_team, &request_msg)?;

        resp.receive(request_msg).context("sync recv failed")?;

        let mut buf = vec![0u8; MAX_SYNC_MESSAGE_SIZE];
        // TODO: save PeerCache somewhere.
        let len = resp
            .poll(
                &mut buf,
                client.lock().await.provider(),
                &mut PeerCache::new(),
            )
            .or_else(|err| {
                if matches!(
                    err,
                    aranya_runtime::SyncError::Storage(StorageError::NoSuchStorage)
                ) {
                    warn!(team = %active_team, "missing requested graph, we likely have not synced yet");
                    Ok(0)
                } else {
                    Err(err)
                }
            })
            .context("sync resp poll failed")?;
        debug!(len = len, "sync poll finished");
        buf.truncate(len);
        Ok(buf.into())
    }
}

fn check_request(team_id: &TeamId, request: &SyncRequestMessage) -> SyncResult<()> {
    let SyncRequestMessage::SyncRequest { storage_id, .. } = request else {
        bug!("Should be a SyncRequest")
    };
    if team_id.as_bytes() != storage_id.as_bytes() {
        return Err(SyncError::QuicSync(Error::InvalidPSK));
    }

    Ok(())
}<|MERGE_RESOLUTION|>--- conflicted
+++ resolved
@@ -46,13 +46,8 @@
     Client as QuicClient, Connection, Server as QuicServer,
 };
 use serde::{de::DeserializeOwned, Serialize};
-<<<<<<< HEAD
-use tokio::{io::AsyncReadExt, sync::mpsc, task::JoinSet};
+use tokio::{io::AsyncReadExt, sync::mpsc};
 use tracing::{debug, error, info, info_span, instrument, warn, Instrument as _};
-=======
-use tokio::{io::AsyncReadExt, sync::mpsc};
-use tracing::{debug, error, info, instrument, warn};
->>>>>>> 4e022df0
 
 use super::SyncResponse;
 use crate::{
@@ -397,22 +392,6 @@
             .start()
             .map_err(Error::ServerStart)?;
 
-<<<<<<< HEAD
-        let active_team = Arc::new(SyncMutex::new(None));
-        let mut set = JoinSet::new();
-        {
-            let active_team = Arc::clone(&active_team);
-            set.spawn(async move {
-                while let Some(team_id) = active_team_rx.recv().await {
-                    #[expect(clippy::expect_used, reason = "poison")]
-                    let mut active_team = active_team.lock().expect("poisoned");
-                    *active_team = Some(team_id);
-                }
-            });
-        }
-
-=======
->>>>>>> 4e022df0
         Ok(Self {
             aranya,
             server,
@@ -423,52 +402,6 @@
     /// Begins accepting incoming requests.
     #[instrument(skip_all, fields(addr = ?self.local_addr()))]
     pub async fn serve(mut self) {
-<<<<<<< HEAD
-        info!(
-            "QUIC sync server listening for incoming connections: {:?}",
-            self.local_addr()
-        );
-
-        // Accept incoming QUIC connections
-        while let Some(mut conn) = self.server.accept().await {
-            debug!("received incoming QUIC connection");
-            let Ok(peer) = conn.remote_addr().inspect_err(|err| {
-                error!(error = %err.report(), "unable to get peer address from connection");
-            }) else {
-                continue;
-            };
-            let client = self.aranya.clone();
-            let active_team = {
-                #[expect(clippy::expect_used, reason = "poison")]
-                let guard = self.active_team.lock().expect("poisoned");
-                let Some(active_team) = *guard else { continue };
-                active_team
-            };
-            self.set.spawn(
-                async move {
-                    // Accept incoming streams.
-                    while let Some(res) = conn.accept_bidirectional_stream().await.transpose() {
-                        let stream = match res {
-                            Ok(stream) => stream,
-                            Err(err) => {
-                                error!(error = %err.report(), "error receiving QUIC stream");
-                                return;
-                            }
-                        };
-                        debug!("received incoming QUIC stream");
-                        if let Err(err) =
-                            Self::sync(client.clone(), peer, stream, &active_team).await
-                        {
-                            error!(error = %err.report(), "server unable to sync with peer");
-                            return;
-                        }
-                    }
-                    debug!("QUIC connection was closed");
-                }
-                .instrument(info_span!("serve_connection", %peer)),
-            );
-        }
-=======
         info!("QUIC sync server listening for incoming connections");
 
         scope(async |s| {
@@ -481,41 +414,40 @@
                     continue;
                 };
 
-                let Ok(peer) = conn.remote_addr() else {
-                    error!("unable to get peer address from connection");
+                let Ok(peer) = conn.remote_addr().inspect_err(|err| {
+                    error!(error = %err.report(), "unable to get peer address from connection");
+                }) else {
                     continue;
                 };
 
                 let client = self.aranya.clone();
 
-                s.spawn(async move {
-                    loop {
+                s.spawn(
+                    async move {
                         // Accept incoming streams.
-                        match conn.accept_bidirectional_stream().await {
-                            Ok(Some(stream)) => {
-                                debug!(?peer, "received incoming QUIC stream");
-                                if let Err(e) =
-                                    Self::sync(client.clone(), peer, stream, &active_team).await
-                                {
-                                    error!(?e, ?peer, "server unable to sync with peer");
-                                    break;
+                        while let Some(res) = conn.accept_bidirectional_stream().await.transpose() {
+                            let stream = match res {
+                                Ok(stream) => stream,
+                                Err(err) => {
+                                    error!(error = %err.report(), "error receiving QUIC stream");
+                                    return;
                                 }
-                            }
-                            Ok(None) => {
-                                debug!(?peer, "QUIC connection was closed");
-                                return;
-                            }
-                            Err(e) => {
-                                error!(?peer, "error receiving QUIC stream: {}", e);
+                            };
+                            debug!("received incoming QUIC stream");
+                            if let Err(err) =
+                                Self::sync(client.clone(), peer, stream, &active_team).await
+                            {
+                                error!(error = %err.report(), "server unable to sync with peer");
                                 return;
                             }
                         }
+                        debug!("QUIC connection was closed");
                     }
-                });
+                    .instrument(info_span!("serve_connection", %peer)),
+                );
             }
         })
         .await;
->>>>>>> 4e022df0
 
         error!("server terminated");
     }
