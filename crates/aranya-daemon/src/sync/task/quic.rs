//! Aranya QUIC client and server for syncing Aranya graph commands.
//!
//! The QUIC connections are secured with a rustls PSK.
//! A different PSK will be used for each Aranya team.
//!
//! If a QUIC connection does not exist with a certain peer, a new QUIC connection will be created.
//! Each sync request/response will use a single QUIC stream which is closed after the sync completes.

use core::net::SocketAddr;
<<<<<<< HEAD
use std::{
    collections::HashMap, convert::Infallible, future::Future, net::Ipv4Addr, sync::Arc,
    time::Duration,
};
=======
use std::{collections::HashMap, convert::Infallible, future::Future, sync::Arc};
>>>>>>> 3e07dd85

use anyhow::Context;
use aranya_crypto::Rng;
use aranya_daemon_api::TeamId;
use aranya_runtime::{
    Address, Command, Engine, GraphId, Sink, StorageError, StorageProvider, SyncRequestMessage,
    SyncRequester, SyncResponder, SyncType, MAX_SYNC_MESSAGE_SIZE,
};
use aranya_util::{
    error::ReportExt as _,
    ready,
    rustls::{NoCertResolver, SkipServerVerification},
    s2n_quic::get_conn_identity,
    task::scope,
    Addr,
};
use buggy::{bug, BugExt as _};
use bytes::Bytes;
use derive_where::derive_where;
use futures_util::TryFutureExt;
#[allow(deprecated)]
use s2n_quic::provider::tls::rustls::rustls::{
    server::PresharedKeySelection, ClientConfig, ServerConfig,
};
use s2n_quic::{
    application::Error as AppError,
    client::Connect,
    connection::{Error as ConnErr, StreamAcceptor},
    provider::{congestion_controller::Bbr, tls::rustls as rustls_provider, StartError},
    stream::{BidirectionalStream, ReceiveStream, SendStream},
    Client as QuicClient, Server as QuicServer,
};
use serde::{de::DeserializeOwned, Serialize};
use tokio::{
    io::AsyncReadExt,
    sync::{mpsc, Mutex},
};
use tokio_util::time::DelayQueue;
use tracing::{error, info, info_span, instrument, trace, warn, Instrument as _};

use super::{Request, SyncPeers, SyncResponse, SyncState};
use crate::{
<<<<<<< HEAD
    aranya::ClientWithState,
=======
    aranya::Client as AranyaClient,
    daemon::EN,
>>>>>>> 3e07dd85
    sync::{
        task::{PeerCacheKey, Syncer},
        Result as SyncResult, SyncError,
    },
    InvalidGraphs,
};

mod connections;
mod psk;

pub(crate) use connections::{ConnectionKey, ConnectionUpdate, SharedConnectionMap};
pub(crate) use psk::PskSeed;
pub use psk::PskStore;

pub(crate) use super::hello::HelloSubscriptions;

/// ALPN protocol identifier for Aranya QUIC sync.
const ALPN_QUIC_SYNC: &[u8] = b"quic-sync-unstable";

/// Errors specific to the QUIC syncer
#[derive(Debug, thiserror::Error)]
pub enum Error {
    /// QUIC Connection error
    #[error(transparent)]
    QuicConnectionError(#[from] s2n_quic::connection::Error),
    /// QUIC Stream error
    #[error(transparent)]
    QuicStreamError(#[from] s2n_quic::stream::Error),
    /// Invalid PSK used for syncing
    #[error("invalid PSK used when attempting to sync")]
    InvalidPSK,
    /// QUIC client endpoint start error
    #[error("could not start QUIC client")]
    ClientStart(#[source] StartError),
    /// QUIC server endpoint start error
    #[error("could not start QUIC server")]
    ServerStart(#[source] StartError),
}

impl From<Infallible> for Error {
    fn from(err: Infallible) -> Self {
        match err {}
    }
}

/// Sync configuration for setting up Aranya.
pub(crate) struct SyncParams {
    pub(crate) psk_store: Arc<PskStore>,
    pub(crate) server_addr: Addr,
    pub(crate) client_addr: Addr,
}

/// QUIC syncer state used for sending sync requests and processing sync responses
#[derive(Debug)]
pub struct State {
    /// QUIC client to make sync requests to another peer's sync server and handle sync responses.
    client: QuicClient,
    /// Address -> Connection map to lookup existing connections before creating a new connection.
    conns: SharedConnectionMap,
    /// PSK store shared between the daemon API server and QUIC syncer client and server.
    /// This store is modified by [`crate::api::DaemonApiServer`].
    store: Arc<PskStore>,
}

impl SyncState for State {
    /// Syncs with the peer.
    ///
    /// Aranya client sends a `SyncRequest` to peer then processes the `SyncResponse`.
    #[instrument(skip_all)]
    async fn sync_impl<S>(
        syncer: &mut Syncer<Self>,
        id: GraphId,
        sink: &mut S,
        peer: &Addr,
    ) -> SyncResult<usize>
    where
        S: Sink<<EN as Engine>::Effect> + Send,
    {
        // Sets the active team before starting a QUIC connection
<<<<<<< HEAD
        syncer.state.store().set_team(id.into_id().into());
=======
        syncer.state.store.set_team(TeamId::transmute(id));
>>>>>>> 3e07dd85

        let stream = syncer
            .connect(peer, id)
            .await
            .inspect_err(|e| error!(error = %e.report(), "Could not create connection"))?;
        // TODO: spawn a task for send/recv?
        let (mut recv, mut send) = stream.split();

        let mut sync_requester = SyncRequester::new(id, &mut Rng, syncer.server_addr);

        // send sync request.
        syncer
            .send_sync_request(&mut send, &mut sync_requester, id, peer)
            .await
            .map_err(|e| SyncError::SendSyncRequest(Box::new(e)))?;

        // receive sync response.
        let cmd_count = syncer
            .receive_sync_response(&mut recv, &mut sync_requester, id, sink, peer)
            .await
            .map_err(|e| SyncError::ReceiveSyncResponse(Box::new(e)))?;

        Ok(cmd_count)
    }

    /// Subscribe to hello notifications from a sync peer.
    #[instrument(skip_all)]
    async fn sync_hello_subscribe_impl(
        syncer: &mut Syncer<Self>,
        id: GraphId,
        peer: &Addr,
        graph_change_delay: Duration,
        duration: Duration,
        schedule_delay: Duration,
    ) -> SyncResult<()> {
        syncer.state.store().set_team(id.into_id().into());
        syncer
            .send_sync_hello_subscribe_request(
                peer,
                id,
                graph_change_delay,
                duration,
                schedule_delay,
                syncer.server_addr,
            )
            .await
    }

    /// Unsubscribe from hello notifications from a sync peer.
    #[instrument(skip_all)]
    async fn sync_hello_unsubscribe_impl(
        syncer: &mut Syncer<Self>,
        id: GraphId,
        peer: &Addr,
    ) -> SyncResult<()> {
        syncer.state.store().set_team(id.into_id().into());
        syncer
            .send_hello_unsubscribe_request(peer, id, syncer.server_addr)
            .await
    }

    /// Broadcast hello notifications to all subscribers of a graph.
    #[instrument(skip_all)]
    async fn broadcast_hello_notifications_impl(
        syncer: &mut Syncer<Self>,
        graph_id: GraphId,
        head: Address,
    ) -> SyncResult<()> {
        syncer.broadcast_hello_notifications(graph_id, head).await
    }
}

impl State {
    /// Get a reference to the PSK store
    pub fn store(&self) -> &Arc<PskStore> {
        &self.store
    }

    /// Creates a new instance
    fn new(
        psk_store: Arc<PskStore>,
        conns: SharedConnectionMap,
        client_addr: Addr,
    ) -> SyncResult<Self> {
        // Create client config (INSECURE: skips server cert verification)
        let mut client_config = ClientConfig::builder()
            .dangerous()
            .with_custom_certificate_verifier(SkipServerVerification::new())
            .with_no_client_auth();
        client_config.alpn_protocols = vec![ALPN_QUIC_SYNC.to_vec()]; // Set field directly
        client_config.preshared_keys = psk_store.clone(); // Pass the Arc<ClientPresharedKeys>

        // Client builder doesn't support adding preshared keys
        #[allow(deprecated)]
        let provider = rustls_provider::Client::new(client_config);

        let client = QuicClient::builder()
            .with_tls(provider)?
            .with_io((client_addr.host(), client_addr.port()))
            .assume("can set quic client address")?
            .start()
            .map_err(Error::ClientStart)?;

        Ok(Self {
            client,
            conns,
            store: psk_store,
        })
    }
}

impl Syncer<State> {
    /// Creates a new [`Syncer`].
    pub(crate) fn new(
        client: ClientWithState<crate::EN, crate::SP>,
        send_effects: super::EffectSender,
        invalid: InvalidGraphs,
        psk_store: Arc<PskStore>,
        client_addr: Addr,
        server_addr: Addr,
<<<<<<< HEAD
        recv: mpsc::Receiver<Request>,
        conns: SharedConnectionMap,
    ) -> SyncResult<Self> {
        let state = State::new(psk_store, conns)?;

        Ok(Self {
            client,
            peers: HashMap::new(),
            recv,
            queue: DelayQueue::new(),
            send_effects,
            invalid,
            state,
            server_addr,
            hello_tasks: tokio::task::JoinSet::new(),
        })
=======
        caches: PeerCacheMap,
    ) -> SyncResult<(
        Self,
        SyncPeers,
        SharedConnectionMap,
        mpsc::Receiver<ConnectionUpdate>,
    )> {
        let (send, recv) = mpsc::channel::<Request>(128);
        let peers = SyncPeers::new(send);

        let (conns, conn_rx) = SharedConnectionMap::new();
        let state = State::new(psk_store, conns.clone(), client_addr)?;

        Ok((
            Self {
                client,
                peers: HashMap::new(),
                recv,
                queue: DelayQueue::new(),
                send_effects,
                invalid,
                state,
                server_addr,
                caches,
            },
            peers,
            conns,
            conn_rx,
        ))
>>>>>>> 3e07dd85
    }

    /// Establishes a QUIC connection to a peer and opens a bidirectional stream.
    ///
    /// This method first checks if there's an existing connection to the peer.
    /// If not, it creates a new QUIC connection. Then it opens a bidirectional
    /// stream for sending sync requests and receiving responses.
    ///
    /// # Arguments
    /// * `peer` - The network address of the peer to connect to
    /// * `id` - The graph ID for the team/graph to sync with
    ///
    /// # Returns
    /// * `Ok(BidirectionalStream)` if the connection and stream were established successfully
    /// * `Err(SyncError)` if there was an error connecting or opening the stream
    #[instrument(skip_all)]
<<<<<<< HEAD
    pub(crate) async fn connect(
        &mut self,
        peer: &Addr,
        id: GraphId,
    ) -> SyncResult<BidirectionalStream> {
        debug!("client connecting to QUIC sync server");
=======
    async fn connect(&mut self, peer: &Addr, id: GraphId) -> SyncResult<BidirectionalStream> {
        trace!("client connecting to QUIC sync server");
>>>>>>> 3e07dd85
        // Check if there is an existing connection with the peer.
        // If not, create a new connection.

        let addr = tokio::net::lookup_host(peer.to_socket_addrs())
            .await
            .context("DNS lookup on for peer address")?
            .next()
            .context("could not resolve peer address")?;

        let key = ConnectionKey { addr, id };
        let client = &self.state.client;

        let mut handle = self
            .state
            .conns
            .get_or_try_insert_with(key, async || {
                let mut conn = client
                    .connect(Connect::new(addr).with_server_name(addr.ip().to_string()))
                    .await?;
                conn.keep_alive(true)?;
                Ok(conn)
            })
            .await?;

        trace!("client connected to QUIC sync server");

        let open_stream_res = handle
            .open_bidirectional_stream()
            .await
            .inspect_err(|e| error!(error = %e.report(), "unable to open bidi stream"));
        let stream = match open_stream_res {
            Ok(stream) => stream,
            // Retry for these errors?
            Err(e @ ConnErr::StatelessReset { .. })
            | Err(e @ ConnErr::StreamIdExhausted { .. })
            | Err(e @ ConnErr::MaxHandshakeDurationExceeded { .. }) => {
                return Err(SyncError::QuicSync(e.into()));
            }
            // Other errors means the stream has closed
            Err(e) => {
                self.state.conns.remove(key, handle).await;
                return Err(SyncError::QuicSync(e.into()));
            }
        };

        trace!("client opened bidi stream with QUIC sync server");
        Ok(stream)
    }

    /// Sends a sync request to a peer over an established QUIC stream.
    ///
    /// This method uses the SyncRequester to generate the sync request data,
    /// serializes it, and sends it over the provided QUIC send stream.
    ///
    /// # Arguments
    /// * `send` - The QUIC send stream to use for sending the request
    /// * `syncer` - The SyncRequester instance that generates the sync request
    /// * `id` - The graph ID for the team/graph to sync
    /// * `peer` - The network address of the peer
    ///
    /// # Returns
    /// * `Ok(())` if the sync request was sent successfully
    /// * `Err(SyncError)` if there was an error generating or sending the request
    #[instrument(skip_all)]
    pub(crate) async fn send_sync_request<A>(
        &self,
        send: &mut SendStream,
        syncer: &mut SyncRequester<A>,
        id: GraphId,
        peer: &Addr,
    ) -> SyncResult<()>
    where
        A: Serialize + DeserializeOwned + Clone,
    {
        trace!("client sending sync request to QUIC sync server");
        let mut send_buf = vec![0u8; MAX_SYNC_MESSAGE_SIZE];

        let len = {
            // Lock both aranya and caches in the correct order.
            let (mut aranya, mut caches) = self.client.lock_aranya_and_caches().await;
            let key = PeerCacheKey::new(*peer, id);
            let cache = caches.entry(key).or_default();
            let (len, _) = syncer
                .poll(&mut send_buf, aranya.provider(), cache)
                .context("sync poll failed")?;
            trace!(?len, "sync poll finished");
            len
        };
        send_buf.truncate(len);

        send.send(Bytes::from(send_buf))
            .await
            .map_err(Error::from)?;
        send.close().await.map_err(Error::from)?;
        trace!("sent sync request");

        Ok(())
    }

    #[instrument(skip_all)]
    /// Receives and processes a sync response from the server.
    ///
    /// Returns the number of commands that were received and successfully processed.
    pub async fn receive_sync_response<S, A>(
        &self,
        recv: &mut ReceiveStream,
        syncer: &mut SyncRequester<A>,
        id: GraphId,
        sink: &mut S,
        peer: &Addr,
    ) -> SyncResult<usize>
    where
        S: Sink<<EN as Engine>::Effect>,
        A: Serialize + DeserializeOwned + Clone,
    {
        trace!("client receiving sync response from QUIC sync server");

        let mut recv_buf = Vec::new();
        recv.read_to_end(&mut recv_buf)
            .await
            .context("failed to read sync response")?;
        trace!(n = recv_buf.len(), "received sync response");

        // process the sync response.
        let resp = postcard::from_bytes(&recv_buf)
            .context("postcard unable to deserialize sync response")?;
        let data = match resp {
            SyncResponse::Ok(data) => data,
            SyncResponse::Err(msg) => return Err(anyhow::anyhow!("sync error: {msg}").into()),
        };
        if data.is_empty() {
            trace!("nothing to sync");
            return Ok(0);
        }
        if let Some(cmds) = syncer.receive(&data)? {
            trace!(num = cmds.len(), "received commands");
            if !cmds.is_empty() {
                // Lock both aranya and caches in the correct order.
                let (mut aranya, mut caches) = self.client.lock_aranya_and_caches().await;
                let mut trx = aranya.transaction(id);
                aranya
                    .add_commands(&mut trx, sink, &cmds)
                    .context("unable to add received commands")?;
                aranya.commit(&mut trx, sink).context("commit failed")?;
                trace!("committed");
                let key = PeerCacheKey::new(*peer, id);
                let cache = caches.entry(key).or_default();
                aranya
                    .update_heads(id, cmds.iter().filter_map(|cmd| cmd.address().ok()), cache)
                    .context("failed to update cache heads")?;
                return Ok(cmds.len());
            }
        }

        Ok(0)
    }
}

/// The Aranya QUIC sync server.
///
/// Used to listen for incoming `SyncRequests` and respond with `SyncResponse` when they are received.
#[derive_where(Debug)]
pub struct Server<EN, SP> {
    /// Thread-safe Aranya client paired with caches and hello subscriptions, ensuring safe lock ordering.
    client: ClientWithState<EN, SP>,
    /// QUIC server to handle sync requests and send sync responses.
    server: QuicServer,
    server_keys: Arc<PskStore>,
    /// Connection map shared with [`super::Syncer`]
    conns: SharedConnectionMap,
    /// Receives updates for connections inserted into the [connection map][`Self::conns`].
    conn_rx: mpsc::Receiver<ConnectionUpdate>,
    /// Interface to trigger sync operations
    sync_peers: SyncPeers,
}

impl<EN, SP> Server<EN, SP>
where
    EN: Engine + Send + 'static,
    SP: StorageProvider + Send + Sync + 'static,
{
    /// Returns a reference to the hello subscriptions for hello notification broadcasting.
    pub fn hello_subscriptions(&self) -> Arc<Mutex<HelloSubscriptions>> {
        Arc::clone(self.client.hello_subscriptions())
    }

    /// Creates a new `Server`.
    ///
    /// # Panics
    ///
    /// Will panic if called outside tokio runtime.
    ///
    /// Will panic on poisoned internal mutexes.
    #[inline]
    #[allow(deprecated)]
    pub(crate) async fn new(
        client: ClientWithState<EN, SP>,
        addr: &Addr,
        server_keys: Arc<PskStore>,
        _hello_subscriptions: Arc<Mutex<HelloSubscriptions>>,
    ) -> SyncResult<(
        Self,
        SyncPeers,
        SharedConnectionMap,
        mpsc::Receiver<Request>,
        SocketAddr,
    )> {
        // Create shared connection map and channel for connection updates
        let (conns, server_conn_rx) = SharedConnectionMap::new();

        // Create channel for SyncPeers communication with Syncer
        let (send, syncer_recv) = mpsc::channel::<Request>(128);
        let sync_peers = SyncPeers::new(send);

        // Create Server Config
        let mut server_config = ServerConfig::builder()
            .with_no_client_auth()
            .with_cert_resolver(Arc::new(NoCertResolver::default()));
        server_config.alpn_protocols = vec![ALPN_QUIC_SYNC.to_vec()]; // Set field directly
        server_config.preshared_keys =
            PresharedKeySelection::Required(Arc::clone(&server_keys) as _);

        let tls_server_provider = rustls_provider::Server::new(server_config);

        let addr = tokio::net::lookup_host(addr.to_socket_addrs())
            .await
            .context("DNS lookup on for peer address")?
            .next()
            .assume("invalid server address")?;
        // Use the rustls server provider
        let server = QuicServer::builder()
            .with_tls(tls_server_provider)?
            .with_io(addr)
            .assume("can set sync server addr")?
            .with_congestion_controller(Bbr::default())?
            .start()
            .map_err(Error::ServerStart)?;

        let local_addr = server
            .local_addr()
            .context("unable to get server local address")?;

        let server_instance = Self {
            client,
            server,
            server_keys,
            conns: conns.clone(),
            conn_rx: server_conn_rx,
            sync_peers: sync_peers.clone(),
        };

        Ok((server_instance, sync_peers, conns, syncer_recv, local_addr))
    }

    /// Begins accepting incoming requests.
    #[instrument(skip_all, fields(addr = ?self.server.local_addr().ok()))]
    #[allow(clippy::disallowed_macros, reason = "tokio::select! uses unreachable!")]
    pub async fn serve(mut self, ready: ready::Notifier) {
        info!("QUIC sync server listening for incoming connections");

        ready.notify();

        scope(async |s| {
            loop {
                tokio::select! {
                    // Accept incoming QUIC connections.
                    Some(conn) = self.server.accept() => {
                        self.accept_connection(conn).await;
                    },
                    // Handle new connections inserted in the map
                    Some((key, acceptor)) = self.conn_rx.recv() => {
                        s.spawn(self.serve_connection(key, acceptor));
                    }
                    else => break,
                }
            }
        })
        .await;

        error!("server terminated");
    }

    fn accept_connection(
        &mut self,
        mut conn: s2n_quic::Connection,
    ) -> impl Future<Output = ()> + use<'_, EN, SP> {
        let handle = conn.handle();
        async {
            trace!("received incoming QUIC connection");
            let identity = get_conn_identity(&mut conn)?;
            let active_team = self
                .server_keys
                .get_team_for_identity(&identity)
                .context("no active team for accepted connection")?;
            let peer = conn
                .remote_addr()
                .context("unable to get peer address from connection")?;
            conn.keep_alive(true)
                .context("unable to keep connection alive")?;
            let key = ConnectionKey {
                addr: peer,
                id: GraphId::transmute(active_team),
            };
            self.conns.insert(key, conn).await;
            anyhow::Ok(())
        }
        .unwrap_or_else(move |err| {
            error!(error = ?err, "server unable to accept connection");
            handle.close(AppError::UNKNOWN);
        })
    }

    fn serve_connection(
        &mut self,
        key: ConnectionKey,
        mut acceptor: StreamAcceptor,
    ) -> impl Future<Output = ()> {
        let active_team = TeamId::transmute(key.id);
        let peer = key.addr;
        let client = self.client.clone();
        let sync_peers = self.sync_peers.clone();
        async move {
            // Accept incoming streams.
            while let Some(stream) = acceptor
                .accept_bidirectional_stream()
                .await
                .context("could not receive QUIC stream")?
            {
                trace!("received incoming QUIC stream");
                Self::sync(
                    client.clone(),
                    peer.into(),
                    stream,
                    active_team,
                    sync_peers.clone(),
                )
                .await
                .context("failed to process sync request")?;
            }
            anyhow::Ok(())
        }
        .unwrap_or_else(|err| {
            error!(error = ?err, "server unable to respond to sync request from peer");
        })
        .instrument(info_span!("serve_connection", %peer))
    }

    /// Responds to a sync.
    #[instrument(skip_all)]
    pub(crate) async fn sync(
        client: ClientWithState<EN, SP>,
        peer: Addr,
        stream: BidirectionalStream,
        active_team: TeamId,
        sync_peers: SyncPeers,
    ) -> SyncResult<()> {
<<<<<<< HEAD
=======
        trace!("server received a sync request");

>>>>>>> 3e07dd85
        let mut recv_buf = Vec::new();
        let (mut recv, mut send) = stream.split();
        recv.read_to_end(&mut recv_buf)
            .await
            .context("failed to read sync request")?;
<<<<<<< HEAD
=======
        trace!(n = recv_buf.len(), "received sync request");
>>>>>>> 3e07dd85

        // Generate a sync response for a sync request.
        let sync_response_res =
            Self::sync_respond(client, peer, &recv_buf, active_team, sync_peers).await;
        let resp = match sync_response_res {
            Ok(data) => SyncResponse::Ok(data),
            Err(err) => {
                let error = err.report().to_string();
                error!(%error, "error responding to sync request");
                SyncResponse::Err(error)
            }
        };

        let data_len = {
            let data = postcard::to_allocvec(&resp).context("postcard serialization failed")?;
            let data_len = data.len();
            send.send(Bytes::from(data))
                .await
                .context("Could not send sync response")?;
            data_len
        };
<<<<<<< HEAD
        debug!(n = data_len, "server sent sync response");
        send.close().await.ok();
=======
        send.close().await.map_err(Error::from)?;
        trace!(n = data_len, "server sent sync response");
>>>>>>> 3e07dd85

        Ok(())
    }

    /// Generates a sync response for a sync request.
    #[instrument(skip_all)]
    async fn sync_respond(
        client: ClientWithState<EN, SP>,
        addr: Addr,
        request_data: &[u8],
        active_team: TeamId,
        sync_peers: SyncPeers,
    ) -> SyncResult<Box<[u8]>> {
<<<<<<< HEAD
        debug!(
            request_data_len = request_data.len(),
            ?addr,
            ?active_team,
            "Server received sync request"
        );

        let sync_type: SyncType<Addr> = postcard::from_bytes(request_data).map_err(|e| {
            error!(
                error = %e,
                request_data_len = request_data.len(),
                ?addr,
                ?active_team,
                "Failed to deserialize sync request"
            );
            anyhow::anyhow!(e)
        })?;

        match sync_type {
            SyncType::Poll {
                request: request_msg,
                address: peer_server_addr,
            } => {
                Self::process_poll_message(
                    request_msg,
                    client,
                    addr,
                    peer_server_addr,
                    &active_team,
                )
                .await
            }
            SyncType::Subscribe { .. } => {
                bug!("Push subscribe messages are not implemented")
            }
            SyncType::Unsubscribe { .. } => {
                bug!("Push unsubscribe messages are not implemented")
            }
            SyncType::Push { .. } => {
                bug!("Push messages are not implemented")
            }
            SyncType::Hello(hello_msg) => {
                Self::process_hello_message(hello_msg, client, addr, &active_team, sync_peers)
                    .await;
                // Hello messages are fire-and-forget, return empty response
                // Note: returning empty response which will be ignored by client
                Ok(Box::new([]))
            }
        }
    }
=======
        trace!("server responding to sync request");

        let mut resp = SyncResponder::new(addr);

        let SyncType::Poll {
            request: request_msg,
            address: peer_server_addr,
        }: SyncType<Addr> = postcard::from_bytes(request_data).map_err(|e| anyhow::anyhow!(e))?
        else {
            bug!("Other sync types are not implemented");
        };
>>>>>>> 3e07dd85

    /// Processes a poll message.
    ///
    /// Handles sync poll requests and generates sync responses.
    #[instrument(skip_all)]
    async fn process_poll_message(
        request_msg: SyncRequestMessage,
        client: ClientWithState<EN, SP>,
        peer_addr: Addr,
        peer_server_addr: Addr,
        active_team: &TeamId,
    ) -> SyncResult<Box<[u8]>> {
        let mut resp = SyncResponder::new(peer_addr);
        let storage_id = check_request(*active_team, &request_msg)?;

        resp.receive(request_msg).context("sync recv failed")?;

        let mut buf = vec![0u8; MAX_SYNC_MESSAGE_SIZE];
        let len = {
            // Lock both aranya and caches in the correct order.
            let (mut aranya, mut caches) = client.lock_aranya_and_caches().await;
            let key = PeerCacheKey::new(peer_server_addr, storage_id);
            let cache = caches.entry(key).or_default();

            resp.poll(&mut buf, aranya.provider(), cache)
                        .or_else(|err| {
                            if matches!(
                                err,
                                aranya_runtime::SyncError::Storage(StorageError::NoSuchStorage)
                            ) {
                                warn!(team = %active_team, "missing requested graph, we likely have not synced yet");
                                Ok(0)
                            } else {
                                Err(err)
                            }
                        })
                        .context("sync resp poll failed")?
        };
        trace!(len = len, "sync poll finished");
        buf.truncate(len);
        Ok(buf.into())
    }
}

fn check_request(team_id: TeamId, request: &SyncRequestMessage) -> SyncResult<GraphId> {
    let SyncRequestMessage::SyncRequest { storage_id, .. } = request else {
        bug!("Should be a SyncRequest")
    };
    if team_id.as_bytes() != storage_id.as_bytes() {
        return Err(SyncError::QuicSync(Error::InvalidPSK));
    }

    Ok(*storage_id)
}<|MERGE_RESOLUTION|>--- conflicted
+++ resolved
@@ -7,14 +7,7 @@
 //! Each sync request/response will use a single QUIC stream which is closed after the sync completes.
 
 use core::net::SocketAddr;
-<<<<<<< HEAD
-use std::{
-    collections::HashMap, convert::Infallible, future::Future, net::Ipv4Addr, sync::Arc,
-    time::Duration,
-};
-=======
-use std::{collections::HashMap, convert::Infallible, future::Future, sync::Arc};
->>>>>>> 3e07dd85
+use std::{collections::HashMap, convert::Infallible, future::Future, sync::Arc, time::Duration};
 
 use anyhow::Context;
 use aranya_crypto::Rng;
@@ -57,12 +50,8 @@
 
 use super::{Request, SyncPeers, SyncResponse, SyncState};
 use crate::{
-<<<<<<< HEAD
-    aranya::ClientWithState,
-=======
-    aranya::Client as AranyaClient,
+    aranya::{ClientWithState, PeerCacheMap},
     daemon::EN,
->>>>>>> 3e07dd85
     sync::{
         task::{PeerCacheKey, Syncer},
         Result as SyncResult, SyncError,
@@ -112,7 +101,7 @@
 pub(crate) struct SyncParams {
     pub(crate) psk_store: Arc<PskStore>,
     pub(crate) server_addr: Addr,
-    pub(crate) client_addr: Addr,
+    pub(crate) caches: PeerCacheMap,
 }
 
 /// QUIC syncer state used for sending sync requests and processing sync responses
@@ -142,11 +131,7 @@
         S: Sink<<EN as Engine>::Effect> + Send,
     {
         // Sets the active team before starting a QUIC connection
-<<<<<<< HEAD
-        syncer.state.store().set_team(id.into_id().into());
-=======
         syncer.state.store.set_team(TeamId::transmute(id));
->>>>>>> 3e07dd85
 
         let stream = syncer
             .connect(peer, id)
@@ -182,7 +167,7 @@
         duration: Duration,
         schedule_delay: Duration,
     ) -> SyncResult<()> {
-        syncer.state.store().set_team(id.into_id().into());
+        syncer.state.store().set_team(TeamId::transmute(id));
         syncer
             .send_sync_hello_subscribe_request(
                 peer,
@@ -202,7 +187,7 @@
         id: GraphId,
         peer: &Addr,
     ) -> SyncResult<()> {
-        syncer.state.store().set_team(id.into_id().into());
+        syncer.state.store().set_team(TeamId::transmute(id));
         syncer
             .send_hello_unsubscribe_request(peer, id, syncer.server_addr)
             .await
@@ -261,17 +246,15 @@
 impl Syncer<State> {
     /// Creates a new [`Syncer`].
     pub(crate) fn new(
-        client: ClientWithState<crate::EN, crate::SP>,
+        client: ClientWithState<EN, crate::SP>,
         send_effects: super::EffectSender,
         invalid: InvalidGraphs,
         psk_store: Arc<PskStore>,
-        client_addr: Addr,
-        server_addr: Addr,
-<<<<<<< HEAD
+        (server_addr, client_addr): (Addr, Addr),
         recv: mpsc::Receiver<Request>,
         conns: SharedConnectionMap,
     ) -> SyncResult<Self> {
-        let state = State::new(psk_store, conns)?;
+        let state = State::new(psk_store, conns.clone(), client_addr)?;
 
         Ok(Self {
             client,
@@ -284,37 +267,6 @@
             server_addr,
             hello_tasks: tokio::task::JoinSet::new(),
         })
-=======
-        caches: PeerCacheMap,
-    ) -> SyncResult<(
-        Self,
-        SyncPeers,
-        SharedConnectionMap,
-        mpsc::Receiver<ConnectionUpdate>,
-    )> {
-        let (send, recv) = mpsc::channel::<Request>(128);
-        let peers = SyncPeers::new(send);
-
-        let (conns, conn_rx) = SharedConnectionMap::new();
-        let state = State::new(psk_store, conns.clone(), client_addr)?;
-
-        Ok((
-            Self {
-                client,
-                peers: HashMap::new(),
-                recv,
-                queue: DelayQueue::new(),
-                send_effects,
-                invalid,
-                state,
-                server_addr,
-                caches,
-            },
-            peers,
-            conns,
-            conn_rx,
-        ))
->>>>>>> 3e07dd85
     }
 
     /// Establishes a QUIC connection to a peer and opens a bidirectional stream.
@@ -331,17 +283,12 @@
     /// * `Ok(BidirectionalStream)` if the connection and stream were established successfully
     /// * `Err(SyncError)` if there was an error connecting or opening the stream
     #[instrument(skip_all)]
-<<<<<<< HEAD
     pub(crate) async fn connect(
         &mut self,
         peer: &Addr,
         id: GraphId,
     ) -> SyncResult<BidirectionalStream> {
-        debug!("client connecting to QUIC sync server");
-=======
-    async fn connect(&mut self, peer: &Addr, id: GraphId) -> SyncResult<BidirectionalStream> {
         trace!("client connecting to QUIC sync server");
->>>>>>> 3e07dd85
         // Check if there is an existing connection with the peer.
         // If not, create a new connection.
 
@@ -698,20 +645,14 @@
         active_team: TeamId,
         sync_peers: SyncPeers,
     ) -> SyncResult<()> {
-<<<<<<< HEAD
-=======
         trace!("server received a sync request");
 
->>>>>>> 3e07dd85
         let mut recv_buf = Vec::new();
         let (mut recv, mut send) = stream.split();
         recv.read_to_end(&mut recv_buf)
             .await
             .context("failed to read sync request")?;
-<<<<<<< HEAD
-=======
         trace!(n = recv_buf.len(), "received sync request");
->>>>>>> 3e07dd85
 
         // Generate a sync response for a sync request.
         let sync_response_res =
@@ -733,13 +674,8 @@
                 .context("Could not send sync response")?;
             data_len
         };
-<<<<<<< HEAD
-        debug!(n = data_len, "server sent sync response");
         send.close().await.ok();
-=======
-        send.close().await.map_err(Error::from)?;
         trace!(n = data_len, "server sent sync response");
->>>>>>> 3e07dd85
 
         Ok(())
     }
@@ -753,13 +689,7 @@
         active_team: TeamId,
         sync_peers: SyncPeers,
     ) -> SyncResult<Box<[u8]>> {
-<<<<<<< HEAD
-        debug!(
-            request_data_len = request_data.len(),
-            ?addr,
-            ?active_team,
-            "Server received sync request"
-        );
+        trace!("server responding to sync request");
 
         let sync_type: SyncType<Addr> = postcard::from_bytes(request_data).map_err(|e| {
             error!(
@@ -804,19 +734,6 @@
             }
         }
     }
-=======
-        trace!("server responding to sync request");
-
-        let mut resp = SyncResponder::new(addr);
-
-        let SyncType::Poll {
-            request: request_msg,
-            address: peer_server_addr,
-        }: SyncType<Addr> = postcard::from_bytes(request_data).map_err(|e| anyhow::anyhow!(e))?
-        else {
-            bug!("Other sync types are not implemented");
-        };
->>>>>>> 3e07dd85
 
     /// Processes a poll message.
     ///
