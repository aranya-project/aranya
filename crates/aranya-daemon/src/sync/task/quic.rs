--- conflicted
+++ resolved
@@ -47,13 +47,8 @@
     Client as QuicClient, Connection, Server as QuicServer,
 };
 use serde::{de::DeserializeOwned, Serialize};
-<<<<<<< HEAD
 use tokio::sync::mpsc;
-use tracing::{debug, error, info, instrument, warn};
-=======
-use tokio::{io::AsyncReadExt, sync::mpsc};
 use tracing::{debug, error, info, info_span, instrument, warn, Instrument as _};
->>>>>>> d74f8881
 
 use super::SyncResponse;
 use crate::{
@@ -273,17 +268,12 @@
         send.send(Bytes::from(send_buf))
             .await
             .map_err(Error::from)?;
-<<<<<<< HEAD
         if let Err(err) = send.close().await {
             if !is_close_error(err) {
                 return Err(Error::from(err).into());
             }
         }
-        debug!(?peer, "sent sync request");
-=======
-        send.close().await.map_err(Error::from)?;
         debug!("sent sync request");
->>>>>>> d74f8881
 
         Ok(())
     }
@@ -500,17 +490,12 @@
         send.send(Bytes::from(data))
             .await
             .context("Could not send sync response")?;
-<<<<<<< HEAD
         if let Err(err) = send.close().await {
             if !is_close_error(err) {
                 return Err(Error::from(err).into());
             }
         }
-        debug!(?peer, n = data_len, "server sent sync response");
-=======
-        send.close().await.map_err(Error::from)?;
         debug!(n = data_len, "server sent sync response");
->>>>>>> d74f8881
 
         Ok(())
     }
