--- conflicted
+++ resolved
@@ -17,29 +17,6 @@
 
 pub(crate) type TeamIdPSKPair = (TeamId, Arc<PresharedKey>);
 
-<<<<<<< HEAD
-/// PSK Identity bytes.
-type PskId = Vec<u8>;
-
-#[derive(Debug, Clone)]
-/// Insertion and Removal updates.
-/// Used by [`ClientPresharedKeys`] and [`ServerPresharedKeys`].
-pub enum Msg {
-    /// Insertion update
-    Insert(TeamIdPSKPair),
-    /// Removal update
-    Remove(TeamId),
-}
-
-#[derive(Debug)]
-/// Contains thread-safe references to [PresharedKey]s.
-/// Used by [`super::Server`]
-pub struct ServerPresharedKeys {
-    keys: SyncMutex<HashMap<PskId, TeamIdPSKPair>>,
-    ids: SyncMutex<HashMap<TeamId, PskId>>,
-    // Optional sender to report the selected identity
-    identity_sender: mpsc::Sender<PskId>,
-=======
 /// PSK store that's shared between [`super::Syncer`]
 /// and [`super::Server`]
 #[derive(Debug)]
@@ -47,7 +24,6 @@
     keys: SyncMutex<HashMap<Vec<u8>, TeamIdPSKPair>>,
     // Optional sender to report the selected identity
     identity_tx: mpsc::Sender<Vec<u8>>,
->>>>>>> 91ac6bee
 }
 
 impl PskStore {
@@ -62,14 +38,8 @@
         let (identity_tx, identity_rx) = mpsc::channel::<Vec<u8>>(10);
         (
             Self {
-<<<<<<< HEAD
-                keys: SyncMutex::new(HashMap::new()),
-                ids: SyncMutex::new(HashMap::new()),
-                identity_sender: identity_tx,
-=======
                 keys: SyncMutex::new(keys),
                 identity_tx,
->>>>>>> 91ac6bee
             },
             identity_rx,
         )
@@ -78,13 +48,7 @@
     pub(crate) fn insert(&self, id: TeamId, psk: Arc<PresharedKey>) -> Result<()> {
         match self.keys.lock() {
             Ok(ref mut map) => {
-                map.insert(psk.clone().identity().to_vec(), (id, psk.clone()));
-                match self.ids.lock() {
-                    Ok(ref mut map) => {
-                        map.insert(id, psk.identity().to_vec());
-                    }
-                    Err(e) => bail!(e.to_string()),
-                }
+                map.insert(psk.identity().to_vec(), (id, psk));
             }
             Err(e) => bail!(e.to_string()),
         }
@@ -92,58 +56,11 @@
         Ok(())
     }
 
-<<<<<<< HEAD
-    fn remove(&self, id: TeamId) -> Result<()> {
-        match self.keys.lock() {
-            Ok(ref mut keys) => match self.ids.lock() {
-                Ok(ref mut ids) => {
-                    if let Some(id) = ids.remove(&id) {
-                        keys.remove(&id);
-                    }
-                }
-                Err(e) => bail!(e.to_string()),
-            },
-            Err(e) => bail!(e.to_string()),
-        }
-
-        Ok(())
-    }
-
-    pub(super) fn extend(&self, psks: impl IntoIterator<Item = TeamIdPSKPair>) -> Result<()> {
-        match self.keys.lock() {
-            Ok(ref mut keys) => {
-                keys.extend(
-                    psks.into_iter()
-                        .map(|(id, psk)| (psk.identity().to_vec(), (id, psk))),
-                );
-            }
-            Err(e) => bail!(e.to_string()),
-        }
-
-        Ok(())
-=======
     pub(crate) fn remove(&self, _id: TeamId) -> Result<()> {
         todo!("Implement this method. https://github.com/aranya-project/aranya/pull/302")
->>>>>>> 91ac6bee
     }
 }
 
-<<<<<<< HEAD
-    /// Handle PSK insertion and removal updates.
-    pub fn handle_msg(&self, msg: Msg) {
-        match msg {
-            Msg::Insert((team_id, psk)) => {
-                let _ = self
-                    .insert(team_id, psk)
-                    .inspect_err(|err| error!(err = ?err, "unable to insert PSK"));
-            }
-            Msg::Remove(team_id) => {
-                let _ = self
-                    .remove(team_id)
-                    .inspect_err(|err| error!(err = ?err, "unable to remove PSK"));
-            }
-        }
-=======
 impl PresharedKeyStore for PskStore {
     #![allow(clippy::expect_used)]
     fn psks(&self, _server_name: &ServerName<'_>) -> Vec<Arc<PresharedKey>> {
@@ -154,7 +71,6 @@
             .map(|(_, key)| key)
             .map(Arc::clone)
             .collect()
->>>>>>> 91ac6bee
     }
 }
 
