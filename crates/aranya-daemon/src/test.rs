//! Test module for aranya-daemon.

#![allow(
    clippy::expect_used,
    clippy::indexing_slicing,
    clippy::panic,
    rust_2018_idioms
)]

use std::{
    collections::HashMap,
    fs,
    net::Ipv4Addr,
    ops::{Deref, DerefMut},
    sync::Arc,
};

use anyhow::{bail, Context, Result};
use aranya_crypto::{
    default::{DefaultCipherSuite, DefaultEngine},
    keystore::fs_keystore::Store,
    policy::{LabelId, RoleId},
    Csprng, DeviceId, Rng,
};
use aranya_daemon_api::{text, TeamId};
use aranya_keygen::{KeyBundle, PublicKeys};
use aranya_runtime::{
    storage::linear::{libc::FileManager, LinearStorageProvider},
    ClientError, ClientState, GraphId,
};
use aranya_util::{ready, Addr};
use s2n_quic::provider::tls::rustls::rustls::crypto::PresharedKey;
use serial_test::serial;
use tempfile::{tempdir, TempDir};
use test_log::test;
use tokio::{
    sync::mpsc::{self, Receiver},
    task::{self, AbortHandle},
};

use crate::{
    actions::Actions,
    api::EffectReceiver,
<<<<<<< HEAD
    aranya::Client,
    policy::{Effect, KeyBundle as DeviceKeyBundle},
=======
    aranya::{self, ClientWithState, PeerCacheMap},
    policy::{Effect, KeyBundle as DeviceKeyBundle, RoleManagementPerm, SimplePerm},
>>>>>>> e10f3d93
    sync::{
        self,
        task::{quic::PskStore, PeerCacheKey, SyncPeer},
    },
    vm_policy::{PolicyEngine, POLICY_SOURCE},
    AranyaStore,
};

// Aranya graph client for testing.
type TestClient = Client<PolicyEngine<DefaultEngine, Store>, LinearStorageProvider<FileManager>>;

type TestState = sync::task::quic::State;
// Aranya sync client for testing.
type TestSyncer = sync::task::Syncer<TestState>;

// Aranya sync server for testing.
type TestServer = sync::task::quic::Server<
    PolicyEngine<DefaultEngine, Store>,
    LinearStorageProvider<FileManager>,
>;

struct TestDevice {
    /// Aranya sync client.
    syncer: TestSyncer,
    /// The Aranya graph ID.
    graph_id: GraphId,
    /// The address that the sync server is listening on.
    sync_local_addr: Addr,
    /// Aborts the server task.
    handle: AbortHandle,
    /// Public keys
    pk: PublicKeys<DefaultCipherSuite>,
    effect_recv: Receiver<(GraphId, Vec<Effect>)>,
}

impl TestDevice {
    pub fn new(
        server: TestServer,
        sync_local_addr: Addr,
        pk: PublicKeys<DefaultCipherSuite>,
        graph_id: GraphId,
        syncer: TestSyncer,
        effect_recv: EffectReceiver,
    ) -> Result<Self> {
        let waiter = ready::Waiter::new(1);
        let notifier = waiter.notifier();
        let handle = task::spawn(async { server.serve(notifier).await }).abort_handle();
        // let (send_effects, effect_recv) = mpsc::channel(1);
        Ok(Self {
            syncer,
            graph_id,
            sync_local_addr,
            handle,
            pk,
            effect_recv,
        })
    }
}

impl TestDevice {
    /// Syncs with a device and expects a certain number of commands to be received.
    ///
    /// Returns the effects that were received.
    pub async fn sync_expect(
        &mut self,
        device: &TestDevice,
        must_receive: Option<usize>,
    ) -> Result<Vec<Effect>> {
        let cmd_count = self
            .syncer
            .sync(&SyncPeer::new(device.sync_local_addr, self.graph_id))
            .await
            .with_context(|| format!("unable to sync with peer at {}", device.sync_local_addr))?;
        if let Some(must_receive) = must_receive {
            assert_eq!(cmd_count, must_receive);
        }

        while let Some((graph_id, effects)) = self.effect_recv.recv().await {
            if graph_id == self.graph_id {
                return Ok(effects);
            }
        }
        bail!("Channel closed or nothing to receive")
    }

    pub fn actions(
        &self,
    ) -> impl Actions<
        PolicyEngine<DefaultEngine<Rng>, Store>,
        LinearStorageProvider<FileManager>,
        DefaultEngine<Rng>,
    > {
        self.syncer.client().actions(self.graph_id)
    }
}

impl Drop for TestDevice {
    fn drop(&mut self) {
        self.handle.abort();
    }
}

impl Deref for TestDevice {
    type Target = TestClient;

    fn deref(&self) -> &Self::Target {
        self.syncer.client()
    }
}

impl DerefMut for TestDevice {
    fn deref_mut(&mut self) -> &mut Self::Target {
        self.syncer.client_mut()
    }
}

struct TestTeam<'a> {
    owner: &'a mut TestDevice,
    admin: &'a mut TestDevice,
    operator: &'a mut TestDevice,
    membera: &'a mut TestDevice,
    memberb: &'a mut TestDevice,
}

impl<'a> TestTeam<'a> {
    pub fn new(clients: &'a mut [TestDevice]) -> Self {
        assert!(clients.len() >= 5);
        let [owner, admin, operator, membera, memberb, ..] = clients else {
            panic!("need at least 5 clients");
        };

        TestTeam {
            owner,
            admin,
            operator,
            membera,
            memberb,
        }
    }
}

struct TestCtx {
    /// The working directory for the test.
    dir: TempDir,
    // Per-client ID.
    // Incrementing counter is used to differentiate clients for test purposes.
    id: u64,
}

impl TestCtx {
    /// Creates a new test context.
    pub fn new() -> Result<Self> {
        Ok(Self {
            dir: tempdir()?,
            id: 0,
        })
    }

    /// Creates a single client.
    pub async fn new_client(
        &mut self,
        name: &str,
        id: GraphId,
    ) -> Result<(TestDevice, Arc<PskStore>)> {
        let root = self.dir.path().join(name);
        assert!(!root.try_exists()?, "duplicate client name: {name}");

        let (syncer, server, local_addr, pk, psk_store, effects_recv) = {
            let mut store = {
                let path = root.join("keystore");
                fs::create_dir_all(&path)?;
                Store::open(path).map(AranyaStore::new)?
            };
            let (mut eng, _) = DefaultEngine::<Rng>::from_entropy(Rng);
            let bundle = KeyBundle::generate(&mut eng, &mut store)
                .context("unable to generate `KeyBundle`")?;

            let storage_dir = root.join("storage");
            fs::create_dir_all(&storage_dir)?;

            let pk = bundle.public_keys(&mut eng, &store)?;

            let client = Client::new(ClientState::new(
                PolicyEngine::new(
                    POLICY_SOURCE,
                    eng,
                    store.try_clone().context("unable to clone keystore")?,
                    bundle.device_id,
                )?,
                LinearStorageProvider::new(FileManager::new(&storage_dir)?),
            ));

            let any_local_addr = Addr::from((Ipv4Addr::LOCALHOST, 0));
            let psk_store = PskStore::new([]);
            let psk_store = Arc::new(psk_store);

            let (send_effects, effects_recv) = mpsc::channel(1);

            // Create server first to get the actual listening address
            let (server, _sync_peers, conn_map, syncer_recv, local_addr) =
                TestServer::new(client.clone(), &any_local_addr, psk_store.clone()).await?;

            // Create syncer with the actual server address
            let syncer = TestSyncer::new(
                client.clone(),
                send_effects,
                psk_store.clone(),
                (local_addr.into(), any_local_addr),
                syncer_recv,
                conn_map,
            )?;

            (syncer, server, local_addr, pk, psk_store, effects_recv)
        };

        Ok((
            TestDevice::new(server, local_addr.into(), pk, id, syncer, effects_recv)?,
            psk_store,
        ))
    }

    /// Creates `n` members.
    pub async fn new_group(&mut self, n: usize) -> Result<Vec<TestDevice>> {
        let test_psk = PresharedKey::external(b"test-identity", b"test-secret-key-32-bytes-long!!")
            .context("failed to create test PSK")?
            .with_hash_alg(
                s2n_quic::provider::tls::rustls::rustls::crypto::hash::HashAlgorithm::SHA384,
            )
            .context("failed to set hash algorithm")?;
        let mut stores = Vec::<Arc<PskStore>>::new();
        let mut clients = Vec::<TestDevice>::new();
        for i in 0..n {
            let name = format!("client_{}", self.id);
            self.id += 1;

            let id = if i == 0 {
                GraphId::default()
            } else {
                clients[0].graph_id
            };
            let (mut client, psk_store) = self
                .new_client(&name, id)
                .await
                .with_context(|| format!("unable to create client {name}"))?;
            stores.push(psk_store);
            // Eww, gross.
            if id == GraphId::default() {
                let nonce = &mut [0u8; 16];
                Rng.fill_bytes(nonce);
                (client.graph_id, _) = client
                    .create_team(DeviceKeyBundle::try_from(&client.pk)?, Some(nonce))
                    .await?;
            }
            clients.push(client)
        }
        for store in stores {
            let team_id = TeamId::from(*clients[0].graph_id.as_array());
            store.insert(team_id, Arc::new(test_psk.clone()));
            store.set_team(team_id);
        }
        Ok(clients)
    }

    /// Creates default team.
    pub async fn new_team(&mut self) -> Result<Vec<TestDevice>> {
        let mut clients = self
            .new_group(5)
            .await
            .context("unable to create clients")?;
        let team = TestTeam::new(&mut clients);
        let owner = team.owner;
        let admin = team.admin;
        let operator = team.operator;
        let membera = team.membera;
        let memberb = team.memberb;

        // team setup - first setup default roles
        let _team_id = TeamId::from(*owner.graph_id.as_array());

        // Get owner role ID from existing roles
        let role_effects = owner.actions().query_team_roles().await?;
        let roles: Vec<_> = role_effects
            .into_iter()
            .filter_map(|e| {
                if let Effect::QueryTeamRolesResult(result) = e {
                    Some(aranya_daemon_api::Role {
                        id: aranya_daemon_api::RoleId::from_base(result.role_id),
                        name: result.name,
                        author_id: aranya_daemon_api::DeviceId::from_base(result.author_id),
                        default: result.default,
                    })
                } else {
                    None
                }
            })
            .collect();
        let owner_role = roles
            .into_iter()
            .find(|role| role.name.as_str() == "owner" && role.default)
            .context("owner role not found")?;

        // Setup default roles (admin, operator, member)
        owner
            .actions()
            .setup_default_roles(RoleId::transmute(owner_role.id))
            .await
            .context("unable to setup default roles")?;

        // Now get the role IDs for admin and operator
        let all_role_effects = owner.actions().query_team_roles().await?;
        let all_roles: Vec<_> = all_role_effects
            .into_iter()
            .filter_map(|e| {
                if let Effect::QueryTeamRolesResult(result) = e {
                    Some(aranya_daemon_api::Role {
                        id: aranya_daemon_api::RoleId::from_base(result.role_id),
                        name: result.name,
                        author_id: aranya_daemon_api::DeviceId::from_base(result.author_id),
                        default: result.default,
                    })
                } else {
                    None
                }
            })
            .collect();
        let admin_role = all_roles
            .iter()
            .find(|role| role.name.as_str() == "admin" && role.default)
            .context("admin role not found after setup")?;
        let operator_role = all_roles
            .iter()
            .find(|role| role.name.as_str() == "operator" && role.default)
            .context("operator role not found after setup")?;

        owner
            .actions()
            .add_device(DeviceKeyBundle::try_from(&admin.pk)?, None)
            .await
            .context("unable to add admin member")?;
        owner
            .actions()
            .assign_role(admin.pk.ident_pk.id()?, RoleId::transmute(admin_role.id))
            .await
            .context("unable to elevate admin role")?;
        admin.sync_expect(owner, None).await?;

        let admin_caches = admin.syncer.get_peer_caches();
        let owner_key = PeerCacheKey {
            addr: owner.sync_local_addr,
            id: admin.graph_id,
        };
        let admin_cache_size = admin_caches
            .lock()
            .await
            .get(&owner_key)
            .unwrap()
            .heads()
            .len();
        assert!(admin_cache_size > 0);

        owner
            .actions()
            .add_device(DeviceKeyBundle::try_from(&operator.pk)?, None)
            .await
            .context("unable to add operator member")?;
        owner
            .actions()
            .assign_role(
                operator.pk.ident_pk.id()?,
                RoleId::transmute(operator_role.id),
            )
            .await
            .context("unable to elevate operator role")?;
        operator.sync_expect(owner, None).await?;

        let operator_caches = operator.syncer.get_peer_caches();
        let operator_cache_size = operator_caches
            .lock()
            .await
            .get(&owner_key)
            .unwrap()
            .heads()
            .len();
        assert!(operator_cache_size > 0);

        admin
            .actions()
            .add_device(DeviceKeyBundle::try_from(&membera.pk)?, None)
            .await
            .context("unable to add membera member")?;
        membera.sync_expect(admin, None).await?;
        admin
            .actions()
            .add_device(DeviceKeyBundle::try_from(&memberb.pk)?, None)
            .await
            .context("unable to add memberb member")?;
        memberb.sync_expect(admin, None).await?;

        operator.sync_expect(admin, None).await?;
        owner.sync_expect(admin, None).await?;

        owner.sync_expect(operator, None).await?;
        admin.sync_expect(operator, None).await?;
        membera.sync_expect(operator, None).await?;
        memberb.sync_expect(operator, None).await?;

        Ok(clients)
    }
}

/// Tests creating a team.
#[test(tokio::test(flavor = "multi_thread"))]
#[serial]
async fn test_create_team() -> Result<()> {
    let mut ctx = TestCtx::new()?;

    ctx.new_team().await.context("unable to create team")?;
    Ok(())
}

/// Verifies default roles are seeded with their documented simple permissions.
#[test(tokio::test(flavor = "multi_thread"))]
#[serial]
async fn test_default_roles_seed_expected_permissions() -> Result<()> {
    let mut ctx = TestCtx::new()?;
    let mut clients = ctx.new_team().await?;
    let team = TestTeam::new(clients.as_mut_slice());

    let owner = team.owner;

    let roles = load_default_roles(owner).await?;
    let admin_role = role_id_by_name(&roles, "admin");
    let operator_role = role_id_by_name(&roles, "operator");
    let member_role = role_id_by_name(&roles, "member");

    for (role, perm, message) in [
        (
            admin_role,
            SimplePerm::AddDevice,
            "admin should already grant AddDevice",
        ),
        (
            admin_role,
            SimplePerm::RemoveDevice,
            "admin should already grant RemoveDevice",
        ),
        (
            admin_role,
            SimplePerm::CreateLabel,
            "admin should already grant CreateLabel",
        ),
        (
            admin_role,
            SimplePerm::DeleteLabel,
            "admin should already grant DeleteLabel",
        ),
        (
            admin_role,
            SimplePerm::ChangeLabelManagingRole,
            "admin should already grant ChangeLabelManagingRole",
        ),
        (
            admin_role,
            SimplePerm::AssignRole,
            "admin should already grant AssignRole",
        ),
        (
            admin_role,
            SimplePerm::RevokeRole,
            "admin should already grant RevokeRole",
        ),
        (
            operator_role,
            SimplePerm::AssignLabel,
            "operator should already grant AssignLabel",
        ),
        (
            operator_role,
            SimplePerm::RevokeLabel,
            "operator should already grant RevokeLabel",
        ),
        (
            operator_role,
            SimplePerm::AssignRole,
            "operator should already grant AssignRole",
        ),
        (
            operator_role,
            SimplePerm::RevokeRole,
            "operator should already grant RevokeRole",
        ),
        (
            member_role,
            SimplePerm::CanUseAfc,
            "member should already grant CanUseAfc",
        ),
        (
            member_role,
            SimplePerm::CreateAfcUniChannel,
            "member should already grant CreateAfcUniChannel",
        ),
    ] {
        let err = owner
            .actions()
            .add_perm_to_role(role, perm)
            .await
            .expect_err(message);
        expect_not_authorized(err);
    }

    Ok(())
}

async fn load_default_roles(owner: &mut TestDevice) -> Result<HashMap<String, RoleId>> {
    let effects = owner.actions().query_team_roles().await?;
    let mut roles = HashMap::new();
    for effect in effects {
        if let Effect::QueryTeamRolesResult(result) = effect {
            roles.insert(result.name.to_string(), RoleId::from_base(result.role_id));
        }
    }
    Ok(roles)
}

fn role_id_by_name(roles: &HashMap<String, RoleId>, name: &str) -> RoleId {
    roles
        .get(name)
        .copied()
        .unwrap_or_else(|| panic!("expected role named {name}"))
}

fn device_id(device: &TestDevice) -> Result<DeviceId> {
    Ok(device.pk.ident_pk.id()?)
}

fn expect_not_authorized(err: anyhow::Error) {
    let err = err
        .downcast::<ClientError>()
        .expect("error should downcast to ClientError");
    assert!(
        matches!(err, ClientError::NotAuthorized),
        "unexpected error: {err}"
    );
}

#[test(tokio::test(flavor = "multi_thread"))]
#[serial]
async fn test_add_device_requires_unique_id() -> Result<()> {
    let mut ctx = TestCtx::new()?;
    let mut clients = ctx.new_team().await?;
    let team = TestTeam::new(clients.as_mut_slice());

    let owner = team.owner;
    let (extra, _extra_store) = ctx
        .new_client("extra", owner.graph_id)
        .await
        .context("unable to create extra device")?;

    owner
        .actions()
        .add_device(DeviceKeyBundle::try_from(&extra.pk)?, None)
        .await
        .context("initial add should succeed")?;

    let err = owner
        .actions()
        .add_device(DeviceKeyBundle::try_from(&extra.pk)?, None)
        .await
        .expect_err("expected duplicate device add to fail");
    expect_not_authorized(err);

    Ok(())
}

/// Ensures add_device with an initial role fails without delegated authority.
#[test(tokio::test(flavor = "multi_thread"))]
#[serial]
async fn test_add_device_with_initial_role_requires_delegation() -> Result<()> {
    let mut ctx = TestCtx::new()?;
    let mut clients = ctx.new_team().await?;
    let team = TestTeam::new(clients.as_mut_slice());

    let owner = team.owner;
    let admin = team.admin;

    let roles = load_default_roles(owner).await?;
    let member_role = role_id_by_name(&roles, "member");
    let operator_role = role_id_by_name(&roles, "operator");
    let admin_role = role_id_by_name(&roles, "admin");

    owner
        .actions()
        .assign_role_management_perm(operator_role, admin_role, RoleManagementPerm::CanAssignRole)
        .await
        .context("delegating operator CanAssignRole should succeed")?;

    admin
        .sync_expect(owner, None)
        .await
        .context("admin unable to sync owner state")?;

    let (candidate, _store) = ctx
        .new_client("candidate", owner.graph_id)
        .await
        .context("unable to create candidate device")?;

    let err = admin
        .actions()
        .add_device(DeviceKeyBundle::try_from(&candidate.pk)?, Some(member_role))
        .await
        .expect_err("expected add_device with initial role to fail without delegation");
    expect_not_authorized(err);

    Ok(())
}

#[test(tokio::test(flavor = "multi_thread"))]
#[serial]
async fn test_assign_role_requires_unassigned_device() -> Result<()> {
    let mut ctx = TestCtx::new()?;
    let mut clients = ctx.new_team().await?;
    let team = TestTeam::new(clients.as_mut_slice());

    let owner = team.owner;
    let admin = team.admin;

    let roles = load_default_roles(owner).await?;
    let operator_role = role_id_by_name(&roles, "operator");

    let err = owner
        .actions()
        .assign_role(device_id(admin)?, operator_role)
        .await
        .expect_err("expected assigning second role to fail");
    expect_not_authorized(err);

    Ok(())
}

/// Rejects role assignment when the target device is unknown.
#[test(tokio::test(flavor = "multi_thread"))]
#[serial]
async fn test_assign_role_rejects_unknown_device() -> Result<()> {
    let mut ctx = TestCtx::new()?;
    let mut clients = ctx.new_team().await?;
    let team = TestTeam::new(clients.as_mut_slice());

    let owner = team.owner;
    let admin = team.admin;

    let roles = load_default_roles(owner).await?;
    let member_role = role_id_by_name(&roles, "member");
    let admin_role = role_id_by_name(&roles, "admin");

    owner
        .actions()
        .assign_role_management_perm(member_role, admin_role, RoleManagementPerm::CanAssignRole)
        .await
        .context("delegating CanAssignRole should succeed")?;

    admin
        .sync_expect(owner, None)
        .await
        .context("admin unable to sync delegation")?;

    let (extra, _store) = ctx
        .new_client("unknown-device", owner.graph_id)
        .await
        .context("unable to create extra device")?;
    let bogus_device_id = extra.pk.ident_pk.id()?;

    let err = admin
        .actions()
        .assign_role(bogus_device_id, member_role)
        .await
        .expect_err("expected assigning role to unknown device to fail");
    expect_not_authorized(err);

    Ok(())
}

/// Rejects role assignment when the target role is unknown.
#[test(tokio::test(flavor = "multi_thread"))]
#[serial]
async fn test_assign_role_rejects_unknown_role() -> Result<()> {
    let mut ctx = TestCtx::new()?;
    let mut clients = ctx.new_team().await?;
    let team = TestTeam::new(clients.as_mut_slice());

    let owner = team.owner;
    let membera = team.membera;

    let roles = load_default_roles(owner).await?;
    let member_role = role_id_by_name(&roles, "member");

    let mut bogus_role_bytes: [u8; 32] = member_role.into();
    bogus_role_bytes[0] ^= 0xFF;
    let bogus_role = RoleId::from(bogus_role_bytes);

    let err = owner
        .actions()
        .assign_role(device_id(membera)?, bogus_role)
        .await
        .expect_err("expected assigning unknown role to fail");
    expect_not_authorized(err);

    Ok(())
}

#[test(tokio::test(flavor = "multi_thread"))]
#[serial]
async fn test_assign_role_management_perm_is_unique() -> Result<()> {
    let mut ctx = TestCtx::new()?;
    let mut clients = ctx.new_team().await?;
    let team = TestTeam::new(clients.as_mut_slice());

    let owner = team.owner;

    let roles = load_default_roles(owner).await?;
    let member_role = role_id_by_name(&roles, "member");
    let admin_role = role_id_by_name(&roles, "admin");

    owner
        .actions()
        .assign_role_management_perm(member_role, admin_role, RoleManagementPerm::CanAssignRole)
        .await
        .context("first delegation should succeed")?;

    let err = owner
        .actions()
        .assign_role_management_perm(member_role, admin_role, RoleManagementPerm::CanAssignRole)
        .await
        .expect_err("expected duplicate delegation to fail");
    expect_not_authorized(err);

    Ok(())
}

#[test(tokio::test(flavor = "multi_thread"))]
#[serial]
async fn test_assign_role_self_assignment_rejected() -> Result<()> {
    let mut ctx = TestCtx::new()?;
    let mut clients = ctx.new_team().await?;
    let team = TestTeam::new(clients.as_mut_slice());

    let owner = team.owner;

    let roles = load_default_roles(owner).await?;
    let owner_role = role_id_by_name(&roles, "owner");

    let err = owner
        .actions()
        .assign_role(device_id(owner)?, owner_role)
        .await
        .expect_err("expected assigning role to self to fail");
    expect_not_authorized(err);

    Ok(())
}

#[test(tokio::test(flavor = "multi_thread"))]
#[serial]
async fn test_revoke_role_management_perm_requires_existing_fact() -> Result<()> {
    let mut ctx = TestCtx::new()?;
    let mut clients = ctx.new_team().await?;
    let team = TestTeam::new(clients.as_mut_slice());

    let owner = team.owner;

    let roles = load_default_roles(owner).await?;
    let member_role = role_id_by_name(&roles, "member");
    let admin_role = role_id_by_name(&roles, "admin");

    owner
        .actions()
        .assign_role_management_perm(member_role, admin_role, RoleManagementPerm::CanRevokeRole)
        .await
        .context("granting management perm should succeed")?;

    owner
        .actions()
        .revoke_role_management_perm(member_role, admin_role, RoleManagementPerm::CanRevokeRole)
        .await
        .context("first revocation should succeed")?;

    let err = owner
        .actions()
        .revoke_role_management_perm(member_role, admin_role, RoleManagementPerm::CanRevokeRole)
        .await
        .expect_err("expected second revocation to fail");
    expect_not_authorized(err);

    Ok(())
}

#[test(tokio::test(flavor = "multi_thread"))]
#[serial]
async fn test_assign_role_management_perm_requires_ownership() -> Result<()> {
    let mut ctx = TestCtx::new()?;
    let mut clients = ctx.new_team().await?;
    let team = TestTeam::new(clients.as_mut_slice());

    let owner = team.owner;
    let admin = team.admin;

    let roles = load_default_roles(owner).await?;
    let member_role = role_id_by_name(&roles, "member");
    let admin_role = role_id_by_name(&roles, "admin");

    admin
        .sync_expect(owner, None)
        .await
        .context("admin unable to sync owner state")?;

    let err = admin
        .actions()
        .assign_role_management_perm(member_role, admin_role, RoleManagementPerm::CanAssignRole)
        .await
        .expect_err("expected assigning management perm without ownership to fail");
    expect_not_authorized(err);

    Ok(())
}

/// Requires create_label to reference an existing managing role.
#[test(tokio::test(flavor = "multi_thread"))]
#[serial]
async fn test_create_label_requires_existing_managing_role() -> Result<()> {
    let mut ctx = TestCtx::new()?;
    let mut clients = ctx.new_team().await?;
    let team = TestTeam::new(clients.as_mut_slice());

    let owner = team.owner;

    let roles = load_default_roles(owner).await?;
    let owner_role = role_id_by_name(&roles, "owner");

    let mut bogus_role_bytes: [u8; 32] = owner_role.into();
    bogus_role_bytes[0] ^= 0x55;
    let bogus_role = RoleId::from(bogus_role_bytes);

    let err = owner
        .actions()
        .create_label(text!("MISSING_MANAGER"), bogus_role)
        .await
        .expect_err("expected create_label with unknown manager to fail");
    expect_not_authorized(err);

    Ok(())
}

#[test(tokio::test(flavor = "multi_thread"))]
#[serial]
async fn test_add_label_managing_role_is_unique() -> Result<()> {
    let mut ctx = TestCtx::new()?;
    let mut clients = ctx.new_team().await?;
    let team = TestTeam::new(clients.as_mut_slice());

    let owner = team.owner;

    let roles = load_default_roles(owner).await?;
    let owner_role = role_id_by_name(&roles, "owner");
    let admin_role = role_id_by_name(&roles, "admin");

    let effects = owner
        .actions()
        .create_label(text!("TEST_LABEL"), owner_role)
        .await
        .context("label creation should succeed")?;
    let label_id = effects
        .into_iter()
        .find_map(|effect| match effect {
            Effect::LabelCreated(e) => Some(LabelId::from_base(e.label_id)),
            _ => None,
        })
        .expect("expected label created effect");

    owner
        .actions()
        .add_label_managing_role(label_id, admin_role)
        .await
        .context("first managing role addition should succeed")?;

    let err = owner
        .actions()
        .add_label_managing_role(label_id, admin_role)
        .await
        .expect_err("expected duplicate managing role to fail");
    expect_not_authorized(err);

    Ok(())
}

/// Ensures delete_label enforces permissions and blocks reuse afterward.
#[test(tokio::test(flavor = "multi_thread"))]
#[serial]
async fn test_delete_label_enforces_permissions_and_removes_access() -> Result<()> {
    let mut ctx = TestCtx::new()?;
    let mut clients = ctx.new_team().await?;
    let team = TestTeam::new(clients.as_mut_slice());

    let owner = team.owner;
    let operator = team.operator;

    let roles = load_default_roles(owner).await?;
    let owner_role = role_id_by_name(&roles, "owner");

    let effects = owner
        .actions()
        .create_label(text!("DELETE_LABEL_GUARD"), owner_role)
        .await
        .context("label creation should succeed")?;
    let label_id = effects
        .into_iter()
        .find_map(|effect| match effect {
            Effect::LabelCreated(e) => Some(LabelId::from_base(e.label_id)),
            _ => None,
        })
        .expect("expected label created effect");

    operator
        .sync_expect(owner, None)
        .await
        .context("operator unable to sync owner state")?;

    let err = operator
        .actions()
        .delete_label(label_id)
        .await
        .expect_err("expected delete_label without rights to fail");
    expect_not_authorized(err);

    owner
        .actions()
        .delete_label(label_id)
        .await
        .context("owner should be able to delete label")?;

    Ok(())
}

/// Requires add_label_managing_role callers to hold label management rights.
#[test(tokio::test(flavor = "multi_thread"))]
#[serial]
async fn test_add_label_managing_role_requires_delegation() -> Result<()> {
    let mut ctx = TestCtx::new()?;
    let mut clients = ctx.new_team().await?;
    let team = TestTeam::new(clients.as_mut_slice());

    let owner = team.owner;
    let admin = team.admin;

    let roles = load_default_roles(owner).await?;
    let owner_role = role_id_by_name(&roles, "owner");
    let operator_role = role_id_by_name(&roles, "operator");

    let effects = owner
        .actions()
        .create_label(text!("LABEL_DELEGATION"), owner_role)
        .await
        .context("label creation should succeed")?;
    let label_id = effects
        .into_iter()
        .find_map(|effect| match effect {
            Effect::LabelCreated(e) => Some(LabelId::from_base(e.label_id)),
            _ => None,
        })
        .expect("expected label created effect");

    admin
        .sync_expect(owner, None)
        .await
        .context("admin unable to sync owner state")?;

    let err = admin
        .actions()
        .add_label_managing_role(label_id, operator_role)
        .await
        .expect_err("expected add_label_managing_role without delegation to fail");
    expect_not_authorized(err);

    Ok(())
}

/// Enforces label and role existence when adding a managing role.
#[test(tokio::test(flavor = "multi_thread"))]
#[serial]
async fn test_add_label_managing_role_requires_existing_ids() -> Result<()> {
    let mut ctx = TestCtx::new()?;
    let mut clients = ctx.new_team().await?;
    let team = TestTeam::new(clients.as_mut_slice());

    let owner = team.owner;

    let roles = load_default_roles(owner).await?;
    let owner_role = role_id_by_name(&roles, "owner");
    let admin_role = role_id_by_name(&roles, "admin");

    let effects = owner
        .actions()
        .create_label(text!("LABEL_FOREIGN_KEY"), owner_role)
        .await
        .context("label creation should succeed")?;
    let label_id = effects
        .into_iter()
        .find_map(|effect| match effect {
            Effect::LabelCreated(e) => Some(LabelId::from_base(e.label_id)),
            _ => None,
        })
        .expect("expected label created effect");

    let bogus_label = LabelId::from([0x33; 32]);

    let mut bogus_role_bytes: [u8; 32] = admin_role.into();
    bogus_role_bytes[0] ^= 0x77;
    let bogus_role = RoleId::from(bogus_role_bytes);

    let err = owner
        .actions()
        .add_label_managing_role(bogus_label, admin_role)
        .await
        .expect_err("expected add_label_managing_role with unknown label to fail");
    expect_not_authorized(err);

    let err = owner
        .actions()
        .add_label_managing_role(label_id, bogus_role)
        .await
        .expect_err("expected add_label_managing_role with unknown role to fail");
    expect_not_authorized(err);

    Ok(())
}

#[test(tokio::test(flavor = "multi_thread"))]
#[serial]
async fn test_assign_role_requires_delegated_permission() -> Result<()> {
    let mut ctx = TestCtx::new()?;
    let mut clients = ctx.new_team().await?;
    let team = TestTeam::new(clients.as_mut_slice());

    let owner = team.owner;
    let operator = team.operator;
    let membera = team.membera;

    let roles = load_default_roles(owner).await?;
    let member_role = role_id_by_name(&roles, "member");

    operator
        .sync_expect(owner, None)
        .await
        .context("operator unable to sync owner state")?;

    let err = operator
        .actions()
        .assign_role(device_id(membera)?, member_role)
        .await
        .expect_err("expected assigning role without delegation to fail");
    expect_not_authorized(err);

    Ok(())
}

/// Confirms add_perm_to_role requires CanChangeRolePerms delegation.
#[test(tokio::test(flavor = "multi_thread"))]
#[serial]
async fn test_add_perm_to_role_requires_management_delegation() -> Result<()> {
    let mut ctx = TestCtx::new()?;
    let mut clients = ctx.new_team().await?;
    let team = TestTeam::new(clients.as_mut_slice());

    let owner = team.owner;
    let admin = team.admin;

    let roles = load_default_roles(owner).await?;
    let member_role = role_id_by_name(&roles, "member");

    admin
        .sync_expect(owner, None)
        .await
        .context("admin unable to sync owner state")?;

    let err = admin
        .actions()
        .add_perm_to_role(member_role, SimplePerm::CanUseAfc)
        .await
        .expect_err("expected add_perm_to_role without delegation to fail");
    expect_not_authorized(err);

    Ok(())
}

/// Rejects remove_perm_from_role when the permission does not exist.
#[test(tokio::test(flavor = "multi_thread"))]
#[serial]
async fn test_remove_perm_from_role_requires_existing_permission() -> Result<()> {
    let mut ctx = TestCtx::new()?;
    let mut clients = ctx.new_team().await?;
    let team = TestTeam::new(clients.as_mut_slice());

    let owner = team.owner;
    let admin = team.admin;

    let roles = load_default_roles(owner).await?;
    let member_role = role_id_by_name(&roles, "member");
    let admin_role = role_id_by_name(&roles, "admin");

    owner
        .actions()
        .assign_role_management_perm(
            member_role,
            admin_role,
            RoleManagementPerm::CanChangeRolePerms,
        )
        .await
        .context("delegating CanChangeRolePerms should succeed")?;

    admin
        .sync_expect(owner, None)
        .await
        .context("admin unable to sync delegation")?;

    let err = admin
        .actions()
        .remove_perm_from_role(member_role, SimplePerm::AssignLabel)
        .await
        .expect_err("expected remove_perm_from_role on missing perm to fail");
    expect_not_authorized(err);

    Ok(())
}

#[test(tokio::test(flavor = "multi_thread"))]
#[serial]
async fn test_revoke_label_managing_role_requires_existing_fact() -> Result<()> {
    let mut ctx = TestCtx::new()?;
    let mut clients = ctx.new_team().await?;
    let team = TestTeam::new(clients.as_mut_slice());

    let owner = team.owner;

    let roles = load_default_roles(owner).await?;
    let owner_role = role_id_by_name(&roles, "owner");
    let admin_role = role_id_by_name(&roles, "admin");

    let effects = owner
        .actions()
        .create_label(text!("TEST_LABEL_REVOKE"), owner_role)
        .await
        .context("label creation should succeed")?;
    let label_id = effects
        .into_iter()
        .find_map(|effect| match effect {
            Effect::LabelCreated(e) => Some(LabelId::from_base(e.label_id)),
            _ => None,
        })
        .expect("expected label created effect");

    owner
        .actions()
        .add_label_managing_role(label_id, admin_role)
        .await
        .context("first managing role addition should succeed")?;

    owner
        .actions()
        .revoke_label_managing_role(label_id, admin_role)
        .await
        .context("first managing role revocation should succeed")?;

    let err = owner
        .actions()
        .revoke_label_managing_role(label_id, admin_role)
        .await
        .expect_err("expected duplicate revocation to fail");
    expect_not_authorized(err);

    Ok(())
}

#[test(tokio::test(flavor = "multi_thread"))]
#[serial]
async fn test_change_role_requires_remaining_owner() -> Result<()> {
    let mut ctx = TestCtx::new()?;
    let mut clients = ctx.new_team().await?;
    let team = TestTeam::new(clients.as_mut_slice());

    let owner = team.owner;
    let admin = team.admin;

    let roles = load_default_roles(owner).await?;
    let owner_role = role_id_by_name(&roles, "owner");
    let admin_role = role_id_by_name(&roles, "admin");

    // Allow the admin role to manage both the owner and admin roles.
    owner
        .actions()
        .assign_role_management_perm(owner_role, admin_role, RoleManagementPerm::CanAssignRole)
        .await
        .context("delegating owner CanAssignRole should succeed")?;
    owner
        .actions()
        .assign_role_management_perm(owner_role, admin_role, RoleManagementPerm::CanRevokeRole)
        .await
        .context("delegating owner CanRevokeRole should succeed")?;
    owner
        .actions()
        .assign_role_management_perm(admin_role, admin_role, RoleManagementPerm::CanAssignRole)
        .await
        .context("delegating admin CanAssignRole should succeed")?;

    admin
        .sync_expect(owner, None)
        .await
        .context("admin unable to sync owner delegations")?;

    let err = admin
        .actions()
        .change_role(device_id(owner)?, owner_role, admin_role)
        .await
        .expect_err("expected changing last owner to fail");
    expect_not_authorized(err);

    Ok(())
}

/// Guards change_role against no-op transitions.
#[test(tokio::test(flavor = "multi_thread"))]
#[serial]
async fn test_change_role_rejects_same_role_transition() -> Result<()> {
    let mut ctx = TestCtx::new()?;
    let mut clients = ctx.new_team().await?;
    let team = TestTeam::new(clients.as_mut_slice());

    let owner = team.owner;
    let admin = team.admin;
    let membera = team.membera;

    let roles = load_default_roles(owner).await?;
    let member_role = role_id_by_name(&roles, "member");
    let admin_role = role_id_by_name(&roles, "admin");

    owner
        .actions()
        .assign_role_management_perm(member_role, admin_role, RoleManagementPerm::CanAssignRole)
        .await
        .context("delegating CanAssignRole should succeed")?;
    owner
        .actions()
        .assign_role_management_perm(member_role, admin_role, RoleManagementPerm::CanRevokeRole)
        .await
        .context("delegating CanRevokeRole should succeed")?;

    admin
        .sync_expect(owner, None)
        .await
        .context("admin unable to sync delegations")?;

    owner
        .actions()
        .assign_role(device_id(membera)?, member_role)
        .await
        .context("assigning member role should succeed")?;

    admin
        .sync_expect(owner, None)
        .await
        .context("admin unable to sync member assignment")?;

    let err = admin
        .actions()
        .change_role(device_id(membera)?, member_role, member_role)
        .await
        .expect_err("expected no-op change_role to fail");
    expect_not_authorized(err);

    Ok(())
}

/// Guards change_role when old_role_id mismatches the device's assignment.
#[test(tokio::test(flavor = "multi_thread"))]
#[serial]
async fn test_change_role_rejects_mismatched_current_role() -> Result<()> {
    let mut ctx = TestCtx::new()?;
    let mut clients = ctx.new_team().await?;
    let team = TestTeam::new(clients.as_mut_slice());

    let owner = team.owner;
    let admin = team.admin;
    let membera = team.membera;

    let roles = load_default_roles(owner).await?;
    let member_role = role_id_by_name(&roles, "member");
    let operator_role = role_id_by_name(&roles, "operator");
    let admin_role = role_id_by_name(&roles, "admin");

    owner
        .actions()
        .assign_role_management_perm(member_role, admin_role, RoleManagementPerm::CanAssignRole)
        .await
        .context("delegating CanAssignRole should succeed")?;
    owner
        .actions()
        .assign_role_management_perm(operator_role, admin_role, RoleManagementPerm::CanRevokeRole)
        .await
        .context("delegating operator CanRevokeRole should succeed")?;

    admin
        .sync_expect(owner, None)
        .await
        .context("admin unable to sync delegations")?;

    owner
        .actions()
        .assign_role(device_id(membera)?, member_role)
        .await
        .context("assigning member role should succeed")?;

    admin
        .sync_expect(owner, None)
        .await
        .context("admin unable to sync member assignment")?;

    let err = admin
        .actions()
        .change_role(device_id(membera)?, operator_role, member_role)
        .await
        .expect_err("expected change_role with wrong old_role to fail");
    expect_not_authorized(err);

    Ok(())
}

/// Ensures terminate_team validates the supplied team id.
#[test(tokio::test(flavor = "multi_thread"))]
#[serial]
async fn test_terminate_team_requires_matching_id() -> Result<()> {
    let mut ctx = TestCtx::new()?;
    let mut clients = ctx.new_team().await?;
    let team = TestTeam::new(clients.as_mut_slice());

    let owner = team.owner;

    let mut bogus_team_bytes = *owner.graph_id.as_array();
    bogus_team_bytes[0] ^= 0x24;
    let bogus_team = GraphId::from(bogus_team_bytes);

    let err = owner
        .actions()
        .terminate_team(bogus_team)
        .await
        .expect_err("expected terminate_team with mismatched id to fail");
    expect_not_authorized(err);

    Ok(())
}

#[test(tokio::test(flavor = "multi_thread"))]
#[serial]
async fn test_remove_role_owner_requires_remaining_owner() -> Result<()> {
    let mut ctx = TestCtx::new()?;
    let mut clients = ctx.new_team().await?;
    let team = TestTeam::new(clients.as_mut_slice());

    let owner = team.owner;

    let roles = load_default_roles(owner).await?;
    let owner_role = role_id_by_name(&roles, "owner");
    let admin_role = role_id_by_name(&roles, "admin");

    let err = owner
        .actions()
        .remove_role_owner(admin_role, owner_role)
        .await
        .expect_err("expected removing final role owner to fail");
    expect_not_authorized(err);

    Ok(())
}

/// Operators with label management rights cannot change label managing roles.
/// Only owners and admins with ChangeLabelManagingRole permission can.
#[test(tokio::test(flavor = "multi_thread"))]
#[serial]
async fn test_add_label_managing_role_requires_change_perm() -> Result<()> {
    let mut ctx = TestCtx::new()?;
    let mut clients = ctx.new_team().await?;
    let team = TestTeam::new(clients.as_mut_slice());
    let owner = team.owner;
    let admin = team.admin;
    let operator = team.operator;

    let roles = load_default_roles(owner).await?;
    let owner_role = role_id_by_name(&roles, "owner");
    let operator_role = role_id_by_name(&roles, "operator");
    let member_role = role_id_by_name(&roles, "member");

    // Create a label with owner as the managing role initially
    let effects = owner
        .actions()
        .create_label(text!("PRIVILEGE_TEST"), owner_role)
        .await
        .context("label creation should succeed")?;
    let label_id = effects
        .into_iter()
        .find_map(|effect| match effect {
            Effect::LabelCreated(e) => Some(LabelId::from_base(e.label_id)),
            _ => None,
        })
        .expect("expected label created effect");

    // Give operator the ability to manage the label
    owner
        .actions()
        .add_label_managing_role(label_id, operator_role)
        .await
        .context("owner should be able to add operator as managing role")?;

    // Sync operator to get the latest state
    operator
        .sync_expect(owner, None)
        .await
        .context("operator unable to sync owner state")?;

    // Operator should be able to manage the label (assign/revoke)
    // but should NOT be able to add managing roles
    let err = operator
        .actions()
        .add_label_managing_role(label_id, member_role)
        .await
        .expect_err("operator should not be able to add label managing roles");
    expect_not_authorized(err);

    // Admin should be able to add managing roles (has ChangeLabelManagingRole)
    // But first needs to be given management permission for this label
    owner
        .actions()
        .add_label_managing_role(label_id, role_id_by_name(&roles, "admin"))
        .await
        .context("owner should be able to add admin as managing role")?;

    admin
        .sync_expect(owner, None)
        .await
        .context("admin unable to sync owner state")?;
    admin
        .actions()
        .add_label_managing_role(label_id, member_role)
        .await
        .context("admin should be able to add label managing roles")?;

    // Owner should also be able to add managing roles (already tested implicitly above)

    Ok(())
}

/// Operators with label management rights cannot revoke label managing roles.
/// Only owners and admins with ChangeLabelManagingRole permission can.
#[test(tokio::test(flavor = "multi_thread"))]
#[serial]
async fn test_revoke_label_managing_role_requires_change_perm() -> Result<()> {
    let mut ctx = TestCtx::new()?;
    let mut clients = ctx.new_team().await?;
    let team = TestTeam::new(clients.as_mut_slice());
    let owner = team.owner;
    let admin = team.admin;
    let operator = team.operator;

    let roles = load_default_roles(owner).await?;
    let owner_role = role_id_by_name(&roles, "owner");
    let operator_role = role_id_by_name(&roles, "operator");
    let admin_role = role_id_by_name(&roles, "admin");

    // Create a label with owner as the managing role initially
    let effects = owner
        .actions()
        .create_label(text!("REVOKE_PRIVILEGE_TEST"), owner_role)
        .await
        .context("label creation should succeed")?;
    let label_id = effects
        .into_iter()
        .find_map(|effect| match effect {
            Effect::LabelCreated(e) => Some(LabelId::from_base(e.label_id)),
            _ => None,
        })
        .expect("expected label created effect");

    // Add admin and operator as managing roles
    owner
        .actions()
        .add_label_managing_role(label_id, admin_role)
        .await
        .context("owner should be able to add admin as managing role")?;

    owner
        .actions()
        .add_label_managing_role(label_id, operator_role)
        .await
        .context("owner should be able to add operator as managing role")?;

    // Sync operator to get the latest state
    operator
        .sync_expect(owner, None)
        .await
        .context("operator unable to sync owner state")?;

    // Operator should NOT be able to revoke the admin managing role
    // even though operator can manage the label
    let err = operator
        .actions()
        .revoke_label_managing_role(label_id, admin_role)
        .await
        .expect_err("operator should not be able to revoke label managing roles");
    expect_not_authorized(err);

    // Admin should be able to revoke managing roles (has ChangeLabelManagingRole)
    admin
        .sync_expect(owner, None)
        .await
        .context("admin unable to sync owner state")?;
    admin
        .actions()
        .revoke_label_managing_role(label_id, operator_role)
        .await
        .context("admin should be able to revoke label managing roles")?;

    // Owner should be able to revoke remaining managing role
    owner
        .actions()
        .revoke_label_managing_role(label_id, admin_role)
        .await
        .context("owner should be able to revoke label managing roles")?;

    Ok(())
}<|MERGE_RESOLUTION|>--- conflicted
+++ resolved
@@ -41,13 +41,8 @@
 use crate::{
     actions::Actions,
     api::EffectReceiver,
-<<<<<<< HEAD
     aranya::Client,
-    policy::{Effect, KeyBundle as DeviceKeyBundle},
-=======
-    aranya::{self, ClientWithState, PeerCacheMap},
     policy::{Effect, KeyBundle as DeviceKeyBundle, RoleManagementPerm, SimplePerm},
->>>>>>> e10f3d93
     sync::{
         self,
         task::{quic::PskStore, PeerCacheKey, SyncPeer},
