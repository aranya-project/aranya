//! Test module for aranya-daemon.

#![allow(
    clippy::expect_used,
    clippy::indexing_slicing,
    clippy::panic,
    rust_2018_idioms
)]

use std::{
    collections::{BTreeMap, HashMap},
    fs,
    net::Ipv4Addr,
    ops::{Deref, DerefMut},
    sync::Arc,
};

use anyhow::{bail, Context, Result};
use aranya_crypto::{
    default::{DefaultCipherSuite, DefaultEngine},
    keystore::fs_keystore::Store,
    policy::{LabelId, RoleId},
    Csprng, DeviceId, Rng,
};
use aranya_daemon_api::{text, TeamId};
use aranya_keygen::{KeyBundle, PublicKeys};
use aranya_runtime::{
    storage::linear::{libc::FileManager, LinearStorageProvider},
    ClientError, ClientState, GraphId,
};
use aranya_util::{ready, Addr};
use s2n_quic::provider::tls::rustls::rustls::crypto::PresharedKey;
use serial_test::serial;
use tempfile::{tempdir, TempDir};
use test_log::test;
use tokio::{
    sync::{
        mpsc::{self, Receiver},
        Mutex,
    },
    task::{self, AbortHandle},
};

use crate::{
    actions::Actions,
    api::EffectReceiver,
<<<<<<< HEAD
    aranya::{self, ClientWithState, PeerCacheMap},
    policy::{Effect, KeyBundle as DeviceKeyBundle, Role},
=======
    aranya,
    policy::{Effect, KeyBundle as DeviceKeyBundle},
>>>>>>> 3e07dd85
    sync::{
        self,
        task::{
            quic::{HelloSubscriptions, PskStore},
            PeerCacheKey, SyncPeer,
        },
    },
    vm_policy::{PolicyEngine, POLICY_SOURCE},
    AranyaStore, InvalidGraphs,
};

// Aranya graph client for testing.
type TestClient =
    aranya::Client<PolicyEngine<DefaultEngine, Store>, LinearStorageProvider<FileManager>>;

type TestState = sync::task::quic::State;
// Aranya sync client for testing.
type TestSyncer = sync::task::Syncer<TestState>;

// Aranya sync server for testing.
type TestServer = sync::task::quic::Server<
    PolicyEngine<DefaultEngine, Store>,
    LinearStorageProvider<FileManager>,
>;

struct TestDevice {
    /// Aranya sync client.
    syncer: TestSyncer,
    /// The Aranya graph ID.
    graph_id: GraphId,
    /// The address that the sync server is listening on.
    sync_local_addr: Addr,
    /// Aborts the server task.
    handle: AbortHandle,
    /// Public keys
    pk: PublicKeys<DefaultCipherSuite>,
    effect_recv: Receiver<(GraphId, Vec<Effect>)>,
}

impl TestDevice {
    pub fn new(
        server: TestServer,
        sync_local_addr: Addr,
        pk: PublicKeys<DefaultCipherSuite>,
        graph_id: GraphId,
        syncer: TestSyncer,
        effect_recv: EffectReceiver,
    ) -> Result<Self> {
        let waiter = ready::Waiter::new(1);
        let notifier = waiter.notifier();
        let handle = task::spawn(async { server.serve(notifier).await }).abort_handle();
        // let (send_effects, effect_recv) = mpsc::channel(1);
        Ok(Self {
            syncer,
            graph_id,
            sync_local_addr,
            handle,
            pk,
            effect_recv,
        })
    }
}

impl TestDevice {
    /// Syncs with a device and expects a certain number of commands to be received.
    ///
    /// Returns the effects that were received.
    pub async fn sync_expect(
        &mut self,
        device: &TestDevice,
        must_receive: Option<usize>,
    ) -> Result<Vec<Effect>> {
        let cmd_count = self
            .syncer
            .sync(&SyncPeer::new(device.sync_local_addr, self.graph_id))
            .await
            .with_context(|| format!("unable to sync with peer at {}", device.sync_local_addr))?;
        if let Some(must_receive) = must_receive {
            assert_eq!(cmd_count, must_receive);
        }

        while let Some((graph_id, effects)) = self.effect_recv.recv().await {
            if graph_id == self.graph_id {
                return Ok(effects);
            }
        }
        bail!("Channel closed or nothing to receive")
    }

    pub fn actions(
        &self,
    ) -> impl Actions<
        PolicyEngine<DefaultEngine<Rng>, Store>,
        LinearStorageProvider<FileManager>,
        DefaultEngine<Rng>,
    > {
        self.syncer.client().actions(self.graph_id)
    }
}

impl Drop for TestDevice {
    fn drop(&mut self) {
        self.handle.abort();
    }
}

impl Deref for TestDevice {
    type Target = TestClient;

    fn deref(&self) -> &Self::Target {
        self.syncer.client()
    }
}

impl DerefMut for TestDevice {
    fn deref_mut(&mut self) -> &mut Self::Target {
        self.syncer.client_mut()
    }
}

struct TestTeam<'a> {
    owner: &'a mut TestDevice,
    admin: &'a mut TestDevice,
    operator: &'a mut TestDevice,
    membera: &'a mut TestDevice,
    memberb: &'a mut TestDevice,
}

impl<'a> TestTeam<'a> {
    pub fn new(clients: &'a mut [TestDevice]) -> Self {
        assert!(clients.len() >= 5);
        let [owner, admin, operator, membera, memberb, ..] = clients else {
            panic!("need at least 5 clients");
        };

        TestTeam {
            owner,
            admin,
            operator,
            membera,
            memberb,
        }
    }
}

struct TestCtx {
    /// The working directory for the test.
    dir: TempDir,
    // Per-client ID.
    // Incrementing counter is used to differentiate clients for test purposes.
    id: u64,
}

impl TestCtx {
    /// Creates a new test context.
    pub fn new() -> Result<Self> {
        Ok(Self {
            dir: tempdir()?,
            id: 0,
        })
    }

    /// Creates a single client.
    pub async fn new_client(
        &mut self,
        name: &str,
        id: GraphId,
    ) -> Result<(TestDevice, Arc<PskStore>)> {
        let root = self.dir.path().join(name);
        assert!(!root.try_exists()?, "duplicate client name: {name}");

        let caches = PeerCacheMap::new(Mutex::new(BTreeMap::new()));

        let (syncer, server, local_addr, pk, psk_store, effects_recv) = {
            let mut store = {
                let path = root.join("keystore");
                fs::create_dir_all(&path)?;
                Store::open(path).map(AranyaStore::new)?
            };
            let (mut eng, _) = DefaultEngine::<Rng>::from_entropy(Rng);
            let bundle = KeyBundle::generate(&mut eng, &mut store)
                .context("unable to generate `KeyBundle`")?;

            let storage_dir = root.join("storage");
            fs::create_dir_all(&storage_dir)?;

            let pk = bundle.public_keys(&mut eng, &store)?;

            let graph = ClientState::new(
                PolicyEngine::new(
                    POLICY_SOURCE,
                    eng,
                    store.try_clone().context("unable to clone keystore")?,
                    bundle.device_id,
                )?,
                LinearStorageProvider::new(FileManager::new(&storage_dir)?),
            );

            let aranya = Arc::new(Mutex::new(graph));
            let client = TestClient::new(Arc::clone(&aranya));
<<<<<<< HEAD
            let bind_addr = Addr::from((Ipv4Addr::LOCALHOST, 0));
=======
            let any_local_addr = Addr::from((Ipv4Addr::LOCALHOST, 0));
>>>>>>> 3e07dd85
            let psk_store = PskStore::new([]);
            let psk_store = Arc::new(psk_store);
            let hello_subscriptions = Arc::<Mutex<HelloSubscriptions>>::default();

<<<<<<< HEAD
            let (send_effects, effects_recv) = mpsc::channel(1);

            // Create server first to get the actual listening address
            let client_with_state_for_server =
                ClientWithState::new(client.clone(), caches.clone(), hello_subscriptions.clone());
            let (server, _sync_peers, conn_map, syncer_recv, local_addr): (TestServer, _, _, _, _) =
                TestServer::new(
                    client_with_state_for_server,
                    &bind_addr,
                    psk_store.clone(),
                    hello_subscriptions.clone(),
                )
                .await?;

            // Create syncer with the actual server address
            let client_with_state_for_syncer =
                ClientWithState::new(client.clone(), caches.clone(), server.hello_subscriptions());
            let syncer = TestSyncer::new(
                client_with_state_for_syncer,
                send_effects,
                InvalidGraphs::default(),
=======
            let (syncer, conn_map, conn_rx, effects_recv) = {
                let (send_effects, effect_recv) = mpsc::channel(1);
                let (syncer, _sync_peers, conn_map, conn_rx) = TestSyncer::new(
                    client.clone(),
                    send_effects,
                    InvalidGraphs::default(),
                    psk_store.clone(),
                    any_local_addr,
                    any_local_addr,
                    caches.clone(),
                )?;

                (syncer, conn_map, conn_rx, effect_recv)
            };

            let server: TestServer = TestServer::new(
                client.clone(),
                &any_local_addr,
>>>>>>> 3e07dd85
                psk_store.clone(),
                local_addr.into(),
                syncer_recv,
                conn_map,
            )?;

            (syncer, server, local_addr, pk, psk_store, effects_recv)
        };

        Ok((
            TestDevice::new(server, local_addr.into(), pk, id, syncer, effects_recv)?,
            psk_store,
        ))
    }

    /// Creates `n` members.
    pub async fn new_group(&mut self, n: usize) -> Result<Vec<TestDevice>> {
        let test_psk = PresharedKey::external(b"test-identity", b"test-secret-key-32-bytes-long!!")
            .context("failed to create test PSK")?
            .with_hash_alg(
                s2n_quic::provider::tls::rustls::rustls::crypto::hash::HashAlgorithm::SHA384,
            )
            .context("failed to set hash algorithm")?;
        let mut stores = Vec::<Arc<PskStore>>::new();
        let mut clients = Vec::<TestDevice>::new();
        for i in 0..n {
            let name = format!("client_{}", self.id);
            self.id += 1;

            let id = if i == 0 {
                GraphId::default()
            } else {
                clients[0].graph_id
            };
            let (mut client, psk_store) = self
                .new_client(&name, id)
                .await
                .with_context(|| format!("unable to create client {name}"))?;
            stores.push(psk_store);
            // Eww, gross.
            if id == GraphId::default() {
                let nonce = &mut [0u8; 16];
                Rng.fill_bytes(nonce);
                (client.graph_id, _) = client
                    .create_team(DeviceKeyBundle::try_from(&client.pk)?, Some(nonce))
                    .await?;
            }
            clients.push(client)
        }
        for store in stores {
            let team_id = TeamId::from(*clients[0].graph_id.as_array());
            store.insert(team_id, Arc::new(test_psk.clone()));
            store.set_team(team_id);
        }
        Ok(clients)
    }

    /// Creates default team.
    pub async fn new_team(&mut self) -> Result<Vec<TestDevice>> {
        let mut clients = self
            .new_group(5)
            .await
            .context("unable to create clients")?;
        let team = TestTeam::new(&mut clients);
        let owner = team.owner;
        let admin = team.admin;
        let operator = team.operator;
        let membera = team.membera;
        let memberb = team.memberb;

        // team setup - first setup default roles
        let _team_id = TeamId::from(*owner.graph_id.as_array());

        // Get owner role ID from existing roles
        let role_effects = owner.actions().query_team_roles().await?;
        let roles: Vec<_> = role_effects
            .into_iter()
            .filter_map(|e| {
                if let Effect::QueryTeamRolesResult(result) = e {
                    Some(aranya_daemon_api::Role {
                        id: aranya_daemon_api::RoleId::from_base(result.role_id),
                        name: result.name,
                        author_id: aranya_daemon_api::DeviceId::from_base(result.author_id),
                        default: result.default,
                    })
                } else {
                    None
                }
            })
            .collect();
        let owner_role = roles
            .into_iter()
            .find(|role| role.name.as_str() == "owner" && role.default)
            .context("owner role not found")?;

        // Setup default roles (admin, operator, member)
        owner
            .actions()
            .setup_default_roles(RoleId::transmute(owner_role.id))
            .await
            .context("unable to setup default roles")?;

        // Now get the role IDs for admin and operator
        let all_role_effects = owner.actions().query_team_roles().await?;
        let all_roles: Vec<_> = all_role_effects
            .into_iter()
            .filter_map(|e| {
                if let Effect::QueryTeamRolesResult(result) = e {
                    Some(aranya_daemon_api::Role {
                        id: aranya_daemon_api::RoleId::from_base(result.role_id),
                        name: result.name,
                        author_id: aranya_daemon_api::DeviceId::from_base(result.author_id),
                        default: result.default,
                    })
                } else {
                    None
                }
            })
            .collect();
        let admin_role = all_roles
            .iter()
            .find(|role| role.name.as_str() == "admin" && role.default)
            .context("admin role not found after setup")?;
        let operator_role = all_roles
            .iter()
            .find(|role| role.name.as_str() == "operator" && role.default)
            .context("operator role not found after setup")?;

        owner
            .actions()
            .add_device(DeviceKeyBundle::try_from(&admin.pk)?, None)
            .await
            .context("unable to add admin member")?;
        owner
            .actions()
            .assign_role(admin.pk.ident_pk.id()?, RoleId::transmute(admin_role.id))
            .await
            .context("unable to elevate admin role")?;
        admin.sync_expect(owner, None).await?;

        let admin_caches = admin.syncer.get_peer_caches();
        let owner_key = PeerCacheKey {
            addr: owner.sync_local_addr,
            id: admin.graph_id,
        };
        let admin_cache_size = admin_caches
            .lock()
            .await
            .get(&owner_key)
            .unwrap()
            .heads()
            .len();
        assert!(admin_cache_size > 0);

        owner
            .actions()
            .add_device(DeviceKeyBundle::try_from(&operator.pk)?, None)
            .await
            .context("unable to add operator member")?;
        owner
            .actions()
            .assign_role(
                operator.pk.ident_pk.id()?,
                RoleId::transmute(operator_role.id),
            )
            .await
            .context("unable to elevate operator role")?;
        operator.sync_expect(owner, None).await?;

        let operator_caches = operator.syncer.get_peer_caches();
        let operator_cache_size = operator_caches
            .lock()
            .await
            .get(&owner_key)
            .unwrap()
            .heads()
            .len();
        assert!(operator_cache_size > 0);

        admin
            .actions()
            .add_device(DeviceKeyBundle::try_from(&membera.pk)?, None)
            .await
            .context("unable to add membera member")?;
        membera.sync_expect(admin, None).await?;
        admin
            .actions()
            .add_device(DeviceKeyBundle::try_from(&memberb.pk)?, None)
            .await
            .context("unable to add memberb member")?;
        memberb.sync_expect(admin, None).await?;

        operator.sync_expect(admin, None).await?;
        owner.sync_expect(admin, None).await?;

        owner.sync_expect(operator, None).await?;
        admin.sync_expect(operator, None).await?;
        membera.sync_expect(operator, None).await?;
        memberb.sync_expect(operator, None).await?;

        Ok(clients)
    }
}

/// Tests creating a team.
#[test(tokio::test(flavor = "multi_thread"))]
#[serial]
async fn test_create_team() -> Result<()> {
    let mut ctx = TestCtx::new()?;

    ctx.new_team().await.context("unable to create team")?;
    Ok(())
}

/// Verifies default roles are seeded with their documented simple permissions.
#[test(tokio::test(flavor = "multi_thread"))]
#[serial]
async fn test_default_roles_seed_expected_permissions() -> Result<()> {
    let mut ctx = TestCtx::new()?;
    let mut clients = ctx.new_team().await?;
    let team = TestTeam::new(clients.as_mut_slice());

    let owner = team.owner;

    let roles = load_default_roles(owner).await?;
    let admin_role = role_id_by_name(&roles, "admin");
    let operator_role = role_id_by_name(&roles, "operator");
    let member_role = role_id_by_name(&roles, "member");

    for (role, perm, message) in [
        (
            admin_role,
            text!("AddDevice"),
            "admin should already grant AddDevice",
        ),
        (
            admin_role,
            text!("RemoveDevice"),
            "admin should already grant RemoveDevice",
        ),
        (
            admin_role,
            text!("CreateLabel"),
            "admin should already grant CreateLabel",
        ),
        (
            admin_role,
            text!("DeleteLabel"),
            "admin should already grant DeleteLabel",
        ),
        (
            admin_role,
            text!("ChangeLabelManagingRole"),
            "admin should already grant ChangeLabelManagingRole",
        ),
        (
            admin_role,
            text!("AssignRole"),
            "admin should already grant AssignRole",
        ),
        (
            admin_role,
            text!("RevokeRole"),
            "admin should already grant RevokeRole",
        ),
        (
            operator_role,
            text!("AssignLabel"),
            "operator should already grant AssignLabel",
        ),
        (
            operator_role,
            text!("RevokeLabel"),
            "operator should already grant RevokeLabel",
        ),
        (
            operator_role,
            text!("SetAqcNetworkName"),
            "operator should already grant SetAqcNetworkName",
        ),
        (
            operator_role,
            text!("UnsetAqcNetworkName"),
            "operator should already grant UnsetAqcNetworkName",
        ),
        (
            operator_role,
            text!("AssignRole"),
            "operator should already grant AssignRole",
        ),
        (
            operator_role,
            text!("RevokeRole"),
            "operator should already grant RevokeRole",
        ),
        (
            member_role,
            text!("CanUseAqc"),
            "member should already grant CanUseAqc",
        ),
        (
            member_role,
            text!("CreateAqcUniChannel"),
            "member should already grant CreateAqcUniChannel",
        ),
        (
            member_role,
            text!("CreateAqcBidiChannel"),
            "member should already grant CreateAqcBidiChannel",
        ),
    ] {
        let err = owner
            .actions()
            .add_perm_to_role(role, perm)
            .await
            .expect_err(message);
        expect_not_authorized(err);
    }

    Ok(())
}

async fn load_default_roles(owner: &mut TestDevice) -> Result<HashMap<String, RoleId>> {
    let effects = owner.actions().query_team_roles().await?;
    let mut roles = HashMap::new();
    for effect in effects {
        if let Effect::QueryTeamRolesResult(result) = effect {
            roles.insert(result.name.to_string(), RoleId::from_base(result.role_id));
        }
    }
    Ok(roles)
}

fn role_id_by_name(roles: &HashMap<String, RoleId>, name: &str) -> RoleId {
    roles
        .get(name)
        .copied()
        .unwrap_or_else(|| panic!("expected role named {name}"))
}

fn device_id(device: &TestDevice) -> Result<DeviceId> {
    Ok(device.pk.ident_pk.id()?)
}

fn expect_not_authorized(err: anyhow::Error) {
    let err = err
        .downcast::<ClientError>()
        .expect("error should downcast to ClientError");
    assert!(
        matches!(err, ClientError::NotAuthorized),
        "unexpected error: {err}"
    );
}

#[test(tokio::test(flavor = "multi_thread"))]
#[serial]
async fn test_add_device_requires_unique_id() -> Result<()> {
    let mut ctx = TestCtx::new()?;
    let mut clients = ctx.new_team().await?;
    let team = TestTeam::new(clients.as_mut_slice());

    let owner = team.owner;
    let (extra, _extra_store) = ctx
        .new_client("extra", owner.graph_id)
        .await
        .context("unable to create extra device")?;

    owner
        .actions()
        .add_device(DeviceKeyBundle::try_from(&extra.pk)?, None)
        .await
        .context("initial add should succeed")?;

    let err = owner
        .actions()
        .add_device(DeviceKeyBundle::try_from(&extra.pk)?, None)
        .await
        .expect_err("expected duplicate device add to fail");
    expect_not_authorized(err);

    Ok(())
}

/// Ensures add_device with an initial role fails without delegated authority.
#[test(tokio::test(flavor = "multi_thread"))]
#[serial]
async fn test_add_device_with_initial_role_requires_delegation() -> Result<()> {
    let mut ctx = TestCtx::new()?;
    let mut clients = ctx.new_team().await?;
    let team = TestTeam::new(clients.as_mut_slice());

    let owner = team.owner;
    let admin = team.admin;

    let roles = load_default_roles(owner).await?;
    let member_role = role_id_by_name(&roles, "member");
    let operator_role = role_id_by_name(&roles, "operator");
    let admin_role = role_id_by_name(&roles, "admin");

    owner
        .actions()
        .assign_role_management_perm(operator_role, admin_role, text!("CanAssignRole"))
        .await
        .context("delegating operator CanAssignRole should succeed")?;

    admin
        .sync_expect(owner, None)
        .await
        .context("admin unable to sync owner state")?;

    let (candidate, _store) = ctx
        .new_client("candidate", owner.graph_id)
        .await
        .context("unable to create candidate device")?;

    let err = admin
        .actions()
        .add_device(DeviceKeyBundle::try_from(&candidate.pk)?, Some(member_role))
        .await
        .expect_err("expected add_device with initial role to fail without delegation");
    expect_not_authorized(err);

    Ok(())
}

#[test(tokio::test(flavor = "multi_thread"))]
#[serial]
async fn test_assign_role_requires_unassigned_device() -> Result<()> {
    let mut ctx = TestCtx::new()?;
    let mut clients = ctx.new_team().await?;
    let team = TestTeam::new(clients.as_mut_slice());

    let owner = team.owner;
    let admin = team.admin;

    let roles = load_default_roles(owner).await?;
    let operator_role = role_id_by_name(&roles, "operator");

    let err = owner
        .actions()
        .assign_role(device_id(admin)?, operator_role)
        .await
        .expect_err("expected assigning second role to fail");
    expect_not_authorized(err);

    Ok(())
}

/// Rejects role assignment when the target device is unknown.
#[test(tokio::test(flavor = "multi_thread"))]
#[serial]
async fn test_assign_role_rejects_unknown_device() -> Result<()> {
    let mut ctx = TestCtx::new()?;
    let mut clients = ctx.new_team().await?;
    let team = TestTeam::new(clients.as_mut_slice());

    let owner = team.owner;
    let admin = team.admin;

    let roles = load_default_roles(owner).await?;
    let member_role = role_id_by_name(&roles, "member");
    let admin_role = role_id_by_name(&roles, "admin");

    owner
        .actions()
        .assign_role_management_perm(member_role, admin_role, text!("CanAssignRole"))
        .await
        .context("delegating CanAssignRole should succeed")?;

    admin
        .sync_expect(owner, None)
        .await
        .context("admin unable to sync delegation")?;

    let (extra, _store) = ctx
        .new_client("unknown-device", owner.graph_id)
        .await
        .context("unable to create extra device")?;
    let bogus_device_id = extra.pk.ident_pk.id()?;

    let err = admin
        .actions()
        .assign_role(bogus_device_id, member_role)
        .await
        .expect_err("expected assigning role to unknown device to fail");
    expect_not_authorized(err);

    Ok(())
}

/// Rejects role assignment when the target role is unknown.
#[test(tokio::test(flavor = "multi_thread"))]
#[serial]
async fn test_assign_role_rejects_unknown_role() -> Result<()> {
    let mut ctx = TestCtx::new()?;
    let mut clients = ctx.new_team().await?;
    let team = TestTeam::new(clients.as_mut_slice());

    let owner = team.owner;
    let membera = team.membera;

    let roles = load_default_roles(owner).await?;
    let member_role = role_id_by_name(&roles, "member");

    let mut bogus_role_bytes: [u8; 32] = member_role.into();
    bogus_role_bytes[0] ^= 0xFF;
    let bogus_role = RoleId::from(bogus_role_bytes);

    let err = owner
        .actions()
        .assign_role(device_id(membera)?, bogus_role)
        .await
        .expect_err("expected assigning unknown role to fail");
    expect_not_authorized(err);

    Ok(())
}

#[test(tokio::test(flavor = "multi_thread"))]
#[serial]
async fn test_assign_role_management_perm_is_unique() -> Result<()> {
    let mut ctx = TestCtx::new()?;
    let mut clients = ctx.new_team().await?;
    let team = TestTeam::new(clients.as_mut_slice());

    let owner = team.owner;

    let roles = load_default_roles(owner).await?;
    let member_role = role_id_by_name(&roles, "member");
    let admin_role = role_id_by_name(&roles, "admin");

    owner
        .actions()
        .assign_role_management_perm(member_role, admin_role, text!("CanAssignRole"))
        .await
        .context("first delegation should succeed")?;

    let err = owner
        .actions()
        .assign_role_management_perm(member_role, admin_role, text!("CanAssignRole"))
        .await
        .expect_err("expected duplicate delegation to fail");
    expect_not_authorized(err);

    Ok(())
}

#[test(tokio::test(flavor = "multi_thread"))]
#[serial]
async fn test_assign_role_self_assignment_rejected() -> Result<()> {
    let mut ctx = TestCtx::new()?;
    let mut clients = ctx.new_team().await?;
    let team = TestTeam::new(clients.as_mut_slice());

    let owner = team.owner;

    let roles = load_default_roles(owner).await?;
    let owner_role = role_id_by_name(&roles, "owner");

    let err = owner
        .actions()
        .assign_role(device_id(owner)?, owner_role)
        .await
        .expect_err("expected assigning role to self to fail");
    expect_not_authorized(err);

    Ok(())
}

#[test(tokio::test(flavor = "multi_thread"))]
#[serial]
async fn test_revoke_role_management_perm_requires_existing_fact() -> Result<()> {
    let mut ctx = TestCtx::new()?;
    let mut clients = ctx.new_team().await?;
    let team = TestTeam::new(clients.as_mut_slice());

    let owner = team.owner;

    let roles = load_default_roles(owner).await?;
    let member_role = role_id_by_name(&roles, "member");
    let admin_role = role_id_by_name(&roles, "admin");

    owner
        .actions()
        .assign_role_management_perm(member_role, admin_role, text!("CanRevokeRole"))
        .await
        .context("granting management perm should succeed")?;

    owner
        .actions()
        .revoke_role_management_perm(member_role, admin_role, text!("CanRevokeRole"))
        .await
        .context("first revocation should succeed")?;

    let err = owner
        .actions()
        .revoke_role_management_perm(member_role, admin_role, text!("CanRevokeRole"))
        .await
        .expect_err("expected second revocation to fail");
    expect_not_authorized(err);

    Ok(())
}

#[test(tokio::test(flavor = "multi_thread"))]
#[serial]
async fn test_assign_role_management_perm_requires_ownership() -> Result<()> {
    let mut ctx = TestCtx::new()?;
    let mut clients = ctx.new_team().await?;
    let team = TestTeam::new(clients.as_mut_slice());

    let owner = team.owner;
    let admin = team.admin;

    let roles = load_default_roles(owner).await?;
    let member_role = role_id_by_name(&roles, "member");
    let admin_role = role_id_by_name(&roles, "admin");

    admin
        .sync_expect(owner, None)
        .await
        .context("admin unable to sync owner state")?;

    let err = admin
        .actions()
        .assign_role_management_perm(member_role, admin_role, text!("CanAssignRole"))
        .await
        .expect_err("expected assigning management perm without ownership to fail");
    expect_not_authorized(err);

    Ok(())
}

/// Requires create_label to reference an existing managing role.
#[test(tokio::test(flavor = "multi_thread"))]
#[serial]
async fn test_create_label_requires_existing_managing_role() -> Result<()> {
    let mut ctx = TestCtx::new()?;
    let mut clients = ctx.new_team().await?;
    let team = TestTeam::new(clients.as_mut_slice());

    let owner = team.owner;

    let roles = load_default_roles(owner).await?;
    let owner_role = role_id_by_name(&roles, "owner");

    let mut bogus_role_bytes: [u8; 32] = owner_role.into();
    bogus_role_bytes[0] ^= 0x55;
    let bogus_role = RoleId::from(bogus_role_bytes);

    let err = owner
        .actions()
        .create_label(text!("MISSING_MANAGER"), bogus_role)
        .await
        .expect_err("expected create_label with unknown manager to fail");
    expect_not_authorized(err);

    Ok(())
}

#[test(tokio::test(flavor = "multi_thread"))]
#[serial]
async fn test_add_label_managing_role_is_unique() -> Result<()> {
    let mut ctx = TestCtx::new()?;
    let mut clients = ctx.new_team().await?;
    let team = TestTeam::new(clients.as_mut_slice());

    let owner = team.owner;

    let roles = load_default_roles(owner).await?;
    let owner_role = role_id_by_name(&roles, "owner");
    let admin_role = role_id_by_name(&roles, "admin");

    let effects = owner
        .actions()
        .create_label(text!("TEST_LABEL"), owner_role)
        .await
        .context("label creation should succeed")?;
    let label_id = effects
        .into_iter()
        .find_map(|effect| match effect {
            Effect::LabelCreated(e) => Some(LabelId::from_base(e.label_id)),
            _ => None,
        })
        .expect("expected label created effect");

    owner
        .actions()
        .add_label_managing_role(label_id, admin_role)
        .await
        .context("first managing role addition should succeed")?;

    let err = owner
        .actions()
        .add_label_managing_role(label_id, admin_role)
        .await
        .expect_err("expected duplicate managing role to fail");
    expect_not_authorized(err);

    Ok(())
}

/// Ensures delete_label enforces permissions and blocks reuse afterward.
#[test(tokio::test(flavor = "multi_thread"))]
#[serial]
async fn test_delete_label_enforces_permissions_and_removes_access() -> Result<()> {
    let mut ctx = TestCtx::new()?;
    let mut clients = ctx.new_team().await?;
    let team = TestTeam::new(clients.as_mut_slice());

    let owner = team.owner;
    let operator = team.operator;

    let roles = load_default_roles(owner).await?;
    let owner_role = role_id_by_name(&roles, "owner");

    let effects = owner
        .actions()
        .create_label(text!("DELETE_LABEL_GUARD"), owner_role)
        .await
        .context("label creation should succeed")?;
    let label_id = effects
        .into_iter()
        .find_map(|effect| match effect {
            Effect::LabelCreated(e) => Some(LabelId::from_base(e.label_id)),
            _ => None,
        })
        .expect("expected label created effect");

    operator
        .sync_expect(owner, None)
        .await
        .context("operator unable to sync owner state")?;

    let err = operator
        .actions()
        .delete_label(label_id)
        .await
        .expect_err("expected delete_label without rights to fail");
    expect_not_authorized(err);

    owner
        .actions()
        .delete_label(label_id)
        .await
        .context("owner should be able to delete label")?;

    Ok(())
}

/// Requires add_label_managing_role callers to hold label management rights.
#[test(tokio::test(flavor = "multi_thread"))]
#[serial]
async fn test_add_label_managing_role_requires_delegation() -> Result<()> {
    let mut ctx = TestCtx::new()?;
    let mut clients = ctx.new_team().await?;
    let team = TestTeam::new(clients.as_mut_slice());

    let owner = team.owner;
    let admin = team.admin;

    let roles = load_default_roles(owner).await?;
    let owner_role = role_id_by_name(&roles, "owner");
    let operator_role = role_id_by_name(&roles, "operator");

    let effects = owner
        .actions()
        .create_label(text!("LABEL_DELEGATION"), owner_role)
        .await
        .context("label creation should succeed")?;
    let label_id = effects
        .into_iter()
        .find_map(|effect| match effect {
            Effect::LabelCreated(e) => Some(LabelId::from_base(e.label_id)),
            _ => None,
        })
        .expect("expected label created effect");

    admin
        .sync_expect(owner, None)
        .await
        .context("admin unable to sync owner state")?;

    let err = admin
        .actions()
        .add_label_managing_role(label_id, operator_role)
        .await
        .expect_err("expected add_label_managing_role without delegation to fail");
    expect_not_authorized(err);

    Ok(())
}

/// Enforces label and role existence when adding a managing role.
#[test(tokio::test(flavor = "multi_thread"))]
#[serial]
async fn test_add_label_managing_role_requires_existing_ids() -> Result<()> {
    let mut ctx = TestCtx::new()?;
    let mut clients = ctx.new_team().await?;
    let team = TestTeam::new(clients.as_mut_slice());

    let owner = team.owner;

    let roles = load_default_roles(owner).await?;
    let owner_role = role_id_by_name(&roles, "owner");
    let admin_role = role_id_by_name(&roles, "admin");

    let effects = owner
        .actions()
        .create_label(text!("LABEL_FOREIGN_KEY"), owner_role)
        .await
        .context("label creation should succeed")?;
    let label_id = effects
        .into_iter()
        .find_map(|effect| match effect {
            Effect::LabelCreated(e) => Some(LabelId::from_base(e.label_id)),
            _ => None,
        })
        .expect("expected label created effect");

    let bogus_label = LabelId::from([0x33; 32]);

    let mut bogus_role_bytes: [u8; 32] = admin_role.into();
    bogus_role_bytes[0] ^= 0x77;
    let bogus_role = RoleId::from(bogus_role_bytes);

    let err = owner
        .actions()
        .add_label_managing_role(bogus_label, admin_role)
        .await
        .expect_err("expected add_label_managing_role with unknown label to fail");
    expect_not_authorized(err);

    let err = owner
        .actions()
        .add_label_managing_role(label_id, bogus_role)
        .await
        .expect_err("expected add_label_managing_role with unknown role to fail");
    expect_not_authorized(err);

    Ok(())
}

#[test(tokio::test(flavor = "multi_thread"))]
#[serial]
async fn test_assign_role_requires_delegated_permission() -> Result<()> {
    let mut ctx = TestCtx::new()?;
    let mut clients = ctx.new_team().await?;
    let team = TestTeam::new(clients.as_mut_slice());

    let owner = team.owner;
    let operator = team.operator;
    let membera = team.membera;

    let roles = load_default_roles(owner).await?;
    let member_role = role_id_by_name(&roles, "member");

    operator
        .sync_expect(owner, None)
        .await
        .context("operator unable to sync owner state")?;

    let err = operator
        .actions()
        .assign_role(device_id(membera)?, member_role)
        .await
        .expect_err("expected assigning role without delegation to fail");
    expect_not_authorized(err);

    Ok(())
}

/// Confirms add_perm_to_role requires CanChangeRolePerms delegation.
#[test(tokio::test(flavor = "multi_thread"))]
#[serial]
async fn test_add_perm_to_role_requires_management_delegation() -> Result<()> {
    let mut ctx = TestCtx::new()?;
    let mut clients = ctx.new_team().await?;
    let team = TestTeam::new(clients.as_mut_slice());

    let owner = team.owner;
    let admin = team.admin;

    let roles = load_default_roles(owner).await?;
    let member_role = role_id_by_name(&roles, "member");

    admin
        .sync_expect(owner, None)
        .await
        .context("admin unable to sync owner state")?;

    let err = admin
        .actions()
        .add_perm_to_role(member_role, text!("CanUseAqc"))
        .await
        .expect_err("expected add_perm_to_role without delegation to fail");
    expect_not_authorized(err);

    Ok(())
}

/// Rejects add_perm_to_role when the permission string is invalid.
#[test(tokio::test(flavor = "multi_thread"))]
#[serial]
async fn test_add_perm_to_role_rejects_invalid_permission() -> Result<()> {
    let mut ctx = TestCtx::new()?;
    let mut clients = ctx.new_team().await?;
    let team = TestTeam::new(clients.as_mut_slice());

    let owner = team.owner;
    let admin = team.admin;

    let roles = load_default_roles(owner).await?;
    let member_role = role_id_by_name(&roles, "member");
    let admin_role = role_id_by_name(&roles, "admin");

    owner
        .actions()
        .assign_role_management_perm(member_role, admin_role, text!("CanChangeRolePerms"))
        .await
        .context("delegating CanChangeRolePerms should succeed")?;

    admin
        .sync_expect(owner, None)
        .await
        .context("admin unable to sync delegation")?;

    let err = admin
        .actions()
        .add_perm_to_role(member_role, text!("DefinitelyNotAPerm"))
        .await
        .expect_err("expected invalid permission to be rejected");
    expect_not_authorized(err);

    Ok(())
}

/// Rejects remove_perm_from_role when the permission does not exist.
#[test(tokio::test(flavor = "multi_thread"))]
#[serial]
async fn test_remove_perm_from_role_requires_existing_permission() -> Result<()> {
    let mut ctx = TestCtx::new()?;
    let mut clients = ctx.new_team().await?;
    let team = TestTeam::new(clients.as_mut_slice());

    let owner = team.owner;
    let admin = team.admin;

    let roles = load_default_roles(owner).await?;
    let member_role = role_id_by_name(&roles, "member");
    let admin_role = role_id_by_name(&roles, "admin");

    owner
        .actions()
        .assign_role_management_perm(member_role, admin_role, text!("CanChangeRolePerms"))
        .await
        .context("delegating CanChangeRolePerms should succeed")?;

    admin
        .sync_expect(owner, None)
        .await
        .context("admin unable to sync delegation")?;

    let err = admin
        .actions()
        .remove_perm_from_role(member_role, text!("AssignLabel"))
        .await
        .expect_err("expected remove_perm_from_role on missing perm to fail");
    expect_not_authorized(err);

    Ok(())
}

#[test(tokio::test(flavor = "multi_thread"))]
#[serial]
async fn test_revoke_label_managing_role_requires_existing_fact() -> Result<()> {
    let mut ctx = TestCtx::new()?;
    let mut clients = ctx.new_team().await?;
    let team = TestTeam::new(clients.as_mut_slice());

    let owner = team.owner;

    let roles = load_default_roles(owner).await?;
    let owner_role = role_id_by_name(&roles, "owner");
    let admin_role = role_id_by_name(&roles, "admin");

    let effects = owner
        .actions()
        .create_label(text!("TEST_LABEL_REVOKE"), owner_role)
        .await
        .context("label creation should succeed")?;
    let label_id = effects
        .into_iter()
        .find_map(|effect| match effect {
            Effect::LabelCreated(e) => Some(LabelId::from_base(e.label_id)),
            _ => None,
        })
        .expect("expected label created effect");

    owner
        .actions()
        .add_label_managing_role(label_id, admin_role)
        .await
        .context("first managing role addition should succeed")?;

    owner
        .actions()
        .revoke_label_managing_role(label_id, admin_role)
        .await
        .context("first managing role revocation should succeed")?;

    let err = owner
        .actions()
        .revoke_label_managing_role(label_id, admin_role)
        .await
        .expect_err("expected duplicate revocation to fail");
    expect_not_authorized(err);

    Ok(())
}

#[test(tokio::test(flavor = "multi_thread"))]
#[serial]
async fn test_change_role_requires_remaining_owner() -> Result<()> {
    let mut ctx = TestCtx::new()?;
    let mut clients = ctx.new_team().await?;
    let team = TestTeam::new(clients.as_mut_slice());

    let owner = team.owner;
    let admin = team.admin;

    let roles = load_default_roles(owner).await?;
    let owner_role = role_id_by_name(&roles, "owner");
    let admin_role = role_id_by_name(&roles, "admin");

    // Allow the admin role to manage both the owner and admin roles.
    owner
        .actions()
        .assign_role_management_perm(owner_role, admin_role, text!("CanAssignRole"))
        .await
        .context("delegating owner CanAssignRole should succeed")?;
    owner
        .actions()
        .assign_role_management_perm(owner_role, admin_role, text!("CanRevokeRole"))
        .await
        .context("delegating owner CanRevokeRole should succeed")?;
    owner
        .actions()
        .assign_role_management_perm(admin_role, admin_role, text!("CanAssignRole"))
        .await
        .context("delegating admin CanAssignRole should succeed")?;

    admin
        .sync_expect(owner, None)
        .await
        .context("admin unable to sync owner delegations")?;

    let err = admin
        .actions()
        .change_role(device_id(owner)?, owner_role, admin_role)
        .await
        .expect_err("expected changing last owner to fail");
    expect_not_authorized(err);

    Ok(())
}

/// Guards change_role against no-op transitions.
#[test(tokio::test(flavor = "multi_thread"))]
#[serial]
async fn test_change_role_rejects_same_role_transition() -> Result<()> {
    let mut ctx = TestCtx::new()?;
    let mut clients = ctx.new_team().await?;
    let team = TestTeam::new(clients.as_mut_slice());

    let owner = team.owner;
    let admin = team.admin;
    let membera = team.membera;

    let roles = load_default_roles(owner).await?;
    let member_role = role_id_by_name(&roles, "member");
    let admin_role = role_id_by_name(&roles, "admin");

    owner
        .actions()
        .assign_role_management_perm(member_role, admin_role, text!("CanAssignRole"))
        .await
        .context("delegating CanAssignRole should succeed")?;
    owner
        .actions()
        .assign_role_management_perm(member_role, admin_role, text!("CanRevokeRole"))
        .await
        .context("delegating CanRevokeRole should succeed")?;

    admin
        .sync_expect(owner, None)
        .await
        .context("admin unable to sync delegations")?;

    owner
        .actions()
        .assign_role(device_id(membera)?, member_role)
        .await
        .context("assigning member role should succeed")?;

    admin
        .sync_expect(owner, None)
        .await
        .context("admin unable to sync member assignment")?;

    let err = admin
        .actions()
        .change_role(device_id(membera)?, member_role, member_role)
        .await
        .expect_err("expected no-op change_role to fail");
    expect_not_authorized(err);

    Ok(())
}

/// Guards change_role when old_role_id mismatches the device's assignment.
#[test(tokio::test(flavor = "multi_thread"))]
#[serial]
async fn test_change_role_rejects_mismatched_current_role() -> Result<()> {
    let mut ctx = TestCtx::new()?;
    let mut clients = ctx.new_team().await?;
    let team = TestTeam::new(clients.as_mut_slice());

    let owner = team.owner;
    let admin = team.admin;
    let membera = team.membera;

    let roles = load_default_roles(owner).await?;
    let member_role = role_id_by_name(&roles, "member");
    let operator_role = role_id_by_name(&roles, "operator");
    let admin_role = role_id_by_name(&roles, "admin");

    owner
        .actions()
        .assign_role_management_perm(member_role, admin_role, text!("CanAssignRole"))
        .await
        .context("delegating CanAssignRole should succeed")?;
    owner
        .actions()
        .assign_role_management_perm(operator_role, admin_role, text!("CanRevokeRole"))
        .await
        .context("delegating operator CanRevokeRole should succeed")?;

    admin
        .sync_expect(owner, None)
        .await
        .context("admin unable to sync delegations")?;

    owner
        .actions()
        .assign_role(device_id(membera)?, member_role)
        .await
        .context("assigning member role should succeed")?;

    admin
        .sync_expect(owner, None)
        .await
        .context("admin unable to sync member assignment")?;

    let err = admin
        .actions()
        .change_role(device_id(membera)?, operator_role, member_role)
        .await
        .expect_err("expected change_role with wrong old_role to fail");
    expect_not_authorized(err);

    Ok(())
}

/// Ensures terminate_team validates the supplied team id.
#[test(tokio::test(flavor = "multi_thread"))]
#[serial]
async fn test_terminate_team_requires_matching_id() -> Result<()> {
    let mut ctx = TestCtx::new()?;
    let mut clients = ctx.new_team().await?;
    let team = TestTeam::new(clients.as_mut_slice());

    let owner = team.owner;

    let mut bogus_team_bytes = *owner.graph_id.as_array();
    bogus_team_bytes[0] ^= 0x24;
    let bogus_team = GraphId::from(bogus_team_bytes);

    let err = owner
        .actions()
        .terminate_team(bogus_team)
        .await
        .expect_err("expected terminate_team with mismatched id to fail");
    expect_not_authorized(err);

    Ok(())
}

#[test(tokio::test(flavor = "multi_thread"))]
#[serial]
async fn test_remove_role_owner_requires_remaining_owner() -> Result<()> {
    let mut ctx = TestCtx::new()?;
    let mut clients = ctx.new_team().await?;
    let team = TestTeam::new(clients.as_mut_slice());

    let owner = team.owner;

    let roles = load_default_roles(owner).await?;
    let owner_role = role_id_by_name(&roles, "owner");
    let admin_role = role_id_by_name(&roles, "admin");

    let err = owner
        .actions()
        .remove_role_owner(admin_role, owner_role)
        .await
        .expect_err("expected removing final role owner to fail");
    expect_not_authorized(err);

    Ok(())
}

/// Operators with label management rights cannot change label managing roles.
/// Only owners and admins with ChangeLabelManagingRole permission can.
#[test(tokio::test(flavor = "multi_thread"))]
#[serial]
async fn test_add_label_managing_role_requires_change_perm() -> Result<()> {
    let mut ctx = TestCtx::new()?;
    let mut clients = ctx.new_team().await?;
    let team = TestTeam::new(clients.as_mut_slice());
    let owner = team.owner;
    let admin = team.admin;
    let operator = team.operator;

    let roles = load_default_roles(owner).await?;
    let owner_role = role_id_by_name(&roles, "owner");
    let operator_role = role_id_by_name(&roles, "operator");
    let member_role = role_id_by_name(&roles, "member");

    // Create a label with owner as the managing role initially
    let effects = owner
        .actions()
        .create_label(text!("PRIVILEGE_TEST"), owner_role)
        .await
        .context("label creation should succeed")?;
    let label_id = effects
        .into_iter()
        .find_map(|effect| match effect {
            Effect::LabelCreated(e) => Some(LabelId::from_base(e.label_id)),
            _ => None,
        })
        .expect("expected label created effect");

    // Give operator the ability to manage the label
    owner
        .actions()
        .add_label_managing_role(label_id, operator_role)
        .await
        .context("owner should be able to add operator as managing role")?;

    // Sync operator to get the latest state
    operator
        .sync_expect(owner, None)
        .await
        .context("operator unable to sync owner state")?;

    // Operator should be able to manage the label (assign/revoke)
    // but should NOT be able to add managing roles
    let err = operator
        .actions()
        .add_label_managing_role(label_id, member_role)
        .await
        .expect_err("operator should not be able to add label managing roles");
    expect_not_authorized(err);

    // Admin should be able to add managing roles (has ChangeLabelManagingRole)
    // But first needs to be given management permission for this label
    owner
        .actions()
        .add_label_managing_role(label_id, role_id_by_name(&roles, "admin"))
        .await
        .context("owner should be able to add admin as managing role")?;

    admin
        .sync_expect(owner, None)
        .await
        .context("admin unable to sync owner state")?;
    admin
        .actions()
        .add_label_managing_role(label_id, member_role)
        .await
        .context("admin should be able to add label managing roles")?;

    // Owner should also be able to add managing roles (already tested implicitly above)

    Ok(())
}

/// Operators with label management rights cannot revoke label managing roles.
/// Only owners and admins with ChangeLabelManagingRole permission can.
#[test(tokio::test(flavor = "multi_thread"))]
#[serial]
async fn test_revoke_label_managing_role_requires_change_perm() -> Result<()> {
    let mut ctx = TestCtx::new()?;
    let mut clients = ctx.new_team().await?;
    let team = TestTeam::new(clients.as_mut_slice());
    let owner = team.owner;
    let admin = team.admin;
    let operator = team.operator;

    let roles = load_default_roles(owner).await?;
    let owner_role = role_id_by_name(&roles, "owner");
    let operator_role = role_id_by_name(&roles, "operator");
    let admin_role = role_id_by_name(&roles, "admin");

    // Create a label with owner as the managing role initially
    let effects = owner
        .actions()
        .create_label(text!("REVOKE_PRIVILEGE_TEST"), owner_role)
        .await
        .context("label creation should succeed")?;
    let label_id = effects
        .into_iter()
        .find_map(|effect| match effect {
            Effect::LabelCreated(e) => Some(LabelId::from_base(e.label_id)),
            _ => None,
        })
        .expect("expected label created effect");

    // Add admin and operator as managing roles
    owner
        .actions()
        .add_label_managing_role(label_id, admin_role)
        .await
        .context("owner should be able to add admin as managing role")?;

    owner
        .actions()
        .add_label_managing_role(label_id, operator_role)
        .await
        .context("owner should be able to add operator as managing role")?;

    // Sync operator to get the latest state
    operator
        .sync_expect(owner, None)
        .await
        .context("operator unable to sync owner state")?;

    // Operator should NOT be able to revoke the admin managing role
    // even though operator can manage the label
    let err = operator
        .actions()
        .revoke_label_managing_role(label_id, admin_role)
        .await
        .expect_err("operator should not be able to revoke label managing roles");
    expect_not_authorized(err);

    // Admin should be able to revoke managing roles (has ChangeLabelManagingRole)
    admin
        .sync_expect(owner, None)
        .await
        .context("admin unable to sync owner state")?;
    admin
        .actions()
        .revoke_label_managing_role(label_id, operator_role)
        .await
        .context("admin should be able to revoke label managing roles")?;

    // Owner should be able to revoke remaining managing role
    owner
        .actions()
        .revoke_label_managing_role(label_id, admin_role)
        .await
        .context("owner should be able to revoke label managing roles")?;

    Ok(())
}<|MERGE_RESOLUTION|>--- conflicted
+++ resolved
@@ -44,13 +44,8 @@
 use crate::{
     actions::Actions,
     api::EffectReceiver,
-<<<<<<< HEAD
     aranya::{self, ClientWithState, PeerCacheMap},
-    policy::{Effect, KeyBundle as DeviceKeyBundle, Role},
-=======
-    aranya,
     policy::{Effect, KeyBundle as DeviceKeyBundle},
->>>>>>> 3e07dd85
     sync::{
         self,
         task::{
@@ -251,16 +246,11 @@
 
             let aranya = Arc::new(Mutex::new(graph));
             let client = TestClient::new(Arc::clone(&aranya));
-<<<<<<< HEAD
-            let bind_addr = Addr::from((Ipv4Addr::LOCALHOST, 0));
-=======
             let any_local_addr = Addr::from((Ipv4Addr::LOCALHOST, 0));
->>>>>>> 3e07dd85
             let psk_store = PskStore::new([]);
             let psk_store = Arc::new(psk_store);
             let hello_subscriptions = Arc::<Mutex<HelloSubscriptions>>::default();
 
-<<<<<<< HEAD
             let (send_effects, effects_recv) = mpsc::channel(1);
 
             // Create server first to get the actual listening address
@@ -269,7 +259,7 @@
             let (server, _sync_peers, conn_map, syncer_recv, local_addr): (TestServer, _, _, _, _) =
                 TestServer::new(
                     client_with_state_for_server,
-                    &bind_addr,
+                    &any_local_addr,
                     psk_store.clone(),
                     hello_subscriptions.clone(),
                 )
@@ -282,28 +272,8 @@
                 client_with_state_for_syncer,
                 send_effects,
                 InvalidGraphs::default(),
-=======
-            let (syncer, conn_map, conn_rx, effects_recv) = {
-                let (send_effects, effect_recv) = mpsc::channel(1);
-                let (syncer, _sync_peers, conn_map, conn_rx) = TestSyncer::new(
-                    client.clone(),
-                    send_effects,
-                    InvalidGraphs::default(),
-                    psk_store.clone(),
-                    any_local_addr,
-                    any_local_addr,
-                    caches.clone(),
-                )?;
-
-                (syncer, conn_map, conn_rx, effect_recv)
-            };
-
-            let server: TestServer = TestServer::new(
-                client.clone(),
-                &any_local_addr,
->>>>>>> 3e07dd85
                 psk_store.clone(),
-                local_addr.into(),
+                (local_addr.into(), Addr::from((Ipv4Addr::UNSPECIFIED, 0))),
                 syncer_recv,
                 conn_map,
             )?;
