---
policy-version: 2
---

<<<<<<< HEAD
# Overview

This Aranya's default policy. It provides the rules that underlie
Aranya's core functionality. TODO: expand
=======
# Default Policy

The default policy used by Aranya. It is the core component that our software is built on top
of, so any changes may affect the behavior of the system and could require updating other parts of
the code to get everything working together.

This policy can also be used as a template for writing other custom policies.

Note that the policy has been written for version beta of our product and includes several
limitations that will likely be changed for the MVP.

## Roles & Permissions

The MVP will likely support multiple role assignments per device, but we restrict to 1 role per device
for the beta. Hence, devices can only be onboarded to the team under the `Member` role and the role
assignment commands can be thought of as a promotion of the devices's single role. Similarly, only the
`Member` role can be removed from the team and so role revocation commands will simply demote any
higher role back down to `Member`.

* Owner:
  * Initialize/terminate Team.
  * Add (new) / remove Members.
  * Assign/revoke Owner role.
  * Assign/revoke Admin role.
  * Assign/revoke Operator role.
  * Define/undefine channel label.
  * Assign/revoke channel label.

* Admin:
  * Assign/revoke Operator role.
  * Define/undefine channel label.
  * Revoke channel label.

* Operator:
  * Add (new) / remove Member.
  * Define channel label.
  * Assign/revoke channel label.

* Member:
  * Create/delete AFC channel.

**Invariants**:

- Owner is the "root device" (has all permissions except sending data on AFC channels).
- A device can only have one role at a time.
- If the `Device` fact exists, then so will the `DeviceIdentKey`, `DeviceSignKey`, and `DeviceEncKey`
  facts. Similarly, the latter three facts are predicated on the device fact.
- A device can only have one of each device key type at a time.
- Only the creator of the team is added as an `Owner`. All other devices are onboarded as `Member`s.
- Only onboarded devices can be assigned to a higher role than `Member`.
- Revoking A device's role will automatically set their role down to `Member`.
- Only a `Member` can be removed from the team. All other roles must be revoked from A device before
  they can be removed from the team.


### Imports & Global Constants

```policy
use afc
use crypto
use device
use envelope
use idam
use perspective
```
>>>>>>> b588a66a

As a reminder, Aranya policy files use the [literate
programming][lp] paradigm, so this document is both
a specification and source code. Code blocks are interpreted by
the policy compiler as policy source code. For more information
see Aranya's [policy language documentation][policy-lang].

<!-- Note for AI Tools: Code blocks marked with ```policy are
compiled as source code. Other code examples use indentation or
different markers to avoid compilation. -->

## Quick Reference

<<<<<<< HEAD
This policy implements a zero-trust RBAC system that controls
which commands devices can publish to Aranya's distributed graph:
=======
// Valid channel operations for a label assignment.
enum ChanOp {
    // The device can only receive data in channels with this
    // label.
    RecvOnly,
    // The device can only send data in channels with this
    // label.
    SendOnly,
    // The device can send or receive data in channels with this
    // label.
    SendRecv,
}
>>>>>>> b588a66a

- **Devices** are the primary identity, each with three
  cryptographic key pairs.
- **Teams** provide the organizational boundary, with exactly one
  team per graph.
- **Roles** control command publishing permissions: `owner`
  (emergency access), `admin` (system administration), `operator`
  (user management), and `member` (basic usage).
- **Authorization** uses two patterns: permission-based for most
  commands, and managing-role-based for role/label assignment.
- **Key Principle**: Devices cannot assign roles or labels to
  themselves, enforcing separation of duties.

# Policy

## What This Policy Controls

This policy defines:
- Which commands each device is authorized to publish to the graph
- How those commands transform into facts in the local database
- Validation rules that commands must pass before acceptance

This policy does NOT control:
- Network access or transport layer security
- How devices synchronize the graph (handled by Aranya core)
- Query authorization (queries read local derived state)

## Conventions

TODO: talk about why we try to avoid using `this.foo`.
TODO: talk about how `fields` are untrusted, attacker-controlled
inputs
TODO: talk about how queries are `QueryXResult`, etc.

<<<<<<< HEAD
## Imports

```policy
use afc
use aqc
use crypto
use device
use envelope
use idam
use perspective
=======
// Indicates that the team has been terminated.
fact TeamEnd[]=>{}
>>>>>>> b588a66a
```

- [`afc`][afc-ffi]: [AFC][afc] functionality, such as creating
  channels.
- [`aqc`][aqc-ffi]: [AQC][aqc] functionality, such as creating
  channels.
- [`crypto`][crypto-ffi]: core cryptographic functionality, like
  command signing and verification.
- [`device`][device-ffi]: provides information about the current
  device.
- [`envelope`][evp-ffi]: provides access to the special
  [`Envelope`][envelope] type.
- [`idam`][idam-ffi]: IDAM functionality, such access to device
  keys.
- [`perspective`][perspective-ffi]: provides information about
  the current perspective.

## Policy Basics

An [_action_][actions] is a function that is callable from the
application. Actions can perform data transformations and publish
zero or more _commands_ to the graph. Actions generally require
certain RBAC permissions; see the RBAC section for more
information.

An [_effect_][effects] is a special type of struct that sends
data back to the application and can be thought of as the
_output_ of an action.

A [_fact_][facts] is structured data derived from a _command_.
Facts are stored in a _fact database_, which the policy consults
when making enforcement decisions. Since the graph is a CRDT, all
devices eventually have identical fact databases.

A [_command_][commands] is a signed data structure that devices
publish to the graph. Commands are signed with the device's
Signing Key. The policy controls which commands each device is
authorized to publish.

### API Stability and Backward Compatibility

Actions and effects are part of a policy's public API.
Facts and commands are *not* part of a policy's public API.

### Fact Schema Constraints

Fact definitions enforce uniqueness constraints through their key
structure:

- **Single-key facts** (e.g., `Fact[a id]`) allow
  exactly one fact per key value.
- **Composite-key facts** (e.g., `Fact[a id, b id]`)
  allow exactly one fact per key combination.
- **Empty-key facts** (e.g., `TeamStart[]`) allow exactly one
  instance, implementing a singleton pattern.

These constraints are enforced at the storage layer - `create`
operations fail if a fact already exists with the same key, and
`delete` operations fail if the fact doesn't exist.

## Base Cryptography

All commands (except for `CreateTeam`) are signed and verified
with the following routes.

```policy
// Signs the payload using the current device's Device Signing
// Key, then packages the data and signature into an `Envelope`.
function seal_command(payload bytes) struct Envelope {
    let parent_id = perspective::head_id()
    let author_id = device::current_device_id()
    let author_sign_pk = check_unwrap query DeviceSignKey[device_id: author_id]

    let signed = crypto::sign(author_sign_pk.key_id, payload)
    return envelope::new(
        parent_id,
        author_id,
        signed.command_id,
        signed.signature,
        payload,
    )
}

// Opens an envelope using the author's public Device Signing
// Key.
//
// If verification succeeds, it returns the serialized basic
// command data. Otherwise, if verification fails, it raises
// a check error.
function open_envelope(sealed_envelope struct Envelope) bytes {
    let author_id = envelope::author_id(sealed_envelope)
    let author_sign_pk = check_unwrap query DeviceSignKey[device_id: author_id]

    let verified_command = crypto::verify(
        author_sign_pk.key,
        envelope::parent_id(sealed_envelope),
        envelope::payload(sealed_envelope),
        envelope::command_id(sealed_envelope),
        envelope::signature(sealed_envelope),
    )
    return verified_command
}
```

## Devices and Identity
<!-- Section contains: Device facts, key management, device queries -->

An identity in Aranya is called a _device_. Each device has
a globally unique ID, called the _device ID_.

```policy
<<<<<<< HEAD
// Records the existence of a device.
// TODO(eric): We store the key IDs in the key facts themselves,
// do we want to continue storing key IDs here?
// Fact type: Single-key (one per device)
fact Device[device_id id]=>{sign_key_id id, enc_key_id id}

// Reports whether the invariants for the device are being upheld.
function valid_device_invariants(device_id id) bool {
    let device = query Device[device_id: device_id]
    if device is None {
        // The device does not exist, so there should not be any
        // signing keys for it either.
        check !exists DeviceIdentKey[device_id: device_id]
        check !exists DeviceSignKey[device_id: device_id]
        check !exists DeviceEncKey[device_id: device_id]
    } else {
        // The device DOES exist, so the device keys MUST also
        // exist and match the key IDs in `Device`.
        let dev = unwrap device

        let ident_key_fact = unwrap query DeviceIdentKey[device_id: device_id]
        check device_id == idam::derive_device_id(ident_key_fact.key)

        let sign_key_fact = unwrap query DeviceSignKey[device_id: device_id]
        check dev.sign_key_id == idam::derive_sign_key_id(sign_key_fact.key)
        check sign_key_fact.key_id == dev.sign_key_id

        let enc_key_fact = unwrap query DeviceEncKey[device_id: device_id]
        check dev.enc_key_id == idam::derive_enc_key_id(enc_key_fact.key)
        check enc_key_fact.key_id == dev.enc_key_id
    }

    // NB: Since this function uses `check` internally, it
    // doesn't need a return type. But policy v2 `function`s
    // *must* have a return type, so we return `true` here.
    //
    // We could use early returns to make this function have
    // a meaningful result, but that would obscure which
    // invariant was violated. We would only know that
    // `valid_device_invariants` failed, not that (for example)
    // `check ident_key_id == device_id` failed.
    return true
}
```

### Device Keys

A device has three key pairs, called the _device keys_. Each key
pair has a globally unique ID derived from the public half of the
pair.

#### Device Identity Key

The Device Identity Key is a signing key that identifies the
device. Devices use this key to sign administrative actions, like
rotating their other device keys.

A device's ID is derived from the public half of the Device
Identity Key.

```policy
// Records a the public half of a device's Identity Key.
fact DeviceIdentKey[device_id id]=>{key bytes}
```

#### Device Signing Key

The Device Signing Key is a signing key used to sign commands
that the device publishes to the graph.

```policy
// Records the public half of the device's Signing Key.
fact DeviceSignKey[device_id id]=>{key_id id, key bytes}
```

#### Device Encryption Key

The Device Encryption Key is a KEM key used to securely send
encapsulated secret keys to other devices. It is primarily used
by AFC and AQC.

```policy
// Records the public half of the device's Encryption Key.
fact DeviceEncKey[device_id id]=>{key_id id, key bytes}
```

### Device Functions

```policy
// Returns a device if one exists, or `None` otherwise.
function try_find_device(device_id id) optional struct Device {
    // This function is a little too expensive to call every
    // time we need to get a device, so only uncomment this when
    // debugging/developing.
    //
    // In the future we'll be able to catch these invariant
    // violations in a more efficient manner. For example, the
    // policy compiler will be able to check for invariants like
    // "If fact A exists then so should fact B", internal
    // consistency checks (at the storage layer?) will be able
    // to check for corrupted records, etc.
    //
    // check valid_device_invariants(device_id)

    return query Device[device_id: device_id]
}

// Returns a device if it exist, or raises a check error
// otherwise.
function get_device(device_id id) struct Device {
    return check_unwrap try_find_device(device_id)
}

// Returns the device corresponding with the author of the
// envelope.
function get_author(evp struct Envelope) struct Device {
    return get_device(envelope::author_id(evp))
}

// Collection of public Device Keys for a device.
struct KeyBundle {
    ident_key bytes,
    sign_key bytes,
    enc_key bytes,
}

// Returns the device's key bundle.
//
// # Caveats
//
// This function does not directly check whether the device
// exists. However, it would be a very significant invariant
// violation if a device's key existed without the device also
// existing. See `valid_device_invariants`.
function get_device_keybundle(device_id id) struct KeyBundle {
    // This function is a little too expensive to call every
    // time we need to get a device, so only uncomment this when
    // debugging/developing.
    //
    // See the comment in `try_find_device`.
    //
    // check valid_device_invariants(device_id)

    let ident_key = check_unwrap query DeviceIdentKey[device_id: device_id]
    let sign_key = check_unwrap query DeviceSignKey[device_id: device_id]
    let enc_key = check_unwrap query DeviceEncKey[device_id: device_id]

    return KeyBundle {
        ident_key: ident_key.key,
        sign_key: sign_key.key,
        enc_key: enc_key.key,
    }
}

// The unique IDs for each Device Key.
struct DevKeyIds {
    // Uniquely identifies the Device Identity Key.
    device_id id,
    // Uniquely identifies the Device Signing Key.
    sign_key_id id,
    // Uniquely identifies the Device Encryption Key.
    enc_key_id id,
}

// Derives the unique ID for each Device Key in the bundle.
function derive_device_key_ids(device_keys struct KeyBundle) struct DevKeyIds {
    let device_id = idam::derive_device_id(device_keys.ident_key)
    let sign_key_id = idam::derive_sign_key_id(device_keys.sign_key)
    let enc_key_id = idam::derive_enc_key_id(device_keys.enc_key)

    return DevKeyIds {
        device_id: device_id,
        sign_key_id: sign_key_id,
        enc_key_id: enc_key_id,
    }
}

// Returns the device's encoded public Encryption Key.
//
// # Caveats
//
// This function does not directly check whether the device
// exists. However, it would be a very significant invariant
// violation if a device's key existed without the device also
// existing. See `valid_device_invariants`.
function get_enc_pk(device_id id) bytes {
    // This function is a little too expensive to call every
    // time we need to get a device, so only uncomment this when
    // debugging/developing.
    //
    // See the comment in `try_find_device`.
    //
    // check valid_device_invariants(device_id)

=======
// Returns the channel operation for a particular label.
function get_allowed_op(device_id id, label_id id) enum ChanOp {
    let assigned_label = check_unwrap query AssignedLabel[label_id: label_id, device_id: device_id]
    return assigned_label.op
}

// Returns the device's encoded public EncryptionKey.
function get_enc_pk(device_id id) bytes {
>>>>>>> b588a66a
    let device_enc_pk = check_unwrap query DeviceEncKey[device_id: device_id]
    return device_enc_pk.key
}
```

### Device Generations

Each device has a _generation_, which is monotonically
incremented each time the device is removed from the team.

```policy
// Tracks the current logical generation for a device.
//
// Each time a device is removed from the team, its generation is
// bumped so that stale per-device state (for example, direct
// label assignments) becomes invalid.
//
// This fact persists across device removals so a re-added device
// starts with the latest generation number.
//
// # Foreign Keys
//
// - `device_id` refers to the `Device` fact
fact DeviceGeneration[device_id id]=>{generation int}

// Returns the device's current generation counter.

// # Caveats
//
// - It does NOT check whether the device exists.
//
// # Errors
//
// Raises a check error if the generation fact does not exist.
function get_device_gen(device_id id) int {
    let f = check_unwrap query DeviceGeneration[device_id: device_id]
    return f.generation
}
```

### Device Queries

Device queries retrieve information about devices on the team.

See [Query APIs][query-apis] for more information about the query
APIs.

#### `query_devices_on_team`

Returns all devices on the team.

```policy
// Emits `QueryDevicesOnTeamResult` for each device on the team.
ephemeral action query_devices_on_team() {
    // Publishing `QueryDevicesOnTeam` emits
    // `QueryDevicesOnTeamResult`.
    map Device[device_id: ?] as f {
        publish QueryDevicesOnTeam {
            device_id: f.device_id
        }
    }
}

// Emitted when a device is queried by `query_devices_on_team`.
effect QueryDevicesOnTeamResult {
    // The ID of a device on the team.
    device_id id,
}

// A trampoline that forwards `device_id` to the effect.
ephemeral command QueryDevicesOnTeam {
    fields {
        device_id id,
    }

    // TODO(eric): We don't really need to call `seal_command`
    // or `open_envelope` here since this is a local query API.
    seal { return seal_command(serialize(this)) }
    open { return deserialize(open_envelope(envelope)) }

    policy {
        check team_exists()

        finish {
            emit QueryDevicesOnTeamResult {
                device_id: this.device_id,
            }
        }
    }
}
```

#### `query_device_role`

Returns the role assigned to a device.

```policy
// Emits `QueryDeviceRoleResult` for each role assigned to the
// device.
ephemeral action query_device_role(device_id id) {
    publish QueryDeviceRole {
        device_id: device_id,
    }
}

// Emitted when a device's roles are queried by
// `query_device_roles`.
effect QueryDeviceRoleResult {
    // The role's ID.
    role_id id,
    // The role's name.
    name string,
    // The ID of the device that created the role.
    author_id id,
    // Is this a default role?
    default bool,
}

ephemeral command QueryDeviceRole {
    fields {
        device_id id,
    }

    // TODO(eric): We don't really need to call `seal_command`
    // or `open_envelope` here since this is a local query API.
    seal { return seal_command(serialize(this)) }
    open { return deserialize(open_envelope(envelope)) }

    policy {
        check team_exists()

        let device = get_device(this.device_id)

        let assigned_role = try_get_assigned_role(device.device_id)
        if assigned_role is None {
            finish {}
        } else {
            let role = unwrap assigned_role
            finish {
                emit QueryDeviceRoleResult {
                    role_id: role.role_id,
                    name: role.name,
                    author_id: role.author_id,
                    default: role.default,
                }
            }
        }
    }
}
```

### `query_device_keybundle`

Returns a device's `KeyBundle`.

```policy
// Emits `QueryDeviceKeyBundleResult` with the device's key
// bundle.
ephemeral action query_device_keybundle(device_id id) {
    publish QueryDeviceKeyBundle {
        device_id: device_id,
    }
}

// Emitted when a device's key bundle is queried by
// `query_device_keybundle`.
effect QueryDeviceKeyBundleResult {
    // NB: We don't include the device ID here since the caller
    // of the action should already know it.
    device_keys struct KeyBundle,
}

ephemeral command QueryDeviceKeyBundle {
    fields {
        // The device whose key bundle is being queried.
        device_id id,
    }

    // TODO(eric): We don't really need to call `seal_command`
    // or `open_envelope` here since this is a local query API.
    seal { return seal_command(serialize(this)) }
    open { return deserialize(open_envelope(envelope)) }

    policy {
        check team_exists()

        // NB: A device's keys exist iff `fact Device` exists, so
        // we don't need to use `get_device` or anything
        // like that.
        let device_keys = get_device_keybundle(this.device_id)

        finish {
            emit QueryDeviceKeyBundleResult {
                device_keys: device_keys,
            }
        }
    }
}
```

## Roles and Permissions
<!-- Section contains: Role facts, permissions, assignment/revocation, default roles -->

### Overview

Aranya uses [Role-Based Access Control][rbac] (RBAC) for system
authorization. Devices are only authorized to access certain
resources if they have been assigned the requisite role. Aranya
primarily uses RBAC to strict which commands devices are
authorized to publish, but custom policy can use roles for many
other purposes.

Conceptually, a role is a `(role_id, name, author_id)` tuple
where

- `role_id` is a globally unique ID for the role,
  cryptographically derived from the command that created the
  role.
- `name` is a human-readable name for the role. E.g., `admin` or
  `operator`.
- `author_id` is the globally unique ID of the device that
  created the role.

```policy
// An RBAC role.
fact Role[role_id id]=>{name string, author_id id, default bool}
```

Generating a role's ID from its originating command prevents
devices from accidentally creating the same role on diverging
branches, which could cause a fail-open security bug. See the
[design][aqc-label-design] of AQC labels for more information
about a similar situation.

```policy
// Returns the globally unique ID for a role created by the
// command in `evp`.
//
// NB: This function is deterministic and injective for the
// current policy. Calling it multiple times for the same
// envelope will always return the same ID.
function derive_role_id(evp struct Envelope) id {
    // The role ID is the ID of the command that created it.
    // TODO(eric): Or we could use H(cmd_id, ...).
    return envelope::command_id(evp)
}
```

Each role is managed by one or more roles, called the _managing
roles_. For more information, see [Role
Management][role-management].

> **Note**: Upon team creation, the only role that exists is the
> `owner` role. Therefore, the `owner` role is managed by itself.
> It's roles all the way down.

### Role Scope

The _scope_ of a role is the aggregate set of resources that the
role authorizes devices to access. Resources themselves define
the role(s) that are required to access the resource. For
instance, each label is associated with a "manager" role that
(among other things) authorizes devices to assign the label to
other devices. Devices with sufficient permissions can change
a role's scope; how this works depends on the resource.

### Role Permissions

Each role has a set of zero or more permissions that it grants to
devices who have been assigned the role. Permissions come in two
different forms, simple and contextual.

#### Simple Permissions

Simple permissions are plain identifiers like `AddDevice` and
`TerminateTeam`. They have no additional context. Simple
permissions are statically defined in the policy file itself and
cannot be created or deleted at runtime.

```policy
enum SimplePerm {
    // Team management
    AddDevice,
    RemoveDevice,
    TerminateTeam,

    // Roles
    AssignRole,
    RevokeRole,
    SetupDefaultRole,
    ChangeRoleManagingRole,

    // Labels
    CreateLabel,
    DeleteLabel,
    ChangeLabelManagingRole,
    AssignLabel,
    RevokeLabel,

    // AQC
    CanUseAqc,
    SetAqcNetworkName,
    UnsetAqcNetworkName,
    CreateAqcUniChannel,
    CreateAqcBidiChannel,

    // AFC
    CanUseAfc,
    CreateAfcUniChannel,
    CreateAfcBidiChannel,
}

// Converts `perm` to a string.
function simple_perm_to_str(perm enum SimplePerm) string {
    match perm {
        SimplePerm::AddDevice => { return "AddDevice" }
        SimplePerm::RemoveDevice => { return "RemoveDevice" }
        SimplePerm::TerminateTeam => { return "TerminateTeam" }

        SimplePerm::AssignRole => { return "AssignRole" }
        SimplePerm::RevokeRole => { return "RevokeRole" }
        SimplePerm::SetupDefaultRole => { return "SetupDefaultRole" }
        SimplePerm::ChangeRoleManagingRole => { return "ChangeRoleManagingRole" }

        SimplePerm::CreateLabel => { return "CreateLabel" }
        SimplePerm::DeleteLabel => { return "DeleteLabel" }
        SimplePerm::ChangeLabelManagingRole => { return "ChangeLabelManagingRole" }
        SimplePerm::AssignLabel => { return "AssignLabel" }
        SimplePerm::RevokeLabel => { return "RevokeLabel" }

        SimplePerm::CanUseAqc => { return "CanUseAqc" }
        SimplePerm::SetAqcNetworkName => { return "SetAqcNetworkName" }
        SimplePerm::UnsetAqcNetworkName => { return "UnsetAqcNetworkName" }
        SimplePerm::CreateAqcUniChannel => { return "CreateAqcUniChannel" }
        SimplePerm::CreateAqcBidiChannel => { return "CreateAqcBidiChannel" }

        SimplePerm::CanUseAfc => { return "CanUseAfc" }
        SimplePerm::CreateAfcUniChannel => { return "CreateAfcUniChannel" }
        SimplePerm::CreateAfcBidiChannel => { return "CreateAfcBidiChannel" }
    }
}

// Returns the `SimplePerm` enum value corresponding to `perm`
// if `perm` is valid.
function try_parse_simple_perm(perm string) optional enum SimplePerm {
    match perm {
        //
        // Team management
        //
        "AddDevice" => { return Some(SimplePerm::AddDevice) }
        "RemoveDevice" => { return Some(SimplePerm::RemoveDevice) }
        "TerminateTeam" => { return Some(SimplePerm::TerminateTeam) }

        //
        // Roles
        //
        "AssignRole" => { return Some(SimplePerm::AssignRole) }
        "RevokeRole" => { return Some(SimplePerm::RevokeRole) }
        "ChangeRoleManagingRole" => { return Some(SimplePerm::ChangeRoleManagingRole) }

        //
        // Labels
        //
        "CreateLabel" => { return Some(SimplePerm::CreateLabel) }
        "DeleteLabel" => { return Some(SimplePerm::DeleteLabel) }
        "ChangeLabelManagingRole" => { return Some(SimplePerm::ChangeLabelManagingRole) }
        "AssignLabel" => { return Some(SimplePerm::AssignLabel) }
        "RevokeLabel" => { return Some(SimplePerm::RevokeLabel) }

        //
        // AQC
        //
        "CanUseAqc" => { return Some(SimplePerm::CanUseAqc) }
        "SetAqcNetworkName" => { return Some(SimplePerm::SetAqcNetworkName) }
        "UnsetAqcNetworkName" => { return Some(SimplePerm::UnsetAqcNetworkName) }
        "CreateAqcUniChannel" => { return Some(SimplePerm::CreateAqcUniChannel) }
        "CreateAqcBidiChannel" => { return Some(SimplePerm::CreateAqcBidiChannel) }

        //
        // AFC
        //
        "CanUseAfc" => { return Some(SimplePerm::CanUseAfc) }
        "CreateAfcUniChannel" => { return Some(SimplePerm::CreateAfcUniChannel) }
        "CreateAfcBidiChannel" => { return Some(SimplePerm::CreateAfcBidiChannel) }

        _ => { return None }
    }
}

// Records a simple permission granted by the role.
//
// # Caveats
//
// We do not yet support prefix deletion, so this fact is NOT
// deleted when a role is deleted. Use `role_has_simple_perm` to
// verify whether a role grants a permission and use
// `device_has_simple_perm` to verify whether a device has
// a permission.
//
// TODO(eric): Should this be
// 1. fact RoleHasPerm[role_id id, perm string]
// 2. fact RoleHasPerm[role_id id]=>{perm string}
// 3. fact RoleHasPerm[role_id id]=>{perm enum SimplePerm}
// 4. fact RoleHasPerm[role_id id, perm enum SimplePerm]
fact RoleHasPerm[role_id id, perm enum SimplePerm]=>{}

// A wrapper for `create RoleHasPerm`.
finish function assign_perm_to_role(role_id id, perm enum SimplePerm) {
    create RoleHasPerm[
        role_id: role_id,
        perm: perm,
    ]=>{}
}

// Reports whether the role has the specified permission.
//
// # Errors
//
// It raises a check failure if the role does not exist.
function role_has_simple_perm(role_id id, perm enum SimplePerm) bool {
    check exists Role[role_id: role_id]

    return exists RoleHasPerm[
        role_id: role_id,
        perm: perm,
    ]
}

// Reports whether the device has the specified permission.
//
// # Caveats
//
// This function does NOT check whether the device exists.
function device_has_simple_perm(device_id id, perm enum SimplePerm) bool {
    let role = check_unwrap query AssignedRole[device_id: device_id]
    return role_has_simple_perm(role.role_id, perm)
}

// Adds a permission to the role.
action add_perm_to_role(role_id id, perm_str string) {
    let perm = check_unwrap try_parse_simple_perm(perm_str)
    publish AddPermToRole {
        role_id: role_id,
        perm: perm,
    }
}

// Emitted when a permission is added to a role.
effect PermAddedToRole {
    // The role that was updated.
    role_id id,
    // The permission that was added to the role.
    // TODO(eric): Should we convert this to an enum? That would
    // make `SimplePerm` part of the public API.
    perm string,
    // The device that added the permission to the role.
    author_id id,
}

command AddPermToRole {
    fields {
        // The ID of the role to which the permission is being
        // added.
        role_id id,
        // The permission being added.
        perm enum SimplePerm,
    }

    seal { return seal_command(serialize(this)) }
    open { return deserialize(open_envelope(envelope)) }

    policy {
        check team_exists()

        // TODO(eric): We have to make sure that the author is
        // allowed to
        // 1. update this role
        // 2. add this *permission* to this role
        let author = get_author(envelope)
        check can_change_role_perms(author.device_id, this.role_id)

        // The role must not already have the permission.
        //
        // TODO(eric): Should this case be a no-op or an error?
        check !role_has_simple_perm(this.role_id, this.perm)

        let perm_str = simple_perm_to_str(this.perm)

        finish {
            create RoleHasPerm[role_id: this.role_id, perm: this.perm]=>{}

            emit PermAddedToRole {
                role_id: this.role_id,
                perm: perm_str,
                author_id: author.device_id,
            }
        }
    }
}

// Removes the permission from the role.
action remove_perm_from_role(role_id id, perm_str string) {
    let perm = check_unwrap try_parse_simple_perm(perm_str)
    publish RemovePermFromRole {
        role_id: role_id,
        perm: perm,
    }
}

// Emitted when a permission is removed from a role.
effect PermRemovedFromRole {
    // The role from which the permission was removed.
    role_id id,
    // The permission that was removed from the role.
    // TODO(eric): Should we convert this to an enum? That would
    // make `SimplePerm` part of the public API.
    perm string,
    // The device that removed the permission from the role.
    author_id id,
}

command RemovePermFromRole {
    fields {
        // The ID of the role from which the permission is being
        // removed.
        role_id id,
        // The permission being removed.
        perm enum SimplePerm,
    }

    seal { return seal_command(serialize(this)) }
    open { return deserialize(open_envelope(envelope)) }

    policy {
        check team_exists()

        let author = get_author(envelope)

        // Removing a permission does not *escalate* privilege,
        // so unlike `AddPermToRole` we only need to check that
        // the author is allowed to change the role's permissions.
        check can_change_role_perms(author.device_id, this.role_id)


        // TODO(eric): Should this case be a no-op or an error?
        check role_has_simple_perm(this.role_id, this.perm)

        let perm_str = simple_perm_to_str(this.perm)

        // At this point we believe the following to be true:
        //
        // - the team is active
        // - `author` is authorized to remove permissions from
        //   the role
        // - `this.role_id` refers to a role that exists
        // - `this.perm` is a valid permission string
        // - `this.role_id` currently has the permission `this.perm`
        finish {
            delete RoleHasPerm[role_id: this.role_id, perm: this.perm]

            emit PermRemovedFromRole {
                role_id: this.role_id,
                perm: perm_str,
                author_id: author.device_id,
            }
        }
    }
}
```

#### Contextual Permissions

Contextual permissions are generally stored in facts. Unlike
simple permissions, they do have additional context. They're
represented as non-empty tuples where the element(s) are the
_context_. For example, the `CanManageLabel(label_id)` fact
grants devices permission to manage a specific label.

### Role Ownership

As previously mentioned, each role is "owned" by zero or more
other roles, called the _owning roles_. The owning roles are
responsible for delegating management permissions of the role to
other roles.

```policy
// Records that the target role is owned by the owning role.
//
// Remember that each role has zero or more owners.
//
// # Foreign Keys
//
// - `target_role_id` refers to the `Role` fact
// - `owning_role_id` refers to the `Role` fact
fact OwnsRole[target_role_id id, owning_role_id id]=>{}

// Reports whether the device's role confers ownership of the
// target role.
//
// # Errors
//
// This function raises a check error if the device has not been
// assigned a role.
//
// # Caveats
//
// - This function does NOT check whether the device exists.
// - This function does NOT check whether the role exists.
//
// # Ensures
//
// If true, `OwnsRole(target_role_id, device_role_id)` holds.
function device_owns_role(device_id id, target_role_id id) bool {
    let device_role_id = get_assigned_role_id(device_id)

    // At this point we believe the following to be true:
    //
    // - `device_role_id` refers to a role that exists
    // - `device_role_id` refers to the role assigned to
    //   `device_id`
    //
    // We do NOT know whether `device_id` refers to a device
    // that exists.
    //
    // We do NOT know whether `target_role_id` refers to a role
    // that exists.
    return exists OwnsRole[
        target_role_id: target_role_id,
        owning_role_id: device_role_id,
    ]
}
```

The owning roles are allowed to add new owning roles or remove
existing owning roles, provided the device also holds the
`ChangeRoleManagingRole` simple permission.

```policy
// Adds a new owning role to the target role.
//
// # Required Permissions
//
// - `OwnsRole(target_role_id)`
// - `ChangeRoleManagingRole`
action add_role_owner(
    target_role_id id,
    new_owning_role id,
) {
    publish AddRoleOwner {
        target_role_id: target_role_id,
        new_role_owner: new_owning_role,
    }
}

// Emitted when the `AddRoleOwner` command is successfully
// processed.
effect RoleOwnerAdded {
    // The ID of the role whose owning role was changed.
    target_role_id id,
    // The ID of the new role owner.
    new_role_owner id,
    // The ID of the device that changed the owning role.
    author_id id,
}

command AddRoleOwner {
    fields {
        // The ID of the role whose owning role is being
        // changed.
        target_role_id id,
        // The ID of the new owning role.
        new_role_owner id,
    }

    seal { return seal_command(serialize(this)) }
    open { return deserialize(open_envelope(envelope)) }

    policy {
        check team_exists()

        let author = get_author(envelope)
        check device_has_simple_perm(author.device_id, SimplePerm::ChangeRoleManagingRole)
        check device_owns_role(author.device_id, this.target_role_id)

        // Make sure we uphold the invariants for `OwnsRole`.
        check exists Role[role_id: this.target_role_id]
        check exists Role[role_id: this.new_role_owner]
        check !exists OwnsRole[
            target_role_id: this.target_role_id,
            owning_role_id: this.new_role_owner,
        ]

        finish {
            create OwnsRole[
                target_role_id: this.target_role_id,
                owning_role_id: this.new_role_owner,
            ]=>{}

            emit RoleOwnerAdded {
                target_role_id: this.target_role_id,
                new_role_owner: this.new_role_owner,
                author_id: author.device_id,
            }
        }
    }
}

// Removes an owning role from the target role.
//
// # Required Permissions
//
// - `OwnsRole(target_role_id)`
// - `ChangeRoleManagingRole`
action remove_role_owner(
    target_role_id id,
    owning_role_id id,
) {
    publish RemoveRoleOwner {
        target_role_id: target_role_id,
        owning_role_id: owning_role_id,
    }
}

// Emitted when the `RemoveRoleOwner` command is successfully
// processed.
effect RoleOwnerRemoved {
    // The ID of the role whose owning role was changed.
    target_role_id id,
    // The ID of the owning role that was removed.
    owning_role_id id,
    // The ID of the device that changed the owning role.
    author_id id,
}

command RemoveRoleOwner {
    fields {
        // The ID of the role whose owning role is being
        // changed.
        target_role_id id,
        // The ID of the owning role that is being removed.
        owning_role_id id,
    }

    seal { return seal_command(serialize(this)) }
    open { return deserialize(open_envelope(envelope)) }

    policy {
        check team_exists()

        let author = get_author(envelope)
        check device_has_simple_perm(author.device_id, SimplePerm::ChangeRoleManagingRole)
        check device_owns_role(author.device_id, this.target_role_id)

        check exists OwnsRole[
            target_role_id: this.target_role_id,
            owning_role_id: this.owning_role_id,
        ]

        check at_least 2 OwnsRole[
            target_role_id: this.target_role_id,
            owning_role_id: ?,
        ]=>{}

        finish {
            delete OwnsRole[
                target_role_id: this.target_role_id,
                owning_role_id: this.owning_role_id,
            ]

            emit RoleOwnerRemoved {
                target_role_id: this.target_role_id,
                owning_role_id: this.owning_role_id,
                author_id: author.device_id,
            }
        }
    }
}
```

### Role Management

The owning roles for a role are allowed to delegate the following
permissions to other roles, including to themselves:

- `CanAssignRole(role_id)`: grants devices the ability to assign
  the role to *any* device, except themselves.
- `CanRevokeRole(role_id)`: grants devices the ability to
  revoke the role from *any* device.
- `CanChangeRolePerms(role_id)`: grants devices the ability
  to change the permissions of the role.

```policy
// Grants devices who have been assigned the managing role
// permission to assign the target role to other devices.
//
// # Foreign Keys
//
// - `target_role_id` refers to the `Role` fact
// - `managing_role_id` refers to the `Role` fact
fact CanAssignRole[target_role_id id, managing_role_id id]=>{}

// Reports whether the device is allowed to assign the role to
// other devices.
//
// # Errors
//
// This function raises a check error if the device has not been
// assigned a role.
//
// # Caveats
//
// - This function does NOT check whether the device exists.
// - This function does NOT check whether the role exists.
//
// # Ensures
//
// If true, `CanAssignRole(target_role_id, device_role_id)` holds.
function can_assign_role(device_id id, target_role_id id) bool {
    let device_role_id = get_assigned_role_id(device_id)

    // At this point we believe the following to be true:
    //
    // - `device_role_id` refers to a role that exists
    // - `device_role_id` refers to the role assigned to
    //   `device_id`
    //
    // We do NOT know whether `device_id` refers to a device
    // that exists.
    //
    // We do NOT know whether `role_id` refers to a role that
    // exists.
    return exists CanAssignRole[
        target_role_id: target_role_id,
        managing_role_id: device_role_id,
    ]
}

// Grants devices who have been assigned the managing role
// permission to revoke the target role from other devices.
//
// # Foreign Keys
//
// - `target_role_id` refers to the `Role` fact
// - `managing_role_id` refers to the `Role` fact
fact CanRevokeRole[target_role_id id, managing_role_id id]=>{}

// Reports whether the device is allowed to revoke the role from
// other devices.
//
// # Errors
//
// This function raises a check error if the device has not been
// assigned a role.
//
// # Caveats
//
// - This function does NOT check whether the device exists.
// - This function does NOT check whether the role exists.
//
// # Ensures
//
// If true, `CanRevokeRole(target_role_id, device_role_id)` holds.
function can_revoke_role(device_id id, target_role_id id) bool {
    let device_role_id = get_assigned_role_id(device_id)

    // At this point we believe the following to be true:
    //
    // - `device_role_id` refers to a role that exists
    // - `device_role_id` refers to the role revoked to
    //   `device_id`
    //
    // We do NOT know whether `device_id` refers to a device
    // that exists.
    //
    // We do NOT know whether `role_id` refers to a role that
    // exists.
    return exists CanRevokeRole[
        target_role_id: target_role_id,
        managing_role_id: device_role_id,
    ]
}

// Grants devices who have been assigned the managing role
// permission to change the permissions of the target role.
//
// # Foreign Keys
//
// - `target_role_id` refers to the `Role` fact
// - `managing_role_id` refers to the `Role` fact
fact CanChangeRolePerms[target_role_id id, managing_role_id id]=>{}

// Reports whether the device is allowed to change the permissions
// of the role.
//
// # Errors
//
// This function raises a check error if the device has not been
// assigned a role.
//
// # Caveats
//
// - This function does NOT check whether the device exists.
// - This function does NOT check whether the role exists.
//
// # Ensures
//
// If true, `CanChangeRolePerms(target_role_id, device_role_id)` holds.
function can_change_role_perms(device_id id, target_role_id id) bool {
    let device_role_id = get_assigned_role_id(device_id)

    // At this point we believe the following to be true:
    //
    // - `device_role_id` refers to a role that exists
    // - `device_role_id` refers to the role revoked to
    //   `device_id`
    //
    // We do NOT know whether `device_id` refers to a device
    // that exists.
    //
    // We do NOT know whether `role_id` refers to a role that
    // exists.
    return exists CanChangeRolePerms[
        target_role_id: target_role_id,
        managing_role_id: device_role_id,
    ]
}

enum RoleManagementPerm {
    // Grants a device the ability to assign the role to any
    // device except itself.
    CanAssignRole,
    // Grants a device the ability to revoke the role from any
    // device.
    CanRevokeRole,
    // Grants a device the ability to change the permissions
    // assigned to the role.
    CanChangeRolePerms,
}

<<<<<<< HEAD
// Converts `RoleManagementPerm` to a string.
function role_management_perm_to_str(perm enum RoleManagementPerm) string {
    match perm {
        RoleManagementPerm::CanAssignRole => { return "CanAssignRole" }
        RoleManagementPerm::CanRevokeRole => { return "CanRevokeRole" }
        RoleManagementPerm::CanChangeRolePerms => { return "CanChangeRolePerms" }
    }
}

// Returns the `RoleManagementPerm` enum value corresponding to `perm`
// if `perm` is valid.
function try_parse_role_management_perm(perm string) optional enum RoleManagementPerm {
    match perm {
        "CanAssignRole" => { return Some(RoleManagementPerm::CanAssignRole) }
        "CanRevokeRole" => { return Some(RoleManagementPerm::CanRevokeRole) }
        "CanChangeRolePerms" => { return Some(RoleManagementPerm::CanChangeRolePerms) }
        _ => { return None }
    }
}

// Assigns a role management permission to a role.
//
// `perm` must be one of
// - `CanAssignRole`
// - `CanRevokeRole`
// - `CanChangeRolePerms`
//
// # Required Permissions
//
// - `OwnsRole(role_id)`
action assign_role_management_perm(
    target_role_id id,
    managing_role_id id,
    perm string,
) {
    let perm_enum = check_unwrap try_parse_role_management_perm(perm)
    publish AssignRoleManagementPerm {
        target_role_id: target_role_id,
        managing_role_id: managing_role_id,
        perm: perm_enum,
    }
}

// Emitted when the `AssignRoleManagementPerm` command is
// successfully processed.
effect RoleManagementPermAssigned {
    // The ID of the role whose management permission was
    // changed.
    target_role_id id,
    // The ID of the role that was granted the management
    // permission.
    managing_role_id id,
    // The permission that was granted.
    // TODO(eric): Should we convert this to an enum? That would
    // make `RoleManagementPerm` part of the public API.
    perm string,
    // The ID of the device that changed the management
    // permissions.
    author_id id,
}

command AssignRoleManagementPerm {
    fields {
        // The ID of the role whose management permission is being
        // assigned.
        target_role_id id,
        // The ID of the role that is being assigned the
        // management permission.
        managing_role_id id,
        // The permission that is being assigned.
        perm enum RoleManagementPerm,
    }

    seal { return seal_command(serialize(this)) }
    open { return deserialize(open_envelope(envelope)) }

    policy {
        check team_exists()

        let author = get_author(envelope)
        check device_owns_role(author.device_id, this.target_role_id)

        // Make sure we uphold the invariants for
        // `CanAssignRole`, `CanRevokeRole`, and
        // `CanChangeRolePerms`.
        check exists Role[role_id: this.target_role_id]
        check exists Role[role_id: this.managing_role_id]

        let perm = role_management_perm_to_str(this.perm)

        // At this point we believe the following to be true:
        //
        // - the team is active
        // - `author` is authorized to assign management
        //    permissions for this role
        // - `this.target_role_id` refers to a role that exists
        // - `this.managing_role_id` refers to a role that exists
        // - `this.perm` is a valid role-management permission
        match this.perm {
            RoleManagementPerm::CanAssignRole => {
                check !exists CanAssignRole[
                    target_role_id: this.target_role_id,
                    managing_role_id: this.managing_role_id,
                ]
                finish {
                    create CanAssignRole[
                        target_role_id: this.target_role_id,
                        managing_role_id: this.managing_role_id,
                    ]=>{}

                    emit RoleManagementPermAssigned {
                        target_role_id: this.target_role_id,
                        managing_role_id: this.managing_role_id,
                        perm: perm,
                        author_id: author.device_id,
                    }
                }
            }
            RoleManagementPerm::CanRevokeRole => {
                check !exists CanRevokeRole[
                    target_role_id: this.target_role_id,
                    managing_role_id: this.managing_role_id,
                ]
                finish {
                    create CanRevokeRole[
                        target_role_id: this.target_role_id,
                        managing_role_id: this.managing_role_id,
                    ]=>{}

                    emit RoleManagementPermAssigned {
                        target_role_id: this.target_role_id,
                        managing_role_id: this.managing_role_id,
                        perm: perm,
                        author_id: author.device_id,
                    }
                }
            }
            RoleManagementPerm::CanChangeRolePerms => {
                check !exists CanChangeRolePerms[
                    target_role_id: this.target_role_id,
                    managing_role_id: this.managing_role_id,
                ]
                finish {
                    create CanChangeRolePerms[
                        target_role_id: this.target_role_id,
                        managing_role_id: this.managing_role_id,
                    ]=>{}

                    emit RoleManagementPermAssigned {
                        target_role_id: this.target_role_id,
                        managing_role_id: this.managing_role_id,
                        perm: perm,
                        author_id: author.device_id,
                    }
                }
            }
            _ => { check false }
        }
    }
}

// Revokes a role management permission from a role.
//
// `perm` must be one of
// - `CanAssignRole`
// - `CanRevokeRole`
// - `CanChangeRolePerms`
//
// # Required Permissions
//
// - `OwnsRole(role_id)`
action revoke_role_management_perm(
    target_role_id id,
    managing_role_id id,
    perm string,
) {
    let perm_enum = check_unwrap try_parse_role_management_perm(perm)
    publish RevokeRoleManagementPerm {
        target_role_id: target_role_id,
        managing_role_id: managing_role_id,
        perm: perm_enum,
    }
}

// Emitted when the `RevokeRoleManagementPerm` command is
// successfully processed.
effect RoleManagementPermRevoked {
    // The ID of the role whose management permission was
    // changed.
    target_role_id id,
    // The ID of the role that had its management permission
    // removed.
    managing_role_id id,
    // The permission that was revoked.
    // TODO(eric): Should we convert this to an enum? That would
    // make `RoleManagementPerm` part of the public API.
    perm string,
    // The ID of the device that changed the management
    // permissions.
    author_id id,
}

command RevokeRoleManagementPerm {
    fields {
        // The ID of the role whose management permission is being
        // removed.
        target_role_id id,
        // The ID of the role that is having its management
        // permission removed.
        managing_role_id id,
        // The permission that is being removed.
        perm enum RoleManagementPerm,
    }

    seal { return seal_command(serialize(this)) }
    open { return deserialize(open_envelope(envelope)) }

    policy {
        check team_exists()

        let author = get_author(envelope)
        check device_owns_role(author.device_id, this.target_role_id)

        let perm = role_management_perm_to_str(this.perm)

        // At this point we believe the following to be true:
        //
        // - `author` is authorized to remove management
        //    permissions for this role
        // - `this.target_role_id` refers to a role that exists
        // - `this.managing_role_id` refers to a role that exists
        match this.perm {
            RoleManagementPerm::CanAssignRole => {
                check exists CanAssignRole[
                    target_role_id: this.target_role_id,
                    managing_role_id: this.managing_role_id,
                ]
                finish {
                    delete CanAssignRole[
                        target_role_id: this.target_role_id,
                        managing_role_id: this.managing_role_id,
                    ]

                    emit RoleManagementPermRevoked {
                        target_role_id: this.target_role_id,
                        managing_role_id: this.managing_role_id,
                        perm: perm,
                        author_id: author.device_id,
                    }
                }
            }
            RoleManagementPerm::CanRevokeRole => {
                check exists CanRevokeRole[
                    target_role_id: this.target_role_id,
                    managing_role_id: this.managing_role_id,
                ]
                finish {
                    delete CanRevokeRole[
                        target_role_id: this.target_role_id,
                        managing_role_id: this.managing_role_id,
                    ]

                    emit RoleManagementPermRevoked {
                        target_role_id: this.target_role_id,
                        managing_role_id: this.managing_role_id,
                        perm: perm,
                        author_id: author.device_id,
                    }
                }
            }
            RoleManagementPerm::CanChangeRolePerms => {
                check exists CanChangeRolePerms[
                    target_role_id: this.target_role_id,
                    managing_role_id: this.managing_role_id,
                ]
                finish {
                    delete CanChangeRolePerms[
                        target_role_id: this.target_role_id,
                        managing_role_id: this.managing_role_id,
                    ]

                    emit RoleManagementPermRevoked {
                        target_role_id: this.target_role_id,
                        managing_role_id: this.managing_role_id,
                        perm: perm,
                        author_id: author.device_id,
                    }
                }
            }
        }
    }
}
```

### Role Creation

Upon creation, a team only has one role: the `owner` role,
assigned to the team owner. Afterward, the owner can create
additional roles as needed.

Devices are notified about new roles via the `RoleCreated`
effect.

```policy
// The input to `create_default_role` since the policy language
// has neither named args nor good IDE support.
struct DefaultRole {
    // The ID of the role.
    role_id id,
    // The name of the role.
    name string,
    // The ID of the device that created the role.
    author_id id,
    // The ID of the initial role owner.
    owning_role_id id,
}

// Creates the following facts for a default role
//
// - Role
// - OwnsRole
// - CanAssignRole
// - CanRevokeRole
// - CanChangeRolePerms
finish function create_default_role(role struct DefaultRole) {
    // TODO(eric): check invariants like `managing_role_id` must
    // exist, author must exist, etc?

    create Role[role_id: role.role_id]=>{
        name: role.name,
        author_id: role.author_id,
        default: true,
    }
    create OwnsRole[
        target_role_id: role.role_id,
        owning_role_id: role.owning_role_id,
    ]=>{}
    create CanAssignRole[
        target_role_id: role.role_id,
        managing_role_id: role.owning_role_id,
    ]=>{}
    create CanRevokeRole[
        target_role_id: role.role_id,
        managing_role_id: role.owning_role_id,
    ]=>{}
    create CanChangeRolePerms[
        target_role_id: role.role_id,
        managing_role_id: role.owning_role_id,
    ]=>{}
}

// Emitted when a role is created.
effect RoleCreated {
    // ID of the role.
    role_id id,
    // Name of the role.
    name string,
    // ID of device that created the role.
    author_id id,
    // ID of the role that owns this role.
    owning_role_id id,
    // Is this a "default" role?
    default bool,
}
```

#### Custom Roles

> **Note**: Custom roles are under development and will be
> generally available after MVP.

#### Default Roles

The `setup_default_roles` action creates exactly three default
roles with fixed names.

- `admin`
    - Can create and delete labels
    - Can change label managing roles
    - Can unset AQC network names
    - Typically manages the `operator` role
- `operator`
    - Can assign and revoke labels
    - Can set and unset AQC network names
    - Typically manages the `member` role
- `member`
    - Can create and delete AFC and AQC channels (for labels they
      have been granted permission to use)

**Important**: The owner role (created during team creation) should
be used sparingly. After setting up default roles, the owner
credentials should be stored securely (e.g., in an HSM) and only
used for emergency "break glass" scenarios.

To guard against accidental replays, each default role records a
`DefaultRoleSeeded` fact the first time it is created. Subsequent
attempts to seed the same default role will fail the policy checks
before any storage writes occur, and the managing role supplied to
`setup_default_roles` must already exist on the team.

```policy
// TODO: create these?
fact RoleOwner[role_id id]=>{author_id id}
fact RoleAdmin[role_id id]=>{author_id id}
fact RoleOperator[role_id id]=>{author_id id}
fact RoleMember[role_id id]=>{author_id id}
fact DefaultRoleSeeded[name enum DefaultRoleName]=>{role_id id}

enum DefaultRoleName {
    Admin,
    Operator,
    Member,
}

function default_role_name_to_str(name enum DefaultRoleName) string {
    match name {
        DefaultRoleName::Admin => { return "admin" }
        DefaultRoleName::Operator => { return "operator" }
        DefaultRoleName::Member => { return "member" }
    }
}

// Setup default roles on a team.
action setup_default_roles(owning_role_id id) {
    publish SetupDefaultRole {
        name: DefaultRoleName::Admin,
        owning_role_id: owning_role_id,
    }
    publish SetupDefaultRole {
        name: DefaultRoleName::Operator,
        owning_role_id: owning_role_id,
    }
    publish SetupDefaultRole {
        name: DefaultRoleName::Member,
        owning_role_id: owning_role_id,
    }
}

command SetupDefaultRole {
    fields {
        // The name of the default role.
        name enum DefaultRoleName,
        // The ID of the role that manages this role.
        owning_role_id id,
    }

    seal { return seal_command(serialize(this)) }
    open { return deserialize(open_envelope(envelope)) }

    policy {
        check team_exists()

        let author = get_author(envelope)
        check device_has_simple_perm(author.device_id, SimplePerm::SetupDefaultRole)

        check exists Role[role_id: this.owning_role_id]
        check !exists DefaultRoleSeeded[name: this.name]

        let name = default_role_name_to_str(this.name)
        let role_id = derive_role_id(envelope)

        match this.name {
            DefaultRoleName::Admin => {
                finish {
                    create_default_role(DefaultRole {
                        role_id: role_id,
                        name: name,
                        author_id: author.device_id,
                        owning_role_id: this.owning_role_id,
                    })

                    assign_perm_to_role(role_id, SimplePerm::AddDevice)
                    assign_perm_to_role(role_id, SimplePerm::RemoveDevice)
                    assign_perm_to_role(role_id, SimplePerm::CreateLabel)
                    assign_perm_to_role(role_id, SimplePerm::DeleteLabel)
                    assign_perm_to_role(role_id, SimplePerm::ChangeLabelManagingRole)
                    assign_perm_to_role(role_id, SimplePerm::AssignRole)
                    assign_perm_to_role(role_id, SimplePerm::RevokeRole)

                    emit RoleCreated {
                        role_id: role_id,
                        name: name,
                        author_id: author.device_id,
                        owning_role_id: this.owning_role_id,
                        default: true,
                    }

                    create DefaultRoleSeeded[
                        name: this.name,
                    ]=>{role_id: role_id}
                }
            }
            DefaultRoleName::Operator => {
                finish {
                    create_default_role(DefaultRole {
                        role_id: role_id,
                        name: name,
                        author_id: author.device_id,
                        owning_role_id: this.owning_role_id,
                    })

                    assign_perm_to_role(role_id, SimplePerm::AssignLabel)
                    assign_perm_to_role(role_id, SimplePerm::RevokeLabel)
                    assign_perm_to_role(role_id, SimplePerm::SetAqcNetworkName)
                    assign_perm_to_role(role_id, SimplePerm::UnsetAqcNetworkName)
                    assign_perm_to_role(role_id, SimplePerm::AssignRole)
                    assign_perm_to_role(role_id, SimplePerm::RevokeRole)

                    emit RoleCreated {
                        role_id: role_id,
                        name: name,
                        author_id: author.device_id,
                        owning_role_id: this.owning_role_id,
                        default: true,
                    }

                    create DefaultRoleSeeded[
                        name: this.name,
                    ]=>{role_id: role_id}
                }
            }
            DefaultRoleName::Member => {
                finish {
                    create_default_role(DefaultRole {
                        role_id: role_id,
                        name: name,
                        author_id: author.device_id,
                        owning_role_id: this.owning_role_id,
                    })

                    assign_perm_to_role(role_id, SimplePerm::CanUseAqc)
                    assign_perm_to_role(role_id, SimplePerm::CreateAqcUniChannel)
                    assign_perm_to_role(role_id, SimplePerm::CreateAqcBidiChannel)

                    assign_perm_to_role(role_id, SimplePerm::CanUseAfc)
                    assign_perm_to_role(role_id, SimplePerm::CreateAfcUniChannel)
                    assign_perm_to_role(role_id, SimplePerm::CreateAfcBidiChannel)

                    emit RoleCreated {
                        role_id: role_id,
                        name: name,
                        author_id: author.device_id,
                        owning_role_id: this.owning_role_id,
                        default: true,
                    }

                    create DefaultRoleSeeded[
                        name: this.name,
                    ]=>{role_id: role_id}
                }
            }
        }
    }
}
```

### Role Deletion

TODO

### Role Assignment

A device can be assigned zero or one roles.

```policy
// Records that a device has been assigned a role.
//
// # Foreign Keys
//
// - `device_id` refers to the `Device` fact
// - `role_id` refers to the `Role` fact
//
// # Caveats
//
// This fact is NOT deleted when a role is deleted. Use one of
// the following functions to retrieve the role assigned to
// a device:
// - `try_get_assigned_role`
// - `get_assigned_role`
// - `get_assigned_role_id`
fact AssignedRole[device_id id]=>{role_id id}

// Secondary index over role assignments to support efficient
// queries keyed by `role_id`.
//
// # Invariants
//
// If `RoleAssignmentIndex[role_id: r, device_id: d]` exists,
// then `AssignedRole[device_id: d]=>{role_id: r}` also exists.
//
// # Foreign Keys
//
// - `role_id` refers to the `Role` fact
// - `device_id` refers to the `Device` fact
fact RoleAssignmentIndex[role_id id, device_id id]=>{}

// Records a new role assignment while keeping the index in sync.
finish function create_role_assignment(device_id id, role_id id) {
    create AssignedRole[device_id: device_id]=>{role_id: role_id}
    create RoleAssignmentIndex[role_id: role_id, device_id: device_id]=>{}
}

// Deletes an existing role assignment and its index entry.
finish function delete_role_assignment(device_id id, role_id id) {
    delete AssignedRole[device_id: device_id]
    delete RoleAssignmentIndex[role_id: role_id, device_id: device_id]
}

// Updates a device's role assignment and corresponding index entry.
finish function update_role_assignment(
    device_id id,
    old_role_id id,
    new_role_id id,
) {
    update AssignedRole[device_id: device_id]=>{role_id: old_role_id} to {
        role_id: new_role_id,
    }

    delete RoleAssignmentIndex[
        role_id: old_role_id,
        device_id: device_id,
    ]

    create RoleAssignmentIndex[
        role_id: new_role_id,
        device_id: device_id,
    ]=>{}
}

// Returns the role assigned to the device if it exists.
//
// # Caveats
//
// - It does NOT check whether the device exists.
function try_get_assigned_role(device_id id) optional struct Role {
    let assigned_role = query AssignedRole[device_id: device_id]
    if assigned_role is None {
        return None
    }
    return query Role[role_id: (unwrap assigned_role).role_id]
}

// Returns the role assigned to the device.
//
// # Errors
//
// This function raises a check error if the device has not been
// assigned a role or if the assigned role does not exist.
//
// # Caveats
//
// - It does NOT check whether the device exists.
function get_assigned_role(device_id id) struct Role {
    // NB: We could implement this with `try_get_assigned_role`,
    // but the generated check errors would be much less
    // informative, so we manually implement it instead.

    let assigned_role = check_unwrap query AssignedRole[device_id: device_id]

    // Verify that the assigned role exists.
    //
    // There are two reasons the role might not exist:
    //
    // 1. The role was deleted and the `AssignedRole` fact was
    //    not also deleted (which is currently acceptable since
    //    we do not support prefix deletion).
    // 2. We have an internal consistency error.
    //
    // Option (1) is the most likely and we can't really check
    // for (2) here.
    let role = check_unwrap query Role[role_id: assigned_role.role_id]

    return role
}

// Reports whether the provided role represents the default owner role.
function is_owner(role struct Role) bool {
    return role.default && role.name == "owner"
}

// Returns the ID of the role assigned to the device.
//
// # Errors
//
// This function raises a check error if the device has not been
// assigned a role.
//
// # Caveats
//
// - It does NOT check whether the device exists.
function get_assigned_role_id(device_id id) id {
    return get_assigned_role(device_id).role_id
}

// Returns the ID of the role assigned to the device if it exists.
//
// # Caveats
//
// - It does NOT check whether the device exists.
function try_get_assigned_role_id(device_id id) optional id {
    let role = try_get_assigned_role(device_id)
    if role is None {
        return None
    }
    return Some((unwrap role).role_id)
}

// Assigns the specified role to the device.
//
// It is an error if the device has already been assigned a role.
//
// # Required Permissions
//
// - `AssignRole`
// - `CanAssignRole(role_id)`
action assign_role(device_id id, role_id id) {
    publish AssignRole {
        device_id: device_id,
        role_id: role_id,
    }
}

// Emitted when a device is assigned a role.
effect RoleAssigned {
    // The ID of the device that was assigned a role.
    device_id id,
    // The ID of the role that was assigned.
    role_id id,
    // The ID of the device that assigned the role.
    author_id id,
}

command AssignRole {
    fields {
        // The ID of the device being assigned the role.
        device_id id,
        // The ID of the role being assigned to the device.
        role_id id,
    }

    seal { return seal_command(serialize(this)) }
    open { return deserialize(open_envelope(envelope)) }

    policy {
        check team_exists()

        let author = get_author(envelope)

        // Devices cannot assign roles to themselves.
        check author.device_id != this.device_id

        // The author must have permission to assign the role.
        check device_has_simple_perm(author.device_id, SimplePerm::AssignRole)
        check can_assign_role(author.device_id, this.role_id)

        // Ensure the target role exists.
        check exists Role[role_id: this.role_id]

        // The target device must exist.
        check exists Device[device_id: this.device_id]

        // Device must not already have a role assigned; use ChangeRole instead.
        check !exists AssignedRole[device_id: this.device_id]

        // Ensure the role index is also clear before creating a new assignment.
        check !exists RoleAssignmentIndex[
            role_id: this.role_id,
            device_id: this.device_id,
        ]

        // At this point we believe the following to be true:
        //
        // - the team is active
        // - `this.device_id` refers to a device that exists
        // - `this.role_id` refers to a role that exists
        // - `author` is not assigning the role to itself
        // - `author` has the `AssignRole` permission
        // - `author` is allowed to manage `this.role_id`
        // - the device does not already hold `this.role_id`
        finish {
            create_role_assignment(this.device_id, this.role_id)

            emit RoleAssigned {
                device_id: this.device_id,
                role_id: this.role_id,
                author_id: author.device_id,
            }
        }
    }
}
```

### Role Changing
=======
### AfcCreateChannel

### AfcCreateUniChannel
Creates a unidirectional AFC channel. This is an ephemeral command, which means that it can only
be emitted within an ephemeral session and is not added to the graph of commands. Furthermore, it
does not persist any changes to the factDB.

The `create_afc_uni_channel` action creates the `ChannelKey`, encapsulates it for the peer, and sends
the encapsulation through the `AfcCreateUniChannel` command. When processing the command, the
corresponding recipient will decapsulate their key and store it in the shared memory DB.
>>>>>>> b588a66a

```policy
// Changes a device's role.
//
// # Required Permissions
//
// - `RevokeRole` for the old role
// - `AssignRole` for the new role
// - `CanRevokeRole(old_role_id)`
// - `CanAssignRole(new_role_id)`
action change_role(
    device_id id,
    old_role_id id,
    new_role_id id,
) {
    publish ChangeRole {
        device_id: device_id,
        old_role_id: old_role_id,
        new_role_id: new_role_id,
    }
}

<<<<<<< HEAD
// Emitted when a device's role is changed.
effect RoleChanged {
    // The ID of the device whose role is being changed.
    device_id id,
    // The ID of the device's old role.
    old_role_id id,
    // The ID of the device's new role.
    new_role_id id,
    // The ID of the device that changed the device's role.
    author_id id,
=======
// The effect that is emitted when the author of a unidirectional
// AFC channel successfully processes the `AfcCreateUniChannel`
// command.
effect AfcUniChannelCreated {
    // The unique ID of the previous command.
    parent_cmd_id id,
    // The device ID of the participant that can receive data.
    receiver_id id,
    // The channel author's encryption key ID.
    author_enc_key_id id,
    // The channel peer's encoded public encryption key.
    peer_enc_pk bytes,
    // The channel label.
    label_id id,
    // The channel key ID.
    channel_key_id id,
    // The channel peer's encapsulated KEM shared secret.
    encap bytes,
}

// The effect that is emitted when the peer of a unidirectional
// AFC channel successfully processes the `AfcCreateUniChannel`
// command.
effect AfcUniChannelReceived {
    // The unique ID of the previous command.
    parent_cmd_id id,
    // The device ID of the participant that can send data.
    sender_id id,
    // The channel author's encryption key ID.
    author_enc_pk bytes,
    // The channel peer's encryption key ID.
    peer_enc_key_id id,
    // The channel label.
    label_id id,
    // The channel peer's encapsulated KEM shared secret.
    encap bytes,
>>>>>>> b588a66a
}

command ChangeRole {
    fields {
        // The ID of the device being assigned the role.
        device_id id,
        // The ID of the device's old role.
        old_role_id id,
        // The new role being assigned to the device.
        new_role_id id,
    }

    seal { return seal_command(serialize(this)) }
    open { return deserialize(open_envelope(envelope)) }

    policy {
        check team_exists()

        let author = get_author(envelope)

        // Devices cannot assign roles to themselves.
        check author.device_id != this.device_id

        // TODO(eric): Should this just be a no-op?
        check this.old_role_id != this.new_role_id

        // The author must have permission to revoke the old role.
        let old_role = check_unwrap query Role[role_id: this.old_role_id]
        check can_revoke_role(author.device_id, this.old_role_id)
        check device_has_simple_perm(author.device_id, SimplePerm::RevokeRole)

        // The author must have permission to revoke the old role.
        check exists Role[role_id: this.new_role_id]
        check can_assign_role(author.device_id, this.new_role_id)
        check device_has_simple_perm(author.device_id, SimplePerm::AssignRole)

        // The target device must exist.
        check exists Device[device_id: this.device_id]

        let current_assignment = check_unwrap query AssignedRole[device_id: this.device_id]
        check current_assignment.role_id == this.old_role_id

<<<<<<< HEAD
        // Ensure the role index reflects the existing assignment before updating it.
        check exists RoleAssignmentIndex[
            role_id: this.old_role_id,
            device_id: this.device_id,
        ]

        if is_owner(old_role) {
            check at_least 2 RoleAssignmentIndex[
                role_id: this.old_role_id,
                device_id: ?,
            ]=>{}
=======
            finish {
                emit AfcUniChannelCreated {
                    parent_cmd_id: parent_cmd_id,
                    receiver_id: receiver_id,
                    author_enc_key_id: sender.enc_key_id,
                    peer_enc_pk: peer_enc_pk,
                    label_id: this.label_id,
                    channel_key_id: this.channel_key_id,
                    encap: this.peer_encap,
                }
            }
>>>>>>> b588a66a
        }

        // At this point we believe the following invariants to
        // be true:
        //
        // - `this.old_role_id` and `this.new_role_id` are
        //   different
        // - `this.old_role_id` refers to a role that exists
        // - `author` is allowed to manage `this.old_role_id`
        // - `author` has the `RevokeRole` permission
        // - `this.new_role_id` refers to a role that exists
        // - `author` is allowed to manage `this.new_role_id`
        // - `author` has the `AddRole` permission
        finish {
            update_role_assignment(
                this.device_id,
                this.old_role_id,
                this.new_role_id,
            )

            emit RoleChanged {
                device_id: this.device_id,
                new_role_id: this.new_role_id,
                old_role_id: this.old_role_id,
                author_id: author.device_id,
            }
        }
    }
}
```

### Role Revocation

```policy
// Revokes the specified role from the device.
//
// # Required Permissions
//
// - `RevokeRole`
// - `CanRevokeRole(role_id)`
action revoke_role(device_id id, role_id id) {
    publish RevokeRole {
        device_id: device_id,
        role_id: role_id,
    }
}

// Emitted when a device has its role revoked.
effect RoleRevoked {
    // The ID of the device that had its role revoked.
    device_id id,
    // The ID of the role that was revoked.
    role_id id,
    // The ID of the device that revoked the role.
    author_id id,
}

command RevokeRole {
    fields {
        // The ID of the device having its role revoked.
        device_id id,
        // The ID of the role being revoked.
        role_id id,
    }

    seal { return seal_command(serialize(this)) }
    open { return deserialize(open_envelope(envelope)) }

    policy {
        check team_exists()

        let author = get_author(envelope)

        // The author must have permission to revoke the role.
        check device_has_simple_perm(author.device_id, SimplePerm::RevokeRole)
        check can_revoke_role(author.device_id, this.role_id)

        let role = check_unwrap query Role[role_id: this.role_id]

        // The target device must exist.
        check exists Device[device_id: this.device_id]

        let assignment = check_unwrap query AssignedRole[device_id: this.device_id]
        check assignment.role_id == this.role_id

        // Ensure the assignment index entry exists so we can remove it.
        check exists RoleAssignmentIndex[
            role_id: this.role_id,
            device_id: this.device_id,
        ]

        if is_owner(role) {
            check at_least 2 RoleAssignmentIndex[
                role_id: this.role_id,
                device_id: ?,
            ]=>{}
        }

        // At this point we believe the following to be true:
        //
        // - the team is active
        // - `this.device_id` refers to a device that exists
        // - `this.role_id` refers to a role that exists
        // - `author` has the `RevokeRole` permission
        // - `author` is allowed to manage `this.role_id`
        // - the owner role retains at least one assignment after this change
        finish {
            delete_role_assignment(this.device_id, this.role_id)

            emit RoleRevoked {
                device_id: this.device_id,
                role_id: this.role_id,
                author_id: author.device_id,
            }
        }
    }
}
```

### Role Queries

#### `query_team_roles`

```policy
// Emits `QueryTeamRolesResult` for each role on the team.
ephemeral action query_team_roles() {
    map Role[role_id: ?] as f {
        publish QueryTeamRoles {
            role_id: f.role_id,
            name: f.name,
            author_id: f.author_id,
            default: f.default,
        }
    }
}

// Emitted when a role is queried by `query_team_roles`.
effect QueryTeamRolesResult {
    // The ID of the role.
    role_id id,
    // The name of the role.
    name string,
    // The ID of the device that created the role.
    author_id id,
    // Is this a default role?
    default bool,
}

// A trampoline command to forward data to `QueryTeamRolesResult`.
ephemeral command QueryTeamRoles {
    fields {
        role_id id,
        name string,
        author_id id,
        default bool,
    }

    // TODO(eric): We don't really need to call `seal_command`
    // or `open_envelope` here since this is a local query API.
    seal { return seal_command(serialize(this)) }
    open { return deserialize(open_envelope(envelope)) }

    policy {
        check team_exists()

        finish {
            emit QueryTeamRolesResult {
                role_id: this.role_id,
                name: this.name,
                author_id: this.author_id,
                default: this.default,
            }
        }
    }
}
```

#### `query_role_owners`

```policy
// Emits `QueryRoleOwnersResult` for each role that owns the specified role.
ephemeral action query_role_owners(role_id id) {
    map OwnsRole[target_role_id: role_id, owning_role_id: ?] as f {
        let maybe_role = query Role[role_id: f.owning_role_id]
        if maybe_role is Some {
            let role = unwrap maybe_role
            publish QueryRoleOwners {
                role_id: role.role_id,
                name: role.name,
                author_id: role.author_id,
                default: role.default,
            }
        }
    }
}

// Emitted when a role is queried by `query_role_owners`.
effect QueryRoleOwnersResult {
    // The ID of the owning role.
    role_id id,
    // The name of the owning role.
    name string,
    // The ID of the device that created the owning role.
    author_id id,
    // Is this a default role?
    default bool,
}

// A trampoline command to forward data to `QueryRoleOwnersResult`.
ephemeral command QueryRoleOwners {
    fields {
        role_id id,
        name string,
        author_id id,
        default bool,
    }

    // TODO(eric): We don't really need to call `seal_command`
    // or `open_envelope` here since this is a local query API.
    seal { return seal_command(serialize(this)) }
    open { return deserialize(open_envelope(envelope)) }

    policy {
        finish {
            emit QueryRoleOwnersResult {
                role_id: this.role_id,
                name: this.name,
                author_id: this.author_id,
                default: this.default,
            }
        }
    }
}
```

## Teams
<!-- Section contains: Team creation/termination, device management -->

### Team Creation

Teams are the primary organizational unit in Aranya. Each graph
is associated with exactly one team.

```policy
// A singleton fact that indicates that `CreateTeam` has been
// published.
//
// At first glance this fact is seemingly redundant, since the ID
// of the `CreateTeam` command is the "graph ID," meaning without
// a `CreateTeam` command the graph cannot exist.
//
// However, this fact is required to ensure that we reject all
// subsequent `CreateTeam` commands.
fact TeamStart[]=>{team_id id}

// Reports whether the team exists.
//
// This should always be the first thing that is checked before
// executing a command on a team.
function team_exists() bool {
    // Check to see if team is active.
    return exists TeamStart[]=>{team_id: ?}
}

// Returns the current team ID.
//
// # Errors
//
// This function raises a check error if the team does not exist.
function team_id() id {
    let f = check_unwrap query TeamStart[]=>{team_id: ?}
    return f.team_id
}
```

The initial command in the graph is the `CreateTeam` command,
which creates the `TeamStart` fact.

```policy
// Creates a Team.
action create_team(owner_keys struct KeyBundle, nonce bytes) {
    publish CreateTeam {
        owner_keys: owner_keys,
        nonce: nonce,
    }
}

// Emitted when a team is created.
effect TeamCreated {
    // The ID of the team.
    team_id id,
    // The ID of the device that owns the team.
    owner_id id,
}

command CreateTeam {
    fields {
        // The initial owner's public Device Keys.
        owner_keys struct KeyBundle,
        // Random nonce to enforce this team's uniqueness.
        nonce bytes,
    }

    // As the first command in the graph, the `CreateTeam`
    // command is sealed and opened differently than other
    // commands.
    seal {
        let parent_id = perspective::head_id()
        let author_id = device::current_device_id()
        let payload = serialize(this)
        let author_sign_key_id = idam::derive_sign_key_id(this.owner_keys.sign_key)

        let signed = crypto::sign(author_sign_key_id, payload)
        return envelope::new(
            parent_id,
            author_id,
            signed.command_id,
            signed.signature,
            payload,
        )
    }

    open {
        let payload = envelope::payload(envelope)
        let author_sign_key = deserialize(payload).owner_keys.sign_key

        let verified_command = crypto::verify(
            author_sign_key,
            envelope::parent_id(envelope),
            payload,
            envelope::command_id(envelope),
            envelope::signature(envelope),
        )
        return deserialize(verified_command)
    }

    policy {
        // NB: This is the only place in the policy file where we
        // invert this condition.
        check !team_exists()

        // TODO(eric): check that `this.nonce` length is like
        // 32 bytes or something? It *should* be cryptographically
        // secure, but we don't really have a way to check that
        // yet. And I'm not sure we want to have policy generate
        // the nonce for CreateTeam.

        let author_id = envelope::author_id(envelope)

        let owner_key_ids = derive_device_key_ids(this.owner_keys)

        // The ID of a team is the ID of the command that created
        // it.
        let team_id = envelope::command_id(envelope)

        // The author must have signed the command with the same
        // device keys.
        check author_id == owner_key_ids.device_id

        // The ID of the 'owner' role.
        let owner_role_id = derive_role_id(envelope)

        finish {
            create TeamStart[]=>{team_id: team_id}

            create DeviceGeneration[device_id: owner_key_ids.device_id]=>{generation: 0}

            add_new_device(this.owner_keys, owner_key_ids)

            create_default_role(DefaultRole {
                role_id: owner_role_id,
                name: "owner",
                author_id: author_id,
                // Initially, only the owner role can manage the
                // owner role.
                owning_role_id: owner_role_id,
            })

            // Assign all of the administrative permissions to
            // the owner role.
            assign_perm_to_role(owner_role_id, SimplePerm::AddDevice)
            assign_perm_to_role(owner_role_id, SimplePerm::RemoveDevice)

            assign_perm_to_role(owner_role_id, SimplePerm::CreateLabel)
            assign_perm_to_role(owner_role_id, SimplePerm::DeleteLabel)

            assign_perm_to_role(owner_role_id, SimplePerm::AssignLabel)
            assign_perm_to_role(owner_role_id, SimplePerm::RevokeLabel)

            assign_perm_to_role(owner_role_id, SimplePerm::AssignRole)
            assign_perm_to_role(owner_role_id, SimplePerm::RevokeRole)

            assign_perm_to_role(owner_role_id, SimplePerm::SetAqcNetworkName)
            assign_perm_to_role(owner_role_id, SimplePerm::UnsetAqcNetworkName)

            assign_perm_to_role(owner_role_id, SimplePerm::SetupDefaultRole)
            assign_perm_to_role(owner_role_id, SimplePerm::ChangeRoleManagingRole)
            assign_perm_to_role(owner_role_id, SimplePerm::ChangeLabelManagingRole)
            assign_perm_to_role(owner_role_id, SimplePerm::TerminateTeam)

            // And now make sure that the owner has the owner
            // role, of course.
            create_role_assignment(author_id, owner_role_id)

            // We don't have to emit the effects in a particular
            // order, but try to make it intuitive.
            emit TeamCreated {
                team_id: team_id,
                owner_id: author_id,
            }
            emit DeviceAdded {
                device_id: owner_key_ids.device_id,
                device_keys: this.owner_keys,
            }
            emit RoleCreated {
                role_id: owner_role_id,
                name: "owner",
                author_id: author_id,
                owning_role_id: owner_role_id,
                default: true,
            }
            emit RoleAssigned {
                device_id: author_id,
                role_id: owner_role_id,
                author_id: author_id,
            }
        }
    }
}

// Adds the device to the team.
finish function add_new_device(
    kb struct KeyBundle,
    keys struct DevKeyIds,
) {
    // TODO(eric): check that `kb` matches `keys`.

    create Device[device_id: keys.device_id]=>{
        sign_key_id: keys.sign_key_id,
        enc_key_id: keys.enc_key_id,
    }
    create DeviceIdentKey[device_id: keys.device_id]=>{
        key: kb.ident_key,
    }
    create DeviceSignKey[device_id: keys.device_id]=>{
        key_id: keys.sign_key_id,
        key: kb.sign_key,
    }
    create DeviceEncKey[device_id: keys.device_id]=>{
        key_id: keys.enc_key_id,
        key: kb.enc_key,
    }
}

// Deletes the core device facts for `device_id`.
finish function delete_device_core(device_id id) {
    delete Device[device_id: device_id]
    delete DeviceIdentKey[device_id: device_id]
    delete DeviceSignKey[device_id: device_id]
    delete DeviceEncKey[device_id: device_id]
}
```

### Team Termination

Teams can also be terminated with the `TerminateTeam` command.

```policy
// Terminates a Team.
//
// # Required Permissions
//
// - `TerminateTeam`
action terminate_team(team_id id) {
    publish TerminateTeam {
        team_id: team_id,
    }
}

effect TeamTerminated {
    // The ID of the team that was terminated.
    team_id id,
    // The ID of the device that terminated the team.
    owner_id id,
}

command TerminateTeam {
    fields {
        // The ID of the team being terminated.
        team_id id,
    }

    seal { return seal_command(serialize(this)) }
    open { return deserialize(open_envelope(envelope)) }

    policy {
        check team_exists()

        let author = get_author(envelope)
        check device_has_simple_perm(author.device_id, SimplePerm::TerminateTeam)

        let current_team_id = team_id()
        check this.team_id == current_team_id

        // At this point we believe the following to be true:
        //
        // - the team is active
        // - `author` has the `TerminateTeam` permission
        // - the requested team matches the currently executing team
        finish {
            delete TeamStart[]

            emit TeamTerminated {
                team_id: current_team_id,
                owner_id: author.device_id,
            }
        }
    }
}
```

### Adding Devices

```policy
// Adds a device to the team.
//
// # Required Permissions
//
// - `AddDevice`
// - `CanAssignRole(role_id)` for the initial role, if provided.
action add_device(device_keys struct KeyBundle, initial_role_id optional id) {
    publish AddDevice {
        device_keys: device_keys,
    }
    if initial_role_id is Some {
        let role_id = unwrap initial_role_id
        publish AssignRole {
            device_id: derive_device_key_ids(device_keys).device_id,
            role_id: role_id,
        }
    }
}

// Emitted when a device is added to the team.
effect DeviceAdded {
    // Uniquely identifies the device.
    device_id id,
    // The device's set of public Device Keys.
    device_keys struct KeyBundle,
}

command AddDevice {
    fields {
        // The new device's public Device Keys.
        device_keys struct KeyBundle,
    }

    seal { return seal_command(serialize(this)) }
    open { return deserialize(open_envelope(envelope)) }

    policy {
        check team_exists()

        let author = get_author(envelope)
        check device_has_simple_perm(author.device_id, SimplePerm::AddDevice)

        let dev_key_ids = derive_device_key_ids(this.device_keys)

        check !exists Device[device_id: dev_key_ids.device_id]
        check !exists DeviceIdentKey[device_id: dev_key_ids.device_id]
        check !exists DeviceSignKey[device_id: dev_key_ids.device_id]
        check !exists DeviceEncKey[device_id: dev_key_ids.device_id]

        let existing_gen = query DeviceGeneration[device_id: dev_key_ids.device_id]

        // At this point we believe the following to be true:
        //
        // - the team is active
        // - `author` has the `AddDevice` permission
        // - the key material for `dev_key_ids` is not already
        //   present on the team
        //
        // Depending on whether the device has been seen before,
        // we either seed a new generation counter or reuse the
        // existing one.
        if existing_gen is None {
            finish {
                create DeviceGeneration[device_id: dev_key_ids.device_id]=>{generation: 0}

                add_new_device(
                    this.device_keys,
                    dev_key_ids,
                )
                emit DeviceAdded {
                    device_id: dev_key_ids.device_id,
                    device_keys: this.device_keys,
                }
            }
        } else {
            finish {
                add_new_device(
                    this.device_keys,
                    dev_key_ids,
                )
                emit DeviceAdded {
                    device_id: dev_key_ids.device_id,
                    device_keys: this.device_keys,
                }
            }
        }
    }
}
```

### Removing Devices

Removing the final owner would leave the team without a break-glass
principal, so any attempt to remove the last owner is rejected even if
initiated by another device.

```policy
// Removes a device from the team.
//
// # Required Permissions
//
// - `RemoveDevice`
action remove_device(device_id id) {
    publish RemoveDevice {
        device_id: device_id,
    }
}

// Emitted when a device is removed from the team.
effect DeviceRemoved {
    // The ID of the device that was removed from the team.
    device_id id,
    // The ID of the device that removed `device_id`.
    author_id id,
}

command RemoveDevice {
    fields {
        // The ID of the device being removed from the team.
        device_id id,
    }

    seal { return seal_command(serialize(this)) }
    open { return deserialize(open_envelope(envelope)) }

    policy {
        check team_exists()

        let author = get_author(envelope)
        check device_has_simple_perm(author.device_id, SimplePerm::RemoveDevice)

        // The target device must exist.
        check exists Device[device_id: this.device_id]

        // TODO(eric): check that author dominates target?

        // Clean up optional per-device facts that may or may not
        // exist.
        let assigned_role = query AssignedRole[device_id: this.device_id]
        let aqc_net = query AqcNetId[device_id: this.device_id]
        let device_gen = check_unwrap query DeviceGeneration[device_id: this.device_id]
        let next_gen = device_gen.generation + 1

        if assigned_role is Some {
            let role_id = (unwrap assigned_role).role_id

            // Invariant check.
            check exists RoleAssignmentIndex[
                role_id: role_id,
                device_id: this.device_id,
            ]

            // The assigned role must exist.
            let role = check_unwrap query Role[role_id: role_id]

            // Ensure that a team always has at least one owner.
            if is_owner(role) {
                check at_least 2 RoleAssignmentIndex[
                    role_id: role_id,
                    device_id: ?,
                ]=>{}
            }

            if aqc_net is Some {
                finish {
                    delete AqcNetId[device_id: this.device_id]

                    update DeviceGeneration[device_id: this.device_id]=>{generation: device_gen.generation} to {
                        generation: next_gen
                    }
                    delete_role_assignment(this.device_id, role_id)
                    delete_device_core(this.device_id)

                    emit DeviceRemoved {
                        device_id: this.device_id,
                        author_id: author.device_id,
                    }
                }
            } else {
                finish {
                    update DeviceGeneration[device_id: this.device_id]=>{generation: device_gen.generation} to {
                        generation: next_gen
                    }
                    delete_role_assignment(this.device_id, role_id)
                    delete_device_core(this.device_id)

                    emit DeviceRemoved {
                        device_id: this.device_id,
                        author_id: author.device_id,
                    }
                }
            }
        } else {
            // TODO(eric): Consider adding an index on
            // `device_id` so we can sanity-check that no stray
            // role assignments remain.
            if aqc_net is Some {
                finish {
                    delete AqcNetId[device_id: this.device_id]

                    update DeviceGeneration[device_id: this.device_id]=>{generation: device_gen.generation} to {
                        generation: next_gen
                    }
                    delete_device_core(this.device_id)

                    emit DeviceRemoved {
                        device_id: this.device_id,
                        author_id: author.device_id,
                    }
                }
            } else {
                finish {
                    update DeviceGeneration[device_id: this.device_id]=>{generation: device_gen.generation} to {
                        generation: next_gen
                    }
                    delete_device_core(this.device_id)

                    emit DeviceRemoved {
                        device_id: this.device_id,
                        author_id: author.device_id,
                    }
                }
            }
        }
    }
}

// Reports whether a device can remove itself from the team.
// Owners can only remove themselves if there are other owners
// remaining. Other roles can always remove themselves.
function can_remove_self(device_id id) bool {
    let maybe_role = try_get_assigned_role(device_id)
    if maybe_role is None {
        // Device has no role, can be removed
        return true
    }
    let role = unwrap maybe_role
    if is_owner(role) {
        // Owner can only remove self if there are other owners
        return at_least 2 RoleAssignmentIndex[role_id: role.role_id, device_id: ?]=>{}
    }
    // All other roles can remove themselves
    return true
}
```

## AFC and AQC

### Labels

Labels provide topic segmentation for AFC and AQC. Devices can
only participate in a channel if they have been granted
permission to use the channel's label, either directly or through
their assigned role. Devices can be granted permission to use an
arbitrary number of labels.

```policy
// Records a label.
fact Label[label_id id]=>{name string, author_id id}
```

- `label_id` is a globally unique ID for the label,
  cryptographically derived from the command that created the
  label (see `derive_label_id`).
- `name` is a non-unique, human-readable name for the label.
  E.g., `telemetry`.
- `author_id` is the globally unique ID of the device that
  created the label.

Generating a label's ID from its originating command prevents
devices from accidentally creating the same label on diverging
branches, which could cause a fail-open security bug. See the
[design][aqc-label-design] of AQC labels for more information.

```policy
// Returns the globally unique ID for a label created by the
// command in `evp`.
//
// NB: This function is deterministic and injective for the
// current policy. Calling it multiple times for the same
// envelope will always return the same ID.
function derive_label_id(evp struct Envelope) id {
    // The label ID is the ID of the command that created it.
    // TODO(eric): Or we could use H(cmd_id, ...).
    return envelope::command_id(evp)
}
```

Each label is managed by a role called the _managing role_. The
managing role authorizes devices to assign the label to and
revoke the label from **any other** devices.

<<<<<<< HEAD
#### Label Management

As previously mentioned, each label is managed by zero or more
roles called the label's _managing roles_. A device that has been
assigned one of the managing roles is allowed to perform the
following:

- Assign the label to *any* device that is allowed to use AQC,
  except itself.
- Assign the label to *any* role that is allowed to use AQC,
  except for the device's current role.
- Revoke the label from *any* device.
- Revoke the label from *any* role.

```policy
// Grants devices who have been assigned the managing role
// permission to "manage" the target label.
//
// # Foreign Keys
//
// - `label_id` refers to the `Label` fact.
// - `managing_role_id` refers to the `Role` fact.
//
// # Caveats
//
// We do not yet support prefix deletion, so this fact is NOT
// deleted when the label or role are deleted. Use
// `can_manage_label` to verify whether a device is allowed to
// manage the label instead of checking this fact directly.
fact CanManageLabel[label_id id, managing_role_id id]=>{}

// Reports whether the device is allowed to manage the label.
//
// # Errors
//
// This function raises a check error if the device has not been
// assigned a role.
//
// # Caveats
//
// - This function does NOT check whether the device exists.
// - This function does NOT check whether the label exists.
//
// # Ensures
//
// If true, `CanManageLabel(label_id, device_role_id)` holds.
function can_manage_label(device_id id, label_id id) bool {
    let device_role_id = get_assigned_role_id(device_id)

    // At this point we believe the following to be true:
    //
    // - `device_role_id` refers to a role that exists
    // - `device_role_id` refers to the role assigned to
    //   `device_id`
    //
    // We do NOT know whether `device_id` refers to a device
    // that exists.
    //
    // We do NOT know whether `label_id` refers to a label that
    // exists.
    return exists CanManageLabel[
        label_id: label_id,
        managing_role_id: device_role_id,
    ]
}

// Adds a new role that can manage the label.
//
// # Required Permissions
//
// - `SimplePerm::ChangeLabelManagingRole`
// - `CanManageLabel(label_id)`
action add_label_managing_role(label_id id, managing_role_id id) {
    publish AddLabelManagingRole {
        label_id: label_id,
        managing_role_id: managing_role_id,
    }
}

effect LabelManagingRoleAdded {
    // The ID of the label that was updated.
    label_id id,
    // The ID of the role that can manage the label.
    managing_role_id id,
    // The ID of the device that added the managing role.
    author_id id,
}

command AddLabelManagingRole {
    fields {
        // The label to update.
        label_id id,
        // The ID of the role that can manage the label.
        managing_role_id id,
    }

    seal { return seal_command(serialize(this)) }
    open { return deserialize(open_envelope(envelope)) }

    policy {
        check team_exists()

        let author = get_author(envelope)
        check device_has_simple_perm(author.device_id, SimplePerm::ChangeLabelManagingRole)
        check can_manage_label(author.device_id, this.label_id)

        // Make sure we uphold `CanManageLabel`'s foreign keys.
        check exists Label[label_id: this.label_id]
        check exists Role[role_id: this.managing_role_id]

        check !exists CanManageLabel[
            label_id: this.label_id,
            managing_role_id: this.managing_role_id,
        ]

        // At this point we believe the following to be true:
        //
        // - the team is active
        // - `author` is allowed to manage `this.label_id`
        // - `this.managing_role_id` refers to a role that exists
        // - `this.label_id` refers to a label that exists
        finish {
            create CanManageLabel[
                label_id: this.label_id,
                managing_role_id: this.managing_role_id,
            ]=>{}

            emit LabelManagingRoleAdded {
                label_id: this.label_id,
                managing_role_id: this.managing_role_id,
                author_id: author.device_id,
            }
        }
    }
}

// Revokes a label's managing role.
//
// # Required Permissions
//
// - `SimplePerm::ChangeLabelManagingRole`
// - `CanManageLabel(label_id)`
action revoke_label_managing_role(label_id id, managing_role_id id) {
    publish RevokeLabelManagingRole {
        label_id: label_id,
        managing_role_id: managing_role_id,
    }
}

// Emitted when a label's managing role is revoked.
effect LabelManagingRoleRevoked {
    // The ID of the label that was updated.
    label_id id,
    // The ID of the role that was revoked.
    managing_role_id id,
    // The ID of the device that revoked the managing role.
    author_id id,
}

command RevokeLabelManagingRole {
    fields {
        // The label to update.
        label_id id,
        // The ID of the role being revoked.
        managing_role_id id,
    }

    seal { return seal_command(serialize(this)) }
    open { return deserialize(open_envelope(envelope)) }

    policy {
        check team_exists()

        let author = get_author(envelope)
        check device_has_simple_perm(author.device_id, SimplePerm::ChangeLabelManagingRole)
        check can_manage_label(author.device_id, this.label_id)

        check exists CanManageLabel[
            label_id: this.label_id,
            managing_role_id: this.managing_role_id,
        ]

        // At this point we believe the following to be true:
        //
        // - `author` has the `RevokeLabelManagingRole` permission
        // - `author` is allowed to manage `this.label_id`
        finish {
            delete CanManageLabel[
                label_id: this.label_id,
                managing_role_id: this.managing_role_id,
            ]

            emit LabelManagingRoleRevoked {
                label_id: this.label_id,
                managing_role_id: this.managing_role_id,
                author_id: author.device_id,
            }
        }
    }
}
```

#### Label Creation

```policy
// Creates a label.
//
// - `name` is a short description of the label, like
//   "TELEMETRY".
// - `managing_role_id` specifies the ID of the role required to
//   "manage" the label.
//
// # Required Permissions
//
// - `CreateLabel`
action create_label(name string, managing_role_id id) {
    publish CreateLabel {
        label_name: name,
        managing_role_id: managing_role_id,
    }
}

// Emitted when the `CreateLabel` command is successfully
// processed.
effect LabelCreated {
    // Uniquely identifies the label.
    label_id id,
    // The label name.
    label_name string,
    // The ID of the device that created the label.
    label_author_id id,
    // The ID of the role required to manage the label.
    managing_role_id id,
}

command CreateLabel {
    fields {
        // The label name.
        label_name string,
        // The ID of the role required to manage the label.
        managing_role_id id,
    }

    seal { return seal_command(serialize(this)) }
    open { return deserialize(open_envelope(envelope)) }

    policy {
        check team_exists()

        let author = get_author(envelope)
        check device_has_simple_perm(author.device_id, SimplePerm::CreateLabel)

        // A label's ID is the ID of the command that created it.
        let label_id = derive_label_id(envelope)

        // Make sure we uphold `CanManageLabel`'s foreign keys.
        check exists Role[role_id: this.managing_role_id]

        // At this point we believe the following to be true:
        //
        // - the team is active
        // - `author` has the `CreateLabel` permission
        // - `this.managing_role_id` refers to a role that exists
        finish {
            create Label[label_id: label_id]=>{
                name: this.label_name,
                author_id: author.device_id,
            }
            create CanManageLabel[
                label_id: label_id,
                managing_role_id: this.managing_role_id,
            ]=>{}

            emit LabelCreated {
                label_id: label_id,
                label_name: this.label_name,
                label_author_id: author.device_id,
                managing_role_id: this.managing_role_id,
            }
        }
    }
}
```

#### Label Deletion

Deleting a label revokes access from all devices who have been
granted permission to use it.

```policy
// Deletes a label.
//
// # Required Permissions
//
// - `DeleteLabel`
// - `CanManageLabel(label_id)`
action delete_label(label_id id) {
    // TODO(eric): Should we add a `reason` field?
    publish DeleteLabel {
        label_id: label_id,
    }
}

// Emitted when the `DeleteLabel` command is successfully
// processed.
effect LabelDeleted {
    // The label name.
    label_name string,
    // The label author's device ID.
    label_author_id id,
    // Uniquely identifies the label.
    label_id id,
    // The ID of the device that deleted the label.
    author_id id,
}

command DeleteLabel {
    fields {
        // The unique ID of the label being deleted.
        label_id id,
    }

    seal { return seal_command(serialize(this)) }
    open { return deserialize(open_envelope(envelope)) }

    policy {
        check team_exists()

        let author = get_author(envelope)
        check device_has_simple_perm(author.device_id, SimplePerm::DeleteLabel)
        check can_manage_label(author.device_id, this.label_id)

        // We can't query the label after it's been deleted, so
        // make sure we pull all of its info out of the fact
        // database.
        let label = check_unwrap query Label[label_id: this.label_id]

        // At this point we believe the following to be true:
        //
        // - the team is active
        // - `author` has the `DeleteLabel` permission
        // - `author` is allowed to manage `this.label_id`
        // - `this.label_id` refers to a label that exists
        finish {
            // TODO(eric): We can't delete these yet because the
            // storage layer does not yet support prefix deletion.
            // See https://github.com/aranya-project/aranya-core/issues/229
            //
            // delete AssignedLabel[label_id: label.label_id, device_id: ?]
            // delete CanManageLabel[label_id: label.label_id, managing_role_id: ?]

            delete Label[label_id: label.label_id]

            emit LabelDeleted {
                label_name: label.name,
                label_author_id: label.author_id,
                label_id: label.label_id,
                author_id: author.device_id,
            }
        }
    }
}
```

#### Label Assignment

Labels can be assigned to both roles and devices. Assigning
a label to a role allows all devices who have been assigned that
role to use the label. Assigning a label to a device allows that
specific device to use the label.

Each label can be assigned to zero or more roles and devices *at
the same time*. For example, label `L` can be assigned to roles
`R1` and `R2` at the same time that it is also assigned to device
`D`. Similarly, roles and devices can be assigned zero or more
labels.

The labels assigned to a device and the labels assigned to the
device's role need not be mutually exclusive. They are permitted
to overlap, including having different `ChanOp`s. When
determining whether a device is allowed to use a label, the more
permissive `ChanOp` is used.

##### Label Assignment to Roles

```policy
// Records that a role was granted permission to use a label for
// certain channel operations.
//
// # Foreign Keys
//
// - `label_id` refers to the `Label` fact.
// - `role_id` refers to the `Role` fact.
//
// # Caveats
//
// We do not yet support prefix deletion, so this fact is NOT
// deleted when the label or the role are deleted. Use TODO to
// verify whether a role is allowed to use the label instead of
// checking this fact directly.
fact LabelAssignedToRole[label_id id, role_id id]=>{op enum ChanOp}

// Grants the role permission to use the label.
//
// - It is an error if the author does not have permission to assign
//   this label.
// - It is an error if `role_id` refers to the author's current
//   role.
// - It is an error if the role does not exist.
// - It is an error if the label does not exist.
// - It is an error if the role has already been granted
//   permission to use this label.
//
// # Required Permissions
//
// The author must have the following permissions:
// - `AssignLabel`
// - `CanManageLabel(label_id)`
//
// The target role must have the following permissions:
// - `CanUseAqc`
action assign_label_to_role(role_id id, label_id id, op enum ChanOp) {
    publish AssignLabelToRole {
        role_id: role_id,
        label_id: label_id,
        op: op,
    }
}

// Emitted when the `AssignLabelToRole` command is successfully
// processed.
effect AssignedLabelToRole {
    // The ID of the role that was assigned the label.
    role_id id,
    // The ID of the label that was assigned.
    label_id id,
    // The ID of the device that assigned the label.
    author_id id,
}

command AssignLabelToRole {
    fields {
        // The target role.
        role_id id,
        // The label being assigned to the target role.
        label_id id,
        // The channel operations the role is allowed to use the
        // label for.
        op enum ChanOp,
    }

    seal { return seal_command(serialize(this)) }
    open { return deserialize(open_envelope(envelope)) }

    policy {
        check team_exists()

        let author = get_author(envelope)

        // Devices are never allowed to assign labels to their
        // current role.
        //
        // Perform this check before we make more fact database
        // queries.
        let assigned_role_id = get_assigned_role_id(author.device_id)
        check assigned_role_id != this.role_id

        // The author must be allowed to assign this label.
        check device_has_simple_perm(author.device_id, SimplePerm::AssignLabel)
        check can_manage_label(author.device_id, this.label_id)

        // The role must be able to use AQC.
        check role_has_simple_perm(this.role_id, SimplePerm::CanUseAqc)

        // Make sure we uphold `AssignedLabelToRole`'s foreign
        // keys.
        //
        // NB: We do not check `exists Role[...]` because
        // `role_has_simple_perm` already checks whether the role
        // exists.
        check exists Label[label_id: this.label_id]
        check !exists LabelAssignedToRole[
            label_id: this.label_id,
            role_id: this.role_id,
        ]

        // At this point we believe the following to be true:
        //
        // - the team is active
        // - `author` has the `AssignLabel` permission
        // - `author` is allowed to manage `this.label_id`
        // - `this.role_id` refers to a role that exists
        // - `this.label_id` refers to a label that exists
        // - the label is not already assigned to `this.role_id`
        finish {
            create LabelAssignedToRole[
                label_id: this.label_id,
                role_id: this.role_id,
            ]=>{op: this.op}

            emit AssignedLabelToRole {
                role_id: this.role_id,
                label_id: this.label_id,
                author_id: author.device_id,
            }
        }
    }
}
```

##### Label Assignment to Devices

```policy
// Records that a device was granted permission to use a label
// for certain channel operations.
//
// # Foreign Keys
//
// - `label_id` refers to the `Label` fact.
// - `device_id` refers to the `Device` fact.
//
// # Caveats
//
// We do not yet support prefix deletion, so this fact is NOT
// deleted when the label or the role are deleted. Use TODO to
// verify whether a role is allowed to use the label instead of
// checking this fact directly.
fact LabelAssignedToDevice[label_id id, device_id id]=>{op enum ChanOp, device_gen int}

// Grants the device permission to use the label.
//
// - It is an error if the author does not have the role required
//   to assign this label.
// - It is an error if `device_id` refers to the author (devices
//   are never allowed to assign labels to themselves).
// - It is an error if the device does not exist.
// - It is an error if the label does not exist.
// - It is an error if the device has already been granted
//   permission to use this label for its current generation.
// - It is an error if the device is not permitted to use AQC.
//
// # Required Permissions
//
// - `AssignLabel`
// - `CanManageLabel(label_id)`
action assign_label_to_device(device_id id, label_id id, op enum ChanOp) {
    publish AssignLabelToDevice {
        device_id: device_id,
        label_id: label_id,
        op: op,
    }
}

// Emitted when the `AssignLabelToDevice` command is successfully
// processed.
effect AssignedLabelToDevice {
    // The ID of the device that was assigned the label.
    device id,
    // The ID of the label that was assigned.
    label_id id,
    // The ID of the device that assigned the label.
    author_id id,
}

command AssignLabelToDevice {
    fields {
        // The target device.
        device_id id,
        // The label being assigned to the target device.
        label_id id,
        // The channel operations the device is allowed to used
        // the label for.
        op enum ChanOp,
    }

    seal { return seal_command(serialize(this)) }
    open { return deserialize(open_envelope(envelope)) }

    policy {
        check team_exists()

        let author = get_author(envelope)

        // Devices are never allowed to assign labels to
        // themselves.
        //
        // Perform this check before we make more fact database
        // queries.
        check author.device_id != this.device_id

        check device_has_simple_perm(author.device_id, SimplePerm::AssignLabel)
        check can_manage_label(author.device_id, this.label_id)

        // Make sure we uphold `AssignedLabelToDevice`'s foreign
        // keys.
        check exists Device[device_id: this.device_id]
        check exists Label[label_id: this.label_id]

        // Devices must be fully configured for AQC before labels
        // can be assigned directly to them.
        check can_use_aqc(this.device_id)

        let existing_assignment = query LabelAssignedToDevice[
            label_id: this.label_id,
            device_id: this.device_id,
        ]

        let current_gen = get_device_gen(this.device_id)

        if existing_assignment is Some {
            // Only allow reuse when the stored assignment is
            // from an older device generation.
            let assignment = unwrap existing_assignment
            check assignment.device_gen < current_gen

            // At this point we believe the following to be true:
            //
            // - `author` has the `AssignLabel` permission
            // - `author` is allowed to manage `this.label_id`
            // - `this.device_id` refers to a device that exists
            // - `this.label_id` refers to a label that exists
            // - the existing assignment is stale because the device has
            //   been re-provisioned
            finish {
                update LabelAssignedToDevice[
                    label_id: this.label_id,
                    device_id: this.device_id,
                ]=>{
                    op: assignment.op,
                    device_gen: assignment.device_gen,
                } to {
                    op: this.op,
                    device_gen: current_gen,
                }

                emit AssignedLabelToDevice {
                    device: this.device_id,
                    label_id: this.label_id,
                    author_id: author.device_id,
                }
            }
        } else {
            // At this point we believe the following to be true:
            //
            // - `author` has the `AssignLabel` permission
            // - `author` is allowed to manage `this.label_id`
            // - `this.device_id` refers to a device that exists
            // - `this.label_id` refers to a label that exists
            finish {
                create LabelAssignedToDevice[
                    label_id: this.label_id,
                    device_id: this.device_id,
                ]=>{
                    op: this.op,
                    device_gen: current_gen,
                }

                emit AssignedLabelToDevice {
                    device: this.device_id,
                    label_id: this.label_id,
                    author_id: author.device_id,
                }
            }
        }
    }
}
```

#### Label Revocation

```policy
// Revokes permission to use a label from a role.
//
// - It is an error if the role does not exist.
// - It is an error if the label does not exist.
// - It is an error if the role has not been granted permission
//   to use this label.
//
// # Required Permissions
//
// - `RevokeLabel`
// - `CanManageLabel(label_id)`
action revoke_label_from_role(role_id id, label_id id) {
    publish RevokeLabelFromRole {
        role_id: role_id,
        label_id: label_id,
    }
}

// Emitted when the `RevokeLabelFromRole` command is successfully
// processed.
effect LabelRevokedFromRole {
    // The ID of the role that had the label revoked.
    role_id id,
    // The ID of the label that was revoked.
    label_id id,
    // The ID of the device that revoked the label.
    author_id id,
}

command RevokeLabelFromRole {
    fields {
        // The target role.
        role_id id,
        // The label being assigned to the target device.
        label_id id,
    }

    seal { return seal_command(serialize(this)) }
    open { return deserialize(open_envelope(envelope)) }

    policy {
        check team_exists()

        let author = get_author(envelope)
        check device_has_simple_perm(author.device_id, SimplePerm::RevokeLabel)
        check can_manage_label(author.device_id, this.label_id)

        check exists Role[role_id: this.role_id]
        check exists Label[label_id: this.label_id]
        check exists LabelAssignedToRole[
            label_id: this.label_id,
            role_id: this.role_id,
        ]

        // At this point we believe the following to be true:
        //
        // - the team is active
        // - `author` has the `RevokeLabel` permission
        // - `author` is allowed to manage `this.label_id`
        // - `this.role_id` refers to a role that exists
        // - `this.label_id` refers to a label that exists
        // - the label is currently assigned to `this.role_id`
        finish {
            delete LabelAssignedToRole[
                label_id: this.label_id,
                role_id: this.role_id,
            ]

            emit LabelRevokedFromRole {
                role_id: this.role_id,
                label_id: this.label_id,
                author_id: author.device_id,
            }
        }
    }
}

// Revokes permission to use a label from a device.
//
// - It is an error if the device does not exist.
// - It is an error if the label does not exist.
// - It is an error if the device has not been granted permission
//   to use this label.
//
// # Required Permissions
//
// - `RevokeLabel`
// - `CanManageLabel(label_id)`
action revoke_label_from_device(device_id id, label_id id) {
    publish RevokeLabelFromDevice {
        device_id: device_id,
        label_id: label_id,
    }
}

// Emitted when the `RevokeLabelFromDevice` command is
// successfully processed.
effect LabelRevokedFromDevice {
    // The ID of the label that was revoked.
    label_id id,
    // The name of the label that was revoked.
    label_name string,
    // The ID of the author of the label.
    label_author_id id,
    // The ID of the device that revoked the label.
    author_id id,
}

command RevokeLabelFromDevice {
    fields {
        // The target device.
        device_id id,
        // The label being assigned to the target device.
        label_id id,
    }

    seal { return seal_command(serialize(this)) }
    open { return deserialize(open_envelope(envelope)) }

    policy {
        check team_exists()

        let author = get_author(envelope)
        check device_has_simple_perm(author.device_id, SimplePerm::RevokeLabel)
        check can_manage_label(author.device_id, this.label_id)

        // We need to get label info before deleting
        let label = check_unwrap query Label[label_id: this.label_id]

        check exists LabelAssignedToDevice[
            label_id: this.label_id,
            device_id: this.device_id,
        ]

        // At this point we believe the following to be true:
        //
        // - the team is active
        // - `author` has the `RevokeLabel` permission
        // - `author` is allowed to manage `this.label_id`
        // - `this.label_id` refers to a label that exists
        finish {
            delete LabelAssignedToDevice[
                label_id: this.label_id,
                device_id: this.device_id,
            ]

            emit LabelRevokedFromDevice {
                label_id: this.label_id,
                label_name: label.name,
                label_author_id: label.author_id,
                author_id: author.device_id,
            }
        }
    }
}
```

#### Label Lookup

```policy
// Returns the channel operation for a particular label, or `None`
// if the device does not have permission to use the label.
//
// # Caveats
//
// - It does NOT check whether the device exists.
function get_allowed_chan_op_for_label(device_id id, label_id id) optional enum ChanOp {
    // First test to see if the device's role has been granted
    // permission to use the label.
    let role_id = get_assigned_role_id(device_id)
    let assigned_to_role = query LabelAssignedToRole[
        label_id: label_id,
        role_id: role_id,
    ]

    // Now see if the device was directly granted permission
    // to use the label.
    let assigned_to_dev = query LabelAssignedToDevice[
        label_id: label_id,
        device_id: device_id,
    ]

    let role_op = if assigned_to_role is Some {
        : Some((unwrap assigned_to_role).op)
    } else {
        : None
    }
    let device_op = device_assignment_op(device_id, assigned_to_dev)

    if role_op is None {
        return device_op
    }
    if device_op is None {
        return role_op
    }

    let role_op_val = unwrap role_op
    let device_op_val = unwrap device_op

    if chan_op_rank(role_op_val) >= chan_op_rank(device_op_val) {
        return Some(role_op_val)
    }
    return Some(device_op_val)
}

// Returns the channel operation for a device-specific label
// assignment if it matches the device's current generation.
function device_assignment_op(
    device_id id,
    assignment optional struct LabelAssignedToDevice,
) optional enum ChanOp {
    if assignment is None {
        return None
    }
    let assigned = unwrap assignment
    if label_assignment_matches_gen(
        device_id,
        assigned.device_gen,
    ) {
        return Some(assigned.op)
    }
    return None
}

// Reports whether a device's direct label assignment generation
// matches the device's current generation counter.
function label_assignment_matches_gen(
    device_id id,
    assignment_gen int,
) bool {
    let maybe_gen = query DeviceGeneration[device_id: device_id]
    if maybe_gen is None {
        return false
    }
    return (unwrap maybe_gen).generation == assignment_gen
}
```

#### Label Queries

Label queries retrieve information about labels on the team.

See [Query APIs][query-apis] for more information about the query
APIs.

##### `query_label`

Returns a specific label if it exists.

```policy
// Emits `QueryLabelResult` for the label if it exists.
// If the label does not exist then no effects are emitted.
ephemeral action query_label(label_id id) {
    publish QueryLabel {
        label_id: label_id,
    }
}

effect QueryLabelResult {
    // The label's unique ID.
    label_id id,
    // The label name.
    label_name string,
    // The ID of the device that created the label.
    label_author_id id,
}

ephemeral command QueryLabel {
    fields {
        label_id id,
    }

    // TODO(eric): We don't really need to call `seal_command`
    // or `open_envelope` here since this is a local query API.
    seal { return seal_command(serialize(this)) }
    open { return deserialize(open_envelope(envelope)) }

    policy {
        check team_exists()

        let maybe_label = query Label[label_id: this.label_id]
        if maybe_label is None {
            finish {}
        } else {
            let label = unwrap maybe_label
            finish {
                emit QueryLabelResult {
                    label_id: label.label_id,
                    label_name: label.name,
                    label_author_id: label.author_id,
                }
            }
        }
    }
}
```

##### `query_labels`

Returns a list of all labels that exist in the team.

```policy
// Emits one `QueryLabelsResult` for each label in the team.
// If the team does not have any labels then no effects are
// emitted.
ephemeral action query_labels() {
    map Label[label_id: ?] as f {
        publish QueryLabels {
            label_id: f.label_id,
            label_name: f.name,
            label_author_id: f.author_id,
        }
    }
}

effect QueryLabelsResult {
    // The label's unique ID.
    label_id id,
    // The label name.
    label_name string,
    // The ID of the device that created the label.
    label_author_id id,
}

// Trampoline to forward info to `QueriedLabelsResult`.
ephemeral command QueryLabels {
    fields {
        label_id id,
        label_name string,
        label_author_id id,
    }

    // TODO(eric): We don't really need to call `seal_command`
    // or `open_envelope` here since this is a local query API.
    seal { return seal_command(serialize(this)) }
    open { return deserialize(open_envelope(envelope)) }

    policy {
        check team_exists()

        finish {
            emit QueryLabelsResult {
                label_id: this.label_id,
                label_name: this.label_name,
                label_author_id: this.label_author_id,
            }
        }
    }
}
```

##### `query_labels_assigned_to_role`

Returns a list of all labels that have been assigned to
a particular role.

```policy
// Emits `QueryLabelsAssignedToRoleResult` for all labels that
// have been assigned to the role.
// If the role has not been assigned any labels, then no effects
// are emitted.
ephemeral action query_labels_assigned_to_role(role_id id) {
    // TODO: make this query more efficient when policy supports
    // it. The key order is optimized for `delete`.
    map LabelAssignedToRole[label_id: ?, role_id: ?] as f {
        if f.role_id == role_id {
            // Skip entries where the Label has been deleted.
            // This is necessary because LabelAssignedToRole
            // facts are not yet deleted because we do not have
            // prefix deletion.
            if exists Label[label_id: f.label_id] {
                let label = check_unwrap query Label[label_id: f.label_id]
                publish QueryLabelsAssignedToRole {
                    role_id: f.role_id,
                    label_id: f.label_id,
                    label_name: label.name,
                    label_author_id: label.author_id,
                }
            }
        }
    }
}

effect QueryLabelsAssignedToRoleResult {
    // The role the label is assigned to.
    role_id id,
    // The label's unique ID.
    label_id id,
    // The label name.
    label_name string,
    // The ID of the device that created the label.
    label_author_id id,
}

ephemeral command QueryLabelsAssignedToRole {
    fields {
        role_id id,
        label_id id,
        label_name string,
        label_author_id id,
    }

    // TODO(eric): We don't really need to call `seal_command`
    // or `open_envelope` here since this is a local query API.
    seal { return seal_command(serialize(this)) }
    open { return deserialize(open_envelope(envelope)) }

    policy {
        check team_exists()

        if !exists Role[role_id: this.role_id] {
            // TODO(eric): Or should we raise a check error?
            finish {}
        } else {
            finish {
                emit QueryLabelsAssignedToRoleResult {
                    role_id: this.role_id,
                    label_id: this.label_id,
                    label_name: this.label_name,
                    label_author_id: this.label_author_id,
                }
            }
        }
    }
}
```

##### `query_labels_assigned_to_device`

```policy
// Emits `QueryLabelsAssignedToDeviceResult` for all labels the
// device has been granted permission to use.
ephemeral action query_labels_assigned_to_device(device_id id) {
    // TODO: make this query more efficient when policy supports
    // it. The key order is optimized for `delete`.
    map LabelAssignedToDevice[label_id: ?, device_id: ?] as f {
        if f.device_id == device_id {
            if label_assignment_matches_gen(f.device_id, f.device_gen) {
                let label = check_unwrap query Label[label_id: f.label_id]
                publish QueryLabelsAssignedToDevice {
                    device_id: f.device_id,
                    label_id: f.label_id,
                    label_name: label.name,
                    label_author_id: label.author_id,
                }
            }
        }
    }
}

effect QueryLabelsAssignedToDeviceResult {
    // The device's unique ID.
    device_id id,
    // The label's unique ID.
    label_id id,
    // The label name.
    label_name string,
    // The ID of the device that created the label.
    label_author_id id,
}

ephemeral command QueryLabelsAssignedToDevice {
    fields {
        device_id id,
        label_id id,
        label_name string,
        label_author_id id,
    }

    // TODO(eric): We don't really need to call `seal_command`
    // or `open_envelope` here since this is a local query API.
    seal { return seal_command(serialize(this)) }
    open { return deserialize(open_envelope(envelope)) }

    policy {
        check team_exists()

        if !exists Device[device_id: this.device_id] {
            // TODO(eric): Or should we raise a check error?
            finish {}
        } else {
            finish {
                emit QueryLabelsAssignedToDeviceResult {
                    device_id: this.device_id,
                    label_id: this.label_id,
                    label_name: this.label_name,
                    label_author_id: this.label_author_id,
                }
            }
        }
    }
}
```

#### Label Directionality

AFC and AQC channels are either bidirectional or unidirectional.
In a unidirectional channel one peer is permitted to send data
and the other to receive data.

```policy
// Valid channel operations for a label assignment.
enum ChanOp {
    // The device can only receive data in channels with this
    // label.
    RecvOnly,
    // The device can only send data in channels with this
    // label.
    SendOnly,
    // The device can send and receive data in channels with this
    // label.
    SendRecv,
}

// Returns a numeric rank for `ChanOp` so permissions can be
// compared. Higher ranks are more permissive.
function chan_op_rank(op enum ChanOp) int {
    match op {
        ChanOp::RecvOnly => { return 0 }
        ChanOp::SendOnly => { return 1 }
        ChanOp::SendRecv => { return 2 }
    }
}
```

### AFC

#### AFC Unidirectional Channel Creation

Creates a unidirectional AFC channel. This is an ephemeral command,
which means that it can only be emitted within an ephemeral session and
is not added to the graph of commands. Furthermore, it does not persist
any changes to the factDB.

The `create_afc_uni_channel` action creates the `ChannelKey`,
encapsulates it for the peer, and sends the encapsulation through the
`AfcCreateUniChannel` command. When processing the command, the
corresponding recipient will decapsulate their key and store it in the
shared memory DB.

```policy
ephemeral action create_afc_uni_channel(receiver_id id, label_id id) {
    let parent_cmd_id = perspective::head_id()
    let author_id = device::current_device_id()
    let author = get_device(author_id)
    let peer_enc_pk = get_enc_pk(receiver_id)

    let ch = afc::create_uni_channel(
        parent_cmd_id,
        author.enc_key_id,
        peer_enc_pk,
        author_id,
        receiver_id,
        label_id,
    )

    publish AfcCreateUniChannel {
        receiver_id: receiver_id,
        label_id: label_id,
        peer_encap: ch.peer_encap,
        channel_key_id: ch.key_id,
    }
}

// Emitted when the author of a unidirectional AFC channel
// successfully processes the `AfcCreateUniChannel` command.
effect AfcUniChannelCreated {
    // The unique ID of the previous command.
    parent_cmd_id id,
    // The device ID of the participant that can receive data.
    receiver_id id,
    // The channel author's encryption key ID.
    author_enc_key_id id,
    // The channel peer's encoded public encryption key.
    peer_enc_pk bytes,
    // The channel label.
    label_id id,
    // The channel key ID.
    channel_key_id id,
}

// Emitted when the peer of a unidirectional AFC channel
// successfully processes the `AfcCreateUniChannel` command.
effect AfcUniChannelReceived {
    // The unique ID of the previous command.
    parent_cmd_id id,
    // The device ID of the participant that can send data.
    sender_id id,
    // The channel author's encryption key ID.
    author_enc_pk bytes,
    // The channel peer's encryption key ID.
    peer_enc_key_id id,
    // The channel label.
    label_id id,
    // The channel peer's encapsulated KEM shared secret.
    encap bytes,
}

ephemeral command AfcCreateUniChannel {
    fields {
        // The device ID of the participant that can receive
        // data.
        receiver_id id,
        // The label applied to the channel.
        label_id id,
        // The channel peer's encapsulated KEM shared secret.
        peer_encap bytes,
        // The ID of the AFC channel key.
        channel_key_id id,
    }

    seal { return seal_command(serialize(this)) }
    open { return deserialize(open_envelope(envelope)) }

    policy {
        check team_exists()

        let sender = get_author(envelope)
        let sender_id = sender.device_id
        check device_has_simple_perm(sender_id, SimplePerm::CreateAfcUniChannel)

        let receiver_id = this.receiver_id
        let receiver = check_unwrap try_find_device(receiver_id)

        // The label must exist.
        let label = check_unwrap query Label[label_id: this.label_id]

        // Check that both devices have been granted permission
        // to use the label for their respective directions.
        check can_create_afc_uni_channel(sender_id, receiver_id, label.label_id)

        let parent_cmd_id = envelope::parent_id(envelope)
        let current_device_id = device::current_device_id()

        if current_device_id == sender_id {
            // We authored this command.
            let peer_enc_pk = get_enc_pk(receiver_id)

            finish {
                emit AfcUniChannelCreated {
                    parent_cmd_id: parent_cmd_id,
                    receiver_id: receiver_id,
                    author_enc_key_id: sender.enc_key_id,
                    peer_enc_pk: peer_enc_pk,
                    label_id: label.label_id,
                }
            }
        } else if current_device_id == receiver_id {
            // We're the intended recipient of this command.
            let author_enc_pk = get_enc_pk(sender_id)

            finish {
                emit AfcUniChannelReceived {
                    parent_cmd_id: parent_cmd_id,
                    sender_id: sender_id,
                    author_enc_pk: author_enc_pk,
                    peer_enc_key_id: receiver.enc_key_id,
                    label_id: this.label_id,
                    encap: this.peer_encap,
                }
            }
        } else {
            // This is an off-graph session command, so only the
            // communicating peers should process this command.
            check false
        }
    }
}

// Reports whether the devices have permission to create
// a unidirectional AFC channel with each other.
function can_create_afc_uni_channel(sender_id id, receiver_id id, label_id id) bool {
    // Devices cannot create channels with themselves.
    //
    // This should have been caught by the AFC FFI, so check
    // instead of just returning false.
    check sender_id != receiver_id

    // The writer must have permissions to write (send) data.
    let writer_op = get_allowed_chan_op_for_label(sender_id, label_id)
    if writer_op is None {
        return false
    }
    match unwrap writer_op {
        ChanOp::RecvOnly => { return false }
        ChanOp::SendOnly => {}
        ChanOp::SendRecv => {}
    }

    // The reader must have permission to read (receive) data.
    let reader_op = get_allowed_chan_op_for_label(receiver_id, label_id)
    if reader_op is None {
        return false
    }
    match unwrap reader_op {
        ChanOp::RecvOnly => {}
        ChanOp::SendOnly => { return false }
        ChanOp::SendRecv => {}
    }

    return true
}
```

### AQC

#### Overview

[Aranya QUIC Channels][aqc] provide end-to-end encrypted,
topic-segmented communication between two devices in a team.

Channels are secured with TLS 1.3 using pre-shared keys (PSK)
derived from the participants' Device Encryption Keys using HPKE.

```policy
// Reports whether `size` is a valid PSK length (in bytes).
//
// Per the AQC specification, PSKs must be in the range [32, 2^16).
function is_valid_psk_length(size int) bool {
    return size >= 32 && size < 65536
}
```

#### Network IDs

Each device that wants to participate in an AQC channel must be
assigned a _network identifier_. A network identifier is an
opaque string that is used to identify the device on the network.
This can be a hostname, an IP address, or any other string that
that operating system understands.

```policy
// Stores a device's associated network identifier for AQC.
fact AqcNetId[device_id id]=>{net_id string}

function can_use_aqc(device_id id) bool {
    // A device can use AQC if it has an AQC network ID.
    return exists AqcNetId[device_id: device_id]
}

// Returns the device's AQC network identifier, if it exists.
//
// # Caveats
//
// This function does NOT check whether the device exists.
function aqc_net_id(device_id id) optional string {
    let f = query AqcNetId[device_id: device_id]
    if f is Some {
        return Some((unwrap f).net_id)
    }
    return None
}

// TODO(eric): Why do we call it both a "network ID" and
// "network name"?

// Sets the device's AQC network name.
//
// # Required Permissions
//
// - `SetAqcNetworkName`
action set_aqc_network_name(device_id id, net_id string) {
    publish SetAqcNetworkName {
        device_id: device_id,
        net_id: net_id,
    }
}

// Emitted when a device's AQC network name is set.
effect AqcNetworkNameSet {
    // The ID of the device whose network name was set.
    device_id id,
    // The network name that was set.
    net_id string,
}

// TODO(eric): rename this to update/upsert/something?
command SetAqcNetworkName {
    fields {
        device_id id,
        net_id string,
    }

    seal { return seal_command(serialize(this)) }
    open { return deserialize(open_envelope(envelope)) }

    policy {
        check team_exists()

        let author = get_author(envelope)
        check device_has_simple_perm(author.device_id, SimplePerm::SetAqcNetworkName)
        let device = get_device(this.device_id)
        check device_has_simple_perm(author.device_id, SimplePerm::SetAqcNetworkName)

        let opt_net_id = aqc_net_id(this.device_id)

        if opt_net_id is Some {
            let net_id = unwrap opt_net_id
            finish {
                update AqcNetId[device_id: this.device_id]=>{net_id: net_id} to {
                    net_id: this.net_id
                }

                emit AqcNetworkNameSet {
                    device_id: device.device_id,
                    net_id: this.net_id,
                }
            }
        } else {
            finish {
                create AqcNetId[device_id: this.device_id]=>{net_id: this.net_id}

                emit AqcNetworkNameSet {
                    device_id: device.device_id,
                    net_id: this.net_id,
                }
            }
        }
    }
}
```

### UnsetAqcNetworkName

Dissociates an AQC network name and address from a device.

```policy
action unset_aqc_network_name(device_id id) {
    publish UnsetAqcNetworkName {
        device_id: device_id,
    }
}

effect AqcNetworkNameUnset {
    device_id id,
    net_id string,
}

command UnsetAqcNetworkName {
    fields {
        device_id id,
    }

    seal { return seal_command(serialize(this)) }
    open { return deserialize(open_envelope(envelope)) }

    policy {
        check team_exists()

        let author = get_author(envelope)
        check device_has_simple_perm(author.device_id, SimplePerm::UnsetAqcNetworkName)
        let device = get_device(this.device_id)
        check device_has_simple_perm(author.device_id, SimplePerm::UnsetAqcNetworkName)

        check exists AqcNetId[device_id: this.device_id]

        let old_mapping = unwrap query AqcNetId[device_id: this.device_id]

        finish {
            delete AqcNetId[device_id: this.device_id]

            emit AqcNetworkNameUnset {
                device_id: device.device_id,
                net_id: old_mapping.net_id,
            }
        }
    }
}
```

#### `query_aqc_net_id`

Returns the AQC nework ID for a device.

```policy
ephemeral action query_aqc_net_id(device_id id) {
    publish QueryAqcNetId {
        device_id: device_id,
    }
}

effect QueryAqcNetIdResult {
    // Network name assigned to the device.
    net_id optional string,
}

ephemeral command QueryAqcNetId {
    fields {
        // ID of device whose network name is being queried.
        device_id id,
    }

    // TODO(eric): We don't really need to call `seal_command`
    // or `open_envelope` here since this is a local query API.
    seal { return seal_command(serialize(this)) }
    open { return deserialize(open_envelope(envelope)) }

    policy {
        check team_exists()

        // Check that the team is active and return the author's
        // info if they exist in the team.
        let author = get_device(this.device_id)
        let net_id = aqc_net_id(author.device_id)

        finish {
            emit QueryAqcNetIdResult {
                net_id: net_id,
            }
        }
    }
}
```

#### `query_aqc_network_names`

Returns all associated AQC network IDs.

```policy
ephemeral action query_aqc_network_names() {
    map AqcNetId[device_id: ?] as f {
        publish QueryAqcNetworkNames {
            net_id: f.net_id,
            device_id: f.device_id,
        }
    }
}

effect QueryAqcNetworkNamesResult {
    // AQC network name assigned to device.
    net_id string,
    // Device ID of the device with assigned network name.
    device_id id,
}

ephemeral command QueryAqcNetworkNames {
    fields {
        // AQC network name assigned to device.
        net_id string,
        // Device ID of device with assigned network name.
        device_id id,
    }

    // TODO(eric): We don't really need to call `seal_command`
    // or `open_envelope` here since this is a local query API.
    seal { return seal_command(serialize(this)) }
    open { return deserialize(open_envelope(envelope)) }

    policy {
        check team_exists()

        finish {
            emit QueryAqcNetworkNamesResult {
                net_id: this.net_id,
                device_id: this.device_id,
            }
        }
    }
}
```

### AQC Bidirectional Channel Creation

Creates a bidirectional AQC channel for off-graph messaging.

```policy
ephemeral action create_aqc_bidi_channel(peer_id id, label_id id) {
    let parent_cmd_id = perspective::head_id()
    let author_id = device::current_device_id()
    let author = get_device(author_id)
    let peer_enc_pk = get_enc_pk(peer_id)

    let ch = aqc::create_bidi_channel(
        parent_cmd_id,
        author.enc_key_id,
        author_id,
        peer_enc_pk,
        peer_id,
        label_id,
    )

    publish AqcCreateBidiChannel {
        channel_id: ch.channel_id,
        peer_id: peer_id,
        label_id: label_id,
        peer_encap: ch.peer_encap,
        author_secrets_id: ch.author_secrets_id,
        psk_length_in_bytes: ch.psk_length_in_bytes,
    }
}

// Reports whether the devices have permission to create
// a bidirectional AQC channel with each other.
//
// # Caveats
//
// - It does NOT check whether the devices exist.
function can_create_aqc_bidi_channel(device1 id, device2 id, label_id id) bool {
    // Devices cannot create channels with themselves.
    //
    // This should have been caught by the AQC FFI, so check
    // instead of just returning false.
    check device1 != device2

    // Both devices must have permissions to read (recv) and
    // write (send) data.
    let device1_op = get_allowed_chan_op_for_label(device1, label_id)
    if device1_op is None {
        return false
    }
    if (unwrap device1_op) != ChanOp::SendRecv {
        return false
    }

    let device2_op = get_allowed_chan_op_for_label(device2, label_id)
    if device2_op is None {
        return false
    }
    if (unwrap device2_op) != ChanOp::SendRecv {
        return false
    }

    // TODO(eric): Check that both devices have network IDs.

    return true
}

// Emitted when the author of a bidirectional AQC channel
// successfully processes the `AqcCreateBidiChannel` command.
effect AqcBidiChannelCreated {
    // Uniquely identifies the channel.
    channel_id id,
    // The unique ID of the previous command.
    parent_cmd_id id,
    // The channel author's device ID.
    author_id id,
    // The channel author's encryption key ID.
    author_enc_key_id id,
    // The channel peer's device Id.
    peer_id id,
    // The channel peer's encoded public encryption key.
    peer_enc_pk bytes,
    // The channel label.
    label_id id,
    // A unique ID that the author can use to look up the
    // channel's secrets.
    author_secrets_id id,
    // The size in bytes of the PSK.
    //
    // Per the AQC specification, this must be at least 32 and
    // less than 2^16.
    psk_length_in_bytes int,
}

// Emitted when the peer of a bidirectional AQC channel
// successfully processes the `AqcCreateBidiChannel` command.
effect AqcBidiChannelReceived {
    // Uniquely identifies the channel.
    channel_id id,
    // The unique ID of the previous command.
    parent_cmd_id id,
    // The channel author's device ID.
    author_id id,
    // The channel author's encoded public encryption key.
    author_enc_pk bytes,
    // The channel peer's device Id.
    peer_id id,
    // The channel peer's encryption key ID.
    peer_enc_key_id id,
    // The channel label.
    label_id id,
    // The channel peer's encapsulated KEM shared secret.
    encap bytes,
    // The size in bytes of the PSK.
    //
    // Per the AQC specification, this must be at least 32 and
    // less than 2^16.
    psk_length_in_bytes int,
}
```

```policy
ephemeral command AqcCreateBidiChannel {
    fields {
        // Uniquely identifies the channel.
        channel_id id,
        // The channel peer's device ID.
        peer_id id,
        // The label applied to the channel.
        label_id id,
        // The channel peer's encapsulated KEM shared secret.
        peer_encap bytes,
        // A unique ID that the author can use to look up the
        // channel's secrets.
        author_secrets_id id,
        // The size in bytes of the PSK.
        //
        // Per the AQC specification, this must be at least 32.
        psk_length_in_bytes int,
    }

    seal { return seal_command(serialize(this)) }
    open { return deserialize(open_envelope(envelope)) }

    policy {
        check team_exists()

        let author = get_author(envelope)
        check device_has_simple_perm(author.device_id, SimplePerm::CreateAqcBidiChannel)
        let peer = get_device(this.peer_id)

        check is_valid_psk_length(this.psk_length_in_bytes)

        // The label must exist.
        let label = check_unwrap query Label[label_id: this.label_id]

        // Check that both devices have been granted permission
        // to use the label for for send and recv.
        check can_create_aqc_bidi_channel(author.device_id, peer.device_id, label.label_id)

        let parent_cmd_id = envelope::parent_id(envelope)
        let current_device_id = device::current_device_id()

        if current_device_id == author.device_id {
            // We're the channel author.
            let peer_enc_pk = get_enc_pk(peer.device_id)

            finish {
                emit AqcBidiChannelCreated {
                    channel_id: this.channel_id,
                    parent_cmd_id: parent_cmd_id,
                    author_id: author.device_id,
                    author_enc_key_id: author.enc_key_id,
                    peer_id: peer.device_id,
                    peer_enc_pk: peer_enc_pk,
                    label_id: label.label_id,
                    author_secrets_id: this.author_secrets_id,
                    psk_length_in_bytes: this.psk_length_in_bytes,
                }
            }
        } else if current_device_id == peer.device_id {
            // We're the channel peer.
            let author_enc_pk = get_enc_pk(author.device_id)

            finish {
                emit AqcBidiChannelReceived {
                    channel_id: this.channel_id,
                    parent_cmd_id: parent_cmd_id,
                    author_id: author.device_id,
                    author_enc_pk: author_enc_pk,
                    peer_id: peer.device_id,
                    peer_enc_key_id: peer.enc_key_id,
                    label_id: label.label_id,
                    encap: this.peer_encap,
                    psk_length_in_bytes: this.psk_length_in_bytes,
                }
            }
        } else {
            // This is an off-graph session command, so only the
            // communicating peers should process this command.
            check false
        }
    }
}
```

### AQC Unidirectional Channel Creation

Creates a unidirectional AQC channel for off-graph messaging.

```policy
ephemeral action create_aqc_uni_channel(sender_id id, receiver_id id, label_id id) {
    let parent_cmd_id = perspective::head_id()
    let author = get_device(device::current_device_id())
    let peer_id = select_peer_id(author.device_id, sender_id, receiver_id)
    let peer_enc_pk = get_enc_pk(peer_id)

    let ch = aqc::create_uni_channel(
        parent_cmd_id,
        author.enc_key_id,
        peer_enc_pk,
        sender_id,
        receiver_id,
        label_id,
    )

    publish AqcCreateUniChannel {
        channel_id: ch.channel_id,
        sender_id: sender_id,
        receiver_id: receiver_id,
        label_id: label_id,
        peer_encap: ch.peer_encap,
        author_secrets_id: ch.author_secrets_id,
        psk_length_in_bytes: ch.psk_length_in_bytes,
    }
}

// Emitted when the author of a unidirectional AQC channel
// successfully processes the `AqcCreateUniChannel` command.
effect AqcUniChannelCreated {
    // Uniquely identifies the channel.
    channel_id id,
    // The unique ID of the previous command.
    parent_cmd_id id,
    // The channel author's device ID.
    author_id id,
    // The device ID of the participant that can send data.
    sender_id id,
    // The device ID of the participant that can receive data.
    receiver_id id,
    // The channel author's encryption key ID.
    author_enc_key_id id,
    // The channel peer's encoded public encryption key.
    peer_enc_pk bytes,
    // The channel label.
    label_id id,
    // A unique ID that the author can use to look up the
    // channel's secrets.
    author_secrets_id id,
    // The size in bytes of the PSK.
    //
    // Per the AQC specification, this must be at least 32 and
    // less than 2^16.
    psk_length_in_bytes int,
}

// Emitted when the peer of a unidirectional AQC channel
// successfully processes the `AqcCreateUniChannel` command.
effect AqcUniChannelReceived {
    // Uniquely identifies the channel.
    channel_id id,
    // The unique ID of the previous command.
    parent_cmd_id id,
    // The channel author's device ID.
    author_id id,
    // The device ID of the participant that can send data.
    sender_id id,
    // The device ID of the participant that can receive data.
    receiver_id id,
    // The channel author's encryption key ID.
    author_enc_pk bytes,
    // The channel peer's encryption key ID.
    peer_enc_key_id id,
    // The channel label.
    label_id id,
    // The channel peer's encapsulated KEM shared secret.
    encap bytes,
    // The size in bytes of the PSK.
    //
    // Per the AQC specification, this must be at least 32 and
    // less than 2^16.
    psk_length_in_bytes int,
}
```

```policy
ephemeral command AqcCreateUniChannel {
    fields {
        // Uniquely identifies the channel.
        channel_id id,
        // The device ID of the participant that can send data.
        sender_id id,
        // The device ID of the participant that can receive
        // data.
        receiver_id id,
        // The label applied to the channel.
        label_id id,
        // A unique ID that the author can use to look up the
        // channel's secrets.
        author_secrets_id id,
        // The channel peer's encapsulated KEM shared secret.
        peer_encap bytes,
        // The size in bytes of the PSK.
        //
        // Per the AQC specification, this must be at least 32.
        psk_length_in_bytes int,
    }

    seal { return seal_command(serialize(this)) }
    open { return deserialize(open_envelope(envelope)) }

    policy {
        check team_exists()

        let author = get_author(envelope)
        check device_has_simple_perm(author.device_id, SimplePerm::CreateAqcUniChannel)

        // Ensure that the author is one of the channel
        // participants.
        check author.device_id == this.sender_id ||
              author.device_id == this.receiver_id

        let peer_id = if author.device_id == this.sender_id {
            :this.receiver_id
        } else {
            :this.sender_id
        }
        let peer = check_unwrap try_find_device(peer_id)

        check is_valid_psk_length(this.psk_length_in_bytes)

        // The label must exist.
        let label = check_unwrap query Label[label_id: this.label_id]

        // Check that both devices have been granted permission
        // to use the label for their respective directions.
        check can_create_aqc_uni_channel(this.sender_id, this.receiver_id, label.label_id)

        let parent_cmd_id = envelope::parent_id(envelope)
        let current_device_id = device::current_device_id()

        if current_device_id == author.device_id {
            // We authored this command.
            let peer_enc_pk = get_enc_pk(peer_id)

            finish {
                emit AqcUniChannelCreated {
                    channel_id: this.channel_id,
                    parent_cmd_id: parent_cmd_id,
                    author_id: author.device_id,
                    sender_id: this.sender_id,
                    receiver_id: this.receiver_id,
                    author_enc_key_id: author.enc_key_id,
                    peer_enc_pk: peer_enc_pk,
                    label_id: label.label_id,
                    author_secrets_id: this.author_secrets_id,
                    psk_length_in_bytes: this.psk_length_in_bytes,
                }
            }
        } else if current_device_id == peer.device_id {
            // We're the intended recipient of this command.
            let author_enc_pk = get_enc_pk(author.device_id)

            finish {
                emit AqcUniChannelReceived {
                    channel_id: this.channel_id,
                    parent_cmd_id: parent_cmd_id,
                    author_id: author.device_id,
                    sender_id: this.sender_id,
                    receiver_id: this.receiver_id,
                    author_enc_pk: author_enc_pk,
                    peer_enc_key_id: peer.enc_key_id,
                    label_id: label.label_id,
                    encap: this.peer_encap,
                    psk_length_in_bytes: this.psk_length_in_bytes,
                }
            }
        } else {
            // This is an off-graph session command, so only the
            // communicating peers should process this command.
            check false
        }
    }
}
```

```policy
// Reports whether the devices have permission to create
// a unidirectional AQC channel with each other.
function can_create_aqc_uni_channel(sender_id id, receiver_id id, label_id id) bool {
    // Devices cannot create channels with themselves.
    //
    // This should have been caught by the AQC FFI, so check
    // instead of just returning false.
    check sender_id != receiver_id

    // The writer must have permissions to write (send) data.
    let writer_op = get_allowed_chan_op_for_label(sender_id, label_id)
    if writer_op is None {
        return false
    }
    match unwrap writer_op {
        ChanOp::RecvOnly => { return false }
        ChanOp::SendOnly => {}
        ChanOp::SendRecv => {}
    }

    // The reader must have permission to read (receive) data.
    let reader_op = get_allowed_chan_op_for_label(receiver_id, label_id)
    if reader_op is None {
        return false
    }
    match unwrap reader_op {
        ChanOp::RecvOnly => {}
        ChanOp::SendOnly => { return false }
        ChanOp::SendRecv => {}
    }

    return true
}
```

```policy
// Selects the ID which doesn't match `Device_id`.
function select_peer_id(device_id id, id_a id, id_b id) id {
    if device_id == id_a {
        return id_b
    } else if device_id == id_b {
        return id_a
    } else {
        check false
    }
}
```

## Query APIs

Policy language v2 does not support defining queries against the
internal fact database, so the implementation of the query APIs
defined in this document are a little peculiar.

As background, Aranya supports ephemeral "off graph" commands.
These commands generally function the same as regular "on graph"
commands, except that they are not persisted (added to the graph)
after being evaluated.

The query APIs defined in this document use ephemeral commands
that read data from the fact database and emit effects with the
results. Query APIs that need to logically return lists use
`map` in the `action` to publish an ephemeral command per list
item.

Query APIs must still call `check team_exists()` to ensure that
data for closed teams is not returned.

[//]: # (links)

[actions]: https://aranya-project.github.io/policy-language-v1/#actions
[aqc-ffi]: https://crates.io/crates/aranya-aqc-util
[aqc-label-design]: https://aranya-project.github.io/aranya-quic-channels/#label-design
[aqc]: https://aranya-project.github.io/aranya-quic-channels/
[aranya-core/229]: https://github.com/aranya-project/aranya-core/issues/229
[commands]: https://aranya-project.github.io/policy-language-v1/#commands
[crypto-ffi]: https://crates.io/crates/aranya-crypto-ffi
[device-ffi]: https://crates.io/crates/aranya-device-ffi
[effects]: https://aranya-project.github.io/policy-language-v1/#effects
[envelope]: https://aranya-project.github.io/policy-language-v1/#envelope-type
[evp-ffi]: https://crates.io/crates/aranya-envelope-ffi
[facts]: https://aranya-project.github.io/policy-language-v1/#facts
[idam-ffi]: https://crates.io/crates/aranya-idam-ffi
[lp]: https://en.wikipedia.org/wiki/Literate_programming
[perspective-ffi]: https://crates.io/crates/aranya-perspective-ffi
[policy-lang]: https://aranya-project.github.io/policy-language-v2/
[rbac]: https://csrc.nist.gov/glossary/term/rbac
=======
- The owner will have a key bundle associated with it after creating the team.
- Each device that has been added to the team will have a key bundle associated with it.
>>>>>>> b588a66a
<|MERGE_RESOLUTION|>--- conflicted
+++ resolved
@@ -2,78 +2,10 @@
 policy-version: 2
 ---
 
-<<<<<<< HEAD
 # Overview
 
 This Aranya's default policy. It provides the rules that underlie
 Aranya's core functionality. TODO: expand
-=======
-# Default Policy
-
-The default policy used by Aranya. It is the core component that our software is built on top
-of, so any changes may affect the behavior of the system and could require updating other parts of
-the code to get everything working together.
-
-This policy can also be used as a template for writing other custom policies.
-
-Note that the policy has been written for version beta of our product and includes several
-limitations that will likely be changed for the MVP.
-
-## Roles & Permissions
-
-The MVP will likely support multiple role assignments per device, but we restrict to 1 role per device
-for the beta. Hence, devices can only be onboarded to the team under the `Member` role and the role
-assignment commands can be thought of as a promotion of the devices's single role. Similarly, only the
-`Member` role can be removed from the team and so role revocation commands will simply demote any
-higher role back down to `Member`.
-
-* Owner:
-  * Initialize/terminate Team.
-  * Add (new) / remove Members.
-  * Assign/revoke Owner role.
-  * Assign/revoke Admin role.
-  * Assign/revoke Operator role.
-  * Define/undefine channel label.
-  * Assign/revoke channel label.
-
-* Admin:
-  * Assign/revoke Operator role.
-  * Define/undefine channel label.
-  * Revoke channel label.
-
-* Operator:
-  * Add (new) / remove Member.
-  * Define channel label.
-  * Assign/revoke channel label.
-
-* Member:
-  * Create/delete AFC channel.
-
-**Invariants**:
-
-- Owner is the "root device" (has all permissions except sending data on AFC channels).
-- A device can only have one role at a time.
-- If the `Device` fact exists, then so will the `DeviceIdentKey`, `DeviceSignKey`, and `DeviceEncKey`
-  facts. Similarly, the latter three facts are predicated on the device fact.
-- A device can only have one of each device key type at a time.
-- Only the creator of the team is added as an `Owner`. All other devices are onboarded as `Member`s.
-- Only onboarded devices can be assigned to a higher role than `Member`.
-- Revoking A device's role will automatically set their role down to `Member`.
-- Only a `Member` can be removed from the team. All other roles must be revoked from A device before
-  they can be removed from the team.
-
-
-### Imports & Global Constants
-
-```policy
-use afc
-use crypto
-use device
-use envelope
-use idam
-use perspective
-```
->>>>>>> b588a66a
 
 As a reminder, Aranya policy files use the [literate
 programming][lp] paradigm, so this document is both
@@ -87,23 +19,8 @@
 
 ## Quick Reference
 
-<<<<<<< HEAD
 This policy implements a zero-trust RBAC system that controls
 which commands devices can publish to Aranya's distributed graph:
-=======
-// Valid channel operations for a label assignment.
-enum ChanOp {
-    // The device can only receive data in channels with this
-    // label.
-    RecvOnly,
-    // The device can only send data in channels with this
-    // label.
-    SendOnly,
-    // The device can send or receive data in channels with this
-    // label.
-    SendRecv,
-}
->>>>>>> b588a66a
 
 - **Devices** are the primary identity, each with three
   cryptographic key pairs.
@@ -138,26 +55,18 @@
 inputs
 TODO: talk about how queries are `QueryXResult`, etc.
 
-<<<<<<< HEAD
 ## Imports
 
 ```policy
 use afc
-use aqc
 use crypto
 use device
 use envelope
 use idam
 use perspective
-=======
-// Indicates that the team has been terminated.
-fact TeamEnd[]=>{}
->>>>>>> b588a66a
 ```
 
 - [`afc`][afc-ffi]: [AFC][afc] functionality, such as creating
-  channels.
-- [`aqc`][aqc-ffi]: [AQC][aqc] functionality, such as creating
   channels.
 - [`crypto`][crypto-ffi]: core cryptographic functionality, like
   command signing and verification.
@@ -264,7 +173,6 @@
 a globally unique ID, called the _device ID_.
 
 ```policy
-<<<<<<< HEAD
 // Records the existence of a device.
 // TODO(eric): We store the key IDs in the key facts themselves,
 // do we want to continue storing key IDs here?
@@ -344,7 +252,7 @@
 
 The Device Encryption Key is a KEM key used to securely send
 encapsulated secret keys to other devices. It is primarily used
-by AFC and AQC.
+by AFC.
 
 ```policy
 // Records the public half of the device's Encryption Key.
@@ -459,16 +367,6 @@
     //
     // check valid_device_invariants(device_id)
 
-=======
-// Returns the channel operation for a particular label.
-function get_allowed_op(device_id id, label_id id) enum ChanOp {
-    let assigned_label = check_unwrap query AssignedLabel[label_id: label_id, device_id: device_id]
-    return assigned_label.op
-}
-
-// Returns the device's encoded public EncryptionKey.
-function get_enc_pk(device_id id) bytes {
->>>>>>> b588a66a
     let device_enc_pk = check_unwrap query DeviceEncKey[device_id: device_id]
     return device_enc_pk.key
 }
@@ -700,8 +598,8 @@
 Generating a role's ID from its originating command prevents
 devices from accidentally creating the same role on diverging
 branches, which could cause a fail-open security bug. See the
-[design][aqc-label-design] of AQC labels for more information
-about a similar situation.
+[design][label-design] of labels for more information about a
+similar situation.
 
 ```policy
 // Returns the globally unique ID for a role created by the
@@ -768,13 +666,6 @@
     AssignLabel,
     RevokeLabel,
 
-    // AQC
-    CanUseAqc,
-    SetAqcNetworkName,
-    UnsetAqcNetworkName,
-    CreateAqcUniChannel,
-    CreateAqcBidiChannel,
-
     // AFC
     CanUseAfc,
     CreateAfcUniChannel,
@@ -798,12 +689,6 @@
         SimplePerm::ChangeLabelManagingRole => { return "ChangeLabelManagingRole" }
         SimplePerm::AssignLabel => { return "AssignLabel" }
         SimplePerm::RevokeLabel => { return "RevokeLabel" }
-
-        SimplePerm::CanUseAqc => { return "CanUseAqc" }
-        SimplePerm::SetAqcNetworkName => { return "SetAqcNetworkName" }
-        SimplePerm::UnsetAqcNetworkName => { return "UnsetAqcNetworkName" }
-        SimplePerm::CreateAqcUniChannel => { return "CreateAqcUniChannel" }
-        SimplePerm::CreateAqcBidiChannel => { return "CreateAqcBidiChannel" }
 
         SimplePerm::CanUseAfc => { return "CanUseAfc" }
         SimplePerm::CreateAfcUniChannel => { return "CreateAfcUniChannel" }
@@ -837,15 +722,6 @@
         "ChangeLabelManagingRole" => { return Some(SimplePerm::ChangeLabelManagingRole) }
         "AssignLabel" => { return Some(SimplePerm::AssignLabel) }
         "RevokeLabel" => { return Some(SimplePerm::RevokeLabel) }
-
-        //
-        // AQC
-        //
-        "CanUseAqc" => { return Some(SimplePerm::CanUseAqc) }
-        "SetAqcNetworkName" => { return Some(SimplePerm::SetAqcNetworkName) }
-        "UnsetAqcNetworkName" => { return Some(SimplePerm::UnsetAqcNetworkName) }
-        "CreateAqcUniChannel" => { return Some(SimplePerm::CreateAqcUniChannel) }
-        "CreateAqcBidiChannel" => { return Some(SimplePerm::CreateAqcBidiChannel) }
 
         //
         // AFC
@@ -1408,7 +1284,6 @@
     CanChangeRolePerms,
 }
 
-<<<<<<< HEAD
 // Converts `RoleManagementPerm` to a string.
 function role_management_perm_to_str(perm enum RoleManagementPerm) string {
     match perm {
@@ -1788,15 +1663,13 @@
 - `admin`
     - Can create and delete labels
     - Can change label managing roles
-    - Can unset AQC network names
     - Typically manages the `operator` role
 - `operator`
     - Can assign and revoke labels
-    - Can set and unset AQC network names
     - Typically manages the `member` role
 - `member`
-    - Can create and delete AFC and AQC channels (for labels they
-      have been granted permission to use)
+    - Can create and delete AFC channels (for labels they have been
+      granted permission to use)
 
 **Important**: The owner role (created during team creation) should
 be used sparingly. After setting up default roles, the owner
@@ -1912,8 +1785,6 @@
 
                     assign_perm_to_role(role_id, SimplePerm::AssignLabel)
                     assign_perm_to_role(role_id, SimplePerm::RevokeLabel)
-                    assign_perm_to_role(role_id, SimplePerm::SetAqcNetworkName)
-                    assign_perm_to_role(role_id, SimplePerm::UnsetAqcNetworkName)
                     assign_perm_to_role(role_id, SimplePerm::AssignRole)
                     assign_perm_to_role(role_id, SimplePerm::RevokeRole)
 
@@ -1938,10 +1809,6 @@
                         author_id: author.device_id,
                         owning_role_id: this.owning_role_id,
                     })
-
-                    assign_perm_to_role(role_id, SimplePerm::CanUseAqc)
-                    assign_perm_to_role(role_id, SimplePerm::CreateAqcUniChannel)
-                    assign_perm_to_role(role_id, SimplePerm::CreateAqcBidiChannel)
 
                     assign_perm_to_role(role_id, SimplePerm::CanUseAfc)
                     assign_perm_to_role(role_id, SimplePerm::CreateAfcUniChannel)
@@ -2202,18 +2069,6 @@
 ```
 
 ### Role Changing
-=======
-### AfcCreateChannel
-
-### AfcCreateUniChannel
-Creates a unidirectional AFC channel. This is an ephemeral command, which means that it can only
-be emitted within an ephemeral session and is not added to the graph of commands. Furthermore, it
-does not persist any changes to the factDB.
-
-The `create_afc_uni_channel` action creates the `ChannelKey`, encapsulates it for the peer, and sends
-the encapsulation through the `AfcCreateUniChannel` command. When processing the command, the
-corresponding recipient will decapsulate their key and store it in the shared memory DB.
->>>>>>> b588a66a
 
 ```policy
 // Changes a device's role.
@@ -2236,7 +2091,6 @@
     }
 }
 
-<<<<<<< HEAD
 // Emitted when a device's role is changed.
 effect RoleChanged {
     // The ID of the device whose role is being changed.
@@ -2247,44 +2101,6 @@
     new_role_id id,
     // The ID of the device that changed the device's role.
     author_id id,
-=======
-// The effect that is emitted when the author of a unidirectional
-// AFC channel successfully processes the `AfcCreateUniChannel`
-// command.
-effect AfcUniChannelCreated {
-    // The unique ID of the previous command.
-    parent_cmd_id id,
-    // The device ID of the participant that can receive data.
-    receiver_id id,
-    // The channel author's encryption key ID.
-    author_enc_key_id id,
-    // The channel peer's encoded public encryption key.
-    peer_enc_pk bytes,
-    // The channel label.
-    label_id id,
-    // The channel key ID.
-    channel_key_id id,
-    // The channel peer's encapsulated KEM shared secret.
-    encap bytes,
-}
-
-// The effect that is emitted when the peer of a unidirectional
-// AFC channel successfully processes the `AfcCreateUniChannel`
-// command.
-effect AfcUniChannelReceived {
-    // The unique ID of the previous command.
-    parent_cmd_id id,
-    // The device ID of the participant that can send data.
-    sender_id id,
-    // The channel author's encryption key ID.
-    author_enc_pk bytes,
-    // The channel peer's encryption key ID.
-    peer_enc_key_id id,
-    // The channel label.
-    label_id id,
-    // The channel peer's encapsulated KEM shared secret.
-    encap bytes,
->>>>>>> b588a66a
 }
 
 command ChangeRole {
@@ -2327,7 +2143,6 @@
         let current_assignment = check_unwrap query AssignedRole[device_id: this.device_id]
         check current_assignment.role_id == this.old_role_id
 
-<<<<<<< HEAD
         // Ensure the role index reflects the existing assignment before updating it.
         check exists RoleAssignmentIndex[
             role_id: this.old_role_id,
@@ -2339,19 +2154,6 @@
                 role_id: this.old_role_id,
                 device_id: ?,
             ]=>{}
-=======
-            finish {
-                emit AfcUniChannelCreated {
-                    parent_cmd_id: parent_cmd_id,
-                    receiver_id: receiver_id,
-                    author_enc_key_id: sender.enc_key_id,
-                    peer_enc_pk: peer_enc_pk,
-                    label_id: this.label_id,
-                    channel_key_id: this.channel_key_id,
-                    encap: this.peer_encap,
-                }
-            }
->>>>>>> b588a66a
         }
 
         // At this point we believe the following invariants to
@@ -2744,9 +2546,6 @@
             assign_perm_to_role(owner_role_id, SimplePerm::AssignRole)
             assign_perm_to_role(owner_role_id, SimplePerm::RevokeRole)
 
-            assign_perm_to_role(owner_role_id, SimplePerm::SetAqcNetworkName)
-            assign_perm_to_role(owner_role_id, SimplePerm::UnsetAqcNetworkName)
-
             assign_perm_to_role(owner_role_id, SimplePerm::SetupDefaultRole)
             assign_perm_to_role(owner_role_id, SimplePerm::ChangeRoleManagingRole)
             assign_perm_to_role(owner_role_id, SimplePerm::ChangeLabelManagingRole)
@@ -3015,7 +2814,6 @@
         // Clean up optional per-device facts that may or may not
         // exist.
         let assigned_role = query AssignedRole[device_id: this.device_id]
-        let aqc_net = query AqcNetId[device_id: this.device_id]
         let device_gen = check_unwrap query DeviceGeneration[device_id: this.device_id]
         let next_gen = device_gen.generation + 1
 
@@ -3039,64 +2837,31 @@
                 ]=>{}
             }
 
-            if aqc_net is Some {
-                finish {
-                    delete AqcNetId[device_id: this.device_id]
-
-                    update DeviceGeneration[device_id: this.device_id]=>{generation: device_gen.generation} to {
-                        generation: next_gen
-                    }
-                    delete_role_assignment(this.device_id, role_id)
-                    delete_device_core(this.device_id)
-
-                    emit DeviceRemoved {
-                        device_id: this.device_id,
-                        author_id: author.device_id,
-                    }
+            finish {
+                update DeviceGeneration[device_id: this.device_id]=>{generation: device_gen.generation} to {
+                    generation: next_gen
                 }
-            } else {
-                finish {
-                    update DeviceGeneration[device_id: this.device_id]=>{generation: device_gen.generation} to {
-                        generation: next_gen
-                    }
-                    delete_role_assignment(this.device_id, role_id)
-                    delete_device_core(this.device_id)
-
-                    emit DeviceRemoved {
-                        device_id: this.device_id,
-                        author_id: author.device_id,
-                    }
+                delete_role_assignment(this.device_id, role_id)
+                delete_device_core(this.device_id)
+
+                emit DeviceRemoved {
+                    device_id: this.device_id,
+                    author_id: author.device_id,
                 }
             }
         } else {
             // TODO(eric): Consider adding an index on
             // `device_id` so we can sanity-check that no stray
             // role assignments remain.
-            if aqc_net is Some {
-                finish {
-                    delete AqcNetId[device_id: this.device_id]
-
-                    update DeviceGeneration[device_id: this.device_id]=>{generation: device_gen.generation} to {
-                        generation: next_gen
-                    }
-                    delete_device_core(this.device_id)
-
-                    emit DeviceRemoved {
-                        device_id: this.device_id,
-                        author_id: author.device_id,
-                    }
+            finish {
+                update DeviceGeneration[device_id: this.device_id]=>{generation: device_gen.generation} to {
+                    generation: next_gen
                 }
-            } else {
-                finish {
-                    update DeviceGeneration[device_id: this.device_id]=>{generation: device_gen.generation} to {
-                        generation: next_gen
-                    }
-                    delete_device_core(this.device_id)
-
-                    emit DeviceRemoved {
-                        device_id: this.device_id,
-                        author_id: author.device_id,
-                    }
+                delete_device_core(this.device_id)
+
+                emit DeviceRemoved {
+                    device_id: this.device_id,
+                    author_id: author.device_id,
                 }
             }
         }
@@ -3122,15 +2887,14 @@
 }
 ```
 
-## AFC and AQC
+## AFC
 
 ### Labels
 
-Labels provide topic segmentation for AFC and AQC. Devices can
-only participate in a channel if they have been granted
-permission to use the channel's label, either directly or through
-their assigned role. Devices can be granted permission to use an
-arbitrary number of labels.
+Labels provide topic segmentation for AFC. Devices can only participate
+in a channel if they have been granted permission to use the channel's
+label, either directly or through their assigned role. Devices can be
+granted permission to use an arbitrary number of labels.
 
 ```policy
 // Records a label.
@@ -3148,7 +2912,7 @@
 Generating a label's ID from its originating command prevents
 devices from accidentally creating the same label on diverging
 branches, which could cause a fail-open security bug. See the
-[design][aqc-label-design] of AQC labels for more information.
+[design][afc-label-design] of AFC labels for more information.
 
 ```policy
 // Returns the globally unique ID for a label created by the
@@ -3168,7 +2932,6 @@
 managing role authorizes devices to assign the label to and
 revoke the label from **any other** devices.
 
-<<<<<<< HEAD
 #### Label Management
 
 As previously mentioned, each label is managed by zero or more
@@ -3176,9 +2939,9 @@
 assigned one of the managing roles is allowed to perform the
 following:
 
-- Assign the label to *any* device that is allowed to use AQC,
+- Assign the label to *any* device that is allowed to use AFC,
   except itself.
-- Assign the label to *any* role that is allowed to use AQC,
+- Assign the label to *any* role that is allowed to use AFC,
   except for the device's current role.
 - Revoke the label from *any* device.
 - Revoke the label from *any* role.
@@ -3589,7 +3352,7 @@
 // - `CanManageLabel(label_id)`
 //
 // The target role must have the following permissions:
-// - `CanUseAqc`
+// - `CanUseAfc`
 action assign_label_to_role(role_id id, label_id id, op enum ChanOp) {
     publish AssignLabelToRole {
         role_id: role_id,
@@ -3640,8 +3403,8 @@
         check device_has_simple_perm(author.device_id, SimplePerm::AssignLabel)
         check can_manage_label(author.device_id, this.label_id)
 
-        // The role must be able to use AQC.
-        check role_has_simple_perm(this.role_id, SimplePerm::CanUseAqc)
+        // The role must be able to use AFC.
+        check role_has_simple_perm(this.role_id, SimplePerm::CanUseAfc)
 
         // Make sure we uphold `AssignedLabelToRole`'s foreign
         // keys.
@@ -3708,7 +3471,7 @@
 // - It is an error if the label does not exist.
 // - It is an error if the device has already been granted
 //   permission to use this label for its current generation.
-// - It is an error if the device is not permitted to use AQC.
+// - It is an error if the device is not permitted to use AFC.
 //
 // # Required Permissions
 //
@@ -3767,9 +3530,8 @@
         check exists Device[device_id: this.device_id]
         check exists Label[label_id: this.label_id]
 
-        // Devices must be fully configured for AQC before labels
-        // can be assigned directly to them.
-        check can_use_aqc(this.device_id)
+        // The target device must be able to use AFC.
+        check device_has_simple_perm(this.device_id, SimplePerm::CanUseAfc)
 
         let existing_assignment = query LabelAssignedToDevice[
             label_id: this.label_id,
@@ -4336,7 +4098,7 @@
 
 #### Label Directionality
 
-AFC and AQC channels are either bidirectional or unidirectional.
+AFC channels are either bidirectional or unidirectional.
 In a unidirectional channel one peer is permitted to send data
 and the other to receive data.
 
@@ -4419,6 +4181,8 @@
     label_id id,
     // The channel key ID.
     channel_key_id id,
+    // The channel peer's encapsulated KEM shared secret.
+    encap bytes,
 }
 
 // Emitted when the peer of a unidirectional AFC channel
@@ -4485,6 +4249,7 @@
                     author_enc_key_id: sender.enc_key_id,
                     peer_enc_pk: peer_enc_pk,
                     label_id: label.label_id,
+                    encap: this.peer_encap,
                 }
             }
         } else if current_device_id == receiver_id {
@@ -4544,707 +4309,6 @@
 }
 ```
 
-### AQC
-
-#### Overview
-
-[Aranya QUIC Channels][aqc] provide end-to-end encrypted,
-topic-segmented communication between two devices in a team.
-
-Channels are secured with TLS 1.3 using pre-shared keys (PSK)
-derived from the participants' Device Encryption Keys using HPKE.
-
-```policy
-// Reports whether `size` is a valid PSK length (in bytes).
-//
-// Per the AQC specification, PSKs must be in the range [32, 2^16).
-function is_valid_psk_length(size int) bool {
-    return size >= 32 && size < 65536
-}
-```
-
-#### Network IDs
-
-Each device that wants to participate in an AQC channel must be
-assigned a _network identifier_. A network identifier is an
-opaque string that is used to identify the device on the network.
-This can be a hostname, an IP address, or any other string that
-that operating system understands.
-
-```policy
-// Stores a device's associated network identifier for AQC.
-fact AqcNetId[device_id id]=>{net_id string}
-
-function can_use_aqc(device_id id) bool {
-    // A device can use AQC if it has an AQC network ID.
-    return exists AqcNetId[device_id: device_id]
-}
-
-// Returns the device's AQC network identifier, if it exists.
-//
-// # Caveats
-//
-// This function does NOT check whether the device exists.
-function aqc_net_id(device_id id) optional string {
-    let f = query AqcNetId[device_id: device_id]
-    if f is Some {
-        return Some((unwrap f).net_id)
-    }
-    return None
-}
-
-// TODO(eric): Why do we call it both a "network ID" and
-// "network name"?
-
-// Sets the device's AQC network name.
-//
-// # Required Permissions
-//
-// - `SetAqcNetworkName`
-action set_aqc_network_name(device_id id, net_id string) {
-    publish SetAqcNetworkName {
-        device_id: device_id,
-        net_id: net_id,
-    }
-}
-
-// Emitted when a device's AQC network name is set.
-effect AqcNetworkNameSet {
-    // The ID of the device whose network name was set.
-    device_id id,
-    // The network name that was set.
-    net_id string,
-}
-
-// TODO(eric): rename this to update/upsert/something?
-command SetAqcNetworkName {
-    fields {
-        device_id id,
-        net_id string,
-    }
-
-    seal { return seal_command(serialize(this)) }
-    open { return deserialize(open_envelope(envelope)) }
-
-    policy {
-        check team_exists()
-
-        let author = get_author(envelope)
-        check device_has_simple_perm(author.device_id, SimplePerm::SetAqcNetworkName)
-        let device = get_device(this.device_id)
-        check device_has_simple_perm(author.device_id, SimplePerm::SetAqcNetworkName)
-
-        let opt_net_id = aqc_net_id(this.device_id)
-
-        if opt_net_id is Some {
-            let net_id = unwrap opt_net_id
-            finish {
-                update AqcNetId[device_id: this.device_id]=>{net_id: net_id} to {
-                    net_id: this.net_id
-                }
-
-                emit AqcNetworkNameSet {
-                    device_id: device.device_id,
-                    net_id: this.net_id,
-                }
-            }
-        } else {
-            finish {
-                create AqcNetId[device_id: this.device_id]=>{net_id: this.net_id}
-
-                emit AqcNetworkNameSet {
-                    device_id: device.device_id,
-                    net_id: this.net_id,
-                }
-            }
-        }
-    }
-}
-```
-
-### UnsetAqcNetworkName
-
-Dissociates an AQC network name and address from a device.
-
-```policy
-action unset_aqc_network_name(device_id id) {
-    publish UnsetAqcNetworkName {
-        device_id: device_id,
-    }
-}
-
-effect AqcNetworkNameUnset {
-    device_id id,
-    net_id string,
-}
-
-command UnsetAqcNetworkName {
-    fields {
-        device_id id,
-    }
-
-    seal { return seal_command(serialize(this)) }
-    open { return deserialize(open_envelope(envelope)) }
-
-    policy {
-        check team_exists()
-
-        let author = get_author(envelope)
-        check device_has_simple_perm(author.device_id, SimplePerm::UnsetAqcNetworkName)
-        let device = get_device(this.device_id)
-        check device_has_simple_perm(author.device_id, SimplePerm::UnsetAqcNetworkName)
-
-        check exists AqcNetId[device_id: this.device_id]
-
-        let old_mapping = unwrap query AqcNetId[device_id: this.device_id]
-
-        finish {
-            delete AqcNetId[device_id: this.device_id]
-
-            emit AqcNetworkNameUnset {
-                device_id: device.device_id,
-                net_id: old_mapping.net_id,
-            }
-        }
-    }
-}
-```
-
-#### `query_aqc_net_id`
-
-Returns the AQC nework ID for a device.
-
-```policy
-ephemeral action query_aqc_net_id(device_id id) {
-    publish QueryAqcNetId {
-        device_id: device_id,
-    }
-}
-
-effect QueryAqcNetIdResult {
-    // Network name assigned to the device.
-    net_id optional string,
-}
-
-ephemeral command QueryAqcNetId {
-    fields {
-        // ID of device whose network name is being queried.
-        device_id id,
-    }
-
-    // TODO(eric): We don't really need to call `seal_command`
-    // or `open_envelope` here since this is a local query API.
-    seal { return seal_command(serialize(this)) }
-    open { return deserialize(open_envelope(envelope)) }
-
-    policy {
-        check team_exists()
-
-        // Check that the team is active and return the author's
-        // info if they exist in the team.
-        let author = get_device(this.device_id)
-        let net_id = aqc_net_id(author.device_id)
-
-        finish {
-            emit QueryAqcNetIdResult {
-                net_id: net_id,
-            }
-        }
-    }
-}
-```
-
-#### `query_aqc_network_names`
-
-Returns all associated AQC network IDs.
-
-```policy
-ephemeral action query_aqc_network_names() {
-    map AqcNetId[device_id: ?] as f {
-        publish QueryAqcNetworkNames {
-            net_id: f.net_id,
-            device_id: f.device_id,
-        }
-    }
-}
-
-effect QueryAqcNetworkNamesResult {
-    // AQC network name assigned to device.
-    net_id string,
-    // Device ID of the device with assigned network name.
-    device_id id,
-}
-
-ephemeral command QueryAqcNetworkNames {
-    fields {
-        // AQC network name assigned to device.
-        net_id string,
-        // Device ID of device with assigned network name.
-        device_id id,
-    }
-
-    // TODO(eric): We don't really need to call `seal_command`
-    // or `open_envelope` here since this is a local query API.
-    seal { return seal_command(serialize(this)) }
-    open { return deserialize(open_envelope(envelope)) }
-
-    policy {
-        check team_exists()
-
-        finish {
-            emit QueryAqcNetworkNamesResult {
-                net_id: this.net_id,
-                device_id: this.device_id,
-            }
-        }
-    }
-}
-```
-
-### AQC Bidirectional Channel Creation
-
-Creates a bidirectional AQC channel for off-graph messaging.
-
-```policy
-ephemeral action create_aqc_bidi_channel(peer_id id, label_id id) {
-    let parent_cmd_id = perspective::head_id()
-    let author_id = device::current_device_id()
-    let author = get_device(author_id)
-    let peer_enc_pk = get_enc_pk(peer_id)
-
-    let ch = aqc::create_bidi_channel(
-        parent_cmd_id,
-        author.enc_key_id,
-        author_id,
-        peer_enc_pk,
-        peer_id,
-        label_id,
-    )
-
-    publish AqcCreateBidiChannel {
-        channel_id: ch.channel_id,
-        peer_id: peer_id,
-        label_id: label_id,
-        peer_encap: ch.peer_encap,
-        author_secrets_id: ch.author_secrets_id,
-        psk_length_in_bytes: ch.psk_length_in_bytes,
-    }
-}
-
-// Reports whether the devices have permission to create
-// a bidirectional AQC channel with each other.
-//
-// # Caveats
-//
-// - It does NOT check whether the devices exist.
-function can_create_aqc_bidi_channel(device1 id, device2 id, label_id id) bool {
-    // Devices cannot create channels with themselves.
-    //
-    // This should have been caught by the AQC FFI, so check
-    // instead of just returning false.
-    check device1 != device2
-
-    // Both devices must have permissions to read (recv) and
-    // write (send) data.
-    let device1_op = get_allowed_chan_op_for_label(device1, label_id)
-    if device1_op is None {
-        return false
-    }
-    if (unwrap device1_op) != ChanOp::SendRecv {
-        return false
-    }
-
-    let device2_op = get_allowed_chan_op_for_label(device2, label_id)
-    if device2_op is None {
-        return false
-    }
-    if (unwrap device2_op) != ChanOp::SendRecv {
-        return false
-    }
-
-    // TODO(eric): Check that both devices have network IDs.
-
-    return true
-}
-
-// Emitted when the author of a bidirectional AQC channel
-// successfully processes the `AqcCreateBidiChannel` command.
-effect AqcBidiChannelCreated {
-    // Uniquely identifies the channel.
-    channel_id id,
-    // The unique ID of the previous command.
-    parent_cmd_id id,
-    // The channel author's device ID.
-    author_id id,
-    // The channel author's encryption key ID.
-    author_enc_key_id id,
-    // The channel peer's device Id.
-    peer_id id,
-    // The channel peer's encoded public encryption key.
-    peer_enc_pk bytes,
-    // The channel label.
-    label_id id,
-    // A unique ID that the author can use to look up the
-    // channel's secrets.
-    author_secrets_id id,
-    // The size in bytes of the PSK.
-    //
-    // Per the AQC specification, this must be at least 32 and
-    // less than 2^16.
-    psk_length_in_bytes int,
-}
-
-// Emitted when the peer of a bidirectional AQC channel
-// successfully processes the `AqcCreateBidiChannel` command.
-effect AqcBidiChannelReceived {
-    // Uniquely identifies the channel.
-    channel_id id,
-    // The unique ID of the previous command.
-    parent_cmd_id id,
-    // The channel author's device ID.
-    author_id id,
-    // The channel author's encoded public encryption key.
-    author_enc_pk bytes,
-    // The channel peer's device Id.
-    peer_id id,
-    // The channel peer's encryption key ID.
-    peer_enc_key_id id,
-    // The channel label.
-    label_id id,
-    // The channel peer's encapsulated KEM shared secret.
-    encap bytes,
-    // The size in bytes of the PSK.
-    //
-    // Per the AQC specification, this must be at least 32 and
-    // less than 2^16.
-    psk_length_in_bytes int,
-}
-```
-
-```policy
-ephemeral command AqcCreateBidiChannel {
-    fields {
-        // Uniquely identifies the channel.
-        channel_id id,
-        // The channel peer's device ID.
-        peer_id id,
-        // The label applied to the channel.
-        label_id id,
-        // The channel peer's encapsulated KEM shared secret.
-        peer_encap bytes,
-        // A unique ID that the author can use to look up the
-        // channel's secrets.
-        author_secrets_id id,
-        // The size in bytes of the PSK.
-        //
-        // Per the AQC specification, this must be at least 32.
-        psk_length_in_bytes int,
-    }
-
-    seal { return seal_command(serialize(this)) }
-    open { return deserialize(open_envelope(envelope)) }
-
-    policy {
-        check team_exists()
-
-        let author = get_author(envelope)
-        check device_has_simple_perm(author.device_id, SimplePerm::CreateAqcBidiChannel)
-        let peer = get_device(this.peer_id)
-
-        check is_valid_psk_length(this.psk_length_in_bytes)
-
-        // The label must exist.
-        let label = check_unwrap query Label[label_id: this.label_id]
-
-        // Check that both devices have been granted permission
-        // to use the label for for send and recv.
-        check can_create_aqc_bidi_channel(author.device_id, peer.device_id, label.label_id)
-
-        let parent_cmd_id = envelope::parent_id(envelope)
-        let current_device_id = device::current_device_id()
-
-        if current_device_id == author.device_id {
-            // We're the channel author.
-            let peer_enc_pk = get_enc_pk(peer.device_id)
-
-            finish {
-                emit AqcBidiChannelCreated {
-                    channel_id: this.channel_id,
-                    parent_cmd_id: parent_cmd_id,
-                    author_id: author.device_id,
-                    author_enc_key_id: author.enc_key_id,
-                    peer_id: peer.device_id,
-                    peer_enc_pk: peer_enc_pk,
-                    label_id: label.label_id,
-                    author_secrets_id: this.author_secrets_id,
-                    psk_length_in_bytes: this.psk_length_in_bytes,
-                }
-            }
-        } else if current_device_id == peer.device_id {
-            // We're the channel peer.
-            let author_enc_pk = get_enc_pk(author.device_id)
-
-            finish {
-                emit AqcBidiChannelReceived {
-                    channel_id: this.channel_id,
-                    parent_cmd_id: parent_cmd_id,
-                    author_id: author.device_id,
-                    author_enc_pk: author_enc_pk,
-                    peer_id: peer.device_id,
-                    peer_enc_key_id: peer.enc_key_id,
-                    label_id: label.label_id,
-                    encap: this.peer_encap,
-                    psk_length_in_bytes: this.psk_length_in_bytes,
-                }
-            }
-        } else {
-            // This is an off-graph session command, so only the
-            // communicating peers should process this command.
-            check false
-        }
-    }
-}
-```
-
-### AQC Unidirectional Channel Creation
-
-Creates a unidirectional AQC channel for off-graph messaging.
-
-```policy
-ephemeral action create_aqc_uni_channel(sender_id id, receiver_id id, label_id id) {
-    let parent_cmd_id = perspective::head_id()
-    let author = get_device(device::current_device_id())
-    let peer_id = select_peer_id(author.device_id, sender_id, receiver_id)
-    let peer_enc_pk = get_enc_pk(peer_id)
-
-    let ch = aqc::create_uni_channel(
-        parent_cmd_id,
-        author.enc_key_id,
-        peer_enc_pk,
-        sender_id,
-        receiver_id,
-        label_id,
-    )
-
-    publish AqcCreateUniChannel {
-        channel_id: ch.channel_id,
-        sender_id: sender_id,
-        receiver_id: receiver_id,
-        label_id: label_id,
-        peer_encap: ch.peer_encap,
-        author_secrets_id: ch.author_secrets_id,
-        psk_length_in_bytes: ch.psk_length_in_bytes,
-    }
-}
-
-// Emitted when the author of a unidirectional AQC channel
-// successfully processes the `AqcCreateUniChannel` command.
-effect AqcUniChannelCreated {
-    // Uniquely identifies the channel.
-    channel_id id,
-    // The unique ID of the previous command.
-    parent_cmd_id id,
-    // The channel author's device ID.
-    author_id id,
-    // The device ID of the participant that can send data.
-    sender_id id,
-    // The device ID of the participant that can receive data.
-    receiver_id id,
-    // The channel author's encryption key ID.
-    author_enc_key_id id,
-    // The channel peer's encoded public encryption key.
-    peer_enc_pk bytes,
-    // The channel label.
-    label_id id,
-    // A unique ID that the author can use to look up the
-    // channel's secrets.
-    author_secrets_id id,
-    // The size in bytes of the PSK.
-    //
-    // Per the AQC specification, this must be at least 32 and
-    // less than 2^16.
-    psk_length_in_bytes int,
-}
-
-// Emitted when the peer of a unidirectional AQC channel
-// successfully processes the `AqcCreateUniChannel` command.
-effect AqcUniChannelReceived {
-    // Uniquely identifies the channel.
-    channel_id id,
-    // The unique ID of the previous command.
-    parent_cmd_id id,
-    // The channel author's device ID.
-    author_id id,
-    // The device ID of the participant that can send data.
-    sender_id id,
-    // The device ID of the participant that can receive data.
-    receiver_id id,
-    // The channel author's encryption key ID.
-    author_enc_pk bytes,
-    // The channel peer's encryption key ID.
-    peer_enc_key_id id,
-    // The channel label.
-    label_id id,
-    // The channel peer's encapsulated KEM shared secret.
-    encap bytes,
-    // The size in bytes of the PSK.
-    //
-    // Per the AQC specification, this must be at least 32 and
-    // less than 2^16.
-    psk_length_in_bytes int,
-}
-```
-
-```policy
-ephemeral command AqcCreateUniChannel {
-    fields {
-        // Uniquely identifies the channel.
-        channel_id id,
-        // The device ID of the participant that can send data.
-        sender_id id,
-        // The device ID of the participant that can receive
-        // data.
-        receiver_id id,
-        // The label applied to the channel.
-        label_id id,
-        // A unique ID that the author can use to look up the
-        // channel's secrets.
-        author_secrets_id id,
-        // The channel peer's encapsulated KEM shared secret.
-        peer_encap bytes,
-        // The size in bytes of the PSK.
-        //
-        // Per the AQC specification, this must be at least 32.
-        psk_length_in_bytes int,
-    }
-
-    seal { return seal_command(serialize(this)) }
-    open { return deserialize(open_envelope(envelope)) }
-
-    policy {
-        check team_exists()
-
-        let author = get_author(envelope)
-        check device_has_simple_perm(author.device_id, SimplePerm::CreateAqcUniChannel)
-
-        // Ensure that the author is one of the channel
-        // participants.
-        check author.device_id == this.sender_id ||
-              author.device_id == this.receiver_id
-
-        let peer_id = if author.device_id == this.sender_id {
-            :this.receiver_id
-        } else {
-            :this.sender_id
-        }
-        let peer = check_unwrap try_find_device(peer_id)
-
-        check is_valid_psk_length(this.psk_length_in_bytes)
-
-        // The label must exist.
-        let label = check_unwrap query Label[label_id: this.label_id]
-
-        // Check that both devices have been granted permission
-        // to use the label for their respective directions.
-        check can_create_aqc_uni_channel(this.sender_id, this.receiver_id, label.label_id)
-
-        let parent_cmd_id = envelope::parent_id(envelope)
-        let current_device_id = device::current_device_id()
-
-        if current_device_id == author.device_id {
-            // We authored this command.
-            let peer_enc_pk = get_enc_pk(peer_id)
-
-            finish {
-                emit AqcUniChannelCreated {
-                    channel_id: this.channel_id,
-                    parent_cmd_id: parent_cmd_id,
-                    author_id: author.device_id,
-                    sender_id: this.sender_id,
-                    receiver_id: this.receiver_id,
-                    author_enc_key_id: author.enc_key_id,
-                    peer_enc_pk: peer_enc_pk,
-                    label_id: label.label_id,
-                    author_secrets_id: this.author_secrets_id,
-                    psk_length_in_bytes: this.psk_length_in_bytes,
-                }
-            }
-        } else if current_device_id == peer.device_id {
-            // We're the intended recipient of this command.
-            let author_enc_pk = get_enc_pk(author.device_id)
-
-            finish {
-                emit AqcUniChannelReceived {
-                    channel_id: this.channel_id,
-                    parent_cmd_id: parent_cmd_id,
-                    author_id: author.device_id,
-                    sender_id: this.sender_id,
-                    receiver_id: this.receiver_id,
-                    author_enc_pk: author_enc_pk,
-                    peer_enc_key_id: peer.enc_key_id,
-                    label_id: label.label_id,
-                    encap: this.peer_encap,
-                    psk_length_in_bytes: this.psk_length_in_bytes,
-                }
-            }
-        } else {
-            // This is an off-graph session command, so only the
-            // communicating peers should process this command.
-            check false
-        }
-    }
-}
-```
-
-```policy
-// Reports whether the devices have permission to create
-// a unidirectional AQC channel with each other.
-function can_create_aqc_uni_channel(sender_id id, receiver_id id, label_id id) bool {
-    // Devices cannot create channels with themselves.
-    //
-    // This should have been caught by the AQC FFI, so check
-    // instead of just returning false.
-    check sender_id != receiver_id
-
-    // The writer must have permissions to write (send) data.
-    let writer_op = get_allowed_chan_op_for_label(sender_id, label_id)
-    if writer_op is None {
-        return false
-    }
-    match unwrap writer_op {
-        ChanOp::RecvOnly => { return false }
-        ChanOp::SendOnly => {}
-        ChanOp::SendRecv => {}
-    }
-
-    // The reader must have permission to read (receive) data.
-    let reader_op = get_allowed_chan_op_for_label(receiver_id, label_id)
-    if reader_op is None {
-        return false
-    }
-    match unwrap reader_op {
-        ChanOp::RecvOnly => {}
-        ChanOp::SendOnly => { return false }
-        ChanOp::SendRecv => {}
-    }
-
-    return true
-}
-```
-
-```policy
-// Selects the ID which doesn't match `Device_id`.
-function select_peer_id(device_id id, id_a id, id_b id) id {
-    if device_id == id_a {
-        return id_b
-    } else if device_id == id_b {
-        return id_a
-    } else {
-        check false
-    }
-}
-```
-
 ## Query APIs
 
 Policy language v2 does not support defining queries against the
@@ -5268,9 +4332,6 @@
 [//]: # (links)
 
 [actions]: https://aranya-project.github.io/policy-language-v1/#actions
-[aqc-ffi]: https://crates.io/crates/aranya-aqc-util
-[aqc-label-design]: https://aranya-project.github.io/aranya-quic-channels/#label-design
-[aqc]: https://aranya-project.github.io/aranya-quic-channels/
 [aranya-core/229]: https://github.com/aranya-project/aranya-core/issues/229
 [commands]: https://aranya-project.github.io/policy-language-v1/#commands
 [crypto-ffi]: https://crates.io/crates/aranya-crypto-ffi
@@ -5283,8 +4344,4 @@
 [lp]: https://en.wikipedia.org/wiki/Literate_programming
 [perspective-ffi]: https://crates.io/crates/aranya-perspective-ffi
 [policy-lang]: https://aranya-project.github.io/policy-language-v2/
-[rbac]: https://csrc.nist.gov/glossary/term/rbac
-=======
-- The owner will have a key bundle associated with it after creating the team.
-- Each device that has been added to the team will have a key bundle associated with it.
->>>>>>> b588a66a
+[rbac]: https://csrc.nist.gov/glossary/term/rbac