--- conflicted
+++ resolved
@@ -153,25 +153,12 @@
 // A device's public EncryptionKey.
 fact DeviceEncKey[device_id id]=>{key_id id, key bytes}
 
-<<<<<<< HEAD
 // A role.
 fact Role[role_id id]=>{name string, author_id id}
 
 // Records that a device has been assigned a role.
 fact AssignedRole[role_id id, device_id id]=>{}
 
-=======
-// A ID-based role on the team.
-fact Role[role_id id]=>{role struct RoleInfo}
-
-// Records that a role was assigned to a device.
-fact AssignedRole[role_id id, device_id id]=>{}
-
-// Records that a role was assigned permission to execute a certain operation.
-// TODO: use enum permission key.
-fact OpRequiresRole[op string]=>{role_id id}
-
->>>>>>> f8a0c066
 // Indicates that the team has been terminated.
 fact TeamEnd[]=>{}
 
@@ -1824,14 +1811,10 @@
         // A label's ID is the ID of the command that created it.
         let label_id = envelope::command_id(envelope)
 
-<<<<<<< HEAD
         let role = check_unwrap query Role[role_id: this.managing_role_id]
 
         // Owners, Admins and Operators can create labels.
         check is_owner(author.role) || is_admin(author.role) || is_operator(author.role)
-=======
-        check device_can_execute_op(author.device_id, "Operation::CreateLabel")
->>>>>>> f8a0c066
 
         // Verify that the label does not already exist.
         //
@@ -1851,14 +1834,10 @@
             create CanAssignLabel[label_id: label_id]=>{managing_role_id: role.role_id}
 
             emit LabelCreated {
-<<<<<<< HEAD
                 label_id: label_id,
                 label_name: this.label_name,
                 label_author_id: author.device_id,
                 managing_role_id: role.role_id,
-=======
-                label: label,
->>>>>>> f8a0c066
             }
         }
     }
@@ -1867,7 +1846,6 @@
 // The effect emitted when the `CreateLabel` command is
 // successfully processed.
 effect LabelCreated {
-<<<<<<< HEAD
     // Uniquely identifies the label.
     label_id id,
     // The label name.
@@ -1883,10 +1861,6 @@
     publish DeleteLabel {
         label_id: label_id,
     }
-=======
-    // Label info.
-    label struct LabelInfo,
->>>>>>> f8a0c066
 }
 ```
 
@@ -2095,17 +2069,12 @@
         let author = get_valid_device(envelope::author_id(envelope))
         let target = get_valid_device(this.device_id)
 
-<<<<<<< HEAD
         // Devices are never allowed to assign roles to
         // themselves.
         check target.device_id != author.device_id
 
         // Only Owners and Operators can assign labels to Members.
         check is_owner(author.role) || is_operator(author.role)
-=======
-        check device_can_execute_op(author.device_id, "Operation::AssignLabel")
-        check author_dominates_target(author.device_id, target.device_id)
->>>>>>> f8a0c066
 
         // The label must exist.
         let label = check_unwrap query Label[label_id: this.label_id]
