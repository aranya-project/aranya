--- conflicted
+++ resolved
@@ -3399,140 +3399,6 @@
 determining whether a device is allowed to use a label, the more
 permissive `ChanOp` is used.
 
-<<<<<<< HEAD
-=======
-##### Label Assignment to Roles
-
-```policy
-// Records that a role was granted permission to use a label for
-// certain channel operations.
-//
-// # Foreign Keys
-//
-// - `label_id` refers to the `Label` fact.
-// - `role_id` refers to the `Role` fact.
-//
-// # Caveats
-//
-// We do not yet support prefix deletion, so this fact is NOT
-// deleted when the label or the role are deleted. Use TODO to
-// verify whether a role is allowed to use the label instead of
-// checking this fact directly.
-fact LabelAssignedToRole[label_id id, role_id id]=>{op enum ChanOp}
-
-// Grants the role permission to use the label.
-//
-// - It is an error if the author does not have permission to assign
-//   this label.
-// - It is an error if `role_id` refers to the author's current
-//   role.
-// - It is an error if the role does not exist.
-// - It is an error if the label does not exist.
-// - It is an error if the role has already been granted
-//   permission to use this label.
-//
-// # Required Permissions
-//
-// The author must have the following permissions:
-// - `AssignLabel`
-// - `CanManageLabel(label_id)`
-//
-// The target role must have the following permissions:
-// - `CanUseAfc`
-action assign_label_to_role(role_id id, label_id id, op enum ChanOp) {
-    publish AssignLabelToRole {
-        role_id: role_id,
-        label_id: label_id,
-        op: op,
-    }
-}
-
-// Emitted when the `AssignLabelToRole` command is successfully
-// processed.
-effect AssignedLabelToRole {
-    // The ID of the role that was assigned the label.
-    role_id id,
-    // The ID of the label that was assigned.
-    label_id id,
-    // The ID of the device that assigned the label.
-    author_id id,
-}
-
-command AssignLabelToRole {
-    attributes {
-        priority: 100
-    }
-
-    fields {
-        // The target role.
-        role_id id,
-        // The label being assigned to the target role.
-        label_id id,
-        // The channel operations the role is allowed to use the
-        // label for.
-        op enum ChanOp,
-    }
-
-    seal { return seal_command(serialize(this)) }
-    open { return deserialize(open_envelope(envelope)) }
-
-    policy {
-        check team_exists()
-
-        let author = get_author(envelope)
-
-        // Devices are never allowed to assign labels to their
-        // current role.
-        //
-        // Perform this check before we make more fact database
-        // queries.
-        let assigned_role_id = get_assigned_role_id(author.device_id)
-        check assigned_role_id != this.role_id
-
-        // The author must be allowed to assign this label.
-        check device_has_simple_perm(author.device_id, SimplePerm::AssignLabel)
-        check can_manage_label(author.device_id, this.label_id)
-
-        // The role must be able to use AFC.
-        check role_has_simple_perm(this.role_id, SimplePerm::CanUseAfc)
-
-        // Make sure we uphold `AssignedLabelToRole`'s foreign
-        // keys.
-        //
-        // NB: We do not check `exists Role[...]` because
-        // `role_has_simple_perm` already checks whether the role
-        // exists.
-        check exists Label[label_id: this.label_id]
-        check !exists LabelAssignedToRole[
-            label_id: this.label_id,
-            role_id: this.role_id,
-        ]
-
-        // At this point we believe the following to be true:
-        //
-        // - the team is active
-        // - `author` has the `AssignLabel` permission
-        // - `author` is allowed to manage `this.label_id`
-        // - `this.role_id` refers to a role that exists
-        // - `this.label_id` refers to a label that exists
-        // - the label is not already assigned to `this.role_id`
-        finish {
-            create LabelAssignedToRole[
-                label_id: this.label_id,
-                role_id: this.role_id,
-            ]=>{op: this.op}
-
-            emit AssignedLabelToRole {
-                role_id: this.role_id,
-                label_id: this.label_id,
-                author_id: author.device_id,
-            }
-        }
-    }
-}
-```
-
->>>>>>> 3933718b
 ##### Label Assignment to Devices
 
 ```policy
@@ -3697,90 +3563,6 @@
 #### Label Revocation
 
 ```policy
-<<<<<<< HEAD
-=======
-// Revokes permission to use a label from a role.
-//
-// - It is an error if the role does not exist.
-// - It is an error if the label does not exist.
-// - It is an error if the role has not been granted permission
-//   to use this label.
-//
-// # Required Permissions
-//
-// - `RevokeLabel`
-// - `CanManageLabel(label_id)`
-action revoke_label_from_role(role_id id, label_id id) {
-    publish RevokeLabelFromRole {
-        role_id: role_id,
-        label_id: label_id,
-    }
-}
-
-// Emitted when the `RevokeLabelFromRole` command is successfully
-// processed.
-effect LabelRevokedFromRole {
-    // The ID of the role that had the label revoked.
-    role_id id,
-    // The ID of the label that was revoked.
-    label_id id,
-    // The ID of the device that revoked the label.
-    author_id id,
-}
-
-command RevokeLabelFromRole {
-    attributes {
-        priority: 200
-    }
-
-    fields {
-        // The target role.
-        role_id id,
-        // The label being assigned to the target device.
-        label_id id,
-    }
-
-    seal { return seal_command(serialize(this)) }
-    open { return deserialize(open_envelope(envelope)) }
-
-    policy {
-        check team_exists()
-
-        let author = get_author(envelope)
-        check device_has_simple_perm(author.device_id, SimplePerm::RevokeLabel)
-        check can_manage_label(author.device_id, this.label_id)
-
-        check exists Role[role_id: this.role_id]
-        check exists Label[label_id: this.label_id]
-        check exists LabelAssignedToRole[
-            label_id: this.label_id,
-            role_id: this.role_id,
-        ]
-
-        // At this point we believe the following to be true:
-        //
-        // - the team is active
-        // - `author` has the `RevokeLabel` permission
-        // - `author` is allowed to manage `this.label_id`
-        // - `this.role_id` refers to a role that exists
-        // - `this.label_id` refers to a label that exists
-        // - the label is currently assigned to `this.role_id`
-        finish {
-            delete LabelAssignedToRole[
-                label_id: this.label_id,
-                role_id: this.role_id,
-            ]
-
-            emit LabelRevokedFromRole {
-                role_id: this.role_id,
-                label_id: this.label_id,
-                author_id: author.device_id,
-            }
-        }
-    }
-}
-
->>>>>>> 3933718b
 // Revokes permission to use a label from a device.
 //
 // - It is an error if the device does not exist.
