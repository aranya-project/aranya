--- conflicted
+++ resolved
@@ -2,83 +2,10 @@
 policy-version: 2
 ---
 
-<<<<<<< HEAD
 # Overview
 
 This Aranya's default policy. It provides the rules that underlie
 Aranya's core functionality. TODO: expand
-=======
-# Default Policy
-
-The default policy used by Aranya. It is the core component that our software is built on top
-of, so any changes may affect the behavior of the system and could require updating other parts of
-the code to get everything working together.
-
-This policy can also be used as a template for writing other custom policies.
-
-Note that the policy has been written for version beta of our product and includes several
-limitations that will likely be changed for the MVP.
-
-## Roles & Permissions
-
-The MVP will likely support multiple role assignments per device, but we restrict to 1 role per device
-for the beta. Hence, devices can only be onboarded to the team under the `Member` role and the role
-assignment commands can be thought of as a promotion of the devices's single role. Similarly, only the
-`Member` role can be removed from the team and so role revocation commands will simply demote any
-higher role back down to `Member`.
-
-* Owner:
-  * Initialize/terminate Team.
-  * Add (new) / remove Members.
-  * Assign/revoke Owner role.
-  * Assign/revoke Admin role.
-  * Assign/revoke Operator role.
-  * Define/undefine channel label.
-  * Assign/revoke channel label.
-  * Set/unset AQC address & name.
-
-* Admin:
-  * Assign/revoke Operator role.
-  * Define/undefine channel label.
-  * Revoke channel label.
-  * Unset AQC network identifier.
-
-* Operator:
-  * Add (new) / remove Member.
-  * Define channel label.
-  * Assign/revoke channel label.
-  * Set/unset AQC address & name.
-
-* Member:
-  * Create/delete AQC channel.
-  * Create/delete AFC channel.
-
-**Invariants**:
-
-- Owner is the "root device" (has all permissions except sending data on AQC channels).
-- A device can only have one role at a time.
-- If the `Device` fact exists, then so will the `DeviceIdentKey`, `DeviceSignKey`, and `DeviceEncKey`
-  facts. Similarly, the latter three facts are predicated on the device fact.
-- A device can only have one of each device key type at a time.
-- Only the creator of the team is added as an `Owner`. All other devices are onboarded as `Member`s.
-- Only onboarded devices can be assigned to a higher role than `Member`.
-- Revoking A device's role will automatically set their role down to `Member`.
-- Only a `Member` can be removed from the team. All other roles must be revoked from A device before
-  they can be removed from the team.
-
-
-### Imports & Global Constants
-
-```policy
-use afc
-use aqc
-use crypto
-use device
-use envelope
-use idam
-use perspective
-```
->>>>>>> c6b59b85
 
 As a reminder, Aranya policy files use the [literate
 programming][lp] paradigm, so this document is both
@@ -324,67 +251,7 @@
 fact DeviceSignKey[device_id id]=>{key_id id, key bytes}
 ```
 
-<<<<<<< HEAD
 #### Device Encryption Key
-=======
-##### AFC Channel Functions
-
-```policy
-// Reports whether the devices have permission to create
-// a bidirectional AFC channel with each other.
-function can_create_afc_bidi_channel(device1 id, device2 id, label_id id) bool {
-    // Devices cannot create channels with themselves.
-    //
-    // This should have been caught by the AFC FFI, so check
-    // instead of just returning false.
-    check device1 != device2
-
-    // Both devices must have permissions to read (recv) and
-    // write (send) data.
-    let device1_op = get_allowed_op(device1, label_id)
-    if device1_op != ChanOp::SendRecv {
-        return false
-    }
-
-    let device2_op = get_allowed_op(device2, label_id)
-    if device2_op != ChanOp::SendRecv {
-        return false
-    }
-
-    return true
-}
-
-// Reports whether the devices have permission to create
-// a unidirectional AFC channel with each other.
-function can_create_afc_uni_channel(sender_id id, receiver_id id, label_id id) bool {
-    // Devices cannot create channels with themselves.
-    //
-    // This should have been caught by the AFC FFI, so check
-    // instead of just returning false.
-    check sender_id != receiver_id
-
-    // The writer must have permissions to write (send) data.
-    let writer_op = get_allowed_op(sender_id, label_id)
-    match writer_op {
-        ChanOp::RecvOnly => { return false }
-        ChanOp::SendOnly => {}
-        ChanOp::SendRecv => {}
-    }
-
-    // The reader must have permission to read (receive) data.
-    let reader_op = get_allowed_op(receiver_id, label_id)
-    match reader_op {
-        ChanOp::RecvOnly => {}
-        ChanOp::SendOnly => { return false }
-        ChanOp::SendRecv => {}
-    }
-
-    return true
-}
-```
-
-## CreateTeam
->>>>>>> c6b59b85
 
 The Device Encryption Key is a KEM key used to securely send
 encapsulated secret keys to other devices. It is primarily used
@@ -1282,15 +1149,7 @@
 }
 ```
 
-<<<<<<< HEAD
 ### Role Management
-=======
-**Invariants**:
-
-- Only Owners and Operators can unset AQC network names from Members.
-
-## CreateChannel
->>>>>>> c6b59b85
 
 The owning roles for a role are allowed to delegate the following
 permissions to other roles, including to themselves:
@@ -4344,6 +4203,17 @@
 
 #### AFC Bidirectional Channel Creation
 
+Creates a bidirectional AFC channel for off-graph messaging. This is an
+ephemeral command, which means that it can only be emitted within an
+ephemeral session so that it is not added to the graph of commands.
+Furthermore, it cannot persist any changes to the factDB.
+
+The `create_afc_bidi_channel` action creates the `ChannelKeys`,
+encapsulates them for the peer and the author, and sends the
+encapsulations through the `AfcCreateBidiChannel` command. When
+processing the command, the device will decapsulate their keys and store
+them in the shared memory DB.
+
 ```policy
 ephemeral action create_afc_bidi_channel(peer_id id, label_id id) {
     let parent_cmd_id = perspective::head_id()
@@ -4360,15 +4230,12 @@
         label_id,
     )
 
-    /* TODO: need to update afc-util
     publish AfcCreateBidiChannel {
-        channel_id: ch.channel_id,
         peer_id: peer_id,
         label_id: label_id,
         peer_encap: ch.peer_encap,
-        author_secrets_id: ch.author_secrets_id,
-    }
-    */
+        channel_key_id: ch.key_id,
+    }
 }
 
 // Reports whether the devices have permission to create
@@ -4408,8 +4275,6 @@
 // Emitted when the author of a bidirectional AFC channel
 // successfully processes the `AfcCreateBidiChannel` command.
 effect AfcBidiChannelCreated {
-    // Uniquely identifies the channel.
-    channel_id id,
     // The unique ID of the previous command.
     parent_cmd_id id,
     // The channel author's device ID.
@@ -4425,366 +4290,12 @@
     // A unique ID that the author can use to look up the
     // channel's secrets.
     author_secret_id id,
+    // The channel key ID.
+    channel_key_id id,
 }
 
 // Emitted when the peer of a bidirectional AFC channel
 // successfully processes the `AfcCreateBidiChannel` command.
-effect AfcBidiChannelReceived {
-    // Uniquely identifies the channel.
-    channel_id id,
-    // The unique ID of the previous command.
-    parent_cmd_id id,
-    // The channel author's device ID.
-    author_id id,
-    // The channel author's encoded public encryption key.
-    author_enc_pk bytes,
-    // The channel peer's device Id.
-    peer_id id,
-    // The channel peer's encryption key ID.
-    peer_enc_key_id id,
-    // The channel label.
-    label_id id,
-    // The channel peer's encapsulated KEM shared secret.
-    encap bytes,
-}
-
-ephemeral command AfcCreateBidiChannel {
-    fields {
-        // Uniquely identifies the channel.
-        channel_id id,
-        // The channel peer's device ID.
-        peer_id id,
-        // The label applied to the channel.
-        label_id id,
-        // The channel peer's encapsulated KEM shared secret.
-        peer_encap bytes,
-        // A unique ID that the author can use to look up the
-        // channel's secrets.
-        author_secret_id id,
-    }
-
-    seal { return seal_command(serialize(this)) }
-    open { return deserialize(open_envelope(envelope)) }
-
-    policy {
-        check team_exists()
-
-        let author = get_author(envelope)
-        check device_has_simple_perm(author.device_id, SimplePerm::CreateAfcBidiChannel)
-        let peer = get_device(this.peer_id)
-
-        // The label must exist.
-        let label = check_unwrap query Label[label_id: this.label_id]
-
-        // Check that both devices have been granted permission
-        // to use the label for for send and recv.
-        check can_create_afc_bidi_channel(author.device_id, peer.device_id, label.label_id)
-
-        let parent_cmd_id = envelope::parent_id(envelope)
-        let current_device_id = device::current_device_id()
-
-        if current_device_id == author.device_id {
-            // We're the channel author.
-            let peer_enc_pk = get_enc_pk(peer.device_id)
-
-            finish {
-                emit AfcBidiChannelCreated {
-                    channel_id: this.channel_id,
-                    parent_cmd_id: parent_cmd_id,
-                    author_id: author.device_id,
-                    author_enc_key_id: author.enc_key_id,
-                    peer_id: peer.device_id,
-                    peer_enc_pk: peer_enc_pk,
-                    label_id: label.label_id,
-                    author_secret_id: this.author_secret_id,
-                }
-            }
-        } else if current_device_id == peer.device_id {
-            // We're the channel peer.
-            let author_enc_pk = get_enc_pk(author.device_id)
-
-            finish {
-                emit AfcBidiChannelReceived {
-                    channel_id: this.channel_id,
-                    parent_cmd_id: parent_cmd_id,
-                    author_id: author.device_id,
-                    author_enc_pk: author_enc_pk,
-                    peer_id: peer.device_id,
-                    peer_enc_key_id: peer.enc_key_id,
-                    label_id: label.label_id,
-                    encap: this.peer_encap,
-                }
-            }
-        } else {
-            // This is an off-graph session command, so only the
-            // communicating peers should process this command.
-            check false
-        }
-    }
-}
-```
-
-#### AFC Unidirectional Channel Creation
-
-<<<<<<< HEAD
-Creates a unidirectional AFC channel for off-graph messaging.
-=======
-- Devices can only create channels for the labels they've been
-  assigned.
-- A device can only write data to a uni channel if it has been
-  granted either the `ChanOp::SendOnly` or `ChanOp::SendRecv`
-  permission for the label assigned to the channel.
-- A device can only read data from a uni channel if it has been
-  granted either the `ChanOp::RecvOnly` or `ChanOp::SendRecv`
-  permission for the label assigned to the channel.
-
-#### AqcCreateUniChannel
-
-Creates a unidirectional AQC channel for off-graph messaging.
-This is an ephemeral command, which means that it can only be
-emitted within an ephemeral session so that it is not added to
-the graph of commands. Furthermore, it cannot persist any changes
-to the fact database.
-
-The `create_aqc_uni_channel` action creates the `ChannelKey`, encapsulates it for the peer, and sends
-the encapsulation through the `AqcCreateUniChannel` command. When processing the command, the
-corresponding recipient will decapsulate their key and store it in the shared memory DB.
->>>>>>> c6b59b85
-
-```policy
-ephemeral action create_afc_uni_channel(sender_id id, receiver_id id, label_id id) {
-    let parent_cmd_id = perspective::head_id()
-    let author = get_device(device::current_device_id())
-    let peer_id = select_peer_id(author.device_id, sender_id, receiver_id)
-    let peer_enc_pk = get_enc_pk(peer_id)
-
-    let ch = afc::create_uni_channel(
-        parent_cmd_id,
-        author.enc_key_id,
-        peer_enc_pk,
-        sender_id,
-        receiver_id,
-        label_id,
-    )
-
-    /* TODO: need to update afc-util
-    publish AfcCreateUniChannel {
-        channel_id: channel_id,
-        sender_id: sender_id,
-        receiver_id: receiver_id,
-        label_id: label_id,
-        peer_encap: ch.peer_encap,
-        author_secrets_id: ch.author_secrets_id,
-    }
-    */
-}
-
-// Emitted when the author of a unidirectional AFC channel
-// successfully processes the `AfcCreateUniChannel` command.
-effect AfcUniChannelCreated {
-    // Uniquely identifies the channel.
-    channel_id id,
-    // The unique ID of the previous command.
-    parent_cmd_id id,
-    // The channel author's device ID.
-    author_id id,
-    // The device ID of the participant that can send data.
-    sender_id id,
-    // The device ID of the participant that can receive data.
-    receiver_id id,
-    // The channel author's encryption key ID.
-    author_enc_key_id id,
-    // The channel peer's encoded public encryption key.
-    peer_enc_pk bytes,
-    // The channel label.
-    label_id id,
-    // A unique ID that the author can use to look up the
-    // channel's secrets.
-    author_secrets_id id,
-}
-
-// Emitted when the peer of a unidirectional AFC channel
-// successfully processes the `AfcCreateUniChannel` command.
-effect AfcUniChannelReceived {
-    // Uniquely identifies the channel.
-    channel_id id,
-    // The unique ID of the previous command.
-    parent_cmd_id id,
-    // The channel author's device ID.
-    author_id id,
-    // The device ID of the participant that can send data.
-    sender_id id,
-    // The device ID of the participant that can receive data.
-    receiver_id id,
-    // The channel author's encryption key ID.
-    author_enc_pk bytes,
-    // The channel peer's encryption key ID.
-    peer_enc_key_id id,
-    // The channel label.
-    label_id id,
-    // The channel peer's encapsulated KEM shared secret.
-    encap bytes,
-}
-
-ephemeral command AfcCreateUniChannel {
-    fields {
-        // Uniquely identifies the channel.
-        channel_id id,
-        // The device ID of the participant that can send data.
-        sender_id id,
-        // The device ID of the participant that can receive
-        // data.
-        receiver_id id,
-        // The label applied to the channel.
-        label_id id,
-        // A unique ID that the author can use to look up the
-        // channel's secrets.
-        author_secrets_id id,
-        // The channel peer's encapsulated KEM shared secret.
-        peer_encap bytes,
-    }
-
-    seal { return seal_command(serialize(this)) }
-    open { return deserialize(open_envelope(envelope)) }
-
-    policy {
-        check team_exists()
-
-        let author = get_author(envelope)
-        check device_has_simple_perm(author.device_id, SimplePerm::CreateAfcUniChannel)
-
-        // Ensure that the author is one of the channel
-        // participants.
-        check author.device_id == this.sender_id ||
-              author.device_id == this.receiver_id
-
-        let peer_id = if author.device_id == this.sender_id {
-            :this.receiver_id
-        } else {
-            :this.sender_id
-        }
-        let peer = check_unwrap try_find_device(peer_id)
-
-        // The label must exist.
-        let label = check_unwrap query Label[label_id: this.label_id]
-
-        // Check that both devices have been granted permission
-        // to use the label for their respective direcitons.
-        check can_create_afc_uni_channel(this.sender_id, this.receiver_id, label.label_id)
-
-        let parent_cmd_id = envelope::parent_id(envelope)
-        let current_device_id = device::current_device_id()
-
-        if current_device_id == author.device_id {
-            // We authored this command.
-            let peer_enc_pk = get_enc_pk(peer_id)
-
-            finish {
-                emit AfcUniChannelCreated {
-                    channel_id: this.channel_id,
-                    parent_cmd_id: parent_cmd_id,
-                    author_id: author.device_id,
-                    sender_id: this.sender_id,
-                    receiver_id: this.receiver_id,
-                    author_enc_key_id: author.enc_key_id,
-                    peer_enc_pk: peer_enc_pk,
-                    label_id: label.label_id,
-                    author_secrets_id: this.author_secrets_id,
-                }
-            }
-        } else if current_device_id == peer.device_id {
-            // We're the intended recipient of this command.
-            let author_enc_pk = get_enc_pk(author.device_id)
-
-            finish {
-                emit AfcUniChannelReceived {
-                    channel_id: this.channel_id,
-                    parent_cmd_id: parent_cmd_id,
-                    author_id: author.device_id,
-                    sender_id: this.sender_id,
-                    receiver_id: this.receiver_id,
-                    author_enc_pk: author_enc_pk,
-                    peer_enc_key_id: peer.enc_key_id,
-                    label_id: label.label_id,
-                    encap: this.peer_encap,
-                }
-            }
-        } else {
-            // This is an off-graph session command, so only the
-            // communicating peers should process this command.
-            check false
-        }
-    }
-}
-<<<<<<< HEAD
-=======
-```
-
-**Invariants**:
-
-- Members can only create channels for the labels they've been assigned.
-- Members can only create unidirectional channels when the writer side has either
-  `ChanOp::SendRecv` or `ChanOp::SendOnly` permissions for the label and the reader side has
-  either `ChanOp::SendRecv` or `ChanOp::RecvOnly` permissions for the label.
-
-### AfcCreateChannel
-
-### AfcCreateBidiChannel
-Creates a bidirectional AFC channel for off-graph messaging. This is an ephemeral command, which
-means that it can only be emitted within an ephemeral session so that it is not added to the graph
-of commands. Furthermore, it cannot persist any changes to the factDB.
-
-The `create_afc_bidi_channel` action creates the `ChannelKeys`, encapsulates them for the peer and the
-author, and sends the encapsulations through the `AfcCreateBidiChannel` command. When processing the
-command, the device will decapsulate their keys and store them in the shared memory DB.
-
-```policy
-ephemeral action create_afc_bidi_channel(peer_id id, label_id id) {
-    let parent_cmd_id = perspective::head_id()
-    let author_id = device::current_device_id()
-    let author = get_valid_device(author_id)
-    let peer_enc_pk = get_enc_pk(peer_id)
-
-    let channel = afc::create_bidi_channel(
-        parent_cmd_id,
-        author.enc_key_id,
-        author_id,
-        peer_enc_pk,
-        peer_id,
-        label_id,
-    )
-
-    publish AfcCreateBidiChannel {
-        peer_id: peer_id,
-        label_id: label_id,
-        peer_encap: channel.peer_encap,
-        channel_key_id: channel.key_id,
-    }
-}
-
-// The effect that is emitted when the author of a bidirectional
-// AFC channel successfully processes the `AfcCreateBidiChannel`
-// command.
-effect AfcBidiChannelCreated {
-    // The unique ID of the previous command.
-    parent_cmd_id id,
-    // The channel author's device ID.
-    author_id id,
-    // The channel author's encryption key ID.
-    author_enc_key_id id,
-    // The channel peer's device Id.
-    peer_id id,
-    // The channel peer's encoded public encryption key.
-    peer_enc_pk bytes,
-    // The channel label.
-    label_id id,
-    // The channel key ID.
-    channel_key_id id,
-}
-
-// The effect that is emitted when the peer of a bidirectional
-// AFC channel successfully processes the `AfcCreateBidiChannel`
-// command.
 effect AfcBidiChannelReceived {
     // The unique ID of the previous command.
     parent_cmd_id id,
@@ -4816,27 +4327,24 @@
 
     seal { return seal_command(serialize(this)) }
     open { return deserialize(open_envelope(envelope)) }
-    
+
     policy {
         check team_exists()
 
-        let author = get_valid_device(envelope::author_id(envelope))
-        let peer = get_valid_device(this.peer_id)
+        let author = get_author(envelope)
+        check device_has_simple_perm(author.device_id, SimplePerm::CreateAfcBidiChannel)
+        let peer = get_device(this.peer_id)
 
         // The label must exist.
         let label = check_unwrap query Label[label_id: this.label_id]
 
-        // Only Members can create AFC channels with other peer Members
-        check is_member(author.role)
-        check is_member(peer.role)
-
-        // Check that both devices have been assigned to the label and have correct send/recv permissions.
-        check can_create_afc_bidi_channel(author.device_id, peer.device_id, this.label_id)
+        // Check that both devices have been granted permission
+        // to use the label for for send and recv.
+        check can_create_afc_bidi_channel(author.device_id, peer.device_id, label.label_id)
 
         let parent_cmd_id = envelope::parent_id(envelope)
         let current_device_id = device::current_device_id()
 
-        // We authored this command.
         if current_device_id == author.device_id {
             // We're the channel author.
             let peer_enc_pk = get_enc_pk(peer.device_id)
@@ -4848,16 +4356,14 @@
                     author_enc_key_id: author.enc_key_id,
                     peer_id: peer.device_id,
                     peer_enc_pk: peer_enc_pk,
-                    label_id: this.label_id,
+                    label_id: label.label_id,
                     channel_key_id: this.channel_key_id,
                 }
             }
-        }
-        // We're the intended recipient of this command.
-        else if current_device_id == peer.device_id {
+        } else if current_device_id == peer.device_id {
             // We're the channel peer.
             let author_enc_pk = get_enc_pk(author.device_id)
-            
+
             finish {
                 emit AfcBidiChannelReceived {
                     parent_cmd_id: parent_cmd_id,
@@ -4865,45 +4371,36 @@
                     author_enc_pk: author_enc_pk,
                     peer_id: peer.device_id,
                     peer_enc_key_id: peer.enc_key_id,
-                    label_id: this.label_id,
+                    label_id: label.label_id,
                     encap: this.peer_encap,
                 }
             }
-        }
-        // This is an off-graph session command, so only the
-        // communicating peers should process this command.
-        else {
+        } else {
+            // This is an off-graph session command, so only the
+            // communicating peers should process this command.
             check false
         }
     }
 }
 ```
 
-**Invariants**:
-
-- Devices can only create channels for the labels they've been
-  assigned.
-- A device can only write data to a uni channel if it has been
-  granted either the `ChanOp::SendOnly` or `ChanOp::SendRecv`
-  permission for the label assigned to the channel.
-- A device can only read data from a uni channel if it has been
-  granted either the `ChanOp::RecvOnly` or `ChanOp::SendRecv`
-  permission for the label assigned to the channel.
-
-
-### AfcCreateUniChannel
-Creates a unidirectional AFC channel. This is an ephemeral command, which means that it can only
-be emitted within an ephemeral session and is not added to the graph of commands. Furthermore, it
-does not persist any changes to the factDB.
-
-The `create_afc_uni_channel` action creates the `ChannelKey`, encapsulates it for the peer, and sends
-the encapsulation through the `AfcCreateUniChannel` command. When processing the command, the
-corresponding recipient will decapsulate their key and store it in the shared memory DB.
+#### AFC Unidirectional Channel Creation
+
+Creates a unidirectional AFC channel. This is an ephemeral command,
+which means that it can only be emitted within an ephemeral session and
+is not added to the graph of commands. Furthermore, it does not persist
+any changes to the factDB.
+
+The `create_afc_uni_channel` action creates the `ChannelKey`,
+encapsulates it for the peer, and sends the encapsulation through the
+`AfcCreateUniChannel` command. When processing the command, the
+corresponding recipient will decapsulate their key and store it in the
+shared memory DB.
 
 ```policy
 ephemeral action create_afc_uni_channel(sender_id id, receiver_id id, label_id id) {
     let parent_cmd_id = perspective::head_id()
-    let author = get_valid_device(device::current_device_id())
+    let author = get_device(device::current_device_id())
     let peer_id = select_peer_id(author.device_id, sender_id, receiver_id)
     let peer_enc_pk = get_enc_pk(peer_id)
 
@@ -4925,9 +4422,8 @@
     }
 }
 
-// The effect that is emitted when the author of a unidirectional
-// AFC channel successfully processes the `AfcCreateUniChannel`
-// command.
+// Emitted when the author of a unidirectional AFC channel
+// successfully processes the `AfcCreateUniChannel` command.
 effect AfcUniChannelCreated {
     // The unique ID of the previous command.
     parent_cmd_id id,
@@ -4947,9 +4443,8 @@
     channel_key_id id,
 }
 
-// The effect that is emitted when the peer of a unidirectional
-// AFC channel successfully processes the `AfcCreateUniChannel`
-// command.
+// Emitted when the peer of a unidirectional AFC channel
+// successfully processes the `AfcCreateUniChannel` command.
 effect AfcUniChannelReceived {
     // The unique ID of the previous command.
     parent_cmd_id id,
@@ -4968,6 +4463,7 @@
     // The channel peer's encapsulated KEM shared secret.
     encap bytes,
 }
+
 ephemeral command AfcCreateUniChannel {
     fields {
         // The device ID of the participant that can send data.
@@ -4989,8 +4485,9 @@
     policy {
         check team_exists()
 
-        let author = get_valid_device(envelope::author_id(envelope))
-       
+        let author = get_author(envelope)
+        check device_has_simple_perm(author.device_id, SimplePerm::CreateAfcUniChannel)
+
         // Ensure that the author is one of the channel
         // participants.
         check author.device_id == this.sender_id ||
@@ -5001,21 +4498,18 @@
         } else {
             :this.sender_id
         }
-        let peer = check_unwrap find_existing_device(peer_id)
-        
+        let peer = check_unwrap try_find_device(peer_id)
+
         // The label must exist.
         let label = check_unwrap query Label[label_id: this.label_id]
 
-        // Only Members can create AFC channels with other peer Members
-        check is_member(author.role)
-        check is_member(peer.role)
-        
-        // Check that both devices have been assigned to the label and have correct send/recv permissions.
+        // Check that both devices have been granted permission
+        // to use the label for their respective directions.
         check can_create_afc_uni_channel(this.sender_id, this.receiver_id, label.label_id)
-        
+
         let parent_cmd_id = envelope::parent_id(envelope)
         let current_device_id = device::current_device_id()
-        
+
         if current_device_id == author.device_id {
             // We authored this command.
             let peer_enc_pk = get_enc_pk(peer_id)
@@ -5028,12 +4522,10 @@
                     receiver_id: this.receiver_id,
                     author_enc_key_id: author.enc_key_id,
                     peer_enc_pk: peer_enc_pk,
-                    label_id: this.label_id,
-                    channel_key_id: this.channel_key_id,
+                    label_id: label.label_id,
                 }
             }
-        }
-        else if current_device_id == peer.device_id {
+        } else if current_device_id == peer.device_id {
             // We're the intended recipient of this command.
             let author_enc_pk = get_enc_pk(author.device_id)
 
@@ -5045,31 +4537,17 @@
                     receiver_id: this.receiver_id,
                     author_enc_pk: author_enc_pk,
                     peer_enc_key_id: peer.enc_key_id,
-                    label_id: this.label_id,
+                    label_id: label.label_id,
                     encap: this.peer_encap,
                 }
             }
+        } else {
+            // This is an off-graph session command, so only the
+            // communicating peers should process this command.
+            check false
         }
-        // This is an off-graph session command, so only the
-        // communicating peers should process this command.
-        else { check false}
-    }
-}
-```
-
-**Invariants**:
-
-- Members can only create channels for the labels they've been assigned.
-- Members can only create unidirectional channels when the writer side has either
-  `ChanOp::SendRecv` or `ChanOp::SendOnly` permissions for the label and the reader side has
-  either `ChanOp::SendRecv` or `ChanOp::RecvOnly` permissions for the label.
-
-#### Labels
-
-##### CreateLabel
-
-Establishes a whitelist of labels that can be assigned to Members.
->>>>>>> c6b59b85
+    }
+}
 
 // Reports whether the devices have permission to create
 // a unidirectional AFC channel with each other.
@@ -5280,11 +4758,13 @@
 }
 
 effect QueryAqcNetIdResult {
+    // Network name assigned to the device.
     net_id optional string,
 }
 
 ephemeral command QueryAqcNetId {
     fields {
+        // ID of device whose network name is being queried.
         device_id id,
     }
 
@@ -5325,13 +4805,17 @@
 }
 
 effect QueryAqcNetworkNamesResult {
+    // AQC network name assigned to device.
     net_id string,
+    // Device ID of the device with assigned network name.
     device_id id,
 }
 
 ephemeral command QueryAqcNetworkNames {
     fields {
+        // AQC network name assigned to device.
         net_id string,
+        // Device ID of device with assigned network name.
         device_id id,
     }
 
@@ -5693,25 +5177,12 @@
 
         check is_valid_psk_length(this.psk_length_in_bytes)
 
-<<<<<<< HEAD
         // The label must exist.
         let label = check_unwrap query Label[label_id: this.label_id]
 
         // Check that both devices have been granted permission
-        // to use the label for their respective direcitons.
+        // to use the label for their respective directions.
         check can_create_aqc_uni_channel(this.sender_id, this.receiver_id, label.label_id)
-=======
-effect QueryAqcNetIdentifierResult {
-    // Network name assigned to the device.
-    net_identifier string,
-}
-
-ephemeral command QueryAqcNetIdentifier {
-    fields {
-        // ID of device whose network name is being queried.
-        device_id id,
-    }
->>>>>>> c6b59b85
 
         let parent_cmd_id = envelope::parent_id(envelope)
         let current_device_id = device::current_device_id()
@@ -5761,7 +5232,6 @@
 }
 ```
 
-<<<<<<< HEAD
 ```policy
 // Reports whether the devices have permission to create
 // a unidirectional AQC channel with each other.
@@ -5771,14 +5241,6 @@
     // This should have been caught by the AQC FFI, so check
     // instead of just returning false.
     check sender_id != receiver_id
-=======
-**Invariants**:
-
-- For an AQC net identifier to be returned, it must have been created with the `SetAqcNetworkName` command.
-- If `UnsetAqcNetworkName` has been invoked for the device, no network identifier will be returned.
-
-## QueryAqcNetworkNames
->>>>>>> c6b59b85
 
     // The writer must have permissions to write (send) data.
     let writer_op = get_allowed_chan_op_for_label(sender_id, label_id)
@@ -5802,19 +5264,10 @@
         ChanOp::SendRecv => {}
     }
 
-<<<<<<< HEAD
     return true
-=======
-effect QueryAqcNetworkNamesOutput {
-    // AQC network name assigned to device.
-    net_identifier string,
-    // Device ID of device with assigned network name.
-    device_id id,
->>>>>>> c6b59b85
-}
-```
-
-<<<<<<< HEAD
+}
+```
+
 ```policy
 // Selects the ID which doesn't match `Device_id`.
 function select_peer_id(device_id id, id_a id, id_b id) id {
@@ -5866,32 +5319,4 @@
 [lp]: https://en.wikipedia.org/wiki/Literate_programming
 [perspective-ffi]: https://crates.io/crates/aranya-perspective-ffi
 [policy-lang]: https://aranya-project.github.io/policy-language-v2/
-[rbac]: https://csrc.nist.gov/glossary/term/rbac
-=======
-ephemeral command QueryAqcNetworkNamesCommand {
-    fields {
-        // AQC network name assigned to device.
-        net_identifier string,
-        // Device ID of device with assigned network name.
-        device_id id,
-    }
-
-    seal { return seal_command(serialize(this)) }
-    open { return deserialize(open_envelope(envelope)) }
-    
-    policy {
-        finish {
-            emit QueryAqcNetworkNamesOutput {
-                net_identifier: this.net_identifier,
-                device_id: this.device_id,
-            }
-        }
-    }
-}
-```
-
-**Invariants**:
-
-- A device's AQC net identifier will only be returned if it was created by `SetAqcNetworkName` and
- wasn't yet removed by `UnsetAqcNetworkName`.
->>>>>>> c6b59b85
+[rbac]: https://csrc.nist.gov/glossary/term/rbac