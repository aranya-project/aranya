--- conflicted
+++ resolved
@@ -69,94 +69,10 @@
 }
 
 impl DaemonApiServer {
-<<<<<<< HEAD
     /// Create new `DaemonApiServer`.
     #[instrument(skip_all)]
     #[allow(clippy::too_many_arguments)]
     pub fn new(
-=======
-    /// Create new RPC server.
-    #[allow(clippy::too_many_arguments)]
-    #[instrument(skip_all)]
-    #[cfg(feature = "afc")]
-    pub async fn new(
-        client: Arc<Client>,
-        local_addr: SocketAddr,
-        afc: Arc<Mutex<WriteState<api::CS, Rng>>>,
-        eng: CE,
-        keystore_info: api::KeyStoreInfo,
-        store: Store,
-        daemon_sock: PathBuf,
-        pk: Arc<PublicKeys<api::CS>>,
-        peers: SyncPeers,
-        recv_effects: EffectReceiver,
-    ) -> Result<Self> {
-        info!("uds path: {:?}", daemon_sock);
-        let device_id = pk.ident_pk.id()?;
-
-        let graph_ids = {
-            client
-                .aranya
-                .lock()
-                .await
-                .provider()
-                .list_graph_ids()?
-                .flatten()
-                .collect::<Vec<_>>()
-        };
-
-        #[allow(unused_mut)]
-        let mut afc_peers = BTreeMap::new();
-        #[cfg(any())]
-        for graph_id in &graph_ids {
-            let graph_peers = BiBTreeMap::new();
-            graph_peers.extend(
-                client
-                    .actions(graph_id)
-                    .query_afc_network_names_off_graph()
-                    .await?,
-            );
-            afc_peers.insert(*graph_id, graph_peers);
-        }
-
-        let mut aqc_peers = BTreeMap::new();
-        for graph_id in &graph_ids {
-            let mut graph_peers = BiBTreeMap::new();
-            graph_peers.extend(
-                client
-                    .actions(graph_id)
-                    .query_aqc_network_names_off_graph()
-                    .await?,
-            );
-            aqc_peers.insert(*graph_id, graph_peers);
-        }
-
-        Ok(Self {
-            daemon_sock,
-            recv_effects,
-            handler: DaemonApiHandler {
-                client,
-                local_addr,
-                afc,
-                eng,
-                pk,
-                peers,
-                keystore_info,
-                afc_peers: Arc::new(Mutex::new(afc_peers)),
-                afc_handler: Arc::new(Mutex::new(Handler::new(
-                    device_id,
-                    store.try_clone().context("unable to clone keystore")?,
-                ))),
-                aqc_peers: Arc::new(Mutex::new(aqc_peers)),
-            },
-        })
-    }
-
-    /// Create new RPC server.
-    #[instrument(skip_all)]
-    #[cfg(not(feature = "afc"))]
-    pub async fn new(
->>>>>>> 692cba3f
         client: Arc<Client>,
         local_addr: SocketAddr,
         daemon_sock: PathBuf,
@@ -166,7 +82,6 @@
         recv_effects: EffectReceiver,
         aqc: Aqc<CE, KS>,
     ) -> Result<Self> {
-<<<<<<< HEAD
         let handler = DaemonApiHandler {
             client,
             local_addr,
@@ -174,49 +89,11 @@
             peers: Mutex::new(peers),
             aqc,
         };
-=======
-        info!("uds path: {:?}", daemon_sock);
-
-        let graph_ids = {
-            client
-                .aranya
-                .lock()
-                .await
-                .provider()
-                .list_graph_ids()?
-                .flatten()
-                .collect::<Vec<_>>()
-        };
-
-        let mut aqc_peers = BTreeMap::new();
-        for graph_id in &graph_ids {
-            let mut graph_peers = BiBTreeMap::new();
-            graph_peers.extend(
-                client
-                    .actions(graph_id)
-                    .query_aqc_network_names_off_graph()
-                    .await?,
-            );
-            aqc_peers.insert(*graph_id, graph_peers);
-        }
-
->>>>>>> 692cba3f
         Ok(Self {
             daemon_sock,
             sk,
             recv_effects,
-<<<<<<< HEAD
             handler: Arc::new(handler),
-=======
-            handler: DaemonApiHandler {
-                client,
-                local_addr,
-                pk,
-                peers,
-                keystore_info,
-                aqc_peers: Arc::new(Mutex::new(aqc_peers)),
-            },
->>>>>>> 692cba3f
         })
     }
 
