--- conflicted
+++ resolved
@@ -831,21 +831,6 @@
         Ok((ctrl, channel_id))
     }
 
-<<<<<<< HEAD
-    #[cfg(not(feature = "afc"))]
-    #[instrument(skip(self), err)]
-    async fn create_afc_uni_send_channel(
-        self,
-        _: context::Context,
-        team: api::TeamId,
-        peer_id: api::DeviceId,
-        label: api::LabelId,
-    ) -> api::Result<(api::AfcCtrl, api::AfcChannelId)> {
-        todo!()
-    }
-
-=======
->>>>>>> 72e44eed
     #[cfg(feature = "afc")]
     #[instrument(skip(self), err)]
     async fn create_afc_uni_recv_channel(
