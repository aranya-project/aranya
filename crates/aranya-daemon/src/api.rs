--- conflicted
+++ resolved
@@ -115,13 +115,9 @@
             effect_handler,
             invalid,
             aqc,
-<<<<<<< HEAD
-            crypto: Mutex::new(crypto),
-=======
             #[cfg(feature = "afc")]
             afc,
             crypto: tokio::sync::Mutex::new(crypto),
->>>>>>> 0bb86ebb
             seed_id_dir,
             quic,
         }));
