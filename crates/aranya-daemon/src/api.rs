//! Implementation of daemon's `tarpc` API.
//! Trait for API interface is defined in `crates/aranya-daemon-api`

#![allow(clippy::expect_used, clippy::panic, clippy::indexing_slicing)]

use core::{future, net::SocketAddr, ops::Deref, pin::pin};
use std::{path::PathBuf, sync::Arc};

use anyhow::{anyhow, Context as _};
use aranya_crypto::{
    default::WrappedKey, policy::GroupId, Csprng, DeviceId, EncryptionKey, EncryptionPublicKey,
    Engine as _, KeyStore as _, KeyStoreExt as _, Rng,
};
pub(crate) use aranya_daemon_api::crypto::ApiKey;
use aranya_daemon_api::{
    self as api,
    crypto::txp::{self, LengthDelimitedCodec},
    DaemonApi, SeedMode, Text, WrappedSeed,
};
use aranya_keygen::PublicKeys;
use aranya_runtime::GraphId;
use aranya_util::{task::scope, Addr};
use futures_util::{StreamExt, TryStreamExt};
pub(crate) use quic_sync::Data as QSData;
use tarpc::{
    context,
    server::{incoming::Incoming, BaseChannel, Channel},
};
use tokio::{net::UnixListener, sync::mpsc};
use tracing::{debug, error, info, instrument, trace, warn, Instrument};

use crate::{
    actions::Actions,
    aqc::Aqc,
    daemon::{CE, CS, KS},
    keystore::LocalStore,
    policy::{ChanOp, Effect, KeyBundle, Role},
    sync::task::{quic as qs, SyncPeers},
    util::SeedDir,
    AranyaStore, Client, InvalidGraphs, EF,
};

mod quic_sync;

/// returns first effect matching a particular type.
/// returns None if there are no matching effects.
#[macro_export]
macro_rules! find_effect {
    ($effects:expr, $pattern:pat $(if $guard:expr)? $(,)?) => {
        $effects.into_iter().find(|e| matches!(e, $pattern $(if $guard)?))
    }
}

type EffectReceiver = mpsc::Receiver<(GraphId, Vec<EF>)>;

/// Daemon API Server.
#[derive(Debug)]
pub(crate) struct DaemonApiServer {
    /// Used to encrypt data sent over the API.
    sk: ApiKey<CS>,
    /// The UDS path we serve the API on.
    uds_path: PathBuf,
    /// Socket bound to `uds_path`.
    listener: UnixListener,

    /// Channel for receiving effects from the syncer.
    recv_effects: EffectReceiver,

    /// Api Handler.
    api: Api,
}

impl DaemonApiServer {
    /// Creates a `DaemonApiServer`.
    // TODO(eric): Clean up the arguments.
    #[instrument(skip_all)]
    #[allow(clippy::too_many_arguments)]
    pub(crate) fn new(
        client: Client,
        local_addr: SocketAddr,
        uds_path: PathBuf,
        sk: ApiKey<CS>,
        pk: PublicKeys<CS>,
        peers: SyncPeers,
        recv_effects: EffectReceiver,
        invalid: InvalidGraphs,
        aqc: Aqc<CE, KS>,
        crypto: Crypto,
        seed_id_dir: SeedDir,
        quic: Option<quic_sync::Data>,
    ) -> anyhow::Result<Self> {
        let listener = UnixListener::bind(&uds_path)?;
        let aqc = Arc::new(aqc);
        let effect_handler = EffectHandler {
            aqc: Arc::clone(&aqc),
        };
        let api = Api(Arc::new(ApiInner {
            client,
            local_addr,
            pk: std::sync::Mutex::new(pk),
            peers,
            effect_handler,
            invalid,
            aqc,
            crypto: tokio::sync::Mutex::new(crypto),
            seed_id_dir,
            quic,
        }));
        Ok(Self {
            uds_path,
            sk,
            recv_effects,
            listener,
            api,
        })
    }

    /// Runs the server.
    pub(crate) async fn serve(mut self) {
        scope(async |s| {
            s.spawn({
                let effect_handler = self.api.effect_handler.clone();
                async move {
                    while let Some((graph, effects)) = self.recv_effects.recv().await {
                        if let Err(err) = effect_handler.handle_effects(graph, &effects).await {
                            error!(?err, "error handling effects");
                        }
                    }
                    info!("effect handler exiting");
                }
                .in_current_span()
            });

            let server = {
                let info = self.uds_path.as_os_str().as_encoded_bytes();
                let codec = LengthDelimitedCodec::builder()
                    .max_frame_length(usize::MAX)
                    .new_codec();
                let listener = txp::unix::UnixListenerStream::from(self.listener);
                txp::server(listener, codec, self.sk, info)
            };
            info!(path = ?self.uds_path, "listening");

            let mut incoming = server
                .inspect_err(|err| warn!(?err, "accept error"))
                .filter_map(|r| future::ready(r.ok()))
                .map(BaseChannel::with_defaults)
                .max_concurrent_requests_per_channel(10);
            while let Some(ch) = incoming.next().await {
                let api = self.api.clone();
                s.spawn(scope(async move |reqs| {
                    let requests = ch
                        .requests()
                        .inspect_err(|err| warn!(?err, "channel failure"))
                        .take_while(|r| future::ready(r.is_ok()))
                        .filter_map(|r| async { r.ok() });
                    let mut requests = pin!(requests);
                    while let Some(req) = requests.next().await {
                        reqs.spawn(req.execute(api.clone().serve()));
                    }
                }));
            }
        })
        .await;

        info!("server exiting");
    }
}

/// Handles effects from an Aranya action.
#[derive(Clone, Debug)]
struct EffectHandler {
    aqc: Arc<Aqc<CE, KS>>,
}

impl EffectHandler {
    /// Handles effects resulting from invoking an Aranya action.
    #[instrument(skip_all, fields(%graph, effects = effects.len()))]
    async fn handle_effects(&self, graph: GraphId, effects: &[Effect]) -> anyhow::Result<()> {
        trace!("handling effects");

        use Effect::*;
        for effect in effects {
            trace!(?effect, "handling effect");
            match effect {
                TeamCreated(_team_created) => {}
                TeamTerminated(_team_terminated) => {}
                MemberAdded(_member_added) => {}
                MemberRemoved(_member_removed) => {}
                OwnerAssigned(_owner_assigned) => {}
                AdminAssigned(_admin_assigned) => {}
                OperatorAssigned(_operator_assigned) => {}
                OwnerRevoked(_owner_revoked) => {}
                AdminRevoked(_admin_revoked) => {}
                OperatorRevoked(_operator_revoked) => {}
                LabelCreated(_) => {}
                LabelDeleted(_) => {}
                LabelAssigned(_) => {}
                LabelRevoked(_) => {}
                AqcNetworkNameSet(e) => {
                    self.aqc
                        .add_peer(
                            graph,
                            api::NetIdentifier(e.net_identifier.clone()),
                            e.device_id.into(),
                        )
                        .await;
                }
                AqcNetworkNameUnset(e) => self.aqc.remove_peer(graph, e.device_id.into()).await,
                QueriedLabel(_) => {}
                AqcBidiChannelCreated(_) => {}
                AqcBidiChannelReceived(_) => {}
                AqcUniChannelCreated(_) => {}
                AqcUniChannelReceived(_) => {}
                QueryDevicesOnTeamResult(_) => {}
                QueryDeviceRoleResult(_) => {}
                QueryDeviceKeyBundleResult(_) => {}
                QueryAqcNetIdentifierResult(_) => {}
                QueriedLabelAssignment(_) => {}
                QueryLabelExistsResult(_) => {}
                QueryAqcNetworkNamesOutput(_) => {}
            }
        }
        Ok(())
    }
}

/// The guts of [`Api`].
///
/// This is separated out so we only have to clone one [`Arc`]
/// (inside [`Api`]).
struct ApiInner {
    client: Client,
    /// Local socket address of the API.
    local_addr: SocketAddr,
    /// Public keys of current device.
    pk: std::sync::Mutex<PublicKeys<CS>>,
    /// Aranya sync peers,
    peers: SyncPeers,
    /// Handles graph effects from the syncer.
    effect_handler: EffectHandler,
    /// Keeps track of which graphs are invalid due to a finalization error.
    invalid: InvalidGraphs,
    aqc: Arc<Aqc<CE, KS>>,
    crypto: tokio::sync::Mutex<Crypto>,
    seed_id_dir: SeedDir,
    quic: Option<quic_sync::Data>,
}

pub(crate) struct Crypto {
    pub(crate) engine: CE,
    pub(crate) local_store: LocalStore<KS>,
    pub(crate) aranya_store: AranyaStore<KS>,
}

impl ApiInner {
    fn get_pk(&self) -> api::Result<KeyBundle> {
        let pk = self.pk.lock().expect("poisoned");
        Ok(KeyBundle::try_from(&*pk).context("bad key bundle")?)
    }

    fn device_id(&self) -> api::Result<DeviceId> {
        let pk = self.pk.lock().expect("poisoned");
        let id = pk.ident_pk.id()?;
        Ok(id)
    }
}

impl std::fmt::Debug for ApiInner {
    fn fmt(&self, f: &mut std::fmt::Formatter<'_>) -> std::fmt::Result {
        f.debug_struct("Inner API Data")
            .field("seed_id_dir", &self.seed_id_dir)
            .field("client", &self.client)
            .field("local_addr", &self.local_addr)
            .field("pk", &self.pk)
            .field("aqc", &self.aqc)
            .finish_non_exhaustive()
    }
}

/// Implements [`DaemonApi`].
#[derive(Clone, Debug)]
struct Api(Arc<ApiInner>);

impl Deref for Api {
    type Target = ApiInner;

    fn deref(&self) -> &Self::Target {
        &self.0
    }
}

impl Api {
    /// Checks wither a team's graph is valid.
    /// If the graph is not valid, return an error to prevent operations on the invalid graph.
    async fn check_team_valid(&self, team: api::TeamId) -> anyhow::Result<()> {
        if self.invalid.contains(team.into_id().into()) {
            // TODO: return custom daemon error type
            anyhow::bail!("team {team} invalid due to graph finalization error")
        }
        Ok(())
    }
}

impl DaemonApi for Api {
    #[instrument(skip(self), err)]
    async fn version(self, context: context::Context) -> api::Result<api::Version> {
        api::Version::parse(env!("CARGO_PKG_VERSION")).map_err(Into::into)
    }

    #[instrument(skip(self), err)]
    async fn aranya_local_addr(self, context: context::Context) -> api::Result<SocketAddr> {
        Ok(self.local_addr)
    }

    #[instrument(skip(self), err)]
    async fn get_key_bundle(self, _: context::Context) -> api::Result<api::KeyBundle> {
        Ok(self
            .get_pk()
            .context("unable to get device public keys")?
            .into())
    }

    #[instrument(skip(self), err)]
    async fn get_device_id(self, _: context::Context) -> api::Result<api::DeviceId> {
        self.device_id().map(|id| id.into_id().into())
    }

    #[instrument(skip(self), err)]
    async fn add_sync_peer(
        self,
        _: context::Context,
        peer: Addr,
        team: api::TeamId,
        cfg: api::SyncPeerConfig,
    ) -> api::Result<()> {
        self.check_team_valid(team).await?;

        self.peers
            .add_peer(peer, team.into_id().into(), cfg)
            .await?;
        Ok(())
    }

    #[instrument(skip(self), err)]
    async fn sync_now(
        self,
        _: context::Context,
        peer: Addr,
        team: api::TeamId,
        cfg: Option<api::SyncPeerConfig>,
    ) -> api::Result<()> {
        self.check_team_valid(team).await?;

        self.peers
            .sync_now(peer, team.into_id().into(), cfg)
            .await?;
        Ok(())
    }

    #[instrument(skip(self), err)]
    async fn remove_sync_peer(
        self,
        _: context::Context,
        peer: Addr,
        team: api::TeamId,
    ) -> api::Result<()> {
        self.check_team_valid(team).await?;

        self.peers
            .remove_peer(peer, team.into_id().into())
            .await
            .context("unable to remove sync peer")?;
        Ok(())
    }

<<<<<<< HEAD
    #[instrument(skip(self))]
    async fn add_team(mut self, _: context::Context, cfg: api::AddTeamConfig) -> api::Result<()> {
        let team = cfg.id;
=======
    #[instrument(skip(self), err)]
    async fn add_team(
        mut self,
        _: context::Context,
        team: api::TeamId,
        cfg: api::TeamConfig,
    ) -> api::Result<()> {
>>>>>>> 5b116803
        self.check_team_valid(team).await?;

        match cfg.quic_sync {
            Some(cfg) => self.add_team_quic_sync(team, cfg).await,
            None => Err(anyhow!("Missing QUIC sync config").into()),
        }
    }

    #[instrument(skip(self), err)]
    async fn remove_team(self, _: context::Context, team: api::TeamId) -> api::Result<()> {
        if let Some(data) = &self.quic {
            self.remove_team_quic_sync(team, data)?;
        }

        self.seed_id_dir.remove(&team).await?;

        self.client
            .aranya
            .lock()
            .await
            .remove_graph(team.into_id().into())
            .context("unable to remove graph from storage")?;

        Ok(())
    }

    #[instrument(skip(self), err)]
    async fn create_team(
        mut self,
        _: context::Context,
        cfg: api::CreateTeamConfig,
    ) -> api::Result<api::TeamId> {
        info!("create_team");

        let nonce = &mut [0u8; 16];
        Rng.fill_bytes(nonce);
        let pk = self.get_pk()?;
        let (graph_id, _) = self
            .client
            .create_team(pk, Some(nonce))
            .await
            .context("unable to create team")?;
        debug!(?graph_id);
        let team_id: api::TeamId = graph_id.into_id().into();

        match cfg.quic_sync {
            Some(qs_cfg) => {
                self.create_team_quic_sync(team_id, qs_cfg).await?;
            }
            None => {
                warn!("Missing QUIC sync config");

                let seed = qs::PskSeed::new(&mut Rng, team_id);
                self.add_seed(team_id, seed).await?;
            }
        }

        Ok(team_id)
    }

    #[instrument(skip(self), err)]
    async fn close_team(self, _: context::Context, team: api::TeamId) -> api::Result<()> {
        self.check_team_valid(team).await?;

        todo!();
    }

    #[instrument(skip(self), err)]
    async fn encrypt_psk_seed_for_peer(
        self,
        _: context::Context,
        team: api::TeamId,
        peer_enc_pk: EncryptionPublicKey<CS>,
    ) -> aranya_daemon_api::Result<WrappedSeed> {
        let enc_pk = self.pk.lock().expect("poisoned").enc_pk.clone();

        let (seed, enc_sk) = {
            let crypto = &mut *self.crypto.lock().await;
            let seed = {
                let seed_id = self.seed_id_dir.get(&team).await?;
                qs::PskSeed::load(&mut crypto.engine, &crypto.local_store, &seed_id)?
                    .context("no seed in dir")?
            };
            let enc_sk: EncryptionKey<CS> = crypto
                .aranya_store
                .get_key(&mut crypto.engine, enc_pk.id()?.into_id())
                .context("keystore error")?
                .context("missing enc_sk for encrypt seed")?;
            (seed, enc_sk)
        };

        let group = GroupId::from(team.into_id());
        let (encap_key, encrypted_seed) = enc_sk
            .seal_psk_seed(&mut Rng, &seed.0, &peer_enc_pk, &group)
            .context("could not seal psk seed")?;

        Ok(WrappedSeed {
            sender_pk: enc_pk,
            encap_key,
            encrypted_seed,
        })
    }

    #[instrument(skip(self), err)]
    async fn add_device_to_team(
        self,
        _: context::Context,
        team: api::TeamId,
        keys: api::KeyBundle,
    ) -> api::Result<()> {
        self.check_team_valid(team).await?;

        self.client
            .actions(&team.into_id().into())
            .add_member(keys.into())
            .await
            .context("unable to add device to team")?;
        Ok(())
    }

    #[instrument(skip(self), err)]
    async fn remove_device_from_team(
        self,
        _: context::Context,
        team: api::TeamId,
        device: api::DeviceId,
    ) -> api::Result<()> {
        self.check_team_valid(team).await?;

        self.client
            .actions(&team.into_id().into())
            .remove_member(device.into_id().into())
            .await
            .context("unable to remove device from team")?;
        Ok(())
    }

    #[instrument(skip(self), err)]
    async fn assign_role(
        self,
        _: context::Context,
        team: api::TeamId,
        device: api::DeviceId,
        role: api::Role,
    ) -> api::Result<()> {
        self.check_team_valid(team).await?;

        self.client
            .actions(&team.into_id().into())
            .assign_role(device.into_id().into(), role.into())
            .await
            .context("unable to assign role")?;
        Ok(())
    }

    #[instrument(skip(self), err)]
    async fn revoke_role(
        self,
        _: context::Context,
        team: api::TeamId,
        device: api::DeviceId,
        role: api::Role,
    ) -> api::Result<()> {
        self.check_team_valid(team).await?;

        self.client
            .actions(&team.into_id().into())
            .revoke_role(device.into_id().into(), role.into())
            .await
            .context("unable to revoke device role")?;
        Ok(())
    }

    #[instrument(skip(self), err)]
    async fn assign_aqc_net_identifier(
        self,
        _: context::Context,
        team: api::TeamId,
        device: api::DeviceId,
        name: api::NetIdentifier,
    ) -> api::Result<()> {
        self.check_team_valid(team).await?;

        let effects = self
            .client
            .actions(&team.into_id().into())
            .set_aqc_network_name(device.into_id().into(), name.0)
            .await
            .context("unable to assign aqc network identifier")?;
        self.effect_handler
            .handle_effects(GraphId::from(team.into_id()), &effects)
            .await?;
        Ok(())
    }

    #[instrument(skip(self), err)]
    async fn remove_aqc_net_identifier(
        self,
        _: context::Context,
        team: api::TeamId,
        device: api::DeviceId,
        name: api::NetIdentifier,
    ) -> api::Result<()> {
        self.check_team_valid(team).await?;

        self.client
            .actions(&team.into_id().into())
            .unset_aqc_network_name(device.into_id().into())
            .await
            .context("unable to remove aqc net identifier")?;
        Ok(())
    }

    #[instrument(skip(self), err)]
    async fn create_aqc_bidi_channel(
        self,
        _: context::Context,
        team: api::TeamId,
        peer: api::NetIdentifier,
        label: api::LabelId,
    ) -> api::Result<(api::AqcCtrl, api::AqcBidiPsks)> {
        self.check_team_valid(team).await?;

        info!("creating bidi channel");

        let graph = GraphId::from(team.into_id());

        let peer_id = self
            .aqc
            .find_device_id(graph, &peer)
            .await
            .context("did not find peer")?;

        let (ctrl, effects) = self
            .client
            .actions(&graph)
            .create_aqc_bidi_channel_off_graph(peer_id, label.into_id().into())
            .await?;
        let id = self.device_id()?;

        let Some(Effect::AqcBidiChannelCreated(e)) =
            find_effect!(&effects, Effect::AqcBidiChannelCreated(e) if e.author_id == id.into())
        else {
            return Err(anyhow!("unable to find `AqcBidiChannelCreated` effect").into());
        };

        self.effect_handler.handle_effects(graph, &effects).await?;

        let psks = self.aqc.bidi_channel_created(e).await?;
        info!(num = psks.len(), "bidi channel created");

        Ok((ctrl, psks))
    }

    #[instrument(skip(self), err)]
    async fn create_aqc_uni_channel(
        self,
        _: context::Context,
        team: api::TeamId,
        peer: api::NetIdentifier,
        label: api::LabelId,
    ) -> api::Result<(api::AqcCtrl, api::AqcUniPsks)> {
        self.check_team_valid(team).await?;

        info!("creating uni channel");

        let graph = GraphId::from(team.into_id());

        let peer_id = self
            .aqc
            .find_device_id(graph, &peer)
            .await
            .context("did not find peer")?;

        let id = self.device_id()?;
        let (ctrl, effects) = self
            .client
            .actions(&graph)
            .create_aqc_uni_channel_off_graph(id, peer_id, label.into_id().into())
            .await?;

        let Some(Effect::AqcUniChannelCreated(e)) =
            find_effect!(&effects, Effect::AqcUniChannelCreated(e) if e.author_id == id.into())
        else {
            return Err(anyhow!("unable to find AqcUniChannelCreated effect").into());
        };

        self.effect_handler.handle_effects(graph, &effects).await?;

        let psks = self.aqc.uni_channel_created(e).await?;
        info!(num = psks.len(), "uni channel created");

        Ok((ctrl, psks))
    }

    #[instrument(skip(self), err)]
    async fn delete_aqc_bidi_channel(
        self,
        _: context::Context,
        chan: api::AqcBidiChannelId,
    ) -> api::Result<api::AqcCtrl> {
        // TODO: remove AQC bidi channel from Aranya.
        todo!();
    }

    #[instrument(skip(self), err)]
    async fn delete_aqc_uni_channel(
        self,
        _: context::Context,
        chan: api::AqcUniChannelId,
    ) -> api::Result<api::AqcCtrl> {
        // TODO: remove AQC uni channel from Aranya.
        todo!();
    }

    #[instrument(skip(self), err)]
    async fn receive_aqc_ctrl(
        self,
        _: context::Context,
        team: api::TeamId,
        ctrl: api::AqcCtrl,
    ) -> api::Result<(api::LabelId, api::AqcPsks)> {
        self.check_team_valid(team).await?;

        let graph = GraphId::from(team.into_id());
        let mut session = self.client.session_new(&graph).await?;
        for cmd in ctrl {
            let our_device_id = self.device_id()?;

            let effects = self.client.session_receive(&mut session, &cmd).await?;
            self.effect_handler.handle_effects(graph, &effects).await?;

            let effect = effects.iter().find(|e| match e {
                Effect::AqcBidiChannelReceived(e) => e.peer_id == our_device_id.into(),
                Effect::AqcUniChannelReceived(e) => {
                    e.sender_id != our_device_id.into() && e.receiver_id == our_device_id.into()
                }
                _ => false,
            });
            match effect {
                Some(Effect::AqcBidiChannelReceived(e)) => {
                    let psks = self.aqc.bidi_channel_received(e).await?;
                    // NB: Each action should only produce one
                    // ephemeral command.
                    return Ok((e.label_id.into(), psks));
                }
                Some(Effect::AqcUniChannelReceived(e)) => {
                    let psks = self.aqc.uni_channel_received(e).await?;
                    // NB: Each action should only produce one
                    // ephemeral command.
                    return Ok((e.label_id.into(), psks));
                }
                Some(_) | None => {}
            }
        }
        Err(anyhow!("unable to find AQC effect").into())
    }

    /// Create a label.
    #[instrument(skip(self), err)]
    async fn create_label(
        self,
        _: context::Context,
        team: api::TeamId,
        label_name: Text,
    ) -> api::Result<api::LabelId> {
        self.check_team_valid(team).await?;

        let effects = self
            .client
            .actions(&team.into_id().into())
            .create_label(label_name)
            .await
            .context("unable to create AQC label")?;
        if let Some(Effect::LabelCreated(e)) = find_effect!(&effects, Effect::LabelCreated(_e)) {
            Ok(e.label_id.into())
        } else {
            Err(anyhow!("unable to create AQC label").into())
        }
    }

    /// Delete a label.
    #[instrument(skip(self), err)]
    async fn delete_label(
        self,
        _: context::Context,
        team: api::TeamId,
        label_id: api::LabelId,
    ) -> api::Result<()> {
        self.check_team_valid(team).await?;

        let effects = self
            .client
            .actions(&team.into_id().into())
            .delete_label(label_id.into_id().into())
            .await
            .context("unable to delete AQC label")?;
        if let Some(Effect::LabelDeleted(_e)) = find_effect!(&effects, Effect::LabelDeleted(_e)) {
            Ok(())
        } else {
            Err(anyhow!("unable to delete AQC label").into())
        }
    }

    /// Assign a label.
    #[instrument(skip(self), err)]
    async fn assign_label(
        self,
        _: context::Context,
        team: api::TeamId,
        device: api::DeviceId,
        label_id: api::LabelId,
        op: api::ChanOp,
    ) -> api::Result<()> {
        self.check_team_valid(team).await?;

        let effects = self
            .client
            .actions(&team.into_id().into())
            .assign_label(
                device.into_id().into(),
                label_id.into_id().into(),
                op.into(),
            )
            .await
            .context("unable to assign AQC label")?;
        if let Some(Effect::LabelAssigned(_e)) = find_effect!(&effects, Effect::LabelAssigned(_e)) {
            Ok(())
        } else {
            Err(anyhow!("unable to assign AQC label").into())
        }
    }

    /// Revoke a label.
    #[instrument(skip(self), err)]
    async fn revoke_label(
        self,
        _: context::Context,
        team: api::TeamId,
        device: api::DeviceId,
        label_id: api::LabelId,
    ) -> api::Result<()> {
        self.check_team_valid(team).await?;

        let effects = self
            .client
            .actions(&team.into_id().into())
            .revoke_label(device.into_id().into(), label_id.into_id().into())
            .await
            .context("unable to revoke AQC label")?;
        if let Some(Effect::LabelRevoked(_e)) = find_effect!(&effects, Effect::LabelRevoked(_e)) {
            Ok(())
        } else {
            Err(anyhow!("unable to revoke AQC label").into())
        }
    }

    /// Query devices on team.
    #[instrument(skip(self), err)]
    async fn query_devices_on_team(
        self,
        _: context::Context,
        team: api::TeamId,
    ) -> api::Result<Vec<api::DeviceId>> {
        self.check_team_valid(team).await?;

        let (_ctrl, effects) = self
            .client
            .actions(&team.into_id().into())
            .query_devices_on_team_off_graph()
            .await
            .context("unable to query devices on team")?;
        let mut devices: Vec<api::DeviceId> = Vec::new();
        for e in effects {
            if let Effect::QueryDevicesOnTeamResult(e) = e {
                devices.push(e.device_id.into());
            }
        }
        return Ok(devices);
    }
    /// Query device role.
    #[instrument(skip(self), err)]
    async fn query_device_role(
        self,
        _: context::Context,
        team: api::TeamId,
        device: api::DeviceId,
    ) -> api::Result<api::Role> {
        self.check_team_valid(team).await?;

        let (_ctrl, effects) = self
            .client
            .actions(&team.into_id().into())
            .query_device_role_off_graph(device.into_id().into())
            .await
            .context("unable to query device role")?;
        if let Some(Effect::QueryDeviceRoleResult(e)) =
            find_effect!(&effects, Effect::QueryDeviceRoleResult(_e))
        {
            Ok(api::Role::from(e.role))
        } else {
            Err(anyhow!("unable to query device role").into())
        }
    }
    /// Query device keybundle.
    #[instrument(skip(self), err)]
    async fn query_device_keybundle(
        self,
        _: context::Context,
        team: api::TeamId,
        device: api::DeviceId,
    ) -> api::Result<api::KeyBundle> {
        self.check_team_valid(team).await?;

        let (_ctrl, effects) = self
            .client
            .actions(&team.into_id().into())
            .query_device_keybundle_off_graph(device.into_id().into())
            .await
            .context("unable to query device keybundle")?;
        if let Some(Effect::QueryDeviceKeyBundleResult(e)) =
            find_effect!(effects, Effect::QueryDeviceKeyBundleResult(_e))
        {
            Ok(api::KeyBundle::from(e.device_keys))
        } else {
            Err(anyhow!("unable to query device keybundle").into())
        }
    }

    /// Query device label assignments.
    #[instrument(skip(self), err)]
    async fn query_device_label_assignments(
        self,
        _: context::Context,
        team: api::TeamId,
        device: api::DeviceId,
    ) -> api::Result<Vec<api::Label>> {
        self.check_team_valid(team).await?;

        let (_ctrl, effects) = self
            .client
            .actions(&team.into_id().into())
            .query_label_assignments_off_graph(device.into_id().into())
            .await
            .context("unable to query device label assignments")?;
        let mut labels: Vec<api::Label> = Vec::new();
        for e in effects {
            if let Effect::QueriedLabelAssignment(e) = e {
                debug!("found label: {}", e.label_id);
                labels.push(api::Label {
                    id: e.label_id.into(),
                    name: e.label_name,
                });
            }
        }
        return Ok(labels);
    }

    /// Query AQC network ID.
    #[instrument(skip(self), err)]
    async fn query_aqc_net_identifier(
        self,
        _: context::Context,
        team: api::TeamId,
        device: api::DeviceId,
    ) -> api::Result<Option<api::NetIdentifier>> {
        self.check_team_valid(team).await?;

        if let Ok((_ctrl, effects)) = self
            .client
            .actions(&team.into_id().into())
            .query_aqc_net_identifier_off_graph(device.into_id().into())
            .await
        {
            if let Some(Effect::QueryAqcNetIdentifierResult(e)) =
                find_effect!(effects, Effect::QueryAqcNetIdentifierResult(_e))
            {
                return Ok(Some(api::NetIdentifier(e.net_identifier)));
            }
        }
        Ok(None)
    }

    /// Query label exists.
    #[instrument(skip(self), err)]
    async fn query_label_exists(
        self,
        _: context::Context,
        team: api::TeamId,
        label_id: api::LabelId,
    ) -> api::Result<bool> {
        self.check_team_valid(team).await?;

        let (_ctrl, effects) = self
            .client
            .actions(&team.into_id().into())
            .query_label_exists_off_graph(label_id.into_id().into())
            .await
            .context("unable to query label")?;
        if let Some(Effect::QueryLabelExistsResult(_e)) =
            find_effect!(&effects, Effect::QueryLabelExistsResult(_e))
        {
            Ok(true)
        } else {
            Err(anyhow!("unable to query whether label exists").into())
        }
    }

    /// Query list of labels.
    #[instrument(skip(self), err)]
    async fn query_labels(
        self,
        _: context::Context,
        team: api::TeamId,
    ) -> api::Result<Vec<api::Label>> {
        self.check_team_valid(team).await?;

        let (_ctrl, effects) = self
            .client
            .actions(&team.into_id().into())
            .query_labels_off_graph()
            .await
            .context("unable to query labels")?;
        let mut labels: Vec<api::Label> = Vec::new();
        for e in effects {
            if let Effect::QueriedLabel(e) = e {
                debug!("found label: {}", e.label_id);
                labels.push(api::Label {
                    id: e.label_id.into(),
                    name: e.label_name,
                });
            }
        }
        Ok(labels)
    }
}

impl Api {
    async fn add_seed(&mut self, team: api::TeamId, seed: qs::PskSeed) -> anyhow::Result<()> {
        let crypto = &mut *self.crypto.lock().await;

        let id = seed.id().context("getting seed id")?;

        let wrapped_key = crypto
            .engine
            .wrap(seed.clone().into_inner())
            .context("wrapping seed")?;
        crypto
            .local_store
            .try_insert(id.into_id(), wrapped_key)
            .context("inserting seed")?;

        if let Err(e) = self
            .seed_id_dir
            .append(&team, &id)
            .await
            .context("could not write seed id to file")
        {
            match crypto
                .local_store
                .remove::<WrappedKey<CS>>(id.into_id())
                .context("could not remove seed from keystore")
            {
                Ok(_) => return Err(e),
                Err(inner) => return Err(e).context(inner),
            }
        };

        Ok(())
    }
}

impl From<api::KeyBundle> for KeyBundle {
    fn from(value: api::KeyBundle) -> Self {
        KeyBundle {
            ident_key: value.identity,
            sign_key: value.signing,
            enc_key: value.encoding,
        }
    }
}

impl From<KeyBundle> for api::KeyBundle {
    fn from(value: KeyBundle) -> Self {
        api::KeyBundle {
            identity: value.ident_key,
            signing: value.sign_key,
            encoding: value.enc_key,
        }
    }
}

impl From<api::Role> for Role {
    fn from(value: api::Role) -> Self {
        match value {
            api::Role::Owner => Role::Owner,
            api::Role::Admin => Role::Admin,
            api::Role::Operator => Role::Operator,
            api::Role::Member => Role::Member,
        }
    }
}

impl From<Role> for api::Role {
    fn from(value: Role) -> Self {
        match value {
            Role::Owner => api::Role::Owner,
            Role::Admin => api::Role::Admin,
            Role::Operator => api::Role::Operator,
            Role::Member => api::Role::Member,
        }
    }
}

impl From<api::ChanOp> for ChanOp {
    fn from(value: api::ChanOp) -> Self {
        match value {
            api::ChanOp::SendRecv => ChanOp::SendRecv,
            api::ChanOp::RecvOnly => ChanOp::RecvOnly,
            api::ChanOp::SendOnly => ChanOp::SendOnly,
        }
    }
}

impl From<ChanOp> for api::ChanOp {
    fn from(value: ChanOp) -> Self {
        match value {
            ChanOp::SendRecv => api::ChanOp::SendRecv,
            ChanOp::RecvOnly => api::ChanOp::RecvOnly,
            ChanOp::SendOnly => api::ChanOp::SendOnly,
        }
    }
}<|MERGE_RESOLUTION|>--- conflicted
+++ resolved
@@ -374,19 +374,9 @@
         Ok(())
     }
 
-<<<<<<< HEAD
     #[instrument(skip(self))]
     async fn add_team(mut self, _: context::Context, cfg: api::AddTeamConfig) -> api::Result<()> {
         let team = cfg.id;
-=======
-    #[instrument(skip(self), err)]
-    async fn add_team(
-        mut self,
-        _: context::Context,
-        team: api::TeamId,
-        cfg: api::TeamConfig,
-    ) -> api::Result<()> {
->>>>>>> 5b116803
         self.check_team_valid(team).await?;
 
         match cfg.quic_sync {
