--- conflicted
+++ resolved
@@ -33,13 +33,7 @@
 use tracing::{debug, error, info, instrument, trace, warn};
 
 #[cfg(feature = "afc")]
-<<<<<<< HEAD
 use crate::afc::{Afc, RemoveIfParams};
-#[cfg(feature = "aqc")]
-use crate::aqc::Aqc;
-=======
-use crate::afc::Afc;
->>>>>>> b588a66a
 use crate::{
     actions::Actions,
     daemon::{CE, CS, KS},
@@ -123,18 +117,12 @@
             .context("could not canonicalize uds_path")?;
         #[cfg(feature = "afc")]
         let afc = Arc::new(afc);
-<<<<<<< HEAD
         let effect_handler = EffectHandler {
-            #[cfg(feature = "aqc")]
-            aqc: aqc.clone(),
             #[cfg(feature = "afc")]
             afc: afc.clone(),
             #[cfg(feature = "afc")]
             device_id: pk.ident_pk.id()?,
         };
-=======
-        let effect_handler = EffectHandler {};
->>>>>>> b588a66a
         let api = Api(Arc::new(ApiInner {
             client,
             local_addr,
@@ -213,18 +201,12 @@
 
 /// Handles effects from an Aranya action.
 #[derive(Clone, Debug)]
-<<<<<<< HEAD
 struct EffectHandler {
-    #[cfg(feature = "aqc")]
-    aqc: Option<Arc<Aqc<CE, KS>>>,
     #[cfg(feature = "afc")]
     afc: Arc<Afc<CE, CS, KS>>,
     #[cfg(feature = "afc")]
     device_id: DeviceId,
 }
-=======
-struct EffectHandler {}
->>>>>>> b588a66a
 
 impl EffectHandler {
     /// Handles effects resulting from invoking an Aranya action.
@@ -292,7 +274,6 @@
                     tracing::warn!(effect = ?label_deleted, "received LabelDeleted effect");
                 }
                 LabelAssigned(_) => {}
-<<<<<<< HEAD
                 LabelRevoked(label_revoked) => {
                     #[cfg(feature = "afc")]
                     {
@@ -314,31 +295,6 @@
                     #[cfg(not(feature = "afc"))]
                     tracing::warn!(effect = ?label_revoked, "received LabelRevoked effect");
                 }
-                AqcNetworkNameSet(e) => {
-                    #[cfg(feature = "aqc")]
-                    if let Some(aqc) = &self.aqc {
-                        aqc.add_peer(
-                            graph,
-                            api::NetIdentifier(e.net_identifier.clone()),
-                            e.device_id.into(),
-                        )
-                        .await;
-                        continue;
-                    }
-                    tracing::warn!(effect = ?e, "received AQC effect when not enabled");
-                }
-                AqcNetworkNameUnset(e) => {
-                    #[cfg(feature = "aqc")]
-                    if let Some(aqc) = &self.aqc {
-                        aqc.remove_peer(graph, e.device_id.into()).await;
-                        continue;
-                    }
-
-                    tracing::warn!(effect = ?e, "received AQC effect when not enabled")
-                }
-=======
-                LabelRevoked(_) => {}
->>>>>>> b588a66a
                 QueriedLabel(_) => {}
                 AfcUniChannelCreated(_) => {}
                 AfcUniChannelReceived(_) => {}
