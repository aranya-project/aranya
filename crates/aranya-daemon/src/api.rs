//! Implementation of daemon's `tarpc` API.
//! Trait for API interface is defined in `crates/aranya-daemon-api`

#![allow(clippy::expect_used, clippy::panic, clippy::indexing_slicing)]

use core::{future, net::SocketAddr, ops::Deref};
use std::{path::PathBuf, sync::Arc};

use anyhow::{anyhow, Context as _, Result};
use aranya_crypto::{Csprng, Rng};
pub(crate) use aranya_daemon_api::crypto::{ApiKey, PublicApiKey};
use aranya_daemon_api::{
    self as api,
    crypto::txp::{self, LengthDelimitedCodec},
    DaemonApi, QuicSyncPSK, CE, CS,
};
use aranya_keygen::PublicKeys;
use aranya_runtime::GraphId;
use aranya_util::{Addr, NonEmptyString};
use buggy::BugExt;
use futures_util::{pin_mut, StreamExt, TryStreamExt};
use rustls::crypto::{hash::HashAlgorithm, PresharedKey};
use tarpc::{
    context,
    server::{incoming::Incoming, BaseChannel, Channel},
};
use tokio::{
    net::UnixListener,
    sync::{broadcast, mpsc, Mutex},
    task::JoinSet,
};
use tracing::{debug, error, info, instrument, trace, warn};

use crate::{
    actions::Actions,
    aqc::Aqc,
    daemon::KS,
    policy::{ChanOp, Effect, KeyBundle, Role},
<<<<<<< HEAD
    sync::task::{
        quic::{delete_psk, insert_psk, Msg},
        SyncPeers,
    },
=======
    sync::task::SyncPeers,
>>>>>>> bea78fb9
    Client, EF,
};

/// returns first effect matching a particular type.
/// returns None if there are no matching effects.
#[macro_export]
macro_rules! find_effect {
    ($effects:expr, $pattern:pat $(if $guard:expr)? $(,)?) => {
        $effects.into_iter().find(|e| matches!(e, $pattern $(if $guard)?))
    }
}

type EffectReceiver = mpsc::Receiver<(GraphId, Vec<EF>)>;
type PSKSender = broadcast::Sender<Msg>;

/// Daemon API Server.
#[derive(Debug)]
pub(crate) struct DaemonApiServer {
    /// Used to encrypt data sent over the API.
    sk: ApiKey<CS>,
    /// The UDS path we serve the API on.
    uds_path: PathBuf,
<<<<<<< HEAD
    /// The Aranya actions client.
=======
    /// The Aranya client.
>>>>>>> bea78fb9
    client: Client,
    /// The local network address for the `Client`'s sync server.
    local_addr: SocketAddr,
    /// Public keys of current device.
    pk: PublicKeys<CS>,
    /// Aranya sync peers,
    peers: SyncPeers,
    aqc: Aqc<CE, KS>,

    /// Channel for receiving effects from the syncer.
    recv_effects: EffectReceiver,

    /// Channel for sending PSK updates
    // Should this be optional since there will be other syncer types in the future?
    psk_send: broadcast::Sender<Msg>,

    /// See [`crate::config::Config::service_name`]
    service_name: NonEmptyString,
}

impl DaemonApiServer {
    /// Creates a `DaemonApiServer`.
    #[instrument(skip_all)]
    #[allow(clippy::too_many_arguments)]
    pub(crate) fn new(
        client: Client,
        local_addr: SocketAddr,
        uds_path: PathBuf,
        sk: ApiKey<CS>,
        pk: PublicKeys<CS>,
        peers: SyncPeers,
        recv_effects: EffectReceiver,
        aqc: Aqc<CE, KS>,
        psk_send: PSKSender,
        service_name: NonEmptyString,
    ) -> Result<Self> {
        Ok(Self {
            uds_path,
            sk,
            recv_effects,
            client,
            local_addr,
            pk,
            peers,
            aqc,
            psk_send,
            service_name,
        })
    }

    /// Runs the server.
    #[instrument(skip_all)]
    #[allow(clippy::disallowed_macros)]
    pub async fn serve(mut self) -> Result<()> {
        let aqc = Arc::new(self.aqc);

        let _handler = {
            let handler = EffectHandler {
                aqc: Arc::clone(&aqc),
            };
            tokio::spawn(async move {
                while let Some((graph, effects)) = self.recv_effects.recv().await {
                    if let Err(err) = handler.handle_effects(graph, &effects).await {
                        error!(?err, "error handling effects");
                    }
                }
                info!("effect handler exiting");
            })
        };

        let api = Api(Arc::new(ApiInner {
            client: self.client,
            local_addr: self.local_addr,
            pk: self.pk,
            peers: Mutex::new(self.peers),
            aqc: Arc::clone(&aqc),
            handler: EffectHandler {
                aqc: Arc::clone(&aqc),
            },
            psk_send: self.psk_send,
            service_name: self.service_name,
        }));

        let server = {
            let listener = UnixListener::bind(&self.uds_path)?;
            info!(
                addr = ?listener
                    .local_addr()
                    .assume("should be able to retrieve local addr")?
                    .as_pathname()
                    .assume("addr should be a pathname")?,
                "listening"
            );

            let info = self.uds_path.as_os_str().as_encoded_bytes();
            let codec = LengthDelimitedCodec::builder()
                .max_frame_length(usize::MAX)
                .new_codec();
            let listener = txp::unix::UnixListenerStream::from(listener);
            txp::server(listener, codec, self.sk, info)
        };

        let mut chans = JoinSet::new();
        let mut incoming = server
            .inspect_err(|err| warn!(?err, "accept error"))
            .filter_map(|r| future::ready(r.ok()))
            .map(BaseChannel::with_defaults)
            .max_concurrent_requests_per_channel(10);
        while let Some(ch) = incoming.next().await {
            let api = api.clone();
            chans.spawn(async move {
                let mut reqs = JoinSet::new();
                let requests = ch
                    .requests()
                    .inspect_err(|err| warn!(?err, "channel failure"))
                    .take_while(|r| future::ready(r.is_ok()))
                    .filter_map(|r| async { r.ok() });
                pin_mut!(requests);
                while let Some(req) = requests.next().await {
                    reqs.spawn(req.execute(api.clone().serve()));
                }
                reqs.join_all().await
            });
        }
        let _ = chans.join_all().await;

        info!("server exiting");
        Ok(())
    }
}

/// Handles effects from an Aranya action.
#[derive(Clone, Debug)]
struct EffectHandler {
    aqc: Arc<Aqc<CE, KS>>,
}

impl EffectHandler {
    /// Handles effects resulting from invoking an Aranya action.
    #[instrument(skip_all, fields(%graph, effects = effects.len()))]
    async fn handle_effects(&self, graph: GraphId, effects: &[Effect]) -> Result<()> {
        trace!("handling effects");

        use Effect::*;
        for effect in effects {
            trace!(?effect, "handling effect");
            match effect {
                TeamCreated(_team_created) => {}
                TeamTerminated(_team_terminated) => {}
                MemberAdded(_member_added) => {}
                MemberRemoved(_member_removed) => {}
                OwnerAssigned(_owner_assigned) => {}
                AdminAssigned(_admin_assigned) => {}
                OperatorAssigned(_operator_assigned) => {}
                OwnerRevoked(_owner_revoked) => {}
                AdminRevoked(_admin_revoked) => {}
                OperatorRevoked(_operator_revoked) => {}
                LabelCreated(_) => {}
                LabelDeleted(_) => {}
                LabelAssigned(_) => {}
                LabelRevoked(_) => {}
                AqcNetworkNameSet(e) => {
                    self.aqc
                        .add_peer(
                            graph,
                            api::NetIdentifier(e.net_identifier.clone()),
                            e.device_id.into(),
                        )
                        .await;
                }
                AqcNetworkNameUnset(e) => self.aqc.remove_peer(graph, e.device_id.into()).await,
                QueriedLabel(_) => {}
                AqcBidiChannelCreated(_) => {}
                AqcBidiChannelReceived(_) => {}
                AqcUniChannelCreated(_) => {}
                AqcUniChannelReceived(_) => {}
                QueryDevicesOnTeamResult(_) => {}
                QueryDeviceRoleResult(_) => {}
                QueryDeviceKeyBundleResult(_) => {}
                QueryAqcNetIdentifierResult(_) => {}
                QueriedLabelAssignment(_) => {}
                QueryLabelExistsResult(_) => {}
                QueryAqcNetworkNamesOutput(_) => {}
            }
        }
        Ok(())
    }
}

/// The guts of [`Api`].
///
/// This is separated out so we only have to clone one [`Arc`]
/// (inside [`Api`]).
#[derive(Debug)]
struct ApiInner {
    client: Client,
    /// Local socket address of the API.
    local_addr: SocketAddr,
    /// Public keys of current device.
    pk: PublicKeys<CS>,
    /// Aranya sync peers,
    peers: Mutex<SyncPeers>,
    handler: EffectHandler,
    aqc: Arc<Aqc<CE, KS>>,
    psk_send: broadcast::Sender<Msg>,
    service_name: NonEmptyString,
}

impl ApiInner {
    fn get_pk(&self) -> api::Result<KeyBundle> {
        Ok(KeyBundle::try_from(&self.pk).context("bad key bundle")?)
    }
}

/// Implements [`DaemonApi`].
#[derive(Clone, Debug)]
struct Api(Arc<ApiInner>);

impl Deref for Api {
    type Target = ApiInner;

    fn deref(&self) -> &Self::Target {
        &self.0
    }
}

impl DaemonApi for Api {
    #[instrument(skip(self))]
    async fn version(self, context: context::Context) -> api::Result<api::Version> {
        api::Version::parse(env!("CARGO_PKG_VERSION")).map_err(Into::into)
    }

    #[instrument(skip(self))]
    async fn aranya_local_addr(self, context: context::Context) -> api::Result<SocketAddr> {
        Ok(self.local_addr)
    }

    #[instrument(skip(self))]
    async fn get_key_bundle(self, _: context::Context) -> api::Result<api::KeyBundle> {
        Ok(self
            .get_pk()
            .context("unable to get device public keys")?
            .into())
    }

    #[instrument(skip(self))]
    async fn get_device_id(self, _: context::Context) -> api::Result<api::DeviceId> {
        Ok(self
            .pk
            .ident_pk
            .id()
            .context("unable to get device ID")?
            .into_id()
            .into())
    }

    #[instrument(skip(self))]
    async fn add_sync_peer(
        self,
        _: context::Context,
        peer: Addr,
        team: api::TeamId,
        cfg: api::SyncPeerConfig,
    ) -> api::Result<()> {
        self.peers
            .lock()
            .await
            .add_peer(peer, team.into_id().into(), cfg)
            .await?;
        Ok(())
    }

    #[instrument(skip(self))]
    async fn sync_now(
        self,
        _: context::Context,
        peer: Addr,
        team: api::TeamId,
        cfg: Option<api::SyncPeerConfig>,
    ) -> api::Result<()> {
        self.peers
            .lock()
            .await
            .sync_now(peer, team.into_id().into(), cfg)
            .await?;
        Ok(())
    }

    #[instrument(skip(self))]
    async fn remove_sync_peer(
        self,
        _: context::Context,
        peer: Addr,
        team: api::TeamId,
    ) -> api::Result<()> {
        self.peers
            .lock()
            .await
            .remove_peer(peer, team.into_id().into())
            .await
            .context("unable to remove sync peer")?;
        Ok(())
    }

    #[instrument(skip(self))]
    async fn add_team(
        self,
        _: context::Context,
        team: api::TeamId,
        cfg: api::TeamConfig,
    ) -> api::Result<()> {
        let (Some(identity), Some(secret)) = (cfg.psk_idenitity, cfg.psk_secret) else {
            return Err(anyhow::anyhow!("Invalid Team Config for `add_team`. Expected `psk_idenitity` and `psk_secret` fields to be set").into());
        };
        let psk = PresharedKey::external(&identity, secret.raw_secret_bytes())
            .context("unable to create PSK")?
            .with_hash_alg(HashAlgorithm::SHA384)
            .expect("Valid hash algorithm");
        self.psk_send.send(Msg::Insert((team, Arc::new(psk))))?;
        // TODO(Steve): What else is left?
        insert_psk(
            &self.service_name,
            &team,
            &identity,
            secret.raw_secret_bytes(),
        )?;

        Ok(())
    }

    #[instrument(skip(self))]
    async fn remove_team(self, _: context::Context, team: api::TeamId) -> api::Result<()> {
        self.psk_send.send(Msg::Remove(team))?;
        delete_psk(&self.service_name, &team)?;
        todo!("Should remove graph data from storage provider");
    }

    #[instrument(skip(self))]
    async fn create_team(
        self,
        _: context::Context,
        cfg: api::TeamConfig,
    ) -> api::Result<(api::TeamId, QuicSyncPSK)> {
        info!("create_team");
        let nonce = &mut [0u8; 16];
        Rng.fill_bytes(nonce);
        let pk = self.get_pk()?;
        let (graph_id, _) = self
            .client
            .create_team(pk, Some(nonce))
            .await
            .context("unable to create team")?;
        debug!(?graph_id);

        let psk = QuicSyncPSK::new(&mut Rng);

        // Send PSK update to the key stores
        {
            let psk_ref = Arc::new(
                PresharedKey::external(psk.idenitity(), psk.raw_secret_bytes())
                    .context("unable to create PSK")?
                    .with_hash_alg(HashAlgorithm::SHA384)
                    .expect("Valid hash algorithm"),
            );
            let team_id = api::TeamId::from(*graph_id.as_array());
            self.psk_send.send(Msg::Insert((team_id, psk_ref)))?;
        }

        Ok((graph_id.into_id().into(), psk))
    }

    #[instrument(skip(self))]
    async fn close_team(self, _: context::Context, team: api::TeamId) -> api::Result<()> {
        todo!();
    }

    #[instrument(skip(self))]
    async fn add_device_to_team(
        self,
        _: context::Context,
        team: api::TeamId,
        keys: api::KeyBundle,
    ) -> api::Result<()> {
        self.client
            .actions(&team.into_id().into())
            .add_member(keys.into())
            .await
            .context("unable to add device to team")?;
        Ok(())
    }

    #[instrument(skip(self))]
    async fn remove_device_from_team(
        self,
        _: context::Context,
        team: api::TeamId,
        device: api::DeviceId,
    ) -> api::Result<()> {
        self.client
            .actions(&team.into_id().into())
            .remove_member(device.into_id().into())
            .await
            .context("unable to remove device from team")?;
        Ok(())
    }

    #[instrument(skip(self))]
    async fn assign_role(
        self,
        _: context::Context,
        team: api::TeamId,
        device: api::DeviceId,
        role: api::Role,
    ) -> api::Result<()> {
        self.client
            .actions(&team.into_id().into())
            .assign_role(device.into_id().into(), role.into())
            .await
            .context("unable to assign role")?;
        Ok(())
    }

    #[instrument(skip(self))]
    async fn revoke_role(
        self,
        _: context::Context,
        team: api::TeamId,
        device: api::DeviceId,
        role: api::Role,
    ) -> api::Result<()> {
        self.client
            .actions(&team.into_id().into())
            .revoke_role(device.into_id().into(), role.into())
            .await
            .context("unable to revoke device role")?;
        Ok(())
    }

    #[instrument(skip(self))]
    async fn assign_aqc_net_identifier(
        self,
        _: context::Context,
        team: api::TeamId,
        device: api::DeviceId,
        name: api::NetIdentifier,
    ) -> api::Result<()> {
        let effects = self
            .client
            .actions(&team.into_id().into())
            .set_aqc_network_name(device.into_id().into(), name.0)
            .await
            .context("unable to assign aqc network identifier")?;
        self.handler
            .handle_effects(GraphId::from(team.into_id()), &effects)
            .await?;
        Ok(())
    }

    #[instrument(skip(self))]
    async fn remove_aqc_net_identifier(
        self,
        _: context::Context,
        team: api::TeamId,
        device: api::DeviceId,
        name: api::NetIdentifier,
    ) -> api::Result<()> {
        self.client
            .actions(&team.into_id().into())
            .unset_aqc_network_name(device.into_id().into())
            .await
            .context("unable to remove aqc net identifier")?;
        Ok(())
    }

    #[instrument(skip(self))]
    async fn create_aqc_bidi_channel(
        self,
        _: context::Context,
        team: api::TeamId,
        peer: api::NetIdentifier,
        label: api::LabelId,
    ) -> api::Result<(api::AqcCtrl, api::AqcBidiPsks)> {
        info!("creating bidi channel");

        let graph = GraphId::from(team.into_id());

        let peer_id = self
            .aqc
            .find_device_id(graph, &peer)
            .await
            .context("did not find peer")?;

        let (ctrl, effects) = self
            .client
            .actions(&graph)
            .create_aqc_bidi_channel_off_graph(peer_id, label.into_id().into())
            .await?;
        let id = self.pk.ident_pk.id()?;

        let Some(Effect::AqcBidiChannelCreated(e)) =
            find_effect!(&effects, Effect::AqcBidiChannelCreated(e) if e.author_id == id.into())
        else {
            return Err(anyhow!("unable to find `AqcBidiChannelCreated` effect").into());
        };

        self.handler.handle_effects(graph, &effects).await?;

        let psks = self.aqc.bidi_channel_created(e).await?;
        info!(num = psks.len(), "bidi channel created");

        Ok((ctrl, psks))
    }

    #[instrument(skip(self))]
    async fn create_aqc_uni_channel(
        self,
        _: context::Context,
        team: api::TeamId,
        peer: api::NetIdentifier,
        label: api::LabelId,
    ) -> api::Result<(api::AqcCtrl, api::AqcUniPsks)> {
        info!("creating uni channel");

        let graph = GraphId::from(team.into_id());

        let peer_id = self
            .aqc
            .find_device_id(graph, &peer)
            .await
            .context("did not find peer")?;

        let id = self.pk.ident_pk.id()?;
        let (ctrl, effects) = self
            .client
            .actions(&graph)
            .create_aqc_uni_channel_off_graph(id, peer_id, label.into_id().into())
            .await?;

        let Some(Effect::AqcUniChannelCreated(e)) =
            find_effect!(&effects, Effect::AqcUniChannelCreated(e) if e.author_id == id.into())
        else {
            return Err(anyhow!("unable to find AqcUniChannelCreated effect").into());
        };

        self.handler.handle_effects(graph, &effects).await?;

        let psks = self.aqc.uni_channel_created(e).await?;
        info!(num = psks.len(), "bidi channel created");

        Ok((ctrl, psks))
    }

    #[instrument(skip(self))]
    async fn delete_aqc_bidi_channel(
        self,
        _: context::Context,
        chan: api::AqcBidiChannelId,
    ) -> api::Result<api::AqcCtrl> {
        // TODO: remove AQC bidi channel from Aranya.
        todo!();
    }

    #[instrument(skip(self))]
    async fn delete_aqc_uni_channel(
        self,
        _: context::Context,
        chan: api::AqcUniChannelId,
    ) -> api::Result<api::AqcCtrl> {
        // TODO: remove AQC uni channel from Aranya.
        todo!();
    }

    #[instrument(skip(self))]
    async fn receive_aqc_ctrl(
        self,
        _: context::Context,
        team: api::TeamId,
        ctrl: api::AqcCtrl,
    ) -> api::Result<(api::NetIdentifier, api::AqcPsks)> {
        let graph = GraphId::from(team.into_id());
        let mut session = self.client.session_new(&graph).await?;
        for cmd in ctrl {
            let our_device_id = self.pk.ident_pk.id()?;

            let effects = self.client.session_receive(&mut session, &cmd).await?;
            self.handler.handle_effects(graph, &effects).await?;

            let effect = effects.iter().find(|e| match e {
                Effect::AqcBidiChannelReceived(e) => e.peer_id == our_device_id.into(),
                Effect::AqcUniChannelReceived(e) => {
                    e.sender_id != our_device_id.into() && e.receiver_id != our_device_id.into()
                }
                _ => false,
            });
            match effect {
                Some(Effect::AqcBidiChannelReceived(e)) => {
                    let psks = self.aqc.bidi_channel_received(e).await?;
                    let net_id = self
                        .aqc
                        .find_net_id(graph, e.author_id.into())
                        .await
                        .context("missing net identifier for channel author")?;
                    // NB: Each action should only produce one
                    // ephemeral command.
                    return Ok((net_id, psks));
                }
                Some(Effect::AqcUniChannelReceived(e)) => {
                    let psks = self.aqc.uni_channel_received(e).await?;
                    let net_id = self
                        .aqc
                        .find_net_id(graph, e.author_id.into())
                        .await
                        .context("missing net identifier for channel author")?;
                    // NB: Each action should only produce one
                    // ephemeral command.
                    return Ok((net_id, psks));
                }
                Some(_) | None => {}
            }
        }
        Err(anyhow!("unable to find AQC effect").into())
    }

    /// Create a label.
    #[instrument(skip(self))]
    async fn create_label(
        self,
        _: context::Context,
        team: api::TeamId,
        label_name: String,
    ) -> api::Result<api::LabelId> {
        let effects = self
            .client
            .actions(&team.into_id().into())
            .create_label(label_name)
            .await
            .context("unable to create AQC label")?;
        if let Some(Effect::LabelCreated(e)) = find_effect!(&effects, Effect::LabelCreated(_e)) {
            Ok(e.label_id.into())
        } else {
            Err(anyhow!("unable to create AQC label").into())
        }
    }

    /// Delete a label.
    #[instrument(skip(self))]
    async fn delete_label(
        self,
        _: context::Context,
        team: api::TeamId,
        label_id: api::LabelId,
    ) -> api::Result<()> {
        let effects = self
            .client
            .actions(&team.into_id().into())
            .delete_label(label_id.into_id().into())
            .await
            .context("unable to delete AQC label")?;
        if let Some(Effect::LabelDeleted(_e)) = find_effect!(&effects, Effect::LabelDeleted(_e)) {
            Ok(())
        } else {
            Err(anyhow!("unable to delete AQC label").into())
        }
    }

    /// Assign a label.
    #[instrument(skip(self))]
    async fn assign_label(
        self,
        _: context::Context,
        team: api::TeamId,
        device: api::DeviceId,
        label_id: api::LabelId,
        op: api::ChanOp,
    ) -> api::Result<()> {
        let effects = self
            .client
            .actions(&team.into_id().into())
            .assign_label(
                device.into_id().into(),
                label_id.into_id().into(),
                op.into(),
            )
            .await
            .context("unable to assign AQC label")?;
        if let Some(Effect::LabelAssigned(_e)) = find_effect!(&effects, Effect::LabelAssigned(_e)) {
            Ok(())
        } else {
            Err(anyhow!("unable to assign AQC label").into())
        }
    }

    /// Revoke a label.
    #[instrument(skip(self))]
    async fn revoke_label(
        self,
        _: context::Context,
        team: api::TeamId,
        device: api::DeviceId,
        label_id: api::LabelId,
    ) -> api::Result<()> {
        let effects = self
            .client
            .actions(&team.into_id().into())
            .revoke_label(device.into_id().into(), label_id.into_id().into())
            .await
            .context("unable to revoke AQC label")?;
        if let Some(Effect::LabelRevoked(_e)) = find_effect!(&effects, Effect::LabelRevoked(_e)) {
            Ok(())
        } else {
            Err(anyhow!("unable to revoke AQC label").into())
        }
    }

    /// Query devices on team.
    #[instrument(skip(self))]
    async fn query_devices_on_team(
        self,
        _: context::Context,
        team: api::TeamId,
    ) -> api::Result<Vec<api::DeviceId>> {
        let (_ctrl, effects) = self
            .client
            .actions(&team.into_id().into())
            .query_devices_on_team_off_graph()
            .await
            .context("unable to query devices on team")?;
        let mut devices: Vec<api::DeviceId> = Vec::new();
        for e in effects {
            if let Effect::QueryDevicesOnTeamResult(e) = e {
                devices.push(e.device_id.into());
            }
        }
        return Ok(devices);
    }
    /// Query device role.
    #[instrument(skip(self))]
    async fn query_device_role(
        self,
        _: context::Context,
        team: api::TeamId,
        device: api::DeviceId,
    ) -> api::Result<api::Role> {
        let (_ctrl, effects) = self
            .client
            .actions(&team.into_id().into())
            .query_device_role_off_graph(device.into_id().into())
            .await
            .context("unable to query device role")?;
        if let Some(Effect::QueryDeviceRoleResult(e)) =
            find_effect!(&effects, Effect::QueryDeviceRoleResult(_e))
        {
            Ok(api::Role::from(e.role))
        } else {
            Err(anyhow!("unable to query device role").into())
        }
    }
    /// Query device keybundle.
    #[instrument(skip(self))]
    async fn query_device_keybundle(
        self,
        _: context::Context,
        team: api::TeamId,
        device: api::DeviceId,
    ) -> api::Result<api::KeyBundle> {
        let (_ctrl, effects) = self
            .client
            .actions(&team.into_id().into())
            .query_device_keybundle_off_graph(device.into_id().into())
            .await
            .context("unable to query device keybundle")?;
        if let Some(Effect::QueryDeviceKeyBundleResult(e)) =
            find_effect!(effects, Effect::QueryDeviceKeyBundleResult(_e))
        {
            Ok(api::KeyBundle::from(e.device_keys))
        } else {
            Err(anyhow!("unable to query device keybundle").into())
        }
    }

    /// Query device label assignments.
    #[instrument(skip(self))]
    async fn query_device_label_assignments(
        self,
        _: context::Context,
        team: api::TeamId,
        device: api::DeviceId,
    ) -> api::Result<Vec<api::Label>> {
        let (_ctrl, effects) = self
            .client
            .actions(&team.into_id().into())
            .query_label_assignments_off_graph(device.into_id().into())
            .await
            .context("unable to query device label assignments")?;
        let mut labels: Vec<api::Label> = Vec::new();
        for e in effects {
            if let Effect::QueriedLabelAssignment(e) = e {
                debug!("found label: {}", e.label_id);
                labels.push(api::Label {
                    id: e.label_id.into(),
                    name: e.label_name,
                });
            }
        }
        return Ok(labels);
    }

    /// Query AQC network ID.
    #[instrument(skip(self))]
    async fn query_aqc_net_identifier(
        self,
        _: context::Context,
        team: api::TeamId,
        device: api::DeviceId,
    ) -> api::Result<Option<api::NetIdentifier>> {
        if let Ok((_ctrl, effects)) = self
            .client
            .actions(&team.into_id().into())
            .query_aqc_net_identifier_off_graph(device.into_id().into())
            .await
        {
            if let Some(Effect::QueryAqcNetIdentifierResult(e)) =
                find_effect!(effects, Effect::QueryAqcNetIdentifierResult(_e))
            {
                return Ok(Some(api::NetIdentifier(e.net_identifier)));
            }
        }
        Ok(None)
    }

    /// Query label exists.
    #[instrument(skip(self))]
    async fn query_label_exists(
        self,
        _: context::Context,
        team: api::TeamId,
        label_id: api::LabelId,
    ) -> api::Result<bool> {
        let (_ctrl, effects) = self
            .client
            .actions(&team.into_id().into())
            .query_label_exists_off_graph(label_id.into_id().into())
            .await
            .context("unable to query label")?;
        if let Some(Effect::QueryLabelExistsResult(_e)) =
            find_effect!(&effects, Effect::QueryLabelExistsResult(_e))
        {
            Ok(true)
        } else {
            Err(anyhow!("unable to query whether label exists").into())
        }
    }

    /// Query list of labels.
    #[instrument(skip(self))]
    async fn query_labels(
        self,
        _: context::Context,
        team: api::TeamId,
    ) -> api::Result<Vec<api::Label>> {
        let (_ctrl, effects) = self
            .client
            .actions(&team.into_id().into())
            .query_labels_off_graph()
            .await
            .context("unable to query labels")?;
        let mut labels: Vec<api::Label> = Vec::new();
        for e in effects {
            if let Effect::QueriedLabel(e) = e {
                debug!("found label: {}", e.label_id);
                labels.push(api::Label {
                    id: e.label_id.into(),
                    name: e.label_name,
                });
            }
        }
        Ok(labels)
    }
}

impl From<api::KeyBundle> for KeyBundle {
    fn from(value: api::KeyBundle) -> Self {
        KeyBundle {
            ident_key: value.identity,
            sign_key: value.signing,
            enc_key: value.encoding,
        }
    }
}

impl From<KeyBundle> for api::KeyBundle {
    fn from(value: KeyBundle) -> Self {
        api::KeyBundle {
            identity: value.ident_key,
            signing: value.sign_key,
            encoding: value.enc_key,
        }
    }
}

impl From<api::Role> for Role {
    fn from(value: api::Role) -> Self {
        match value {
            api::Role::Owner => Role::Owner,
            api::Role::Admin => Role::Admin,
            api::Role::Operator => Role::Operator,
            api::Role::Member => Role::Member,
        }
    }
}

impl From<Role> for api::Role {
    fn from(value: Role) -> Self {
        match value {
            Role::Owner => api::Role::Owner,
            Role::Admin => api::Role::Admin,
            Role::Operator => api::Role::Operator,
            Role::Member => api::Role::Member,
        }
    }
}

impl From<api::ChanOp> for ChanOp {
    fn from(value: api::ChanOp) -> Self {
        match value {
            api::ChanOp::SendRecv => ChanOp::SendRecv,
            api::ChanOp::RecvOnly => ChanOp::RecvOnly,
            api::ChanOp::SendOnly => ChanOp::SendOnly,
        }
    }
}

impl From<ChanOp> for api::ChanOp {
    fn from(value: ChanOp) -> Self {
        match value {
            ChanOp::SendRecv => api::ChanOp::SendRecv,
            ChanOp::RecvOnly => api::ChanOp::RecvOnly,
            ChanOp::SendOnly => api::ChanOp::SendOnly,
        }
    }
}<|MERGE_RESOLUTION|>--- conflicted
+++ resolved
@@ -36,14 +36,10 @@
     aqc::Aqc,
     daemon::KS,
     policy::{ChanOp, Effect, KeyBundle, Role},
-<<<<<<< HEAD
     sync::task::{
         quic::{delete_psk, insert_psk, Msg},
         SyncPeers,
     },
-=======
-    sync::task::SyncPeers,
->>>>>>> bea78fb9
     Client, EF,
 };
 
@@ -66,11 +62,7 @@
     sk: ApiKey<CS>,
     /// The UDS path we serve the API on.
     uds_path: PathBuf,
-<<<<<<< HEAD
-    /// The Aranya actions client.
-=======
     /// The Aranya client.
->>>>>>> bea78fb9
     client: Client,
     /// The local network address for the `Client`'s sync server.
     local_addr: SocketAddr,
