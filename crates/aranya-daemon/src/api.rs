//! Implementation of daemon's `tarpc` API.
//! Trait for API interface is defined in `crates/aranya-daemon-api`

#![allow(clippy::expect_used, clippy::panic, clippy::indexing_slicing)]

use core::{future, net::SocketAddr, ops::Deref, pin::pin};
use std::{collections::HashMap, path::PathBuf, sync::Arc};

use anyhow::{anyhow, Context as _};
use aranya_crypto::{
    default::WrappedKey, policy::GroupId, Csprng, DeviceId, EncryptionKey, EncryptionPublicKey,
    Engine as _, KeyStore as _, KeyStoreExt as _, Rng,
};
pub(crate) use aranya_daemon_api::crypto::ApiKey;
use aranya_daemon_api::{
    self as api,
    crypto::txp::{self, LengthDelimitedCodec},
    DaemonApi, Text, WrappedSeed,
};
use aranya_keygen::PublicKeys;
use aranya_runtime::{Address, Command, GraphId, Segment, Storage, StorageProvider};
use aranya_util::{error::ReportExt as _, ready, task::scope, Addr};
use derive_where::derive_where;
use futures_util::{StreamExt, TryStreamExt};
pub(crate) use quic_sync::Data as QSData;
use tarpc::{
    context,
    server::{incoming::Incoming, BaseChannel, Channel},
};
use tokio::{
    net::UnixListener,
    sync::{mpsc, Mutex},
};
use tracing::{debug, error, info, instrument, trace, warn};

use crate::{
    actions::Actions,
    aqc::Aqc,
    daemon::{CE, CS, KS},
    keystore::LocalStore,
    policy::{ChanOp, Effect, KeyBundle, Role},
    sync::task::{quic as qs, SyncPeers},
    util::SeedDir,
    AranyaStore, Client, InvalidGraphs, EF,
};

mod quic_sync;

/// Find the first effect matching a given pattern.
///
/// Returns `None` if there are no matching effects.
#[macro_export]
macro_rules! find_effect {
    ($effects:expr, $pattern:pat $(if $guard:expr)? $(,)?) => {
        $effects.into_iter().find(|e| matches!(e, $pattern $(if $guard)?))
    }
}

pub(crate) type EffectReceiver = mpsc::Receiver<(GraphId, Vec<EF>)>;

/// Daemon API Server.
#[derive(Debug)]
pub(crate) struct DaemonApiServer {
    /// Used to encrypt data sent over the API.
    sk: ApiKey<CS>,
    /// The UDS path we serve the API on.
    uds_path: PathBuf,
    /// Socket bound to `uds_path`.
    listener: UnixListener,

    /// Channel for receiving effects from the syncer.
    recv_effects: EffectReceiver,

    /// Api Handler.
    api: Api,
}

impl DaemonApiServer {
    /// Creates a `DaemonApiServer`.
    // TODO(eric): Clean up the arguments.
    #[instrument(skip_all)]
    #[allow(clippy::too_many_arguments)]
    pub(crate) fn new(
        client: Client,
        local_addr: SocketAddr,
        uds_path: PathBuf,
        sk: ApiKey<CS>,
        pk: PublicKeys<CS>,
        peers: SyncPeers,
        recv_effects: EffectReceiver,
        invalid: InvalidGraphs,
        aqc: Aqc<CE, KS>,
        crypto: Crypto,
        seed_id_dir: SeedDir,
        quic: Option<quic_sync::Data>,
    ) -> anyhow::Result<Self> {
        let listener = UnixListener::bind(&uds_path)?;
        let aqc = Arc::new(aqc);
        let effect_handler = EffectHandler {
            aqc: Arc::clone(&aqc),
            client: Some(client.clone()),
            peers: Some(peers.clone()),
            prev_head_addresses: Arc::new(Mutex::new(HashMap::new())),
        };
        let api = Api(Arc::new(ApiInner {
            client,
            local_addr,
            pk: std::sync::Mutex::new(pk),
            peers,
            effect_handler,
            invalid,
            aqc,
            crypto: Mutex::new(crypto),
            seed_id_dir,
            quic,
        }));
        Ok(Self {
            uds_path,
            sk,
            recv_effects,
            listener,
            api,
        })
    }

    /// Runs the server.
    pub(crate) async fn serve(mut self, ready: ready::Notifier) {
        scope(async |s| {
            s.spawn({
                let effect_handler = self.api.effect_handler.clone();
                async move {
                    while let Some((graph, effects)) = self.recv_effects.recv().await {
                        if let Err(err) = effect_handler.handle_effects(graph, &effects).await {
                            error!(error = ?err, "error handling effects");
                        }
                    }
                    info!("effect handler exiting");
                }
            });

            let server = {
                let info = self.uds_path.as_os_str().as_encoded_bytes();
                let codec = LengthDelimitedCodec::builder()
                    .max_frame_length(usize::MAX)
                    .new_codec();
                let listener = txp::unix::UnixListenerStream::from(self.listener);
                txp::server(listener, codec, self.sk, info)
            };
            info!(path = ?self.uds_path, "listening");

            let mut incoming = server
                .inspect_err(|err| warn!(error = %err.report(), "accept error"))
                .filter_map(|r| future::ready(r.ok()))
                .map(BaseChannel::with_defaults)
                .max_concurrent_requests_per_channel(10);

            ready.notify();

            while let Some(ch) = incoming.next().await {
                let api = self.api.clone();
                s.spawn(scope(async move |reqs| {
                    let requests = ch
                        .requests()
                        .inspect_err(|err| warn!(error = %err.report(), "channel failure"))
                        .take_while(|r| future::ready(r.is_ok()))
                        .filter_map(|r| async { r.ok() });
                    let mut requests = pin!(requests);
                    while let Some(req) = requests.next().await {
                        reqs.spawn(req.execute(api.clone().serve()));
                    }
                }));
            }
        })
        .await;

        info!("server exiting");
    }
}

/// Handles effects from an Aranya action.
#[derive(Clone, Debug)]
struct EffectHandler {
    aqc: Arc<Aqc<CE, KS>>,
    client: Option<Client>,
    peers: Option<SyncPeers>,
    /// Stores the previous head address for each graph to detect changes
    prev_head_addresses: Arc<Mutex<HashMap<GraphId, Address>>>,
}

impl EffectHandler {
    /// Handles effects resulting from invoking an Aranya action.
    #[instrument(skip_all, fields(%graph, effects = effects.len()))]
    async fn handle_effects(&self, graph: GraphId, effects: &[Effect]) -> anyhow::Result<()> {
        trace!("handling effects");

        use Effect::*;
        for effect in effects {
            trace!(?effect, "handling effect");
            match effect {
                TeamCreated(_team_created) => {}
                TeamTerminated(_team_terminated) => {}
                MemberAdded(_member_added) => {}
                MemberRemoved(_member_removed) => {}
                OwnerAssigned(_owner_assigned) => {}
                AdminAssigned(_admin_assigned) => {}
                OperatorAssigned(_operator_assigned) => {}
                OwnerRevoked(_owner_revoked) => {}
                AdminRevoked(_admin_revoked) => {}
                OperatorRevoked(_operator_revoked) => {}
                LabelCreated(_) => {}
                LabelDeleted(_) => {}
                LabelAssigned(_) => {}
                LabelRevoked(_) => {}
                AqcNetworkNameSet(e) => {
                    self.aqc
                        .add_peer(
                            graph,
                            api::NetIdentifier(e.net_identifier.clone()),
                            e.device_id.into(),
                        )
                        .await;
                }
                AqcNetworkNameUnset(e) => self.aqc.remove_peer(graph, e.device_id.into()).await,
                QueriedLabel(_) => {}
                AqcBidiChannelCreated(_) => {}
                AqcBidiChannelReceived(_) => {}
                AqcUniChannelCreated(_) => {}
                AqcUniChannelReceived(_) => {}
                QueryDevicesOnTeamResult(_) => {}
                QueryDeviceRoleResult(_) => {}
                QueryDeviceKeyBundleResult(_) => {}
                QueryAqcNetIdentifierResult(_) => {}
                QueriedLabelAssignment(_) => {}
                QueryLabelExistsResult(_) => {}
                QueryAqcNetworkNamesOutput(_) => {}
            }
        }

        // Debug: Log all effects for debugging
        for effect in effects {
            debug!(?effect, "processing effect");
        }

        // Check if the graph head address has changed
        if let Some(current_head) = self.get_graph_head_address(graph).await {
            let mut prev_addresses = self.prev_head_addresses.lock().await;
            let has_graph_changes = match prev_addresses.get(&graph) {
                Some(prev_head) => prev_head != &current_head,
                None => true, // First time seeing this graph
            };

            debug!(
                ?graph,
                ?current_head,
                ?has_graph_changes,
                effects_count = effects.len(),
                "checking for graph head address changes"
            );

            if has_graph_changes {
                debug!(
                    ?graph,
                    ?current_head,
                    "graph head address changed, triggering hello notification broadcast"
                );
                // Update stored head address
                prev_addresses.insert(graph, current_head);
                drop(prev_addresses); // Release the lock before async call

                self.broadcast_hello_notifications(graph, current_head)
                    .await?;
            } else {
                debug!(
                    ?graph,
                    "graph head address unchanged, no hello broadcast needed"
                );
            }
        } else {
            warn!(?graph, "unable to get current graph head address");
        }

        Ok(())
    }

    /// Gets the current graph head address using the proper Location->Segment->Command->Address flow.
    async fn get_graph_head_address(&self, graph_id: GraphId) -> Option<Address> {
        let client = self.client.as_ref()?;

        let mut aranya = client.aranya.lock().await;
        let storage = match aranya.provider().get_storage(graph_id) {
            Ok(storage) => storage,
            Err(e) => {
                trace!(error = %e, ?graph_id, "unable to get storage for graph");
                return None;
            }
        };

        // Get the head location
        let head_location = match storage.get_head() {
            Ok(location) => location,
            Err(e) => {
                trace!(error = %e, ?graph_id, "unable to get head location");
                return None;
            }
        };

        // Get the segment at the head location
        let segment = match storage.get_segment(head_location) {
            Ok(segment) => segment,
            Err(e) => {
                warn!(error = %e, ?graph_id, "unable to get segment at head location");
                return None;
            }
        };

        // Get the command from the segment
        let command = match segment.get_command(head_location) {
            Some(command) => command,
            None => {
                warn!(?graph_id, "no command found at head location");
                return None;
            }
        };
        // Create the address from the command
        match command.address() {
            Ok(address) => Some(address),
            Err(e) => {
                warn!(error = %e, ?graph_id, "unable to get address from command");
                None
            }
        }
    }

    /// Broadcasts hello notifications to subscribers when the graph changes.
    async fn broadcast_hello_notifications(
        &self,
        graph_id: GraphId,
        head: Address,
    ) -> anyhow::Result<()> {
        info!(
            ?graph_id,
            ?head,
            "Starting broadcast_hello_notifications in api.rs"
        );

        // Use the SyncPeers interface to trigger hello broadcasting
        // This will be handled by the QUIC syncer which has access to the subscription data

        if let Err(e) = self.trigger_hello_broadcast(graph_id, head).await {
            warn!(
                error = %e,
                ?graph_id,
                ?head,
                "Failed to trigger hello broadcast"
            );
        }

        Ok(())
    }

    /// Triggers hello notification broadcasting via the SyncPeers interface.
    async fn trigger_hello_broadcast(
        &self,
        graph_id: GraphId,
        head: Address,
    ) -> anyhow::Result<()> {
        info!(
            ?graph_id,
            ?head,
            has_peers = self.peers.is_some(),
            "Starting trigger_hello_broadcast"
        );

        if let Some(peers) = &self.peers {
            info!(?graph_id, ?head, "Calling peers.broadcast_hello");
            if let Err(e) = peers.broadcast_hello(graph_id, head).await {
                warn!(
                    error = %e,
                    ?graph_id,
                    ?head,
                    "peers.broadcast_hello failed"
                );
                return Err(anyhow::anyhow!("failed to broadcast hello: {:?}", e));
            }
        } else {
            warn!(
                ?graph_id,
                ?head,
                "No peers interface available for hello broadcasting"
            );
        }
        Ok(())
    }
}

/// The guts of [`Api`].
///
/// This is separated out so we only have to clone one [`Arc`]
/// (inside [`Api`]).
#[derive_where(Debug)]
struct ApiInner {
    client: Client,
    /// Local socket address of the API.
    local_addr: SocketAddr,
    /// Public keys of current device.
    pk: std::sync::Mutex<PublicKeys<CS>>,
    /// Aranya sync peers,
    peers: SyncPeers,
    /// Handles graph effects from the syncer.
    effect_handler: EffectHandler,
    /// Keeps track of which graphs are invalid due to a finalization error.
    invalid: InvalidGraphs,
    aqc: Arc<Aqc<CE, KS>>,
    #[derive_where(skip(Debug))]
    crypto: Mutex<Crypto>,
    seed_id_dir: SeedDir,
    quic: Option<quic_sync::Data>,
}

pub(crate) struct Crypto {
    pub(crate) engine: CE,
    pub(crate) local_store: LocalStore<KS>,
    pub(crate) aranya_store: AranyaStore<KS>,
}

impl ApiInner {
    fn get_pk(&self) -> api::Result<KeyBundle> {
        let pk = self.pk.lock().expect("poisoned");
        Ok(KeyBundle::try_from(&*pk).context("bad key bundle")?)
    }

    fn device_id(&self) -> api::Result<DeviceId> {
        let pk = self.pk.lock().expect("poisoned");
        let id = pk.ident_pk.id()?;
        Ok(id)
    }
}

/// Implements [`DaemonApi`].
#[derive(Clone, Debug)]
struct Api(Arc<ApiInner>);

impl Deref for Api {
    type Target = ApiInner;

    fn deref(&self) -> &Self::Target {
        &self.0
    }
}

impl Api {
    /// Checks wither a team's graph is valid.
    /// If the graph is not valid, return an error to prevent operations on the invalid graph.
    async fn check_team_valid(&self, team: api::TeamId) -> anyhow::Result<()> {
        if self.invalid.contains(team.into_id().into()) {
            // TODO: return custom daemon error type
            anyhow::bail!("team {team} invalid due to graph finalization error")
        }
        Ok(())
    }
}

impl DaemonApi for Api {
    #[instrument(skip(self), err)]
    async fn version(self, context: context::Context) -> api::Result<api::Version> {
        api::Version::parse(env!("CARGO_PKG_VERSION")).map_err(Into::into)
    }

    #[instrument(skip(self), err)]
    async fn aranya_local_addr(self, context: context::Context) -> api::Result<SocketAddr> {
        Ok(self.local_addr)
    }

    #[instrument(skip(self), err)]
    async fn get_key_bundle(self, _: context::Context) -> api::Result<api::KeyBundle> {
        Ok(self
            .get_pk()
            .context("unable to get device public keys")?
            .into())
    }

    #[instrument(skip(self), err)]
    async fn get_device_id(self, _: context::Context) -> api::Result<api::DeviceId> {
        self.device_id().map(|id| id.into_id().into())
    }

    #[instrument(skip(self), err)]
    async fn add_sync_peer(
        self,
        _: context::Context,
        peer: Addr,
        team: api::TeamId,
        cfg: api::SyncPeerConfig,
    ) -> api::Result<()> {
        self.check_team_valid(team).await?;

        self.peers
            .add_peer(peer, team.into_id().into(), cfg)
            .await?;
        Ok(())
    }

    #[instrument(skip(self), err)]
    async fn sync_now(
        self,
        _: context::Context,
        peer: Addr,
        team: api::TeamId,
        cfg: Option<api::SyncPeerConfig>,
    ) -> api::Result<()> {
        self.check_team_valid(team).await?;

        self.peers
            .sync_now(peer, team.into_id().into(), cfg)
            .await?;
        Ok(())
    }

    #[instrument(skip(self), err)]
    async fn hello_subscribe(
        self,
        _: context::Context,
        peer: Addr,
        team: api::TeamId,
        delay_milliseconds: u64,
    ) -> api::Result<()> {
        self.check_team_valid(team).await?;

        self.peers
            .hello_subscribe(peer, team.into_id().into(), delay_milliseconds)
            .await?;
        Ok(())
    }

    #[instrument(skip(self), err)]
    async fn hello_unsubscribe(
        self,
        _: context::Context,
        peer: Addr,
        team: api::TeamId,
    ) -> api::Result<()> {
        self.check_team_valid(team).await?;

        self.peers
            .hello_unsubscribe(peer, team.into_id().into())
            .await?;
        Ok(())
    }

    #[instrument(skip(self), err)]
    async fn remove_sync_peer(
        self,
        _: context::Context,
        peer: Addr,
        team: api::TeamId,
    ) -> api::Result<()> {
        self.check_team_valid(team).await?;

        self.peers
            .remove_peer(peer, team.into_id().into())
            .await
            .context("unable to remove sync peer")?;
        Ok(())
    }

    #[instrument(skip(self))]
    async fn add_team(mut self, _: context::Context, cfg: api::AddTeamConfig) -> api::Result<()> {
        let team = cfg.team_id;
        self.check_team_valid(team).await?;

        match cfg.quic_sync {
            Some(cfg) => self.add_team_quic_sync(team, cfg).await,
            None => Err(anyhow!("Missing QUIC sync config").into()),
        }
    }

    #[instrument(skip(self), err)]
    async fn remove_team(self, _: context::Context, team: api::TeamId) -> api::Result<()> {
        if let Some(data) = &self.quic {
            self.remove_team_quic_sync(team, data)?;
        }

        self.seed_id_dir.remove(&team).await?;

        self.client
            .aranya
            .lock()
            .await
            .remove_graph(team.into_id().into())
            .context("unable to remove graph from storage")?;

        Ok(())
    }

    #[instrument(skip(self), err)]
    async fn create_team(
        mut self,
        _: context::Context,
        cfg: api::CreateTeamConfig,
    ) -> api::Result<api::TeamId> {
        info!("create_team");

        let nonce = &mut [0u8; 16];
        Rng.fill_bytes(nonce);
        let pk = self.get_pk()?;
        let (graph_id, _) = self
            .client
            .create_team(pk, Some(nonce))
            .await
            .context("unable to create team")?;
        debug!(?graph_id);
        let team_id: api::TeamId = graph_id.into_id().into();

        match cfg.quic_sync {
            Some(qs_cfg) => {
                self.create_team_quic_sync(team_id, qs_cfg).await?;
            }
            None => {
                warn!("Missing QUIC sync config");

                let seed = qs::PskSeed::new(&mut Rng, team_id);
                self.add_seed(team_id, seed).await?;
            }
        }

        Ok(team_id)
    }

    #[instrument(skip(self), err)]
    async fn close_team(self, _: context::Context, team: api::TeamId) -> api::Result<()> {
        self.check_team_valid(team).await?;

        todo!();
    }

    #[instrument(skip(self), err)]
    async fn encrypt_psk_seed_for_peer(
        self,
        _: context::Context,
        team: api::TeamId,
        peer_enc_pk: EncryptionPublicKey<CS>,
    ) -> aranya_daemon_api::Result<WrappedSeed> {
        let enc_pk = self.pk.lock().expect("poisoned").enc_pk.clone();

        let (seed, enc_sk) = {
            let crypto = &mut *self.crypto.lock().await;
            let seed = {
                let seed_id = self.seed_id_dir.get(&team).await?;
                qs::PskSeed::load(&mut crypto.engine, &crypto.local_store, &seed_id)?
                    .context("no seed in dir")?
            };
            let enc_sk: EncryptionKey<CS> = crypto
                .aranya_store
<<<<<<< HEAD
                .get_key(&mut crypto.engine, enc_pk.id()?.into())
=======
                .get_key(&mut crypto.engine, enc_pk.id()?)
>>>>>>> 9f6e77a0
                .context("keystore error")?
                .context("missing enc_sk for encrypt seed")?;
            (seed, enc_sk)
        };

        let group = GroupId::from(team.into_id());
        let (encap_key, encrypted_seed) = enc_sk
            .seal_psk_seed(&mut Rng, &seed.0, &peer_enc_pk, &group)
            .context("could not seal psk seed")?;

        Ok(WrappedSeed {
            sender_pk: enc_pk,
            encap_key,
            encrypted_seed,
        })
    }

    #[instrument(skip(self), err)]
    async fn add_device_to_team(
        self,
        _: context::Context,
        team: api::TeamId,
        keys: api::KeyBundle,
    ) -> api::Result<()> {
        self.check_team_valid(team).await?;

        self.client
            .actions(&team.into_id().into())
            .add_member(keys.into())
            .await
            .context("unable to add device to team")?;
        Ok(())
    }

    #[instrument(skip(self), err)]
    async fn remove_device_from_team(
        self,
        _: context::Context,
        team: api::TeamId,
        device: api::DeviceId,
    ) -> api::Result<()> {
        self.check_team_valid(team).await?;

        self.client
            .actions(&team.into_id().into())
            .remove_member(device.into_id().into())
            .await
            .context("unable to remove device from team")?;
        Ok(())
    }

    #[instrument(skip(self), err)]
    async fn assign_role(
        self,
        _: context::Context,
        team: api::TeamId,
        device: api::DeviceId,
        role: api::Role,
    ) -> api::Result<()> {
        self.check_team_valid(team).await?;

        self.client
            .actions(&team.into_id().into())
            .assign_role(device.into_id().into(), role.into())
            .await
            .context("unable to assign role")?;
        Ok(())
    }

    #[instrument(skip(self), err)]
    async fn revoke_role(
        self,
        _: context::Context,
        team: api::TeamId,
        device: api::DeviceId,
        role: api::Role,
    ) -> api::Result<()> {
        self.check_team_valid(team).await?;

        self.client
            .actions(&team.into_id().into())
            .revoke_role(device.into_id().into(), role.into())
            .await
            .context("unable to revoke device role")?;
        Ok(())
    }

    #[instrument(skip(self), err)]
    async fn assign_aqc_net_identifier(
        self,
        _: context::Context,
        team: api::TeamId,
        device: api::DeviceId,
        name: api::NetIdentifier,
    ) -> api::Result<()> {
        self.check_team_valid(team).await?;

        let effects = self
            .client
            .actions(&team.into_id().into())
            .set_aqc_network_name(device.into_id().into(), name.0)
            .await
            .context("unable to assign aqc network identifier")?;
        self.effect_handler
            .handle_effects(GraphId::from(team.into_id()), &effects)
            .await?;
        Ok(())
    }

    #[instrument(skip(self), err)]
    async fn remove_aqc_net_identifier(
        self,
        _: context::Context,
        team: api::TeamId,
        device: api::DeviceId,
        name: api::NetIdentifier,
    ) -> api::Result<()> {
        self.check_team_valid(team).await?;

        self.client
            .actions(&team.into_id().into())
            .unset_aqc_network_name(device.into_id().into())
            .await
            .context("unable to remove aqc net identifier")?;
        Ok(())
    }

    #[instrument(skip(self), err)]
    async fn create_aqc_bidi_channel(
        self,
        _: context::Context,
        team: api::TeamId,
        peer: api::NetIdentifier,
        label: api::LabelId,
    ) -> api::Result<(api::AqcCtrl, api::AqcBidiPsks)> {
        self.check_team_valid(team).await?;

        info!("creating bidi channel");

        let graph = GraphId::from(team.into_id());

        let peer_id = self
            .aqc
            .find_device_id(graph, &peer)
            .await
            .context("did not find peer")?;

        let (ctrl, effects) = self
            .client
            .actions(&graph)
            .create_aqc_bidi_channel_off_graph(peer_id, label.into_id().into())
            .await?;
        let id = self.device_id()?;

        let Some(Effect::AqcBidiChannelCreated(e)) =
            find_effect!(&effects, Effect::AqcBidiChannelCreated(e) if e.author_id == id.into())
        else {
            return Err(anyhow!("unable to find `AqcBidiChannelCreated` effect").into());
        };

        self.effect_handler.handle_effects(graph, &effects).await?;

        let psks = self.aqc.bidi_channel_created(e).await?;
        info!(num = psks.len(), "bidi channel created");

        Ok((ctrl, psks))
    }

    #[instrument(skip(self), err)]
    async fn create_aqc_uni_channel(
        self,
        _: context::Context,
        team: api::TeamId,
        peer: api::NetIdentifier,
        label: api::LabelId,
    ) -> api::Result<(api::AqcCtrl, api::AqcUniPsks)> {
        self.check_team_valid(team).await?;

        info!("creating uni channel");

        let graph = GraphId::from(team.into_id());

        let peer_id = self
            .aqc
            .find_device_id(graph, &peer)
            .await
            .context("did not find peer")?;

        let id = self.device_id()?;
        let (ctrl, effects) = self
            .client
            .actions(&graph)
            .create_aqc_uni_channel_off_graph(id, peer_id, label.into_id().into())
            .await?;

        let Some(Effect::AqcUniChannelCreated(e)) =
            find_effect!(&effects, Effect::AqcUniChannelCreated(e) if e.author_id == id.into())
        else {
            return Err(anyhow!("unable to find AqcUniChannelCreated effect").into());
        };

        self.effect_handler.handle_effects(graph, &effects).await?;

        let psks = self.aqc.uni_channel_created(e).await?;
        info!(num = psks.len(), "uni channel created");

        Ok((ctrl, psks))
    }

    #[instrument(skip(self), err)]
    async fn delete_aqc_bidi_channel(
        self,
        _: context::Context,
        chan: api::AqcBidiChannelId,
    ) -> api::Result<api::AqcCtrl> {
        // TODO: remove AQC bidi channel from Aranya.
        todo!();
    }

    #[instrument(skip(self), err)]
    async fn delete_aqc_uni_channel(
        self,
        _: context::Context,
        chan: api::AqcUniChannelId,
    ) -> api::Result<api::AqcCtrl> {
        // TODO: remove AQC uni channel from Aranya.
        todo!();
    }

    #[instrument(skip(self), err)]
    async fn receive_aqc_ctrl(
        self,
        _: context::Context,
        team: api::TeamId,
        ctrl: api::AqcCtrl,
    ) -> api::Result<(api::LabelId, api::AqcPsks)> {
        self.check_team_valid(team).await?;

        let graph = GraphId::from(team.into_id());
        let mut session = self.client.session_new(&graph).await?;
        for cmd in ctrl {
            let our_device_id = self.device_id()?;

            let effects = self.client.session_receive(&mut session, &cmd).await?;
            self.effect_handler.handle_effects(graph, &effects).await?;

            let effect = effects.iter().find(|e| match e {
                Effect::AqcBidiChannelReceived(e) => e.peer_id == our_device_id.into(),
                Effect::AqcUniChannelReceived(e) => {
                    e.sender_id != our_device_id.into() && e.receiver_id == our_device_id.into()
                }
                _ => false,
            });
            match effect {
                Some(Effect::AqcBidiChannelReceived(e)) => {
                    let psks = self.aqc.bidi_channel_received(e).await?;
                    // NB: Each action should only produce one
                    // ephemeral command.
                    return Ok((e.label_id.into(), psks));
                }
                Some(Effect::AqcUniChannelReceived(e)) => {
                    let psks = self.aqc.uni_channel_received(e).await?;
                    // NB: Each action should only produce one
                    // ephemeral command.
                    return Ok((e.label_id.into(), psks));
                }
                Some(_) | None => {}
            }
        }
        Err(anyhow!("unable to find AQC effect").into())
    }

    /// Create a label.
    #[instrument(skip(self), err)]
    async fn create_label(
        self,
        _: context::Context,
        team: api::TeamId,
        label_name: Text,
    ) -> api::Result<api::LabelId> {
        self.check_team_valid(team).await?;

        let graph = GraphId::from(team.into_id());

        let effects = self
            .client
            .actions(&graph)
            .create_label(label_name)
            .await
            .context("unable to create AQC label")?;
        info!(
            ?graph,
            effects_count = effects.len(),
            "create_label action completed, processing effects"
        );

        let label_id = if let Some(Effect::LabelCreated(e)) =
            find_effect!(&effects, Effect::LabelCreated(_e))
        {
            e.label_id.into()
        } else {
            warn!("No LabelCreated effect found!");
            return Err(anyhow!("unable to create AQC label").into());
        };

        // Send effects to the effect handler for processing (including hello notifications)

        self.effect_handler.handle_effects(graph, &effects).await?;

        Ok(label_id)
    }

    /// Delete a label.
    #[instrument(skip(self), err)]
    async fn delete_label(
        self,
        _: context::Context,
        team: api::TeamId,
        label_id: api::LabelId,
    ) -> api::Result<()> {
        self.check_team_valid(team).await?;

        let effects = self
            .client
            .actions(&team.into_id().into())
            .delete_label(label_id.into_id().into())
            .await
            .context("unable to delete AQC label")?;
        if let Some(Effect::LabelDeleted(_e)) = find_effect!(&effects, Effect::LabelDeleted(_e)) {
            Ok(())
        } else {
            Err(anyhow!("unable to delete AQC label").into())
        }
    }

    /// Assign a label.
    #[instrument(skip(self), err)]
    async fn assign_label(
        self,
        _: context::Context,
        team: api::TeamId,
        device: api::DeviceId,
        label_id: api::LabelId,
        op: api::ChanOp,
    ) -> api::Result<()> {
        self.check_team_valid(team).await?;

        let effects = self
            .client
            .actions(&team.into_id().into())
            .assign_label(
                device.into_id().into(),
                label_id.into_id().into(),
                op.into(),
            )
            .await
            .context("unable to assign AQC label")?;
        if let Some(Effect::LabelAssigned(_e)) = find_effect!(&effects, Effect::LabelAssigned(_e)) {
            Ok(())
        } else {
            Err(anyhow!("unable to assign AQC label").into())
        }
    }

    /// Revoke a label.
    #[instrument(skip(self), err)]
    async fn revoke_label(
        self,
        _: context::Context,
        team: api::TeamId,
        device: api::DeviceId,
        label_id: api::LabelId,
    ) -> api::Result<()> {
        self.check_team_valid(team).await?;

        let effects = self
            .client
            .actions(&team.into_id().into())
            .revoke_label(device.into_id().into(), label_id.into_id().into())
            .await
            .context("unable to revoke AQC label")?;
        if let Some(Effect::LabelRevoked(_e)) = find_effect!(&effects, Effect::LabelRevoked(_e)) {
            Ok(())
        } else {
            Err(anyhow!("unable to revoke AQC label").into())
        }
    }

    /// Query devices on team.
    #[instrument(skip(self), err)]
    async fn query_devices_on_team(
        self,
        _: context::Context,
        team: api::TeamId,
    ) -> api::Result<Vec<api::DeviceId>> {
        self.check_team_valid(team).await?;

        let (_ctrl, effects) = self
            .client
            .actions(&team.into_id().into())
            .query_devices_on_team_off_graph()
            .await
            .context("unable to query devices on team")?;
        let mut devices: Vec<api::DeviceId> = Vec::new();
        for e in effects {
            if let Effect::QueryDevicesOnTeamResult(e) = e {
                devices.push(e.device_id.into());
            }
        }
        return Ok(devices);
    }
    /// Query device role.
    #[instrument(skip(self), err)]
    async fn query_device_role(
        self,
        _: context::Context,
        team: api::TeamId,
        device: api::DeviceId,
    ) -> api::Result<api::Role> {
        self.check_team_valid(team).await?;

        let (_ctrl, effects) = self
            .client
            .actions(&team.into_id().into())
            .query_device_role_off_graph(device.into_id().into())
            .await
            .context("unable to query device role")?;
        if let Some(Effect::QueryDeviceRoleResult(e)) =
            find_effect!(&effects, Effect::QueryDeviceRoleResult(_e))
        {
            Ok(api::Role::from(e.role))
        } else {
            Err(anyhow!("unable to query device role").into())
        }
    }
    /// Query device keybundle.
    #[instrument(skip(self), err)]
    async fn query_device_keybundle(
        self,
        _: context::Context,
        team: api::TeamId,
        device: api::DeviceId,
    ) -> api::Result<api::KeyBundle> {
        self.check_team_valid(team).await?;

        let (_ctrl, effects) = self
            .client
            .actions(&team.into_id().into())
            .query_device_keybundle_off_graph(device.into_id().into())
            .await
            .context("unable to query device keybundle")?;
        if let Some(Effect::QueryDeviceKeyBundleResult(e)) =
            find_effect!(effects, Effect::QueryDeviceKeyBundleResult(_e))
        {
            Ok(api::KeyBundle::from(e.device_keys))
        } else {
            Err(anyhow!("unable to query device keybundle").into())
        }
    }

    /// Query device label assignments.
    #[instrument(skip(self), err)]
    async fn query_device_label_assignments(
        self,
        _: context::Context,
        team: api::TeamId,
        device: api::DeviceId,
    ) -> api::Result<Vec<api::Label>> {
        self.check_team_valid(team).await?;

        let (_ctrl, effects) = self
            .client
            .actions(&team.into_id().into())
            .query_label_assignments_off_graph(device.into_id().into())
            .await
            .context("unable to query device label assignments")?;
        let mut labels: Vec<api::Label> = Vec::new();
        for e in effects {
            if let Effect::QueriedLabelAssignment(e) = e {
                debug!("found label: {}", e.label_id);
                labels.push(api::Label {
                    id: e.label_id.into(),
                    name: e.label_name,
                });
            }
        }
        return Ok(labels);
    }

    /// Query AQC network ID.
    #[instrument(skip(self), err)]
    async fn query_aqc_net_identifier(
        self,
        _: context::Context,
        team: api::TeamId,
        device: api::DeviceId,
    ) -> api::Result<Option<api::NetIdentifier>> {
        self.check_team_valid(team).await?;

        if let Ok((_ctrl, effects)) = self
            .client
            .actions(&team.into_id().into())
            .query_aqc_net_identifier_off_graph(device.into_id().into())
            .await
        {
            if let Some(Effect::QueryAqcNetIdentifierResult(e)) =
                find_effect!(effects, Effect::QueryAqcNetIdentifierResult(_e))
            {
                return Ok(Some(api::NetIdentifier(e.net_identifier)));
            }
        }
        Ok(None)
    }

    /// Query label exists.
    #[instrument(skip(self), err)]
    async fn query_label_exists(
        self,
        _: context::Context,
        team: api::TeamId,
        label_id: api::LabelId,
    ) -> api::Result<bool> {
        self.check_team_valid(team).await?;

        let (_ctrl, effects) = self
            .client
            .actions(&team.into_id().into())
            .query_label_exists_off_graph(label_id.into_id().into())
            .await
            .context("unable to query label")?;
        if let Some(Effect::QueryLabelExistsResult(_e)) =
            find_effect!(&effects, Effect::QueryLabelExistsResult(_e))
        {
            Ok(true)
        } else {
            Err(anyhow!("unable to query whether label exists").into())
        }
    }

    /// Query list of labels.
    #[instrument(skip(self), err)]
    async fn query_labels(
        self,
        _: context::Context,
        team: api::TeamId,
    ) -> api::Result<Vec<api::Label>> {
        self.check_team_valid(team).await?;

        let (_ctrl, effects) = self
            .client
            .actions(&team.into_id().into())
            .query_labels_off_graph()
            .await
            .context("unable to query labels")?;
        let mut labels: Vec<api::Label> = Vec::new();
        for e in effects {
            if let Effect::QueriedLabel(e) = e {
                debug!("found label: {}", e.label_id);
                labels.push(api::Label {
                    id: e.label_id.into(),
                    name: e.label_name,
                });
            }
        }
        Ok(labels)
    }
}

impl Api {
    async fn add_seed(&mut self, team: api::TeamId, seed: qs::PskSeed) -> anyhow::Result<()> {
        let crypto = &mut *self.crypto.lock().await;

        let id = seed.id().context("getting seed id")?;

        let wrapped_key = crypto
            .engine
            .wrap(seed.clone().into_inner())
            .context("wrapping seed")?;
        crypto
            .local_store
            .try_insert(id.into_id(), wrapped_key)
            .context("inserting seed")?;

        if let Err(e) = self
            .seed_id_dir
            .append(&team, &id)
            .await
            .context("could not write seed id to file")
        {
            match crypto
                .local_store
                .remove::<WrappedKey<CS>>(id.into_id())
                .context("could not remove seed from keystore")
            {
                Ok(_) => return Err(e),
                Err(inner) => return Err(e).context(inner),
            }
        };

        Ok(())
    }
}

impl From<api::KeyBundle> for KeyBundle {
    fn from(value: api::KeyBundle) -> Self {
        KeyBundle {
            ident_key: value.identity,
            sign_key: value.signing,
            enc_key: value.encoding,
        }
    }
}

impl From<KeyBundle> for api::KeyBundle {
    fn from(value: KeyBundle) -> Self {
        api::KeyBundle {
            identity: value.ident_key,
            signing: value.sign_key,
            encoding: value.enc_key,
        }
    }
}

impl From<api::Role> for Role {
    fn from(value: api::Role) -> Self {
        match value {
            api::Role::Owner => Role::Owner,
            api::Role::Admin => Role::Admin,
            api::Role::Operator => Role::Operator,
            api::Role::Member => Role::Member,
        }
    }
}

impl From<Role> for api::Role {
    fn from(value: Role) -> Self {
        match value {
            Role::Owner => api::Role::Owner,
            Role::Admin => api::Role::Admin,
            Role::Operator => api::Role::Operator,
            Role::Member => api::Role::Member,
        }
    }
}

impl From<api::ChanOp> for ChanOp {
    fn from(value: api::ChanOp) -> Self {
        match value {
            api::ChanOp::SendRecv => ChanOp::SendRecv,
            api::ChanOp::RecvOnly => ChanOp::RecvOnly,
            api::ChanOp::SendOnly => ChanOp::SendOnly,
        }
    }
}

impl From<ChanOp> for api::ChanOp {
    fn from(value: ChanOp) -> Self {
        match value {
            ChanOp::SendRecv => api::ChanOp::SendRecv,
            ChanOp::RecvOnly => api::ChanOp::RecvOnly,
            ChanOp::SendOnly => api::ChanOp::SendOnly,
        }
    }
}<|MERGE_RESOLUTION|>--- conflicted
+++ resolved
@@ -651,11 +651,7 @@
             };
             let enc_sk: EncryptionKey<CS> = crypto
                 .aranya_store
-<<<<<<< HEAD
-                .get_key(&mut crypto.engine, enc_pk.id()?.into())
-=======
                 .get_key(&mut crypto.engine, enc_pk.id()?)
->>>>>>> 9f6e77a0
                 .context("keystore error")?
                 .context("missing enc_sk for encrypt seed")?;
             (seed, enc_sk)
