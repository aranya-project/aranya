--- conflicted
+++ resolved
@@ -284,12 +284,6 @@
                         .await?;
                 }
                 AssignedLabelToDevice(_) => {}
-<<<<<<< HEAD
-                AssignedLabelToRole(_) => {
-                    // TODO: we're removing label assignments from roles.
-                }
-=======
->>>>>>> 1bce3b4f
                 LabelRevokedFromDevice(_label_revoked) => {
                     #[cfg(feature = "afc")]
                     {
@@ -307,12 +301,6 @@
                             .await?;
                     }
                 }
-<<<<<<< HEAD
-                LabelRevokedFromRole(_) => {
-                    // TODO: we're removing label assignments from roles.
-                }
-=======
->>>>>>> 1bce3b4f
                 QueryLabelResult(_) => {}
                 AfcUniChannelCreated(_) => {}
                 AfcUniChannelReceived(_) => {}
@@ -1403,76 +1391,6 @@
             .context("unable to revoke role management permission")?;
         Ok(())
     }
-<<<<<<< HEAD
-
-    #[instrument(skip(self), err)]
-    async fn assign_label_to_role(
-        self,
-        _: context::Context,
-        team: api::TeamId,
-        role: api::RoleId,
-        label: api::LabelId,
-        op: api::ChanOp,
-    ) -> api::Result<()> {
-        self.check_team_valid(team).await?;
-
-        let effects = self
-            .client
-            .actions(&team.into_id().into())
-            .assign_label_to_role(role.into_id().into(), label.into_id().into(), op.into())
-            .await
-            .context("unable to assign label to role")?;
-        if let Some(Effect::AssignedLabelToRole(_e)) =
-            find_effect!(&effects, Effect::AssignedLabelToRole(_e))
-        {
-            Ok(())
-        } else {
-            Err(anyhow!("unable to assign label to role").into())
-        }
-    }
-
-    #[instrument(skip(self), err)]
-    async fn revoke_label_from_role(
-        self,
-        _: context::Context,
-        team: api::TeamId,
-        role: api::RoleId,
-        label: api::LabelId,
-    ) -> api::Result<()> {
-        self.check_team_valid(team).await?;
-
-        let effects = self
-            .client
-            .actions(&team.into_id().into())
-            .revoke_label_from_role(role.into_id().into(), label.into_id().into())
-            .await
-            .context("unable to revoke label from role")?;
-        if let Some(Effect::LabelRevokedFromRole(_e)) =
-            find_effect!(&effects, Effect::LabelRevokedFromRole(_e))
-        {
-            Ok(())
-        } else {
-            Err(anyhow!("unable to revoke label from role").into())
-        }
-    }
-
-    #[instrument(skip(self), err)]
-    async fn labels_assigned_to_role(
-        self,
-        _: context::Context,
-        team: api::TeamId,
-        role: api::RoleId,
-    ) -> api::Result<Box<[api::Label]>> {
-        self.check_team_valid(team).await?;
-
-        Ok(self
-            .client
-            .query_labels_assigned_to_role(team, role)
-            .await?
-            .into_boxed_slice())
-    }
-=======
->>>>>>> 1bce3b4f
 }
 
 impl Api {
