--- conflicted
+++ resolved
@@ -3,25 +3,15 @@
 
 #![allow(clippy::expect_used, clippy::panic, clippy::indexing_slicing)]
 
-<<<<<<< HEAD
-use core::{future, net::SocketAddr, ops::Deref};
+use core::{future, net::SocketAddr, ops::Deref, pin::pin};
 use std::{
     path::{Path, PathBuf},
-    pin::pin,
     sync::Arc,
 };
 
 use anyhow::{anyhow, Context as _, Result};
 use aranya_crypto::{default::WrappedKey, Csprng, Engine, KeyStore, Rng};
-pub(crate) use aranya_daemon_api::crypto::{ApiKey, PublicApiKey};
-=======
-use core::{future, net::SocketAddr, ops::Deref, pin::pin};
-use std::{path::PathBuf, sync::Arc};
-
-use anyhow::{anyhow, Context as _, Result};
-use aranya_crypto::{Csprng, Rng};
 pub(crate) use aranya_daemon_api::crypto::ApiKey;
->>>>>>> 11347491
 use aranya_daemon_api::{
     self as api,
     crypto::txp::{self, LengthDelimitedCodec},
@@ -79,13 +69,9 @@
 
     /// Channel for receiving effects from the syncer.
     recv_effects: EffectReceiver,
-<<<<<<< HEAD
-    quic: Option<quic_sync::Data>,
-=======
 
     /// Api Handler.
     api: Api,
->>>>>>> 11347491
 }
 
 impl DaemonApiServer {
@@ -116,9 +102,7 @@
             peers: Mutex::new(peers),
             effect_handler,
             aqc,
-<<<<<<< HEAD
-            quic,
-=======
+            quic: Mutex::new(quic),
         }));
         Ok(Self {
             uds_path,
@@ -126,7 +110,6 @@
             recv_effects,
             listener,
             api,
->>>>>>> 11347491
         })
     }
 
@@ -143,70 +126,7 @@
                     }
                     info!("effect handler exiting");
                 }
-<<<<<<< HEAD
-                info!("effect handler exiting");
-            })
-        };
-
-        let api = Api(Arc::new(ApiInner {
-            client: self.client,
-            local_addr: self.local_addr,
-            pk: self.pk,
-            peers: Mutex::new(self.peers),
-            aqc: Arc::clone(&aqc),
-            handler: EffectHandler {
-                aqc: Arc::clone(&aqc),
-            },
-            quic: Mutex::new(self.quic),
-        }));
-
-        aranya_util::write_file(&self.api_pk_path, &self.sk.public()?.encode()?)
-            .await
-            .context("unable to write API public key")?;
-        info!(path = %self.api_pk_path.display(), "wrote API public key");
-
-        let server = {
-            let listener = UnixListener::bind(&self.uds_path)?;
-            info!(
-                addr = ?listener
-                    .local_addr()
-                    .assume("should be able to retrieve local addr")?
-                    .as_pathname()
-                    .assume("addr should be a pathname")?,
-                "listening"
-            );
-
-            let info = self.uds_path.as_os_str().as_encoded_bytes();
-            let codec = LengthDelimitedCodec::builder()
-                .max_frame_length(usize::MAX)
-                .new_codec();
-            let listener = txp::unix::UnixListenerStream::from(listener);
-            txp::server(listener, codec, self.sk, info)
-        };
-
-        let mut chans = JoinSet::new();
-        let mut incoming = server
-            .inspect_err(|err| warn!(?err, "accept error"))
-            .filter_map(|r| future::ready(r.ok()))
-            .map(BaseChannel::with_defaults)
-            .max_concurrent_requests_per_channel(10);
-        while let Some(ch) = incoming.next().await {
-            let api = api.clone();
-            chans.spawn(async move {
-                let mut reqs = JoinSet::new();
-                let requests = ch
-                    .requests()
-                    .inspect_err(|err| warn!(?err, "channel failure"))
-                    .take_while(|r| future::ready(r.is_ok()))
-                    .filter_map(|r| async { r.ok() });
-                let mut requests = pin!(requests);
-                while let Some(req) = requests.next().await {
-                    reqs.spawn(req.execute(api.clone().serve()));
-                }
-                reqs.join_all().await
-=======
                 .in_current_span()
->>>>>>> 11347491
             });
 
             let server = {
