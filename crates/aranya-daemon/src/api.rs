//! Implementation of daemon's `tarpc` API.
//! Trait for API interface is defined in `crates/aranya-daemon-api`

#![allow(clippy::expect_used, clippy::panic, clippy::indexing_slicing)]

use core::{future, net::SocketAddr, ops::Deref, pin::pin};
use std::{path::PathBuf, sync::Arc};

use anyhow::{anyhow, Context as _};
use aranya_crypto::{
    default::WrappedKey, policy::GroupId, Csprng, DeviceId, EncryptionKey, EncryptionPublicKey,
    Engine, KeyStore as _, KeyStoreExt as _, Rng,
};
pub(crate) use aranya_daemon_api::crypto::ApiKey;
use aranya_daemon_api::{
    self as api,
    crypto::txp::{self, LengthDelimitedCodec},
    DaemonApi, Text, WrappedSeed,
};
use aranya_keygen::PublicKeys;
use aranya_runtime::GraphId;
use aranya_util::{error::ReportExt as _, ready, task::scope, Addr};
#[cfg(feature = "afc")]
use buggy::bug;
use derive_where::derive_where;
use futures_util::{StreamExt, TryStreamExt};
pub(crate) use quic_sync::Data as QSData;
use tarpc::{
    context,
    server::{incoming::Incoming, BaseChannel, Channel},
};
use tokio::{net::UnixListener, sync::mpsc};
use tracing::{debug, error, info, instrument, trace, warn};

#[cfg(feature = "afc")]
use crate::actions::SessionData;
#[cfg(feature = "afc")]
use crate::afc::{Afc, RemoveIfParams};
use crate::{
    actions::Actions,
    daemon::{CE, CS, KS},
    keystore::LocalStore,
    policy::{ChanOp, Effect, KeyBundle, RoleCreated},
    sync::task::{quic as qs, SyncPeers},
    util::SeedDir,
    AranyaStore, Client, InvalidGraphs, EF,
};

mod quic_sync;

/// Find the first effect matching a given pattern.
///
/// Returns `None` if there are no matching effects.
#[macro_export]
macro_rules! find_effect {
    ($effects:expr, $pattern:pat $(if $guard:expr)? $(,)?) => {
        $effects.into_iter().find(|e| matches!(e, $pattern $(if $guard)?))
    }
}

pub(crate) type EffectReceiver = mpsc::Receiver<(GraphId, Vec<EF>)>;

/// Daemon API Server.
#[derive(Debug)]
pub(crate) struct DaemonApiServer {
    /// Used to encrypt data sent over the API.
    sk: ApiKey<CS>,
    /// The UDS path we serve the API on.
    uds_path: PathBuf,
    /// Socket bound to `uds_path`.
    listener: UnixListener,

    /// Channel for receiving effects from the syncer.
    recv_effects: EffectReceiver,

    /// Api Handler.
    api: Api,
}

pub(crate) struct DaemonApiServerArgs {
    pub(crate) client: Client,
    pub(crate) local_addr: SocketAddr,
    pub(crate) uds_path: PathBuf,
    pub(crate) sk: ApiKey<CS>,
    pub(crate) pk: PublicKeys<CS>,
    pub(crate) peers: SyncPeers,
    pub(crate) recv_effects: EffectReceiver,
    pub(crate) invalid: InvalidGraphs,
    #[cfg(feature = "afc")]
    pub(crate) afc: Afc<CE, CS, KS>,
    pub(crate) crypto: Crypto,
    pub(crate) seed_id_dir: SeedDir,
    pub(crate) quic: Option<quic_sync::Data>,
}

impl DaemonApiServer {
    /// Creates a `DaemonApiServer`.
    #[instrument(skip_all)]
    pub(crate) fn new(
        DaemonApiServerArgs {
            client,
            local_addr,
            uds_path,
            sk,
            pk,
            peers,
            recv_effects,
            invalid,
            #[cfg(feature = "afc")]
            afc,
            crypto,
            seed_id_dir,
            quic,
        }: DaemonApiServerArgs,
    ) -> anyhow::Result<Self> {
        let listener = UnixListener::bind(&uds_path)?;
        let uds_path = uds_path
            .canonicalize()
            .context("could not canonicalize uds_path")?;
        #[cfg(feature = "afc")]
        let afc = Arc::new(afc);
        let effect_handler = EffectHandler {
            #[cfg(feature = "afc")]
            afc: afc.clone(),
            #[cfg(feature = "afc")]
            device_id: pk.ident_pk.id()?,
        };
        let api = Api(Arc::new(ApiInner {
            client,
            local_addr,
            pk: std::sync::Mutex::new(pk),
            peers,
            effect_handler,
            invalid,
            #[cfg(feature = "afc")]
            afc,
            crypto: tokio::sync::Mutex::new(crypto),
            seed_id_dir,
            quic,
        }));
        Ok(Self {
            uds_path,
            sk,
            recv_effects,
            listener,
            api,
        })
    }

    /// Runs the server.
    pub(crate) async fn serve(mut self, ready: ready::Notifier) {
        scope(async |s| {
            s.spawn({
                let effect_handler = self.api.effect_handler.clone();
                async move {
                    while let Some((graph, effects)) = self.recv_effects.recv().await {
                        if let Err(err) = effect_handler.handle_effects(graph, &effects).await {
                            error!(error = ?err, "error handling effects");
                        }
                    }
                    info!("effect handler exiting");
                }
            });

            let server = {
                let info = self.uds_path.as_os_str().as_encoded_bytes();
                let codec = LengthDelimitedCodec::builder()
                    .max_frame_length(usize::MAX)
                    .new_codec();
                let listener = txp::unix::UnixListenerStream::from(self.listener);
                txp::server(listener, codec, self.sk, info)
            };
            info!(path = ?self.uds_path, "listening");

            let mut incoming = server
                .inspect_err(|err| warn!(error = %err.report(), "accept error"))
                .filter_map(|r| future::ready(r.ok()))
                .map(BaseChannel::with_defaults)
                .max_concurrent_requests_per_channel(10);

            ready.notify();

            while let Some(ch) = incoming.next().await {
                let api = self.api.clone();
                s.spawn(scope(async move |reqs| {
                    let requests = ch
                        .requests()
                        .inspect_err(|err| warn!(error = %err.report(), "channel failure"))
                        .take_while(|r| future::ready(r.is_ok()))
                        .filter_map(|r| async { r.ok() });
                    let mut requests = pin!(requests);
                    while let Some(req) = requests.next().await {
                        reqs.spawn(req.execute(api.clone().serve()));
                    }
                }));
            }
        })
        .await;

        info!("server exiting");
    }
}

/// Handles effects from an Aranya action.
#[derive(Clone, Debug)]
struct EffectHandler {
    #[cfg(feature = "afc")]
    afc: Arc<Afc<CE, CS, KS>>,
    #[cfg(feature = "afc")]
    device_id: DeviceId,
}

impl EffectHandler {
    /// Handles effects resulting from invoking an Aranya action.
    #[instrument(skip_all, fields(%graph, effects = effects.len()))]
    async fn handle_effects(&self, graph: GraphId, effects: &[Effect]) -> anyhow::Result<()> {
        trace!("handling effects");

        use Effect::*;
        // TODO: support feature flag in interface generator to compile out certain effects.
        for effect in effects {
            trace!(?effect, "handling effect");
            match effect {
                TeamCreated(_team_created) => {}
                TeamTerminated(_team_terminated) => {
                    #[cfg(feature = "afc")]
                    self.afc.delete_channels().await?;
                }
                DeviceAdded(_device_added) => {}
                DeviceRemoved(_device_removed) => {
                    #[cfg(feature = "afc")]
                    {
                        if self.device_id == _device_removed.device_id.into() {
                            self.afc.delete_channels().await?;
                        } else {
                            let peer_id = Some(_device_removed.device_id.into());
                            self.afc
                                .remove_if(RemoveIfParams {
                                    peer_id,
                                    ..Default::default()
                                })
                                .await?;
                        }
                    }
                }
                RoleAssigned(_role_assigned) => {}
                // AdminAssigned is now just RoleAssigned - handled above
                // OperatorAssigned is now just RoleAssigned - handled above
                RoleRevoked(_role_revoked) => {}
                // AdminRevoked is now just RoleRevoked - handled above
                // OperatorRevoked is now just RoleRevoked - handled above
                LabelCreated(_) => {}
                LabelDeleted(_label_deleted) => {
                    #[cfg(feature = "afc")]
                    self.afc
                        .remove_if(RemoveIfParams {
                            label_id: Some(_label_deleted.label_id.into()),
                            ..Default::default()
                        })
                        .await?;
                }
                AssignedLabelToDevice(_) => {}
                LabelRevokedFromDevice(_label_revoked) => {
                    #[cfg(feature = "afc")]
                    {
                        let label_id = Some(_label_revoked.label_id.into());
                        let mut peer_id = None;
                        if self.device_id != _label_revoked.device_id.into() {
                            peer_id = Some(_label_revoked.device_id.into());
                        };
                        self.afc
                            .remove_if(RemoveIfParams {
                                label_id,
                                peer_id,
                                ..Default::default()
                            })
                            .await?;
                    }
                }
                QueryLabelResult(_) => {}
                AfcUniChannelCreated(_) => {}
                AfcUniChannelReceived(_) => {}
                QueryDevicesOnTeamResult(_) => {}
                QueryDeviceRoleResult(_) => {}
                QueryDeviceKeyBundleResult(_) => {}
                QueryLabelsAssignedToDeviceResult(_) => {}
                LabelManagingRoleAdded(_) => {}
                LabelManagingRoleRevoked(_) => {}
                PermAddedToRole(_) => {}
                PermRemovedFromRole(_) => {}
                RoleOwnerAdded(_) => {}
                RoleOwnerRemoved(_) => {}
                RoleManagementPermAssigned(_) => {}
                RoleManagementPermRevoked(_) => {}
                RoleChanged(_) => {}
                QueryLabelsResult(_) => {}
                QueryTeamRolesResult(_) => {}
                QueryRoleOwnersResult(_) => {}
                RoleCreated(_) => {}
            }
        }
        Ok(())
    }
}

/// The guts of [`Api`].
///
/// This is separated out so we only have to clone one [`Arc`]
/// (inside [`Api`]).
#[derive_where(Debug)]
struct ApiInner {
    client: Client,
    /// Local socket address of the API.
    local_addr: SocketAddr,
    /// Public keys of current device.
    pk: std::sync::Mutex<PublicKeys<CS>>,
    /// Aranya sync peers,
    peers: SyncPeers,
    /// Handles graph effects from the syncer.
    effect_handler: EffectHandler,
    /// Keeps track of which graphs are invalid due to a finalization error.
    invalid: InvalidGraphs,
    #[cfg(feature = "afc")]
    afc: Arc<Afc<CE, CS, KS>>,
    #[derive_where(skip(Debug))]
    crypto: tokio::sync::Mutex<Crypto>,
    seed_id_dir: SeedDir,
    quic: Option<quic_sync::Data>,
}

pub(crate) struct Crypto {
    pub(crate) engine: CE,
    pub(crate) local_store: LocalStore<KS>,
    pub(crate) aranya_store: AranyaStore<KS>,
}

impl ApiInner {
    fn get_pk(&self) -> api::Result<KeyBundle> {
        let pk = self.pk.lock().expect("poisoned");
        Ok(KeyBundle::try_from(&*pk).context("bad key bundle")?)
    }

    fn device_id(&self) -> api::Result<DeviceId> {
        let pk = self.pk.lock().expect("poisoned");
        let id = pk.ident_pk.id()?;
        Ok(id)
    }
}

/// Implements [`DaemonApi`].
#[derive(Clone, Debug)]
struct Api(Arc<ApiInner>);

impl Deref for Api {
    type Target = ApiInner;

    fn deref(&self) -> &Self::Target {
        &self.0
    }
}

impl Api {
    /// Checks wither a team's graph is valid.
    /// If the graph is not valid, return an error to prevent operations on the invalid graph.
    async fn check_team_valid(&self, team: api::TeamId) -> anyhow::Result<()> {
        if self.invalid.contains(team.into_id().into()) {
            // TODO: return custom daemon error type
            anyhow::bail!("team {team} invalid due to graph finalization error")
        }
        Ok(())
    }
}

impl DaemonApi for Api {
    //
    // Misc
    //

    #[instrument(skip(self), err)]
    async fn version(self, context: context::Context) -> api::Result<api::Version> {
        api::Version::parse(env!("CARGO_PKG_VERSION")).map_err(Into::into)
    }

    #[instrument(skip(self), err)]
    async fn aranya_local_addr(self, context: context::Context) -> api::Result<SocketAddr> {
        Ok(self.local_addr)
    }

    #[instrument(skip(self), err)]
    async fn get_key_bundle(self, _: context::Context) -> api::Result<api::KeyBundle> {
        Ok(self
            .get_pk()
            .context("unable to get device public keys")?
            .into())
    }

    #[instrument(skip(self), err)]
    async fn get_device_id(self, _: context::Context) -> api::Result<api::DeviceId> {
        self.device_id().map(|id| id.into_id().into())
    }

    #[cfg(feature = "afc")]
    #[instrument(skip(self), err)]
    async fn afc_shm_info(self, context: context::Context) -> api::Result<api::AfcShmInfo> {
        Ok(self.afc.get_shm_info().await)
    }

    //
    // Syncing
    //

    #[instrument(skip(self), err)]
    async fn add_sync_peer(
        self,
        _: context::Context,
        peer: Addr,
        team: api::TeamId,
        cfg: api::SyncPeerConfig,
    ) -> api::Result<()> {
        self.check_team_valid(team).await?;

        self.peers
            .add_peer(peer, team.into_id().into(), cfg)
            .await?;
        Ok(())
    }

    #[instrument(skip(self), err)]
    async fn sync_now(
        self,
        _: context::Context,
        peer: Addr,
        team: api::TeamId,
        cfg: Option<api::SyncPeerConfig>,
    ) -> api::Result<()> {
        self.check_team_valid(team).await?;

        self.peers
            .sync_now(peer, team.into_id().into(), cfg)
            .await?;
        Ok(())
    }

    #[instrument(skip(self), err)]
    async fn remove_sync_peer(
        self,
        _: context::Context,
        peer: Addr,
        team: api::TeamId,
    ) -> api::Result<()> {
        self.check_team_valid(team).await?;

        self.peers
            .remove_peer(peer, team.into_id().into())
            .await
            .context("unable to remove sync peer")?;
        Ok(())
    }

    //
    // Local team management
    //

    #[instrument(skip(self))]
    async fn add_team(mut self, _: context::Context, cfg: api::AddTeamConfig) -> api::Result<()> {
        let team = cfg.team_id;
        self.check_team_valid(team).await?;

        match cfg.quic_sync {
            Some(cfg) => self.add_team_quic_sync(team, cfg).await,
            None => Err(anyhow!("Missing QUIC sync config").into()),
        }
    }

    #[instrument(skip(self), err)]
    async fn remove_team(self, _: context::Context, team: api::TeamId) -> api::Result<()> {
        if let Some(data) = &self.quic {
            self.remove_team_quic_sync(team, data)?;
        }

        self.seed_id_dir.remove(team).await?;

        self.client
            .aranya
            .lock()
            .await
            .remove_graph(team.into_id().into())
            .context("unable to remove graph from storage")?;

        Ok(())
    }

    #[instrument(skip(self), err)]
    async fn create_team(
        mut self,
        _: context::Context,
        cfg: api::CreateTeamConfig,
    ) -> api::Result<api::TeamId> {
        info!("create_team");

        let nonce = &mut [0u8; 16];
        Rng.fill_bytes(nonce);
        let pk = self.get_pk()?;
        let (graph_id, _) = self
            .client
            .create_team(pk, Some(nonce))
            .await
            .context("unable to create team")?;
        debug!(?graph_id);
        let team_id: api::TeamId = graph_id.into_id().into();

        match cfg.quic_sync {
            Some(qs_cfg) => {
                self.create_team_quic_sync(team_id, qs_cfg).await?;
            }
            None => {
                warn!("Missing QUIC sync config");

                let seed = qs::PskSeed::new(&mut Rng, team_id);
                self.add_seed(team_id, seed).await?;
            }
        }

        Ok(team_id)
    }

    #[instrument(skip(self), err)]
    async fn close_team(self, _: context::Context, team: api::TeamId) -> api::Result<()> {
        self.check_team_valid(team).await?;

        todo!();
    }

    //
    // Device onboarding
    //

    #[instrument(skip(self), err)]
    async fn encrypt_psk_seed_for_peer(
        self,
        _: context::Context,
        team: api::TeamId,
        peer_enc_pk: EncryptionPublicKey<CS>,
    ) -> aranya_daemon_api::Result<WrappedSeed> {
        let enc_pk = self.pk.lock().expect("poisoned").enc_pk.clone();

        let (seed, enc_sk) = {
            let crypto = &mut *self.crypto.lock().await;
            let seed = {
                let seed_id = self.seed_id_dir.get(team).await?;
                qs::PskSeed::load(&mut crypto.engine, &crypto.local_store, seed_id)?
                    .context("no seed in dir")?
            };
            let enc_sk: EncryptionKey<CS> = crypto
                .aranya_store
                .get_key(&mut crypto.engine, enc_pk.id()?)
                .context("keystore error")?
                .context("missing enc_sk for encrypt seed")?;
            (seed, enc_sk)
        };

        let group = GroupId::from(team.into_id());
        let (encap_key, encrypted_seed) = enc_sk
            .seal_psk_seed(&mut Rng, &seed.0, &peer_enc_pk, &group)
            .context("could not seal psk seed")?;

        Ok(WrappedSeed {
            sender_pk: enc_pk,
            encap_key,
            encrypted_seed,
        })
    }

    #[instrument(skip(self), err)]
    async fn add_device_to_team(
        self,
        _: context::Context,
        team: api::TeamId,
        keys: api::KeyBundle,
        initial_role: Option<api::RoleId>,
    ) -> api::Result<()> {
        self.check_team_valid(team).await?;

        self.client
<<<<<<< HEAD
            .actions(&team.into_id().into())
            .add_device(keys.into(), initial_role.map(|r| r.into_id().into()))
=======
            .actions(team.into_id().into())
            .add_member(keys.into())
>>>>>>> 61b04b2c
            .await
            .context("unable to add device to team")?;
        Ok(())
    }

    #[instrument(skip(self), err)]
    async fn remove_device_from_team(
        self,
        _: context::Context,
        team: api::TeamId,
        device: api::DeviceId,
    ) -> api::Result<()> {
        self.check_team_valid(team).await?;

        self.client
<<<<<<< HEAD
            .actions(&team.into_id().into())
            .remove_device(device.into_id().into())
=======
            .actions(team.into_id().into())
            .remove_member(device.into_id().into())
>>>>>>> 61b04b2c
            .await
            .context("unable to remove device from team")?;
        Ok(())
    }

    #[instrument(skip(self))]
    async fn devices_on_team(
        self,
        _: context::Context,
        team: api::TeamId,
    ) -> api::Result<Box<[api::DeviceId]>> {
        self.check_team_valid(team).await?;

        let devices = self
            .client
            .actions(&team.into_id().into())
            .query_devices_on_team()
            .await
            .context("unable to query devices on team")?
            .into_iter()
            .filter_map(|e| {
                if let Effect::QueryDevicesOnTeamResult(e) = e {
                    Some(e.device_id.into())
                } else {
                    warn!(name = e.name(), "unexpected effect");
                    None
                }
            })
            .collect();
        Ok(devices)
    }

    #[instrument(skip(self), err)]
    async fn device_keybundle(
        self,
        _: context::Context,
        team: api::TeamId,
        device: api::DeviceId,
    ) -> api::Result<api::KeyBundle> {
        self.check_team_valid(team).await?;

        let effects = self
            .client
            .actions(&team.into_id().into())
            .query_device_keybundle(device.into_id().into())
            .await
            .context("unable to query device keybundle")?;
        if let Some(Effect::QueryDeviceKeyBundleResult(e)) =
            find_effect!(effects, Effect::QueryDeviceKeyBundleResult(_e))
        {
            Ok(api::KeyBundle::from(e.device_keys))
        } else {
            Err(anyhow!("unable to query device keybundle").into())
        }
    }

    #[instrument(skip(self), err)]
    async fn labels_assigned_to_device(
        self,
        _: context::Context,
        team: api::TeamId,
        device: api::DeviceId,
    ) -> api::Result<Box<[api::Label]>> {
        self.check_team_valid(team).await?;

        let effects = self
            .client
            .actions(&team.into_id().into())
            .query_labels_assigned_to_device(device.into_id().into())
            .await
            .context("unable to query device label assignments")?;
        let mut labels = Vec::new();
        for e in effects {
            if let Effect::QueryLabelsAssignedToDeviceResult(e) = e {
                debug!("found label: {}", e.label_id);
                labels.push(api::Label {
                    id: e.label_id.into(),
                    name: e.label_name,
                    author_id: e.label_author_id.into(),
                });
            }
        }
        return Ok(labels.into_boxed_slice());
    }

    #[instrument(skip(self), err)]
    async fn device_role(
        self,
        _: context::Context,
        team: api::TeamId,
        device: api::DeviceId,
    ) -> api::Result<Option<api::Role>> {
        self.check_team_valid(team).await?;

        let effects = self
            .client
            .actions(&team.into_id().into())
            .query_device_role(device.into_id().into())
            .await
            .context("unable to query device role")?;
        if let Some(Effect::QueryDeviceRoleResult(e)) =
            find_effect!(&effects, Effect::QueryDeviceRoleResult(_))
        {
            Ok(Some(api::Role {
                id: e.role_id.into(),
                name: e.name.clone(),
                author_id: e.author_id.into(),
                default: e.default,
            }))
        } else {
            Ok(None)
        }
    }

    #[instrument(skip(self), err)]
    async fn assign_role(
        self,
        _: context::Context,
        team: api::TeamId,
        device: api::DeviceId,
        role: api::RoleId,
    ) -> api::Result<()> {
        self.check_team_valid(team).await?;

        self.client
<<<<<<< HEAD
            .actions(&team.into_id().into())
            .assign_role(device.into_id().into(), role.into_id().into())
=======
            .actions(team.into_id().into())
            .assign_role(device.into_id().into(), role.into())
>>>>>>> 61b04b2c
            .await
            .context("unable to assign role")?;
        Ok(())
    }

    #[instrument(skip(self), err)]
    async fn revoke_role(
        self,
        _: context::Context,
        team: api::TeamId,
        device: api::DeviceId,
        role: api::RoleId,
    ) -> api::Result<()> {
        self.check_team_valid(team).await?;

        self.client
<<<<<<< HEAD
            .actions(&team.into_id().into())
            .revoke_role(device.into_id().into(), role.into_id().into())
=======
            .actions(team.into_id().into())
            .revoke_role(device.into_id().into(), role.into())
>>>>>>> 61b04b2c
            .await
            .context("unable to revoke device role")?;
        Ok(())
    }

    #[instrument(skip(self), err)]
    async fn change_role(
        self,
        _: context::Context,
        team: api::TeamId,
        device_id: api::DeviceId,
        old_role_id: api::RoleId,
        new_role_id: api::RoleId,
    ) -> api::Result<()> {
        self.client
            .actions(&team.into_id().into())
            .change_role(
                device_id.into_id().into(),
                old_role_id.into_id().into(),
                new_role_id.into_id().into(),
            )
            .await
            .context("unable to change device role")?;
        Ok(())
    }

    #[cfg(feature = "afc")]
    #[instrument(skip(self), err)]
    async fn create_afc_uni_send_channel(
        self,
        _: context::Context,
        team: api::TeamId,
        peer_id: api::DeviceId,
        label: api::LabelId,
    ) -> api::Result<(api::AfcCtrl, api::AfcLocalChannelId, api::AfcChannelId)> {
        self.check_team_valid(team).await?;

        info!("creating afc uni channel");

        let graph = GraphId::from(team.into_id());

        let SessionData { ctrl, effects } = self
            .client
            .actions(graph)
            .create_afc_uni_channel_off_graph(peer_id.into_id().into(), label.into_id().into())
            .await?;

        let [Effect::AfcUniChannelCreated(e)] = effects.as_slice() else {
            bug!("expected afc uni channel created effect")
        };

        self.effect_handler.handle_effects(graph, &effects).await?;

        let (local_channel_id, channel_id) = self.afc.uni_channel_created(e).await?;
        info!("afc uni channel created");

        let ctrl = get_afc_ctrl(ctrl)?;

        Ok((ctrl, local_channel_id, channel_id))
    }

    #[cfg(feature = "afc")]
    #[instrument(skip(self), err)]
    async fn delete_afc_channel(
        self,
        _: context::Context,
        chan: api::AfcLocalChannelId,
    ) -> api::Result<()> {
        self.afc.delete_channel(chan).await?;
        info!("afc channel deleted");
        Ok(())
    }

    #[cfg(feature = "afc")]
    #[instrument(skip(self), err)]
    async fn receive_afc_ctrl(
        self,
        _: context::Context,
        team: api::TeamId,
        ctrl: api::AfcCtrl,
    ) -> api::Result<(api::LabelId, api::AfcLocalChannelId, api::AfcChannelId)> {
        self.check_team_valid(team).await?;

        let graph = GraphId::from(team.into_id());
        let mut session = self.client.session_new(graph).await?;

        let effects = self.client.session_receive(&mut session, &ctrl).await?;

        let [Effect::AfcUniChannelReceived(e)] = effects.as_slice() else {
            bug!("expected afc uni channel received effect")
        };

        self.effect_handler.handle_effects(graph, &effects).await?;

        let (local_channel_id, channel_id) = self.afc.uni_channel_received(e).await?;

        return Ok((e.label_id.into(), local_channel_id, channel_id));
    }

    #[instrument(skip(self), err)]
    async fn create_label(
        self,
        _: context::Context,
        team: api::TeamId,
        label_name: Text,
        managing_role_id: api::RoleId,
    ) -> api::Result<api::LabelId> {
        self.check_team_valid(team).await?;

        let effects = self
            .client
<<<<<<< HEAD
            .actions(&team.into_id().into())
            .create_label(label_name, managing_role_id.into_id().into())
=======
            .actions(team.into_id().into())
            .create_label(label_name)
>>>>>>> 61b04b2c
            .await
            .context("unable to create label")?;
        if let Some(Effect::LabelCreated(e)) = find_effect!(&effects, Effect::LabelCreated(_e)) {
            Ok(e.label_id.into())
        } else {
            Err(anyhow!("unable to create label").into())
        }
    }

    #[instrument(skip(self), err)]
    async fn delete_label(
        self,
        _: context::Context,
        team: api::TeamId,
        label_id: api::LabelId,
    ) -> api::Result<()> {
        self.check_team_valid(team).await?;

        let effects = self
            .client
            .actions(team.into_id().into())
            .delete_label(label_id.into_id().into())
            .await
            .context("unable to delete label")?;
        if let Some(Effect::LabelDeleted(_e)) = find_effect!(&effects, Effect::LabelDeleted(_e)) {
            Ok(())
        } else {
            Err(anyhow!("unable to delete label").into())
        }
    }

    #[instrument(skip(self), err)]
    async fn assign_label_to_device(
        self,
        _: context::Context,
        team: api::TeamId,
        device: api::DeviceId,
        label_id: api::LabelId,
        op: api::ChanOp,
    ) -> api::Result<()> {
        self.check_team_valid(team).await?;

        let effects = self
            .client
<<<<<<< HEAD
            .actions(&team.into_id().into())
            .assign_label_to_device(
=======
            .actions(team.into_id().into())
            .assign_label(
>>>>>>> 61b04b2c
                device.into_id().into(),
                label_id.into_id().into(),
                op.into(),
            )
            .await
            .context("unable to assign label")?;
        if let Some(Effect::AssignedLabelToDevice(_e)) =
            find_effect!(&effects, Effect::AssignedLabelToDevice(_e))
        {
            Ok(())
        } else {
            Err(anyhow!("unable to assign label").into())
        }
    }

    #[instrument(skip(self), err)]
    async fn revoke_label_from_device(
        self,
        _: context::Context,
        team: api::TeamId,
        device: api::DeviceId,
        label_id: api::LabelId,
    ) -> api::Result<()> {
        self.check_team_valid(team).await?;

        let effects = self
            .client
<<<<<<< HEAD
            .actions(&team.into_id().into())
            .revoke_label_from_device(device.into_id().into(), label_id.into_id().into())
=======
            .actions(team.into_id().into())
            .revoke_label(device.into_id().into(), label_id.into_id().into())
>>>>>>> 61b04b2c
            .await
            .context("unable to revoke label")?;
        if let Some(Effect::LabelRevokedFromDevice(_e)) =
            find_effect!(&effects, Effect::LabelRevokedFromDevice(_e))
        {
            Ok(())
        } else {
            Err(anyhow!("unable to revoke label").into())
        }
    }

    #[instrument(skip(self), err)]
    async fn label(
        self,
        _: context::Context,
        team: api::TeamId,
        label_id: api::LabelId,
    ) -> api::Result<Option<api::Label>> {
        self.check_team_valid(team).await?;

        let effects = self
            .client
            .actions(&team.into_id().into())
            .query_label(label_id.into_id().into())
            .await
            .context("unable to query label")?;
        if let Some(Effect::QueryLabelResult(e)) =
            find_effect!(&effects, Effect::QueryLabelResult(_e))
        {
            Ok(Some(api::Label {
                id: e.label_id.into(),
                name: e.label_name.clone(),
                author_id: e.label_author_id.into(),
            }))
        } else {
            Ok(None)
        }
    }

    #[instrument(skip(self), err)]
    async fn labels(self, _: context::Context, team: api::TeamId) -> api::Result<Vec<api::Label>> {
        self.check_team_valid(team).await?;

        let effects = self
            .client
<<<<<<< HEAD
            .actions(&team.into_id().into())
            .query_labels()
=======
            .actions(team.into_id().into())
            .query_devices_on_team_off_graph()
>>>>>>> 61b04b2c
            .await
            .context("unable to query labels")?;
        let mut labels: Vec<api::Label> = Vec::new();
        for e in effects {
            if let Effect::QueryLabelResult(e) = e {
                debug!("found label: {}", e.label_id);
                labels.push(api::Label {
                    id: e.label_id.into(),
                    name: e.label_name.clone(),
                    author_id: e.label_author_id.into(),
                });
            }
        }
        Ok(labels)
    }

    #[instrument(skip(self), err)]
    async fn setup_default_roles(
        self,
        _: context::Context,
        team: api::TeamId,
        owning_role: api::RoleId,
    ) -> api::Result<Box<[api::Role]>> {
        self.check_team_valid(team).await?;

        let roles = self
            .client
<<<<<<< HEAD
            .actions(&team.into_id().into())
            .setup_default_roles(owning_role.into_id().into())
=======
            .actions(team.into_id().into())
            .query_device_role_off_graph(device.into_id().into())
>>>>>>> 61b04b2c
            .await
            .context("unable to setup default roles")?
            .into_iter()
            .filter_map(|e| {
                if let Effect::RoleCreated(e @ RoleCreated { default: true, .. }) = e {
                    Some(api::Role {
                        id: e.role_id.into(),
                        name: e.name,
                        author_id: e.author_id.into(),
                        default: e.default,
                    })
                } else {
                    warn!(name = e.name(), "unexpected effect");
                    None
                }
            })
            .collect();
        Ok(roles)
    }

    #[instrument(skip(self), err)]
    async fn team_roles(
        self,
        _: context::Context,
        team: api::TeamId,
    ) -> api::Result<Box<[api::Role]>> {
        self.check_team_valid(team).await?;

        let roles = self
            .client
<<<<<<< HEAD
            .actions(&team.into_id().into())
            .query_team_roles()
=======
            .actions(team.into_id().into())
            .query_device_keybundle_off_graph(device.into_id().into())
>>>>>>> 61b04b2c
            .await
            .context("unable to query team roles")?
            .into_iter()
            .filter_map(|e| {
                if let Effect::QueryTeamRolesResult(e) = e {
                    Some(api::Role {
                        id: e.role_id.into(),
                        name: e.name,
                        author_id: e.author_id.into(),
                        default: e.default,
                    })
                } else {
                    warn!(name = e.name(), "unexpected effect");
                    None
                }
            })
            .collect();
        Ok(roles)
    }

    //
    // Role management
    //

    #[instrument(skip(self), err)]
    async fn add_role_owner(
        self,
        _: context::Context,
        team: api::TeamId,
        role: api::RoleId,
        owning_role: api::RoleId,
    ) -> api::Result<()> {
        self.check_team_valid(team).await?;

<<<<<<< HEAD
        self.client
            .actions(&team.into_id().into())
            .add_role_owner(role.into_id().into(), owning_role.into_id().into())
=======
        let (_ctrl, effects) = self
            .client
            .actions(team.into_id().into())
            .query_label_assignments_off_graph(device.into_id().into())
>>>>>>> 61b04b2c
            .await
            .context("unable to add role owner")?;
        Ok(())
    }

    #[instrument(skip(self), err)]
    async fn remove_role_owner(
        self,
        _: context::Context,
        team: api::TeamId,
        role: api::RoleId,
        owning_role: api::RoleId,
    ) -> api::Result<()> {
        self.check_team_valid(team).await?;

<<<<<<< HEAD
        self.client
            .actions(&team.into_id().into())
            .remove_role_owner(role.into_id().into(), owning_role.into_id().into())
=======
        let (_ctrl, effects) = self
            .client
            .actions(team.into_id().into())
            .query_label_exists_off_graph(label_id.into_id().into())
>>>>>>> 61b04b2c
            .await
            .context("unable to remove role owner")?;
        Ok(())
    }

    #[instrument(skip(self), err)]
    async fn role_owners(
        self,
        _: context::Context,
        team: api::TeamId,
        role: api::RoleId,
    ) -> api::Result<Box<[api::Role]>> {
        self.check_team_valid(team).await?;

        let roles = self
            .client
<<<<<<< HEAD
            .actions(&team.into_id().into())
            .query_role_owners(role.into_id())
=======
            .actions(team.into_id().into())
            .query_labels_off_graph()
>>>>>>> 61b04b2c
            .await
            .context("unable to query role owners")?
            .into_iter()
            .filter_map(|e| {
                if let Effect::QueryRoleOwnersResult(e) = e {
                    Some(api::Role {
                        id: e.role_id.into(),
                        name: e.name,
                        author_id: e.author_id.into(),
                        default: e.default,
                    })
                } else {
                    None
                }
            })
            .collect();
        Ok(roles)
    }

    #[instrument(skip(self), err)]
    async fn assign_role_management_perm(
        self,
        _: context::Context,
        team: api::TeamId,
        role: api::RoleId,
        managing_role: api::RoleId,
        perm: Text,
    ) -> api::Result<()> {
        self.check_team_valid(team).await?;

        self.client
            .actions(&team.into_id().into())
            .assign_role_management_perm(
                role.into_id().into(),
                managing_role.into_id().into(),
                perm,
            )
            .await
            .context("unable to assign role management permission")?;
        Ok(())
    }

    #[instrument(skip(self), err)]
    async fn revoke_role_management_perm(
        self,
        _: context::Context,
        team: api::TeamId,
        role: api::RoleId,
        managing_role: api::RoleId,
        perm: Text,
    ) -> api::Result<()> {
        self.check_team_valid(team).await?;

        self.client
            .actions(&team.into_id().into())
            .revoke_role_management_perm(
                role.into_id().into(),
                managing_role.into_id().into(),
                perm,
            )
            .await
            .context("unable to revoke role management permission")?;
        Ok(())
    }
}

impl Api {
    async fn add_seed(&mut self, team: api::TeamId, seed: qs::PskSeed) -> anyhow::Result<()> {
        let crypto = &mut *self.crypto.lock().await;

        let id = seed.id().context("getting seed id")?;

        let wrapped_key = crypto
            .engine
            .wrap(seed.clone().into_inner())
            .context("wrapping seed")?;
        crypto
            .local_store
            .try_insert(id.into_id(), wrapped_key)
            .context("inserting seed")?;

        if let Err(e) = self
            .seed_id_dir
            .append(team, id)
            .await
            .context("could not write seed id to file")
        {
            match crypto
                .local_store
                .remove::<WrappedKey<CS>>(id.into_id())
                .context("could not remove seed from keystore")
            {
                Ok(_) => return Err(e),
                Err(inner) => return Err(e).context(inner),
            }
        };

        Ok(())
    }
}

impl From<api::KeyBundle> for KeyBundle {
    fn from(value: api::KeyBundle) -> Self {
        KeyBundle {
            ident_key: value.identity,
            sign_key: value.signing,
            enc_key: value.encryption,
        }
    }
}

impl From<KeyBundle> for api::KeyBundle {
    fn from(value: KeyBundle) -> Self {
        api::KeyBundle {
            identity: value.ident_key,
            signing: value.sign_key,
            encryption: value.enc_key,
        }
    }
}

impl From<api::ChanOp> for ChanOp {
    fn from(value: api::ChanOp) -> Self {
        match value {
            api::ChanOp::SendRecv => ChanOp::SendRecv,
            api::ChanOp::RecvOnly => ChanOp::RecvOnly,
            api::ChanOp::SendOnly => ChanOp::SendOnly,
        }
    }
}

impl From<ChanOp> for api::ChanOp {
    fn from(value: ChanOp) -> Self {
        match value {
            ChanOp::SendRecv => api::ChanOp::SendRecv,
            ChanOp::RecvOnly => api::ChanOp::RecvOnly,
            ChanOp::SendOnly => api::ChanOp::SendOnly,
        }
    }
}

/// Extract a single command from the session commands to get the AFC control message.
#[cfg(feature = "afc")]
fn get_afc_ctrl(cmds: Vec<Box<[u8]>>) -> anyhow::Result<Box<[u8]>> {
    let mut cmds = cmds.into_iter();
    let msg = cmds.next().context("missing AFC control message")?;
    if cmds.next().is_some() {
        anyhow::bail!("too many commands for AFC control message");
    }
    Ok(msg)
}<|MERGE_RESOLUTION|>--- conflicted
+++ resolved
@@ -582,13 +582,8 @@
         self.check_team_valid(team).await?;
 
         self.client
-<<<<<<< HEAD
-            .actions(&team.into_id().into())
+            .actions(team.into_id().into())
             .add_device(keys.into(), initial_role.map(|r| r.into_id().into()))
-=======
-            .actions(team.into_id().into())
-            .add_member(keys.into())
->>>>>>> 61b04b2c
             .await
             .context("unable to add device to team")?;
         Ok(())
@@ -604,13 +599,8 @@
         self.check_team_valid(team).await?;
 
         self.client
-<<<<<<< HEAD
-            .actions(&team.into_id().into())
+            .actions(team.into_id().into())
             .remove_device(device.into_id().into())
-=======
-            .actions(team.into_id().into())
-            .remove_member(device.into_id().into())
->>>>>>> 61b04b2c
             .await
             .context("unable to remove device from team")?;
         Ok(())
@@ -626,7 +616,7 @@
 
         let devices = self
             .client
-            .actions(&team.into_id().into())
+            .actions(team.into_id().into())
             .query_devices_on_team()
             .await
             .context("unable to query devices on team")?
@@ -654,7 +644,7 @@
 
         let effects = self
             .client
-            .actions(&team.into_id().into())
+            .actions(team.into_id().into())
             .query_device_keybundle(device.into_id().into())
             .await
             .context("unable to query device keybundle")?;
@@ -678,7 +668,7 @@
 
         let effects = self
             .client
-            .actions(&team.into_id().into())
+            .actions(team.into_id().into())
             .query_labels_assigned_to_device(device.into_id().into())
             .await
             .context("unable to query device label assignments")?;
@@ -707,7 +697,7 @@
 
         let effects = self
             .client
-            .actions(&team.into_id().into())
+            .actions(team.into_id().into())
             .query_device_role(device.into_id().into())
             .await
             .context("unable to query device role")?;
@@ -736,13 +726,8 @@
         self.check_team_valid(team).await?;
 
         self.client
-<<<<<<< HEAD
-            .actions(&team.into_id().into())
+            .actions(team.into_id().into())
             .assign_role(device.into_id().into(), role.into_id().into())
-=======
-            .actions(team.into_id().into())
-            .assign_role(device.into_id().into(), role.into())
->>>>>>> 61b04b2c
             .await
             .context("unable to assign role")?;
         Ok(())
@@ -759,13 +744,8 @@
         self.check_team_valid(team).await?;
 
         self.client
-<<<<<<< HEAD
-            .actions(&team.into_id().into())
+            .actions(team.into_id().into())
             .revoke_role(device.into_id().into(), role.into_id().into())
-=======
-            .actions(team.into_id().into())
-            .revoke_role(device.into_id().into(), role.into())
->>>>>>> 61b04b2c
             .await
             .context("unable to revoke device role")?;
         Ok(())
@@ -781,7 +761,7 @@
         new_role_id: api::RoleId,
     ) -> api::Result<()> {
         self.client
-            .actions(&team.into_id().into())
+            .actions(team.into_id().into())
             .change_role(
                 device_id.into_id().into(),
                 old_role_id.into_id().into(),
@@ -877,13 +857,8 @@
 
         let effects = self
             .client
-<<<<<<< HEAD
-            .actions(&team.into_id().into())
+            .actions(team.into_id().into())
             .create_label(label_name, managing_role_id.into_id().into())
-=======
-            .actions(team.into_id().into())
-            .create_label(label_name)
->>>>>>> 61b04b2c
             .await
             .context("unable to create label")?;
         if let Some(Effect::LabelCreated(e)) = find_effect!(&effects, Effect::LabelCreated(_e)) {
@@ -928,13 +903,8 @@
 
         let effects = self
             .client
-<<<<<<< HEAD
-            .actions(&team.into_id().into())
+            .actions(team.into_id().into())
             .assign_label_to_device(
-=======
-            .actions(team.into_id().into())
-            .assign_label(
->>>>>>> 61b04b2c
                 device.into_id().into(),
                 label_id.into_id().into(),
                 op.into(),
@@ -962,13 +932,8 @@
 
         let effects = self
             .client
-<<<<<<< HEAD
-            .actions(&team.into_id().into())
+            .actions(team.into_id().into())
             .revoke_label_from_device(device.into_id().into(), label_id.into_id().into())
-=======
-            .actions(team.into_id().into())
-            .revoke_label(device.into_id().into(), label_id.into_id().into())
->>>>>>> 61b04b2c
             .await
             .context("unable to revoke label")?;
         if let Some(Effect::LabelRevokedFromDevice(_e)) =
@@ -991,7 +956,7 @@
 
         let effects = self
             .client
-            .actions(&team.into_id().into())
+            .actions(team.into_id().into())
             .query_label(label_id.into_id().into())
             .await
             .context("unable to query label")?;
@@ -1014,13 +979,8 @@
 
         let effects = self
             .client
-<<<<<<< HEAD
-            .actions(&team.into_id().into())
+            .actions(team.into_id().into())
             .query_labels()
-=======
-            .actions(team.into_id().into())
-            .query_devices_on_team_off_graph()
->>>>>>> 61b04b2c
             .await
             .context("unable to query labels")?;
         let mut labels: Vec<api::Label> = Vec::new();
@@ -1048,13 +1008,8 @@
 
         let roles = self
             .client
-<<<<<<< HEAD
-            .actions(&team.into_id().into())
+            .actions(team.into_id().into())
             .setup_default_roles(owning_role.into_id().into())
-=======
-            .actions(team.into_id().into())
-            .query_device_role_off_graph(device.into_id().into())
->>>>>>> 61b04b2c
             .await
             .context("unable to setup default roles")?
             .into_iter()
@@ -1085,13 +1040,8 @@
 
         let roles = self
             .client
-<<<<<<< HEAD
-            .actions(&team.into_id().into())
+            .actions(team.into_id().into())
             .query_team_roles()
-=======
-            .actions(team.into_id().into())
-            .query_device_keybundle_off_graph(device.into_id().into())
->>>>>>> 61b04b2c
             .await
             .context("unable to query team roles")?
             .into_iter()
@@ -1126,16 +1076,9 @@
     ) -> api::Result<()> {
         self.check_team_valid(team).await?;
 
-<<<<<<< HEAD
         self.client
-            .actions(&team.into_id().into())
+            .actions(team.into_id().into())
             .add_role_owner(role.into_id().into(), owning_role.into_id().into())
-=======
-        let (_ctrl, effects) = self
-            .client
-            .actions(team.into_id().into())
-            .query_label_assignments_off_graph(device.into_id().into())
->>>>>>> 61b04b2c
             .await
             .context("unable to add role owner")?;
         Ok(())
@@ -1151,16 +1094,9 @@
     ) -> api::Result<()> {
         self.check_team_valid(team).await?;
 
-<<<<<<< HEAD
         self.client
-            .actions(&team.into_id().into())
+            .actions(team.into_id().into())
             .remove_role_owner(role.into_id().into(), owning_role.into_id().into())
-=======
-        let (_ctrl, effects) = self
-            .client
-            .actions(team.into_id().into())
-            .query_label_exists_off_graph(label_id.into_id().into())
->>>>>>> 61b04b2c
             .await
             .context("unable to remove role owner")?;
         Ok(())
@@ -1177,13 +1113,8 @@
 
         let roles = self
             .client
-<<<<<<< HEAD
-            .actions(&team.into_id().into())
+            .actions(team.into_id().into())
             .query_role_owners(role.into_id())
-=======
-            .actions(team.into_id().into())
-            .query_labels_off_graph()
->>>>>>> 61b04b2c
             .await
             .context("unable to query role owners")?
             .into_iter()
@@ -1215,7 +1146,7 @@
         self.check_team_valid(team).await?;
 
         self.client
-            .actions(&team.into_id().into())
+            .actions(team.into_id().into())
             .assign_role_management_perm(
                 role.into_id().into(),
                 managing_role.into_id().into(),
@@ -1238,7 +1169,7 @@
         self.check_team_valid(team).await?;
 
         self.client
-            .actions(&team.into_id().into())
+            .actions(team.into_id().into())
             .revoke_role_management_perm(
                 role.into_id().into(),
                 managing_role.into_id().into(),
