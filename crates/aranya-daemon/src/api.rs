--- conflicted
+++ resolved
@@ -115,69 +115,7 @@
                     }
                     info!("effect handler exiting");
                 }
-<<<<<<< HEAD
-                info!("effect handler exiting");
-            })
-        };
-
-        let api = Api(Arc::new(ApiInner {
-            client: self.client,
-            local_addr: self.local_addr,
-            pk: self.pk,
-            peers: Mutex::new(self.peers),
-            aqc: Arc::clone(&aqc),
-            handler: EffectHandler {
-                aqc: Arc::clone(&aqc),
-            },
-        }));
-
-        aranya_util::write_file(&self.api_pk_path, &self.sk.public()?.encode()?)
-            .await
-            .context("unable to write API public key")?;
-        info!(path = %self.api_pk_path.display(), "wrote API public key");
-
-        let server = {
-            let listener = UnixListener::bind(&self.uds_path)?;
-            info!(
-                path = ?listener
-                    .local_addr()
-                    .assume("should be able to retrieve local addr")?
-                    .as_pathname()
-                    .assume("addr should be a pathname")?,
-                "listening"
-            );
-
-            let info = self.uds_path.as_os_str().as_encoded_bytes();
-            let codec = LengthDelimitedCodec::builder()
-                .max_frame_length(usize::MAX)
-                .new_codec();
-            let listener = txp::unix::UnixListenerStream::from(listener);
-            txp::server(listener, codec, self.sk, info)
-        };
-
-        let mut chans = JoinSet::new();
-        let mut incoming = server
-            .inspect_err(|err| warn!(?err, "accept error"))
-            .filter_map(|r| future::ready(r.ok()))
-            .map(BaseChannel::with_defaults)
-            .max_concurrent_requests_per_channel(10);
-        while let Some(ch) = incoming.next().await {
-            let api = api.clone();
-            chans.spawn(async move {
-                let mut reqs = JoinSet::new();
-                let requests = ch
-                    .requests()
-                    .inspect_err(|err| warn!(?err, "channel failure"))
-                    .take_while(|r| future::ready(r.is_ok()))
-                    .filter_map(|r| async { r.ok() });
-                let mut requests = pin!(requests);
-                while let Some(req) = requests.next().await {
-                    reqs.spawn(req.execute(api.clone().serve()));
-                }
-                reqs.join_all().await
-=======
                 .in_current_span()
->>>>>>> 11347491
             });
 
             let server = {
@@ -188,7 +126,7 @@
                 let listener = txp::unix::UnixListenerStream::from(self.listener);
                 txp::server(listener, codec, self.sk, info)
             };
-            info!(addr = ?self.uds_path, "listening");
+            info!(path = ?self.uds_path, "listening");
 
             let mut incoming = server
                 .inspect_err(|err| warn!(?err, "accept error"))
