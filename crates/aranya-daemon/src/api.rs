--- conflicted
+++ resolved
@@ -116,15 +116,11 @@
         }: DaemonApiServerArgs,
     ) -> anyhow::Result<Self> {
         let listener = UnixListener::bind(&uds_path)?;
-<<<<<<< HEAD
         let uds_path = uds_path
             .canonicalize()
             .context("could not canonicalize uds_path")?;
-        let aqc = Arc::new(aqc);
-=======
         #[cfg(feature = "aqc")]
         let aqc = aqc.map(Arc::new);
->>>>>>> 71e17456
         #[cfg(feature = "afc")]
         let afc = Arc::new(afc);
         let effect_handler = EffectHandler {
