//! Implementation of daemon's `tarpc` API.
//! Trait for API interface is defined in `crates/aranya-daemon-api`

#![allow(clippy::expect_used, clippy::panic, clippy::indexing_slicing)]

use core::{future, net::SocketAddr, ops::Deref, pin::pin};
use std::{collections::HashMap, path::PathBuf, sync::Arc, time::Duration};

use anyhow::{anyhow, Context as _};
use aranya_crypto::{
    default::WrappedKey, policy::GroupId, Csprng, DeviceId, EncryptionKey, EncryptionPublicKey,
    Engine, KeyStore as _, KeyStoreExt as _, Rng,
};
pub(crate) use aranya_daemon_api::crypto::ApiKey;
use aranya_daemon_api::{
    self as api,
    crypto::txp::{self, LengthDelimitedCodec},
    DaemonApi, Text, WrappedSeed,
};
use aranya_keygen::PublicKeys;
use aranya_runtime::{Address, GraphId, Storage, StorageProvider};
use aranya_util::{error::ReportExt as _, ready, task::scope, Addr};
#[cfg(feature = "afc")]
use buggy::bug;
use derive_where::derive_where;
use futures_util::{StreamExt, TryStreamExt};
pub(crate) use quic_sync::Data as QSData;
use tarpc::{
    context,
    server::{incoming::Incoming, BaseChannel, Channel},
};
use tokio::{
    net::UnixListener,
    sync::{mpsc, Mutex},
};
use tracing::{debug, error, info, instrument, trace, warn};

#[cfg(feature = "afc")]
use crate::afc::{Afc, RemoveIfParams};
use crate::{
    actions::Actions,
    daemon::{CE, CS, KS},
    keystore::LocalStore,
    policy::{ChanOp, Effect, KeyBundle, Role},
    sync::task::{quic as qs, SyncPeers},
    util::SeedDir,
    AranyaStore, Client, InvalidGraphs, EF,
};

mod quic_sync;

/// Find the first effect matching a given pattern.
///
/// Returns `None` if there are no matching effects.
#[macro_export]
macro_rules! find_effect {
    ($effects:expr, $pattern:pat $(if $guard:expr)? $(,)?) => {
        $effects.into_iter().find(|e| matches!(e, $pattern $(if $guard)?))
    }
}

pub(crate) type EffectReceiver = mpsc::Receiver<(GraphId, Vec<EF>)>;

/// Daemon API Server.
#[derive(Debug)]
pub(crate) struct DaemonApiServer {
    /// Used to encrypt data sent over the API.
    sk: ApiKey<CS>,
    /// The UDS path we serve the API on.
    uds_path: PathBuf,
    /// Socket bound to `uds_path`.
    listener: UnixListener,

    /// Channel for receiving effects from the syncer.
    recv_effects: EffectReceiver,

    /// Api Handler.
    api: Api,
}

pub(crate) struct DaemonApiServerArgs {
    pub(crate) client: Client,
    pub(crate) local_addr: SocketAddr,
    pub(crate) uds_path: PathBuf,
    pub(crate) sk: ApiKey<CS>,
    pub(crate) pk: PublicKeys<CS>,
    pub(crate) peers: SyncPeers,
    pub(crate) recv_effects: EffectReceiver,
    pub(crate) invalid: InvalidGraphs,
    #[cfg(feature = "afc")]
    pub(crate) afc: Afc<CE, CS, KS>,
    pub(crate) crypto: Crypto,
    pub(crate) seed_id_dir: SeedDir,
    pub(crate) quic: Option<quic_sync::Data>,
}

impl DaemonApiServer {
    /// Creates a `DaemonApiServer`.
    #[instrument(skip_all)]
    pub(crate) fn new(
        DaemonApiServerArgs {
            client,
            local_addr,
            uds_path,
            sk,
            pk,
            peers,
            recv_effects,
            invalid,
            #[cfg(feature = "afc")]
            afc,
            crypto,
            seed_id_dir,
            quic,
        }: DaemonApiServerArgs,
    ) -> anyhow::Result<Self> {
        let listener = UnixListener::bind(&uds_path)?;
        let uds_path = uds_path
            .canonicalize()
            .context("could not canonicalize uds_path")?;
        #[cfg(feature = "afc")]
        let afc = Arc::new(afc);
        let effect_handler = EffectHandler {
            #[cfg(feature = "afc")]
            afc: afc.clone(),
            #[cfg(feature = "afc")]
            device_id: pk.ident_pk.id()?,
            client: Some(client.clone()),
            peers: Some(peers.clone()),
            prev_head_addresses: Arc::default(),
        };
        let api = Api(Arc::new(ApiInner {
            client,
            local_addr,
            pk: std::sync::Mutex::new(pk),
            peers,
            effect_handler,
            invalid,
            #[cfg(feature = "afc")]
            afc,
            crypto: Mutex::new(crypto),
            seed_id_dir,
            quic,
        }));
        Ok(Self {
            uds_path,
            sk,
            recv_effects,
            listener,
            api,
        })
    }

    /// Runs the server.
    pub(crate) async fn serve(mut self, ready: ready::Notifier) {
        scope(async |s| {
            s.spawn({
                let effect_handler = self.api.effect_handler.clone();
                async move {
                    while let Some((graph, effects)) = self.recv_effects.recv().await {
                        if let Err(err) = effect_handler.handle_effects(graph, &effects).await {
                            error!(error = ?err, "error handling effects");
                        }
                    }
                    info!("effect handler exiting");
                }
            });

            let server = {
                let info = self.uds_path.as_os_str().as_encoded_bytes();
                let codec = LengthDelimitedCodec::builder()
                    .max_frame_length(usize::MAX)
                    .new_codec();
                let listener = txp::unix::UnixListenerStream::from(self.listener);
                txp::server(listener, codec, self.sk, info)
            };
            info!(path = ?self.uds_path, "listening");

            let mut incoming = server
                .inspect_err(|err| warn!(error = %err.report(), "accept error"))
                .filter_map(|r| future::ready(r.ok()))
                .map(BaseChannel::with_defaults)
                .max_concurrent_requests_per_channel(10);

            ready.notify();

            while let Some(ch) = incoming.next().await {
                let api = self.api.clone();
                s.spawn(scope(async move |reqs| {
                    let requests = ch
                        .requests()
                        .inspect_err(|err| warn!(error = %err.report(), "channel failure"))
                        .take_while(|r| future::ready(r.is_ok()))
                        .filter_map(|r| async { r.ok() });
                    let mut requests = pin!(requests);
                    while let Some(req) = requests.next().await {
                        reqs.spawn(req.execute(api.clone().serve()));
                    }
                }));
            }
        })
        .await;

        info!("server exiting");
    }
}

/// Handles effects from an Aranya action.
#[derive(Clone, Debug)]
struct EffectHandler {
    #[cfg(feature = "afc")]
    afc: Arc<Afc<CE, CS, KS>>,
    #[cfg(feature = "afc")]
    device_id: DeviceId,
    client: Option<Client>,
    peers: Option<SyncPeers>,
    /// Stores the previous head address for each graph to detect changes
    prev_head_addresses: Arc<Mutex<HashMap<GraphId, Address>>>,
}

impl EffectHandler {
    /// Handles effects resulting from invoking an Aranya action.
    #[instrument(skip_all, fields(%graph, effects = effects.len()))]
    async fn handle_effects(&self, graph: GraphId, effects: &[Effect]) -> anyhow::Result<()> {
        trace!("handling effects");

        use Effect::*;
        // TODO: support feature flag in interface generator to compile out certain effects.
        for effect in effects {
            trace!(?effect, "handling effect");
            match effect {
                TeamCreated(_team_created) => {}
                TeamTerminated(_team_terminated) => {
                    #[cfg(feature = "afc")]
                    self.afc.delete_channels().await?;
                }
                MemberAdded(_member_added) => {}
                MemberRemoved(_member_removed) => {
                    #[cfg(feature = "afc")]
                    {
                        if self.device_id == _member_removed.device_id.into() {
                            self.afc.delete_channels().await?;
                        } else {
                            let peer_id = Some(_member_removed.device_id.into());
                            self.afc
                                .remove_if(RemoveIfParams {
                                    peer_id,
                                    ..Default::default()
                                })
                                .await?;
                        }
                    }
                }
                OwnerAssigned(_owner_assigned) => {}
                AdminAssigned(_admin_assigned) => {}
                OperatorAssigned(_operator_assigned) => {}
                OwnerRevoked(_owner_revoked) => {}
                AdminRevoked(_admin_revoked) => {}
                OperatorRevoked(_operator_revoked) => {}
                LabelCreated(_) => {}
                LabelDeleted(_label_deleted) => {
                    #[cfg(feature = "afc")]
                    self.afc
                        .remove_if(RemoveIfParams {
                            label_id: Some(_label_deleted.label_id.into()),
                            ..Default::default()
                        })
                        .await?;
                }
                LabelAssigned(_) => {}
                LabelRevoked(_label_revoked) => {
                    #[cfg(feature = "afc")]
                    {
                        let label_id = Some(_label_revoked.label_id.into());
                        let mut peer_id = None;
                        if self.device_id != _label_revoked.device_id.into() {
                            peer_id = Some(_label_revoked.device_id.into());
                        };
                        self.afc
                            .remove_if(RemoveIfParams {
                                label_id,
                                peer_id,
                                ..Default::default()
                            })
                            .await?;
                    }
                }
                QueriedLabel(_) => {}
                AfcUniChannelCreated(_) => {}
                AfcUniChannelReceived(_) => {}
                QueryDevicesOnTeamResult(_) => {}
                QueryDeviceRoleResult(_) => {}
                QueryDeviceKeyBundleResult(_) => {}
                QueriedLabelAssignment(_) => {}
                QueryLabelExistsResult(_) => {}
            }
        }

        // Check if the graph head address has changed
        let Some(current_head) = self.get_graph_head_address(graph).await else {
            warn!(?graph, "unable to get current graph head address");
            return Ok(());
        };

        let mut prev_addresses = self.prev_head_addresses.lock().await;
        let has_graph_changes = match prev_addresses.get(&graph) {
            Some(prev_head) => prev_head != &current_head,
            None => true, // First time seeing this graph
        };

        if has_graph_changes {
            trace!(
                ?graph,
                ?current_head,
                "graph head address changed, triggering hello notification broadcast"
            );
            // Update stored head address
            prev_addresses.insert(graph, current_head);
            drop(prev_addresses); // Release the lock before async call

            self.broadcast_hello_notifications(graph, current_head)
                .await?;
        } else {
            trace!(
                ?graph,
                "graph head address unchanged, no hello broadcast needed"
            );
        }

        Ok(())
    }

    /// Gets the current graph head address using the proper Location->Segment->Command->Address flow.
    async fn get_graph_head_address(&self, graph_id: GraphId) -> Option<Address> {
        let client = self.client.as_ref()?;

        let mut aranya = client.aranya.lock().await;
        let storage = aranya.provider().get_storage(graph_id).ok()?;

        storage.get_head_address().ok()
    }

    /// Broadcasts hello notifications to subscribers when the graph changes.
    #[instrument(skip(self), err, fields(has_peers = self.peers.is_some()))]
    async fn broadcast_hello_notifications(
        &self,
        graph_id: GraphId,
        head: Address,
    ) -> anyhow::Result<()> {
        if let Some(peers) = &self.peers {
            if let Err(e) = peers.broadcast_hello(graph_id, head).await {
                debug!(
                    error = %e,
                    ?graph_id,
                    ?head,
                    "peers.broadcast_hello failed"
                );
                return Err(anyhow::anyhow!("failed to broadcast hello: {:?}", e));
            }
        } else {
            debug!(
                ?graph_id,
                ?head,
                "No peers interface available for hello broadcasting"
            );
        }
        Ok(())
    }
}

/// The guts of [`Api`].
///
/// This is separated out so we only have to clone one [`Arc`]
/// (inside [`Api`]).
#[derive_where(Debug)]
struct ApiInner {
    client: Client,
    /// Local socket address of the API.
    local_addr: SocketAddr,
    /// Public keys of current device.
    pk: std::sync::Mutex<PublicKeys<CS>>,
    /// Aranya sync peers,
    peers: SyncPeers,
    /// Handles graph effects from the syncer.
    effect_handler: EffectHandler,
    /// Keeps track of which graphs are invalid due to a finalization error.
    invalid: InvalidGraphs,
    #[cfg(feature = "afc")]
    afc: Arc<Afc<CE, CS, KS>>,
    #[derive_where(skip(Debug))]
    crypto: Mutex<Crypto>,
    seed_id_dir: SeedDir,
    quic: Option<quic_sync::Data>,
}

pub(crate) struct Crypto {
    pub(crate) engine: CE,
    pub(crate) local_store: LocalStore<KS>,
    pub(crate) aranya_store: AranyaStore<KS>,
}

impl ApiInner {
    fn get_pk(&self) -> api::Result<KeyBundle> {
        let pk = self.pk.lock().expect("poisoned");
        Ok(KeyBundle::try_from(&*pk).context("bad key bundle")?)
    }

    fn device_id(&self) -> api::Result<DeviceId> {
        let pk = self.pk.lock().expect("poisoned");
        let id = pk.ident_pk.id()?;
        Ok(id)
    }
}

/// Implements [`DaemonApi`].
#[derive(Clone, Debug)]
struct Api(Arc<ApiInner>);

impl Deref for Api {
    type Target = ApiInner;

    fn deref(&self) -> &Self::Target {
        &self.0
    }
}

impl Api {
    /// Checks wither a team's graph is valid.
    /// If the graph is not valid, return an error to prevent operations on the invalid graph.
    async fn check_team_valid(&self, team: api::TeamId) -> anyhow::Result<()> {
        if self.invalid.contains(team.into_id().into()) {
            // TODO: return custom daemon error type
            anyhow::bail!("team {team} invalid due to graph finalization error")
        }
        Ok(())
    }
}

impl DaemonApi for Api {
    #[instrument(skip(self), err)]
    async fn version(self, context: context::Context) -> api::Result<api::Version> {
        api::Version::parse(env!("CARGO_PKG_VERSION")).map_err(Into::into)
    }

    #[instrument(skip(self), err)]
    async fn aranya_local_addr(self, context: context::Context) -> api::Result<Addr> {
        Ok(self.local_addr.into())
    }

    #[instrument(skip(self), err)]
    async fn get_key_bundle(self, _: context::Context) -> api::Result<api::KeyBundle> {
        Ok(self
            .get_pk()
            .context("unable to get device public keys")?
            .into())
    }

    #[instrument(skip(self), err)]
    async fn get_device_id(self, _: context::Context) -> api::Result<api::DeviceId> {
        self.device_id().map(|id| id.into_id().into())
    }

    #[cfg(feature = "afc")]
    #[instrument(skip(self), err)]
    async fn afc_shm_info(self, context: context::Context) -> api::Result<api::AfcShmInfo> {
        Ok(self.afc.get_shm_info().await)
    }

    #[instrument(skip(self), err)]
    async fn add_sync_peer(
        self,
        _: context::Context,
        peer: Addr,
        team: api::TeamId,
        cfg: api::SyncPeerConfig,
    ) -> api::Result<()> {
        self.check_team_valid(team).await?;

        self.peers
            .add_peer(peer, team.into_id().into(), cfg)
            .await?;
        Ok(())
    }

    #[instrument(skip(self), err)]
    async fn sync_now(
        self,
        _: context::Context,
        peer: Addr,
        team: api::TeamId,
        cfg: Option<api::SyncPeerConfig>,
    ) -> api::Result<()> {
        self.check_team_valid(team).await?;

        self.peers
            .sync_now(peer, team.into_id().into(), cfg)
            .await?;
        Ok(())
    }

    #[instrument(skip(self), err)]
    async fn sync_hello_subscribe(
        self,
        _: context::Context,
        peer: Addr,
        team: api::TeamId,
        graph_change_delay: Duration,
        duration: Duration,
        schedule_delay: Duration,
    ) -> api::Result<()> {
        self.check_team_valid(team).await?;

        self.peers
            .sync_hello_subscribe(
                peer,
                team.into_id().into(),
                graph_change_delay,
                duration,
                schedule_delay,
            )
            .await?;
        Ok(())
    }

    #[instrument(skip(self), err)]
    async fn sync_hello_unsubscribe(
        self,
        _: context::Context,
        peer: Addr,
        team: api::TeamId,
    ) -> api::Result<()> {
        self.check_team_valid(team).await?;

        self.peers
            .sync_hello_unsubscribe(peer, team.into_id().into())
            .await?;
        Ok(())
    }

    #[instrument(skip(self), err)]
    async fn remove_sync_peer(
        self,
        _: context::Context,
        peer: Addr,
        team: api::TeamId,
    ) -> api::Result<()> {
        self.check_team_valid(team).await?;

        self.peers
            .remove_peer(peer, team.into_id().into())
            .await
            .context("unable to remove sync peer")?;
        Ok(())
    }

    #[instrument(skip(self))]
    async fn add_team(mut self, _: context::Context, cfg: api::AddTeamConfig) -> api::Result<()> {
        let team = cfg.team_id;
        self.check_team_valid(team).await?;

        match cfg.quic_sync {
            Some(cfg) => self.add_team_quic_sync(team, cfg).await,
            None => Err(anyhow!("Missing QUIC sync config").into()),
        }
    }

    #[instrument(skip(self), err)]
    async fn remove_team(self, _: context::Context, team: api::TeamId) -> api::Result<()> {
        if let Some(data) = &self.quic {
            self.remove_team_quic_sync(team, data)?;
        }

        self.seed_id_dir.remove(team).await?;

        self.client
            .aranya
            .lock()
            .await
            .remove_graph(team.into_id().into())
            .context("unable to remove graph from storage")?;

        Ok(())
    }

    #[instrument(skip(self), err)]
    async fn create_team(
        mut self,
        _: context::Context,
        cfg: api::CreateTeamConfig,
    ) -> api::Result<api::TeamId> {
        info!("create_team");

        let nonce = &mut [0u8; 16];
        Rng.fill_bytes(nonce);
        let pk = self.get_pk()?;
        let (graph_id, _) = self
            .client
            .create_team(pk, Some(nonce))
            .await
            .context("unable to create team")?;
        debug!(?graph_id);
        let team_id: api::TeamId = graph_id.into_id().into();

        match cfg.quic_sync {
            Some(qs_cfg) => {
                self.create_team_quic_sync(team_id, qs_cfg).await?;
            }
            None => {
                warn!("Missing QUIC sync config");

                let seed = qs::PskSeed::new(&mut Rng, team_id);
                self.add_seed(team_id, seed).await?;
            }
        }

        Ok(team_id)
    }

    #[instrument(skip(self), err)]
    async fn close_team(self, _: context::Context, team: api::TeamId) -> api::Result<()> {
        self.check_team_valid(team).await?;

        todo!();
    }

    #[instrument(skip(self), err)]
    async fn encrypt_psk_seed_for_peer(
        self,
        _: context::Context,
        team: api::TeamId,
        peer_enc_pk: EncryptionPublicKey<CS>,
    ) -> aranya_daemon_api::Result<WrappedSeed> {
        let enc_pk = self.pk.lock().expect("poisoned").enc_pk.clone();

        let (seed, enc_sk) = {
            let crypto = &mut *self.crypto.lock().await;
            let seed = {
                let seed_id = self.seed_id_dir.get(team).await?;
                qs::PskSeed::load(&mut crypto.engine, &crypto.local_store, seed_id)?
                    .context("no seed in dir")?
            };
            let enc_sk: EncryptionKey<CS> = crypto
                .aranya_store
                .get_key(&mut crypto.engine, enc_pk.id()?)
                .context("keystore error")?
                .context("missing enc_sk for encrypt seed")?;
            (seed, enc_sk)
        };

        let group = GroupId::from(team.into_id());
        let (encap_key, encrypted_seed) = enc_sk
            .seal_psk_seed(&mut Rng, &seed.0, &peer_enc_pk, &group)
            .context("could not seal psk seed")?;

        Ok(WrappedSeed {
            sender_pk: enc_pk,
            encap_key,
            encrypted_seed,
        })
    }

    #[instrument(skip(self), err)]
    async fn add_device_to_team(
        self,
        _: context::Context,
        team: api::TeamId,
        keys: api::KeyBundle,
    ) -> api::Result<()> {
        self.check_team_valid(team).await?;

        self.client
            .actions(team.into_id().into())
            .add_member(keys.into())
            .await
            .context("unable to add device to team")?;
        Ok(())
    }

    #[instrument(skip(self), err)]
    async fn remove_device_from_team(
        self,
        _: context::Context,
        team: api::TeamId,
        device: api::DeviceId,
    ) -> api::Result<()> {
        self.check_team_valid(team).await?;

        self.client
            .actions(team.into_id().into())
            .remove_member(device.into_id().into())
            .await
            .context("unable to remove device from team")?;
        Ok(())
    }

    #[instrument(skip(self), err)]
    async fn assign_role(
        self,
        _: context::Context,
        team: api::TeamId,
        device: api::DeviceId,
        role: api::Role,
    ) -> api::Result<()> {
        self.check_team_valid(team).await?;

        self.client
            .actions(team.into_id().into())
            .assign_role(device.into_id().into(), role.into())
            .await
            .context("unable to assign role")?;
        Ok(())
    }

    #[instrument(skip(self), err)]
    async fn revoke_role(
        self,
        _: context::Context,
        team: api::TeamId,
        device: api::DeviceId,
        role: api::Role,
    ) -> api::Result<()> {
        self.check_team_valid(team).await?;

        self.client
            .actions(team.into_id().into())
            .revoke_role(device.into_id().into(), role.into())
            .await
            .context("unable to revoke device role")?;
        Ok(())
    }

    #[cfg(feature = "afc")]
    #[instrument(skip(self), err)]
    async fn create_afc_uni_send_channel(
        self,
        _: context::Context,
        team: api::TeamId,
        peer_id: api::DeviceId,
        label: api::LabelId,
    ) -> api::Result<(api::AfcCtrl, api::AfcLocalChannelId, api::AfcChannelId)> {
        self.check_team_valid(team).await?;

        info!("creating afc uni channel");

        let graph = GraphId::from(team.into_id());

        let (ctrl, effects) = self
            .client
            .actions(graph)
            .create_afc_uni_channel_off_graph(peer_id.into_id().into(), label.into_id().into())
            .await?;

        let [Effect::AfcUniChannelCreated(e)] = effects.as_slice() else {
            bug!("expected afc uni channel created effect")
        };

        self.effect_handler.handle_effects(graph, &effects).await?;

        let (local_channel_id, channel_id) = self.afc.uni_channel_created(e).await?;
        info!("afc uni channel created");

        let ctrl = get_afc_ctrl(ctrl)?;

        Ok((ctrl, local_channel_id, channel_id))
    }

    #[cfg(feature = "afc")]
    #[instrument(skip(self), err)]
    async fn delete_afc_channel(
        self,
        _: context::Context,
        chan: api::AfcLocalChannelId,
    ) -> api::Result<()> {
        self.afc.delete_channel(chan).await?;
        info!("afc channel deleted");
        Ok(())
    }

    #[cfg(feature = "afc")]
    #[instrument(skip(self), err)]
    async fn receive_afc_ctrl(
        self,
        _: context::Context,
        team: api::TeamId,
        ctrl: api::AfcCtrl,
    ) -> api::Result<(api::LabelId, api::AfcLocalChannelId, api::AfcChannelId)> {
        self.check_team_valid(team).await?;

        let graph = GraphId::from(team.into_id());
        let mut session = self.client.session_new(graph).await?;

        let effects = self.client.session_receive(&mut session, &ctrl).await?;

        let [Effect::AfcUniChannelReceived(e)] = effects.as_slice() else {
            bug!("expected afc uni channel received effect")
        };

        self.effect_handler.handle_effects(graph, &effects).await?;

        let (local_channel_id, channel_id) = self.afc.uni_channel_received(e).await?;

        return Ok((e.label_id.into(), local_channel_id, channel_id));
    }

    /// Create a label.
    #[instrument(skip(self), err)]
    async fn create_label(
        self,
        _: context::Context,
        team: api::TeamId,
        label_name: Text,
    ) -> api::Result<api::LabelId> {
        self.check_team_valid(team).await?;

        let graph = GraphId::from(team.into_id());

        let effects = self
            .client
<<<<<<< HEAD
            .actions(&graph)
=======
            .actions(team.into_id().into())
>>>>>>> bb9da86c
            .create_label(label_name)
            .await
            .context("unable to create label")?;
        if let Some(Effect::LabelCreated(e)) = find_effect!(&effects, Effect::LabelCreated(_e)) {
            // Send effects to the effect handler for processing (including hello notifications)
            self.effect_handler.handle_effects(graph, &effects).await?;
            Ok(e.label_id.into())
        } else {
            Err(anyhow!("unable to create label").into())
        }
    }

    /// Delete a label.
    #[instrument(skip(self), err)]
    async fn delete_label(
        self,
        _: context::Context,
        team: api::TeamId,
        label_id: api::LabelId,
    ) -> api::Result<()> {
        self.check_team_valid(team).await?;

        let effects = self
            .client
            .actions(team.into_id().into())
            .delete_label(label_id.into_id().into())
            .await
            .context("unable to delete label")?;
        if let Some(Effect::LabelDeleted(_e)) = find_effect!(&effects, Effect::LabelDeleted(_e)) {
            Ok(())
        } else {
            Err(anyhow!("unable to delete label").into())
        }
    }

    /// Assign a label.
    #[instrument(skip(self), err)]
    async fn assign_label(
        self,
        _: context::Context,
        team: api::TeamId,
        device: api::DeviceId,
        label_id: api::LabelId,
        op: api::ChanOp,
    ) -> api::Result<()> {
        self.check_team_valid(team).await?;

        let effects = self
            .client
            .actions(team.into_id().into())
            .assign_label(
                device.into_id().into(),
                label_id.into_id().into(),
                op.into(),
            )
            .await
            .context("unable to assign label")?;
        if let Some(Effect::LabelAssigned(_e)) = find_effect!(&effects, Effect::LabelAssigned(_e)) {
            Ok(())
        } else {
            Err(anyhow!("unable to assign label").into())
        }
    }

    /// Revoke a label.
    #[instrument(skip(self), err)]
    async fn revoke_label(
        self,
        _: context::Context,
        team: api::TeamId,
        device: api::DeviceId,
        label_id: api::LabelId,
    ) -> api::Result<()> {
        self.check_team_valid(team).await?;

        let effects = self
            .client
            .actions(team.into_id().into())
            .revoke_label(device.into_id().into(), label_id.into_id().into())
            .await
            .context("unable to revoke label")?;
        if let Some(Effect::LabelRevoked(_e)) = find_effect!(&effects, Effect::LabelRevoked(_e)) {
            Ok(())
        } else {
            Err(anyhow!("unable to revoke label").into())
        }
    }

    /// Query devices on team.
    #[instrument(skip(self), err)]
    async fn query_devices_on_team(
        self,
        _: context::Context,
        team: api::TeamId,
    ) -> api::Result<Vec<api::DeviceId>> {
        self.check_team_valid(team).await?;

        let (_ctrl, effects) = self
            .client
            .actions(team.into_id().into())
            .query_devices_on_team_off_graph()
            .await
            .context("unable to query devices on team")?;
        let mut devices: Vec<api::DeviceId> = Vec::new();
        for e in effects {
            if let Effect::QueryDevicesOnTeamResult(e) = e {
                devices.push(e.device_id.into());
            }
        }
        return Ok(devices);
    }
    /// Query device role.
    #[instrument(skip(self), err)]
    async fn query_device_role(
        self,
        _: context::Context,
        team: api::TeamId,
        device: api::DeviceId,
    ) -> api::Result<api::Role> {
        self.check_team_valid(team).await?;

        let (_ctrl, effects) = self
            .client
            .actions(team.into_id().into())
            .query_device_role_off_graph(device.into_id().into())
            .await
            .context("unable to query device role")?;
        if let Some(Effect::QueryDeviceRoleResult(e)) =
            find_effect!(&effects, Effect::QueryDeviceRoleResult(_e))
        {
            Ok(api::Role::from(e.role))
        } else {
            Err(anyhow!("unable to query device role").into())
        }
    }
    /// Query device keybundle.
    #[instrument(skip(self), err)]
    async fn query_device_keybundle(
        self,
        _: context::Context,
        team: api::TeamId,
        device: api::DeviceId,
    ) -> api::Result<api::KeyBundle> {
        self.check_team_valid(team).await?;

        let (_ctrl, effects) = self
            .client
            .actions(team.into_id().into())
            .query_device_keybundle_off_graph(device.into_id().into())
            .await
            .context("unable to query device keybundle")?;
        if let Some(Effect::QueryDeviceKeyBundleResult(e)) =
            find_effect!(effects, Effect::QueryDeviceKeyBundleResult(_e))
        {
            Ok(api::KeyBundle::from(e.device_keys))
        } else {
            Err(anyhow!("unable to query device keybundle").into())
        }
    }

    /// Query device label assignments.
    #[instrument(skip(self), err)]
    async fn query_device_label_assignments(
        self,
        _: context::Context,
        team: api::TeamId,
        device: api::DeviceId,
    ) -> api::Result<Vec<api::Label>> {
        self.check_team_valid(team).await?;

        let (_ctrl, effects) = self
            .client
            .actions(team.into_id().into())
            .query_label_assignments_off_graph(device.into_id().into())
            .await
            .context("unable to query device label assignments")?;
        let mut labels: Vec<api::Label> = Vec::new();
        for e in effects {
            if let Effect::QueriedLabelAssignment(e) = e {
                debug!("found label: {}", e.label_id);
                labels.push(api::Label {
                    id: e.label_id.into(),
                    name: e.label_name,
                });
            }
        }
        return Ok(labels);
    }

    /// Query label exists.
    #[instrument(skip(self), err)]
    async fn query_label_exists(
        self,
        _: context::Context,
        team: api::TeamId,
        label_id: api::LabelId,
    ) -> api::Result<bool> {
        self.check_team_valid(team).await?;

        let (_ctrl, effects) = self
            .client
            .actions(team.into_id().into())
            .query_label_exists_off_graph(label_id.into_id().into())
            .await
            .context("unable to query label")?;
        if let Some(Effect::QueryLabelExistsResult(_e)) =
            find_effect!(&effects, Effect::QueryLabelExistsResult(_e))
        {
            Ok(true)
        } else {
            Err(anyhow!("unable to query whether label exists").into())
        }
    }

    /// Query list of labels.
    #[instrument(skip(self), err)]
    async fn query_labels(
        self,
        _: context::Context,
        team: api::TeamId,
    ) -> api::Result<Vec<api::Label>> {
        self.check_team_valid(team).await?;

        let (_ctrl, effects) = self
            .client
            .actions(team.into_id().into())
            .query_labels_off_graph()
            .await
            .context("unable to query labels")?;
        let mut labels: Vec<api::Label> = Vec::new();
        for e in effects {
            if let Effect::QueriedLabel(e) = e {
                debug!("found label: {}", e.label_id);
                labels.push(api::Label {
                    id: e.label_id.into(),
                    name: e.label_name,
                });
            }
        }
        Ok(labels)
    }
}

impl Api {
    async fn add_seed(&mut self, team: api::TeamId, seed: qs::PskSeed) -> anyhow::Result<()> {
        let crypto = &mut *self.crypto.lock().await;

        let id = seed.id().context("getting seed id")?;

        let wrapped_key = crypto
            .engine
            .wrap(seed.clone().into_inner())
            .context("wrapping seed")?;
        crypto
            .local_store
            .try_insert(id.into_id(), wrapped_key)
            .context("inserting seed")?;

        if let Err(e) = self
            .seed_id_dir
            .append(team, id)
            .await
            .context("could not write seed id to file")
        {
            match crypto
                .local_store
                .remove::<WrappedKey<CS>>(id.into_id())
                .context("could not remove seed from keystore")
            {
                Ok(_) => return Err(e),
                Err(inner) => return Err(e).context(inner),
            }
        };

        Ok(())
    }
}

impl From<api::KeyBundle> for KeyBundle {
    fn from(value: api::KeyBundle) -> Self {
        KeyBundle {
            ident_key: value.identity,
            sign_key: value.signing,
            enc_key: value.encryption,
        }
    }
}

impl From<KeyBundle> for api::KeyBundle {
    fn from(value: KeyBundle) -> Self {
        api::KeyBundle {
            identity: value.ident_key,
            signing: value.sign_key,
            encryption: value.enc_key,
        }
    }
}

impl From<api::Role> for Role {
    fn from(value: api::Role) -> Self {
        match value {
            api::Role::Owner => Role::Owner,
            api::Role::Admin => Role::Admin,
            api::Role::Operator => Role::Operator,
            api::Role::Member => Role::Member,
        }
    }
}

impl From<Role> for api::Role {
    fn from(value: Role) -> Self {
        match value {
            Role::Owner => api::Role::Owner,
            Role::Admin => api::Role::Admin,
            Role::Operator => api::Role::Operator,
            Role::Member => api::Role::Member,
        }
    }
}

impl From<api::ChanOp> for ChanOp {
    fn from(value: api::ChanOp) -> Self {
        match value {
            api::ChanOp::SendRecv => ChanOp::SendRecv,
            api::ChanOp::RecvOnly => ChanOp::RecvOnly,
            api::ChanOp::SendOnly => ChanOp::SendOnly,
        }
    }
}

impl From<ChanOp> for api::ChanOp {
    fn from(value: ChanOp) -> Self {
        match value {
            ChanOp::SendRecv => api::ChanOp::SendRecv,
            ChanOp::RecvOnly => api::ChanOp::RecvOnly,
            ChanOp::SendOnly => api::ChanOp::SendOnly,
        }
    }
}

/// Extract a single command from the session commands to get the AFC control message.
#[cfg(feature = "afc")]
fn get_afc_ctrl(cmds: Vec<Box<[u8]>>) -> anyhow::Result<Box<[u8]>> {
    let mut cmds = cmds.into_iter();
    let msg = cmds.next().context("missing AFC control message")?;
    if cmds.next().is_some() {
        anyhow::bail!("too many commands for AFC control message");
    }
    Ok(msg)
}<|MERGE_RESOLUTION|>--- conflicted
+++ resolved
@@ -816,11 +816,7 @@
 
         let effects = self
             .client
-<<<<<<< HEAD
             .actions(&graph)
-=======
-            .actions(team.into_id().into())
->>>>>>> bb9da86c
             .create_label(label_name)
             .await
             .context("unable to create label")?;
