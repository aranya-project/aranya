--- conflicted
+++ resolved
@@ -7,23 +7,15 @@
 use std::{path::PathBuf, sync::Arc};
 
 use anyhow::{anyhow, Context as _};
-<<<<<<< HEAD
 use aranya_crypto::{
-    default::WrappedKey, policy::GroupId, Csprng, Encap, EncryptionKey, Engine as _, KeyStore as _,
-    KeyStoreExt as _, Rng,
+    default::WrappedKey, policy::GroupId, Csprng, DeviceId, Encap, EncryptionKey, Engine as _,
+    KeyStore as _, KeyStoreExt as _, Rng,
 };
-=======
-use aranya_crypto::{Csprng, DeviceId, Rng};
->>>>>>> 2f06663d
 pub(crate) use aranya_daemon_api::crypto::ApiKey;
 use aranya_daemon_api::{
     self as api,
     crypto::txp::{self, LengthDelimitedCodec},
-<<<<<<< HEAD
-    DaemonApi, SeedMode,
-=======
-    DaemonApi, Text, CE, CS,
->>>>>>> 2f06663d
+    DaemonApi, SeedMode, Text,
 };
 use aranya_keygen::PublicKeys;
 use aranya_runtime::GraphId;
@@ -416,7 +408,7 @@
                     encrypted_seed,
                 } => {
                     let enc_sk: EncryptionKey<CS> = {
-                        let enc_id = self.pk.enc_pk.id()?;
+                        let enc_id = self.pk.lock().expect("poisoned").enc_pk.id()?;
                         let (ref store, ref mut eng) = *self.store_engine.lock().await;
                         store
                             .get_key(eng, enc_id.into_id())
