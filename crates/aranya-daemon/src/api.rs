--- conflicted
+++ resolved
@@ -39,12 +39,9 @@
     pub(super) use aranya_afc_util::Handler;
     pub(super) use aranya_crypto::keystore::fs_keystore::Store;
     pub(super) use aranya_fast_channels::shm::WriteState;
-<<<<<<< HEAD
     pub(super) use aranya_runtime::StorageProvider;
     pub(super) use bimap::BiBTreeMap;
     pub(super) use tokio::sync::Mutex;
-=======
->>>>>>> 73ae764f
 
     pub(super) use crate::CE;
 }
@@ -120,18 +117,13 @@
                 eng,
                 pk,
                 peers,
-<<<<<<< HEAD
+                keystore_info,
                 afc_peers: Arc::new(Mutex::new(afc_peers)),
-                handler: Arc::new(Mutex::new(Handler::new(device_id, store))),
-=======
-                keystore_info,
-                afc_peers: Arc::default(),
                 afc_handler: Arc::new(Mutex::new(Handler::new(
                     device_id,
                     store.try_clone().context("unable to clone keystore")?,
                 ))),
                 aqc_peers: Arc::default(),
->>>>>>> 73ae764f
             },
         })
     }
