//! Implementation of daemon's `tarpc` API.
//! Trait for API interface is defined in `crates/aranya-daemon-api`

#![allow(clippy::expect_used, clippy::panic, clippy::indexing_slicing)]

use core::{future, net::SocketAddr, ops::Deref, pin::pin};
use std::{path::PathBuf, sync::Arc};

use anyhow::{anyhow, Context as _};
use aranya_crypto::{
    default::WrappedKey,
    policy::{GroupId, LabelId},
    Csprng, DeviceId, EncryptionKey, EncryptionPublicKey, KeyStore as _, KeyStoreExt as _, Rng,
};
pub(crate) use aranya_daemon_api::crypto::ApiKey;
use aranya_daemon_api::{
    self as api,
    crypto::txp::{self, LengthDelimitedCodec},
    DaemonApi, Text, WrappedSeed,
};
use aranya_keygen::PublicKeys;
use aranya_runtime::GraphId;
use aranya_util::{error::ReportExt as _, ready, task::scope, Addr};
#[cfg(feature = "afc")]
use buggy::bug;
use derive_where::derive_where;
use futures_util::{StreamExt, TryStreamExt};
pub(crate) use quic_sync::Data as QSData;
use tarpc::{
    context,
    server::{incoming::Incoming, BaseChannel, Channel},
};
use tokio::{net::UnixListener, sync::mpsc};
use tracing::{debug, error, info, instrument, trace, warn};

#[cfg(feature = "afc")]
use crate::afc::{Afc, RemoveIfParams};
use crate::{
    actions::Actions,
    daemon::{CE, CS, KS},
    keystore::LocalStore,
    policy::{ChanOp, Effect, KeyBundle, Role},
    sync::task::{quic as qs, SyncPeers},
    util::SeedDir,
    AranyaStore, Client, InvalidGraphs, EF,
};

mod quic_sync;

/// Find the first effect matching a given pattern.
///
/// Returns `None` if there are no matching effects.
#[macro_export]
macro_rules! find_effect {
    ($effects:expr, $pattern:pat $(if $guard:expr)? $(,)?) => {
        $effects.into_iter().find(|e| matches!(e, $pattern $(if $guard)?))
    }
}

pub(crate) type EffectReceiver = mpsc::Receiver<(GraphId, Vec<EF>)>;

/// Daemon API Server.
#[derive(Debug)]
pub(crate) struct DaemonApiServer {
    /// Used to encrypt data sent over the API.
    sk: ApiKey<CS>,
    /// The UDS path we serve the API on.
    uds_path: PathBuf,
    /// Socket bound to `uds_path`.
    listener: UnixListener,

    /// Channel for receiving effects from the syncer.
    recv_effects: EffectReceiver,

    /// Api Handler.
    api: Api,
}

pub(crate) struct DaemonApiServerArgs {
    pub(crate) client: Client,
    pub(crate) local_addr: SocketAddr,
    pub(crate) uds_path: PathBuf,
    pub(crate) sk: ApiKey<CS>,
    pub(crate) pk: PublicKeys<CS>,
    pub(crate) peers: SyncPeers,
    pub(crate) recv_effects: EffectReceiver,
    pub(crate) invalid: InvalidGraphs,
    #[cfg(feature = "afc")]
    pub(crate) afc: Afc<CE, CS, KS>,
    pub(crate) crypto: Crypto,
    pub(crate) seed_id_dir: SeedDir,
    pub(crate) quic: Option<quic_sync::Data>,
}

impl DaemonApiServer {
    /// Creates a `DaemonApiServer`.
    #[instrument(skip_all)]
    pub(crate) fn new(
        DaemonApiServerArgs {
            client,
            local_addr,
            uds_path,
            sk,
            pk,
            peers,
            recv_effects,
            invalid,
            #[cfg(feature = "afc")]
            afc,
            crypto,
            seed_id_dir,
            quic,
        }: DaemonApiServerArgs,
    ) -> anyhow::Result<Self> {
        let listener = UnixListener::bind(&uds_path)?;
        let uds_path = uds_path
            .canonicalize()
            .context("could not canonicalize uds_path")?;
        #[cfg(feature = "afc")]
        let afc = Arc::new(afc);
        let effect_handler = EffectHandler {
            #[cfg(feature = "afc")]
            afc: afc.clone(),
            #[cfg(feature = "afc")]
            device_id: pk.ident_pk.id()?,
        };
        let api = Api(Arc::new(ApiInner {
            client,
            local_addr,
            pk: std::sync::Mutex::new(pk),
            peers,
            effect_handler,
            invalid,
            #[cfg(feature = "afc")]
            afc,
            crypto: tokio::sync::Mutex::new(crypto),
            seed_id_dir,
            quic,
        }));
        Ok(Self {
            uds_path,
            sk,
            recv_effects,
            listener,
            api,
        })
    }

    /// Runs the server.
    pub(crate) async fn serve(mut self, ready: ready::Notifier) {
        scope(async |s| {
            s.spawn({
                let effect_handler = self.api.effect_handler.clone();
                async move {
                    while let Some((graph, effects)) = self.recv_effects.recv().await {
                        if let Err(err) = effect_handler.handle_effects(graph, &effects).await {
                            error!(error = ?err, "error handling effects");
                        }
                    }
                    info!("effect handler exiting");
                }
            });

            let server = {
                let info = self.uds_path.as_os_str().as_encoded_bytes();
                let codec = LengthDelimitedCodec::builder()
                    .max_frame_length(usize::MAX)
                    .new_codec();
                let listener = txp::unix::UnixListenerStream::from(self.listener);
                txp::server(listener, codec, self.sk, info)
            };
            info!(path = ?self.uds_path, "listening");

            let mut incoming = server
                .inspect_err(|err| warn!(error = %err.report(), "accept error"))
                .filter_map(|r| future::ready(r.ok()))
                .map(BaseChannel::with_defaults)
                .max_concurrent_requests_per_channel(10);

            ready.notify();

            while let Some(ch) = incoming.next().await {
                let api = self.api.clone();
                s.spawn(scope(async move |reqs| {
                    let requests = ch
                        .requests()
                        .inspect_err(|err| warn!(error = %err.report(), "channel failure"))
                        .take_while(|r| future::ready(r.is_ok()))
                        .filter_map(|r| async { r.ok() });
                    let mut requests = pin!(requests);
                    while let Some(req) = requests.next().await {
                        reqs.spawn(req.execute(api.clone().serve()));
                    }
                }));
            }
        })
        .await;

        info!("server exiting");
    }
}

/// Handles effects from an Aranya action.
#[derive(Clone, Debug)]
struct EffectHandler {
    #[cfg(feature = "afc")]
    afc: Arc<Afc<CE, CS, KS>>,
    #[cfg(feature = "afc")]
    device_id: DeviceId,
}

impl EffectHandler {
    /// Handles effects resulting from invoking an Aranya action.
    #[instrument(skip_all, fields(%graph, effects = effects.len()))]
    async fn handle_effects(&self, graph: GraphId, effects: &[Effect]) -> anyhow::Result<()> {
        trace!("handling effects");

        use Effect::*;
        // TODO: support feature flag in interface generator to compile out certain effects.
        for effect in effects {
            trace!(?effect, "handling effect");
            match effect {
                TeamCreated(_team_created) => {}
                TeamTerminated(_team_terminated) => {
                    #[cfg(feature = "afc")]
                    self.afc.delete_channels().await?;
                }
                MemberAdded(_member_added) => {}
                MemberRemoved(_member_removed) => {
                    #[cfg(feature = "afc")]
                    {
                        let removed_member = DeviceId::from_base(_member_removed.device_id);
                        if self.device_id == removed_member {
                            self.afc.delete_channels().await?;
                        } else {
                            self.afc
                                .remove_if(RemoveIfParams {
                                    peer_id: Some(removed_member),
                                    ..Default::default()
                                })
                                .await?;
                        }
                    }
                }
                OwnerAssigned(_owner_assigned) => {}
                AdminAssigned(_admin_assigned) => {}
                OperatorAssigned(_operator_assigned) => {}
                OwnerRevoked(_owner_revoked) => {}
                AdminRevoked(_admin_revoked) => {}
                OperatorRevoked(_operator_revoked) => {}
                LabelCreated(_) => {}
                LabelDeleted(_label_deleted) => {
                    #[cfg(feature = "afc")]
                    self.afc
                        .remove_if(RemoveIfParams {
                            label_id: Some(LabelId::from_base(_label_deleted.label_id)),
                            ..Default::default()
                        })
                        .await?;
                }
                LabelAssigned(_) => {}
                LabelRevoked(_label_revoked) => {
                    #[cfg(feature = "afc")]
                    {
                        let label_id = Some(LabelId::from_base(_label_revoked.label_id));
                        let peer_id = Some(DeviceId::from_base(_label_revoked.device_id))
                            .filter(|&id| id != self.device_id);
                        self.afc
                            .remove_if(RemoveIfParams {
                                label_id,
                                peer_id,
                                ..Default::default()
                            })
                            .await?;
                    }
                }
                QueriedLabel(_) => {}
                AfcUniChannelCreated(_) => {}
                AfcUniChannelReceived(_) => {}
                QueryDevicesOnTeamResult(_) => {}
                QueryDeviceRoleResult(_) => {}
                QueryDeviceKeyBundleResult(_) => {}
                QueriedLabelAssignment(_) => {}
                QueryLabelExistsResult(_) => {}
            }
        }
        Ok(())
    }
}

/// The guts of [`Api`].
///
/// This is separated out so we only have to clone one [`Arc`]
/// (inside [`Api`]).
#[derive_where(Debug)]
struct ApiInner {
    client: Client,
    /// Local socket address of the API.
    local_addr: SocketAddr,
    /// Public keys of current device.
    pk: std::sync::Mutex<PublicKeys<CS>>,
    /// Aranya sync peers,
    peers: SyncPeers,
    /// Handles graph effects from the syncer.
    effect_handler: EffectHandler,
    /// Keeps track of which graphs are invalid due to a finalization error.
    invalid: InvalidGraphs,
    #[cfg(feature = "afc")]
    afc: Arc<Afc<CE, CS, KS>>,
    #[derive_where(skip(Debug))]
    crypto: tokio::sync::Mutex<Crypto>,
    seed_id_dir: SeedDir,
    quic: Option<quic_sync::Data>,
}

pub(crate) struct Crypto {
    pub(crate) engine: CE,
    pub(crate) local_store: LocalStore<KS>,
    pub(crate) aranya_store: AranyaStore<KS>,
}

impl ApiInner {
    fn get_pk(&self) -> api::Result<KeyBundle> {
        let pk = self.pk.lock().expect("poisoned");
        Ok(KeyBundle::try_from(&*pk).context("bad key bundle")?)
    }

    fn device_id(&self) -> api::Result<DeviceId> {
        let pk = self.pk.lock().expect("poisoned");
        let id = pk.ident_pk.id()?;
        Ok(id)
    }
}

/// Implements [`DaemonApi`].
#[derive(Clone, Debug)]
struct Api(Arc<ApiInner>);

impl Deref for Api {
    type Target = ApiInner;

    fn deref(&self) -> &Self::Target {
        &self.0
    }
}

impl Api {
    /// Checks wither a team's graph is valid.
    /// If the graph is not valid, return an error to prevent operations on the invalid graph.
    async fn check_team_valid(&self, team: api::TeamId) -> anyhow::Result<()> {
        if self.invalid.contains(GraphId::transmute(team)) {
            // TODO: return custom daemon error type
            anyhow::bail!("team {team} invalid due to graph finalization error")
        }
        Ok(())
    }
}

impl DaemonApi for Api {
    #[instrument(skip(self), err)]
    async fn version(self, context: context::Context) -> api::Result<api::Version> {
        api::Version::parse(env!("CARGO_PKG_VERSION")).map_err(Into::into)
    }

    #[instrument(skip(self), err)]
    async fn aranya_local_addr(self, context: context::Context) -> api::Result<SocketAddr> {
        Ok(self.local_addr)
    }

    #[instrument(skip(self), err)]
    async fn get_key_bundle(self, _: context::Context) -> api::Result<api::KeyBundle> {
        Ok(self
            .get_pk()
            .context("unable to get device public keys")?
            .into())
    }

    #[instrument(skip(self), err)]
    async fn get_device_id(self, _: context::Context) -> api::Result<api::DeviceId> {
        self.device_id().map(api::DeviceId::transmute)
    }

    #[cfg(feature = "afc")]
    #[instrument(skip(self), err)]
    async fn afc_shm_info(self, context: context::Context) -> api::Result<api::AfcShmInfo> {
        Ok(self.afc.get_shm_info().await)
    }

    #[instrument(skip(self), err)]
    async fn add_sync_peer(
        self,
        _: context::Context,
        peer: Addr,
        team: api::TeamId,
        cfg: api::SyncPeerConfig,
    ) -> api::Result<()> {
        self.check_team_valid(team).await?;

        self.peers
            .add_peer(peer, GraphId::transmute(team), cfg)
            .await?;
        Ok(())
    }

    #[instrument(skip(self), err)]
    async fn sync_now(
        self,
        _: context::Context,
        peer: Addr,
        team: api::TeamId,
        cfg: Option<api::SyncPeerConfig>,
    ) -> api::Result<()> {
        self.check_team_valid(team).await?;

        self.peers
            .sync_now(peer, GraphId::transmute(team), cfg)
            .await?;
        Ok(())
    }

    #[instrument(skip(self), err)]
    async fn remove_sync_peer(
        self,
        _: context::Context,
        peer: Addr,
        team: api::TeamId,
    ) -> api::Result<()> {
        self.check_team_valid(team).await?;

        self.peers
            .remove_peer(peer, GraphId::transmute(team))
            .await
            .context("unable to remove sync peer")?;
        Ok(())
    }

    #[instrument(skip(self))]
    async fn add_team(mut self, _: context::Context, cfg: api::AddTeamConfig) -> api::Result<()> {
        let team = cfg.team_id;
        self.check_team_valid(team).await?;

        match cfg.quic_sync {
            Some(cfg) => self.add_team_quic_sync(team, cfg).await,
            None => Err(anyhow!("Missing QUIC sync config").into()),
        }
    }

    #[instrument(skip(self), err)]
    async fn remove_team(self, _: context::Context, team: api::TeamId) -> api::Result<()> {
        if let Some(data) = &self.quic {
            self.remove_team_quic_sync(team, data)?;
        }

        self.seed_id_dir.remove(team).await?;

        self.client
            .aranya
            .lock()
            .await
            .remove_graph(GraphId::transmute(team))
            .context("unable to remove graph from storage")?;

        Ok(())
    }

    #[instrument(skip(self), err)]
    async fn create_team(
        mut self,
        _: context::Context,
        cfg: api::CreateTeamConfig,
    ) -> api::Result<api::TeamId> {
        info!("create_team");

        let nonce = &mut [0u8; 16];
        Rng.fill_bytes(nonce);
        let pk = self.get_pk()?;
        let (graph_id, _) = self
            .client
            .create_team(pk, Some(nonce))
            .await
            .context("unable to create team")?;
        debug!(?graph_id);
        let team_id = api::TeamId::transmute(graph_id);

        match cfg.quic_sync {
            Some(qs_cfg) => {
                self.create_team_quic_sync(team_id, qs_cfg).await?;
            }
            None => {
                warn!("Missing QUIC sync config");

                let seed = qs::PskSeed::new(&mut Rng, team_id);
                self.add_seed(team_id, seed).await?;
            }
        }

        Ok(team_id)
    }

    #[instrument(skip(self), err)]
    async fn close_team(self, _: context::Context, team: api::TeamId) -> api::Result<()> {
        self.check_team_valid(team).await?;

        todo!();
    }

    #[instrument(skip(self), err)]
    async fn encrypt_psk_seed_for_peer(
        self,
        _: context::Context,
        team: api::TeamId,
        peer_enc_pk: EncryptionPublicKey<CS>,
    ) -> aranya_daemon_api::Result<WrappedSeed> {
        let enc_pk = self.pk.lock().expect("poisoned").enc_pk.clone();

        let (seed, enc_sk) = {
            let crypto = &mut *self.crypto.lock().await;
            let seed = {
                let seed_id = self.seed_id_dir.get(team).await?;
                qs::PskSeed::load(&mut crypto.engine, &crypto.local_store, seed_id)?
                    .context("no seed in dir")?
            };
            let enc_sk: EncryptionKey<CS> = crypto
                .aranya_store
                .get_key(&mut crypto.engine, enc_pk.id()?)
                .context("keystore error")?
                .context("missing enc_sk for encrypt seed")?;
            (seed, enc_sk)
        };

        let group = GroupId::transmute(team);
        let (encap_key, encrypted_seed) = enc_sk
            .seal_psk_seed(&mut Rng, &seed.0, &peer_enc_pk, &group)
            .context("could not seal psk seed")?;

        Ok(WrappedSeed {
            sender_pk: enc_pk,
            encap_key,
            encrypted_seed,
        })
    }

    #[instrument(skip(self), err)]
    async fn add_device_to_team(
        self,
        _: context::Context,
        team: api::TeamId,
        keys: api::KeyBundle,
    ) -> api::Result<()> {
        self.check_team_valid(team).await?;

        self.client
<<<<<<< HEAD
            .actions(&GraphId::transmute(team))
=======
            .actions(team.into_id().into())
>>>>>>> 61b04b2c
            .add_member(keys.into())
            .await
            .context("unable to add device to team")?;
        Ok(())
    }

    #[instrument(skip(self), err)]
    async fn remove_device_from_team(
        self,
        _: context::Context,
        team: api::TeamId,
        device: api::DeviceId,
    ) -> api::Result<()> {
        self.check_team_valid(team).await?;

        self.client
<<<<<<< HEAD
            .actions(&GraphId::transmute(team))
            .remove_member(DeviceId::transmute(device))
=======
            .actions(team.into_id().into())
            .remove_member(device.into_id().into())
>>>>>>> 61b04b2c
            .await
            .context("unable to remove device from team")?;
        Ok(())
    }

    #[instrument(skip(self), err)]
    async fn assign_role(
        self,
        _: context::Context,
        team: api::TeamId,
        device: api::DeviceId,
        role: api::Role,
    ) -> api::Result<()> {
        self.check_team_valid(team).await?;

        self.client
<<<<<<< HEAD
            .actions(&GraphId::transmute(team))
            .assign_role(DeviceId::transmute(device), role.into())
=======
            .actions(team.into_id().into())
            .assign_role(device.into_id().into(), role.into())
>>>>>>> 61b04b2c
            .await
            .context("unable to assign role")?;
        Ok(())
    }

    #[instrument(skip(self), err)]
    async fn revoke_role(
        self,
        _: context::Context,
        team: api::TeamId,
        device: api::DeviceId,
        role: api::Role,
    ) -> api::Result<()> {
        self.check_team_valid(team).await?;

        self.client
<<<<<<< HEAD
            .actions(&GraphId::transmute(team))
            .revoke_role(DeviceId::transmute(device), role.into())
=======
            .actions(team.into_id().into())
            .revoke_role(device.into_id().into(), role.into())
>>>>>>> 61b04b2c
            .await
            .context("unable to revoke device role")?;
        Ok(())
    }

    #[cfg(feature = "afc")]
    #[instrument(skip(self), err)]
    async fn create_afc_uni_send_channel(
        self,
        _: context::Context,
        team: api::TeamId,
        peer_id: api::DeviceId,
        label: api::LabelId,
    ) -> api::Result<(api::AfcCtrl, api::AfcLocalChannelId, api::AfcChannelId)> {
        use aranya_crypto::policy::LabelId;

        self.check_team_valid(team).await?;

        info!("creating afc uni channel");

        let graph = GraphId::transmute(team);

        let (ctrl, effects) = self
            .client
<<<<<<< HEAD
            .actions(&graph)
            .create_afc_uni_channel_off_graph(
                DeviceId::transmute(peer_id),
                LabelId::transmute(label),
            )
=======
            .actions(graph)
            .create_afc_uni_channel_off_graph(peer_id.into_id().into(), label.into_id().into())
>>>>>>> 61b04b2c
            .await?;

        let [Effect::AfcUniChannelCreated(e)] = effects.as_slice() else {
            bug!("expected afc uni channel created effect")
        };

        self.effect_handler.handle_effects(graph, &effects).await?;

        let (local_channel_id, channel_id) = self.afc.uni_channel_created(e).await?;
        info!("afc uni channel created");

        let ctrl = get_afc_ctrl(ctrl)?;

        Ok((ctrl, local_channel_id, channel_id))
    }

    #[cfg(feature = "afc")]
    #[instrument(skip(self), err)]
    async fn delete_afc_channel(
        self,
        _: context::Context,
        chan: api::AfcLocalChannelId,
    ) -> api::Result<()> {
        self.afc.delete_channel(chan).await?;
        info!("afc channel deleted");
        Ok(())
    }

    #[cfg(feature = "afc")]
    #[instrument(skip(self), err)]
    async fn receive_afc_ctrl(
        self,
        _: context::Context,
        team: api::TeamId,
        ctrl: api::AfcCtrl,
    ) -> api::Result<(api::LabelId, api::AfcLocalChannelId, api::AfcChannelId)> {
        self.check_team_valid(team).await?;

<<<<<<< HEAD
        let graph = GraphId::transmute(team);
        let mut session = self.client.session_new(&graph).await?;
=======
        let graph = GraphId::from(team.into_id());
        let mut session = self.client.session_new(graph).await?;
>>>>>>> 61b04b2c

        let effects = self.client.session_receive(&mut session, &ctrl).await?;

        let [Effect::AfcUniChannelReceived(e)] = effects.as_slice() else {
            bug!("expected afc uni channel received effect")
        };

        self.effect_handler.handle_effects(graph, &effects).await?;

        let (local_channel_id, channel_id) = self.afc.uni_channel_received(e).await?;

        return Ok((
            api::LabelId::transmute(e.label_id),
            local_channel_id,
            channel_id,
        ));
    }

    /// Create a label.
    #[instrument(skip(self), err)]
    async fn create_label(
        self,
        _: context::Context,
        team: api::TeamId,
        label_name: Text,
    ) -> api::Result<api::LabelId> {
        self.check_team_valid(team).await?;

        let effects = self
            .client
<<<<<<< HEAD
            .actions(&GraphId::transmute(team))
=======
            .actions(team.into_id().into())
>>>>>>> 61b04b2c
            .create_label(label_name)
            .await
            .context("unable to create label")?;
        if let Some(Effect::LabelCreated(e)) = find_effect!(&effects, Effect::LabelCreated(_e)) {
            Ok(api::LabelId::transmute(e.label_id))
        } else {
            Err(anyhow!("unable to create label").into())
        }
    }

    /// Delete a label.
    #[instrument(skip(self), err)]
    async fn delete_label(
        self,
        _: context::Context,
        team: api::TeamId,
        label_id: api::LabelId,
    ) -> api::Result<()> {
        self.check_team_valid(team).await?;

        let effects = self
            .client
<<<<<<< HEAD
            .actions(&GraphId::transmute(team))
            .delete_label(LabelId::transmute(label_id))
=======
            .actions(team.into_id().into())
            .delete_label(label_id.into_id().into())
>>>>>>> 61b04b2c
            .await
            .context("unable to delete label")?;
        if let Some(Effect::LabelDeleted(_e)) = find_effect!(&effects, Effect::LabelDeleted(_e)) {
            Ok(())
        } else {
            Err(anyhow!("unable to delete label").into())
        }
    }

    /// Assign a label.
    #[instrument(skip(self), err)]
    async fn assign_label(
        self,
        _: context::Context,
        team: api::TeamId,
        device: api::DeviceId,
        label_id: api::LabelId,
        op: api::ChanOp,
    ) -> api::Result<()> {
        self.check_team_valid(team).await?;

        let effects = self
            .client
<<<<<<< HEAD
            .actions(&GraphId::transmute(team))
=======
            .actions(team.into_id().into())
>>>>>>> 61b04b2c
            .assign_label(
                DeviceId::transmute(device),
                LabelId::transmute(label_id),
                op.into(),
            )
            .await
            .context("unable to assign label")?;
        if let Some(Effect::LabelAssigned(_e)) = find_effect!(&effects, Effect::LabelAssigned(_e)) {
            Ok(())
        } else {
            Err(anyhow!("unable to assign label").into())
        }
    }

    /// Revoke a label.
    #[instrument(skip(self), err)]
    async fn revoke_label(
        self,
        _: context::Context,
        team: api::TeamId,
        device: api::DeviceId,
        label_id: api::LabelId,
    ) -> api::Result<()> {
        self.check_team_valid(team).await?;

        let effects = self
            .client
<<<<<<< HEAD
            .actions(&GraphId::transmute(team))
            .revoke_label(DeviceId::transmute(device), LabelId::transmute(label_id))
=======
            .actions(team.into_id().into())
            .revoke_label(device.into_id().into(), label_id.into_id().into())
>>>>>>> 61b04b2c
            .await
            .context("unable to revoke label")?;
        if let Some(Effect::LabelRevoked(_e)) = find_effect!(&effects, Effect::LabelRevoked(_e)) {
            Ok(())
        } else {
            Err(anyhow!("unable to revoke label").into())
        }
    }

    /// Query devices on team.
    #[instrument(skip(self), err)]
    async fn query_devices_on_team(
        self,
        _: context::Context,
        team: api::TeamId,
    ) -> api::Result<Vec<api::DeviceId>> {
        self.check_team_valid(team).await?;

        let (_ctrl, effects) = self
            .client
<<<<<<< HEAD
            .actions(&GraphId::transmute(team))
=======
            .actions(team.into_id().into())
>>>>>>> 61b04b2c
            .query_devices_on_team_off_graph()
            .await
            .context("unable to query devices on team")?;
        let mut devices: Vec<api::DeviceId> = Vec::new();
        for e in effects {
            if let Effect::QueryDevicesOnTeamResult(e) = e {
                devices.push(api::DeviceId::transmute(e.device_id));
            }
        }
        return Ok(devices);
    }
    /// Query device role.
    #[instrument(skip(self), err)]
    async fn query_device_role(
        self,
        _: context::Context,
        team: api::TeamId,
        device: api::DeviceId,
    ) -> api::Result<api::Role> {
        self.check_team_valid(team).await?;

        let (_ctrl, effects) = self
            .client
<<<<<<< HEAD
            .actions(&GraphId::transmute(team))
            .query_device_role_off_graph(DeviceId::transmute(device))
=======
            .actions(team.into_id().into())
            .query_device_role_off_graph(device.into_id().into())
>>>>>>> 61b04b2c
            .await
            .context("unable to query device role")?;
        if let Some(Effect::QueryDeviceRoleResult(e)) =
            find_effect!(&effects, Effect::QueryDeviceRoleResult(_e))
        {
            Ok(api::Role::from(e.role))
        } else {
            Err(anyhow!("unable to query device role").into())
        }
    }
    /// Query device keybundle.
    #[instrument(skip(self), err)]
    async fn query_device_keybundle(
        self,
        _: context::Context,
        team: api::TeamId,
        device: api::DeviceId,
    ) -> api::Result<api::KeyBundle> {
        self.check_team_valid(team).await?;

        let (_ctrl, effects) = self
            .client
<<<<<<< HEAD
            .actions(&GraphId::transmute(team))
            .query_device_keybundle_off_graph(DeviceId::transmute(device))
=======
            .actions(team.into_id().into())
            .query_device_keybundle_off_graph(device.into_id().into())
>>>>>>> 61b04b2c
            .await
            .context("unable to query device keybundle")?;
        if let Some(Effect::QueryDeviceKeyBundleResult(e)) =
            find_effect!(effects, Effect::QueryDeviceKeyBundleResult(_e))
        {
            Ok(api::KeyBundle::from(e.device_keys))
        } else {
            Err(anyhow!("unable to query device keybundle").into())
        }
    }

    /// Query device label assignments.
    #[instrument(skip(self), err)]
    async fn query_device_label_assignments(
        self,
        _: context::Context,
        team: api::TeamId,
        device: api::DeviceId,
    ) -> api::Result<Vec<api::Label>> {
        self.check_team_valid(team).await?;

        let (_ctrl, effects) = self
            .client
<<<<<<< HEAD
            .actions(&GraphId::transmute(team))
            .query_label_assignments_off_graph(DeviceId::transmute(device))
=======
            .actions(team.into_id().into())
            .query_label_assignments_off_graph(device.into_id().into())
>>>>>>> 61b04b2c
            .await
            .context("unable to query device label assignments")?;
        let mut labels: Vec<api::Label> = Vec::new();
        for e in effects {
            if let Effect::QueriedLabelAssignment(e) = e {
                debug!("found label: {}", e.label_id);
                labels.push(api::Label {
                    id: api::LabelId::transmute(e.label_id),
                    name: e.label_name,
                });
            }
        }
        return Ok(labels);
    }

    /// Query label exists.
    #[instrument(skip(self), err)]
    async fn query_label_exists(
        self,
        _: context::Context,
        team: api::TeamId,
        label_id: api::LabelId,
    ) -> api::Result<bool> {
        self.check_team_valid(team).await?;

        let (_ctrl, effects) = self
            .client
<<<<<<< HEAD
            .actions(&GraphId::transmute(team))
            .query_label_exists_off_graph(LabelId::transmute(label_id))
=======
            .actions(team.into_id().into())
            .query_label_exists_off_graph(label_id.into_id().into())
>>>>>>> 61b04b2c
            .await
            .context("unable to query label")?;
        if let Some(Effect::QueryLabelExistsResult(_e)) =
            find_effect!(&effects, Effect::QueryLabelExistsResult(_e))
        {
            Ok(true)
        } else {
            Err(anyhow!("unable to query whether label exists").into())
        }
    }

    /// Query list of labels.
    #[instrument(skip(self), err)]
    async fn query_labels(
        self,
        _: context::Context,
        team: api::TeamId,
    ) -> api::Result<Vec<api::Label>> {
        self.check_team_valid(team).await?;

        let (_ctrl, effects) = self
            .client
<<<<<<< HEAD
            .actions(&GraphId::transmute(team))
=======
            .actions(team.into_id().into())
>>>>>>> 61b04b2c
            .query_labels_off_graph()
            .await
            .context("unable to query labels")?;
        let mut labels: Vec<api::Label> = Vec::new();
        for e in effects {
            if let Effect::QueriedLabel(e) = e {
                debug!("found label: {}", e.label_id);
                labels.push(api::Label {
                    id: api::LabelId::transmute(e.label_id),
                    name: e.label_name,
                });
            }
        }
        Ok(labels)
    }
}

impl Api {
    async fn add_seed(&mut self, team: api::TeamId, seed: qs::PskSeed) -> anyhow::Result<()> {
        let crypto = &mut *self.crypto.lock().await;

        let id = crypto
            .local_store
            .insert_key(&mut crypto.engine, seed.into_inner())
            .context("inserting seed")?;

        if let Err(e) = self
            .seed_id_dir
            .append(team, id)
            .await
            .context("could not write seed id to file")
        {
            match crypto
                .local_store
                .remove::<WrappedKey<CS>>(id.as_base())
                .context("could not remove seed from keystore")
            {
                Ok(_) => return Err(e),
                Err(inner) => return Err(e).context(inner),
            }
        };

        Ok(())
    }
}

impl From<api::KeyBundle> for KeyBundle {
    fn from(value: api::KeyBundle) -> Self {
        KeyBundle {
            ident_key: value.identity,
            sign_key: value.signing,
            enc_key: value.encryption,
        }
    }
}

impl From<KeyBundle> for api::KeyBundle {
    fn from(value: KeyBundle) -> Self {
        api::KeyBundle {
            identity: value.ident_key,
            signing: value.sign_key,
            encryption: value.enc_key,
        }
    }
}

impl From<api::Role> for Role {
    fn from(value: api::Role) -> Self {
        match value {
            api::Role::Owner => Role::Owner,
            api::Role::Admin => Role::Admin,
            api::Role::Operator => Role::Operator,
            api::Role::Member => Role::Member,
        }
    }
}

impl From<Role> for api::Role {
    fn from(value: Role) -> Self {
        match value {
            Role::Owner => api::Role::Owner,
            Role::Admin => api::Role::Admin,
            Role::Operator => api::Role::Operator,
            Role::Member => api::Role::Member,
        }
    }
}

impl From<api::ChanOp> for ChanOp {
    fn from(value: api::ChanOp) -> Self {
        match value {
            api::ChanOp::SendRecv => ChanOp::SendRecv,
            api::ChanOp::RecvOnly => ChanOp::RecvOnly,
            api::ChanOp::SendOnly => ChanOp::SendOnly,
        }
    }
}

impl From<ChanOp> for api::ChanOp {
    fn from(value: ChanOp) -> Self {
        match value {
            ChanOp::SendRecv => api::ChanOp::SendRecv,
            ChanOp::RecvOnly => api::ChanOp::RecvOnly,
            ChanOp::SendOnly => api::ChanOp::SendOnly,
        }
    }
}

/// Extract a single command from the session commands to get the AFC control message.
#[cfg(feature = "afc")]
fn get_afc_ctrl(cmds: Vec<Box<[u8]>>) -> anyhow::Result<Box<[u8]>> {
    let mut cmds = cmds.into_iter();
    let msg = cmds.next().context("missing AFC control message")?;
    if cmds.next().is_some() {
        anyhow::bail!("too many commands for AFC control message");
    }
    Ok(msg)
}<|MERGE_RESOLUTION|>--- conflicted
+++ resolved
@@ -550,11 +550,7 @@
         self.check_team_valid(team).await?;
 
         self.client
-<<<<<<< HEAD
-            .actions(&GraphId::transmute(team))
-=======
-            .actions(team.into_id().into())
->>>>>>> 61b04b2c
+            .actions(GraphId::transmute(team))
             .add_member(keys.into())
             .await
             .context("unable to add device to team")?;
@@ -571,13 +567,8 @@
         self.check_team_valid(team).await?;
 
         self.client
-<<<<<<< HEAD
-            .actions(&GraphId::transmute(team))
+            .actions(GraphId::transmute(team))
             .remove_member(DeviceId::transmute(device))
-=======
-            .actions(team.into_id().into())
-            .remove_member(device.into_id().into())
->>>>>>> 61b04b2c
             .await
             .context("unable to remove device from team")?;
         Ok(())
@@ -594,13 +585,8 @@
         self.check_team_valid(team).await?;
 
         self.client
-<<<<<<< HEAD
-            .actions(&GraphId::transmute(team))
+            .actions(GraphId::transmute(team))
             .assign_role(DeviceId::transmute(device), role.into())
-=======
-            .actions(team.into_id().into())
-            .assign_role(device.into_id().into(), role.into())
->>>>>>> 61b04b2c
             .await
             .context("unable to assign role")?;
         Ok(())
@@ -617,13 +603,8 @@
         self.check_team_valid(team).await?;
 
         self.client
-<<<<<<< HEAD
-            .actions(&GraphId::transmute(team))
+            .actions(GraphId::transmute(team))
             .revoke_role(DeviceId::transmute(device), role.into())
-=======
-            .actions(team.into_id().into())
-            .revoke_role(device.into_id().into(), role.into())
->>>>>>> 61b04b2c
             .await
             .context("unable to revoke device role")?;
         Ok(())
@@ -648,16 +629,11 @@
 
         let (ctrl, effects) = self
             .client
-<<<<<<< HEAD
-            .actions(&graph)
+            .actions(graph)
             .create_afc_uni_channel_off_graph(
                 DeviceId::transmute(peer_id),
                 LabelId::transmute(label),
             )
-=======
-            .actions(graph)
-            .create_afc_uni_channel_off_graph(peer_id.into_id().into(), label.into_id().into())
->>>>>>> 61b04b2c
             .await?;
 
         let [Effect::AfcUniChannelCreated(e)] = effects.as_slice() else {
@@ -696,13 +672,8 @@
     ) -> api::Result<(api::LabelId, api::AfcLocalChannelId, api::AfcChannelId)> {
         self.check_team_valid(team).await?;
 
-<<<<<<< HEAD
         let graph = GraphId::transmute(team);
-        let mut session = self.client.session_new(&graph).await?;
-=======
-        let graph = GraphId::from(team.into_id());
         let mut session = self.client.session_new(graph).await?;
->>>>>>> 61b04b2c
 
         let effects = self.client.session_receive(&mut session, &ctrl).await?;
 
@@ -733,11 +704,7 @@
 
         let effects = self
             .client
-<<<<<<< HEAD
-            .actions(&GraphId::transmute(team))
-=======
-            .actions(team.into_id().into())
->>>>>>> 61b04b2c
+            .actions(GraphId::transmute(team))
             .create_label(label_name)
             .await
             .context("unable to create label")?;
@@ -760,13 +727,8 @@
 
         let effects = self
             .client
-<<<<<<< HEAD
-            .actions(&GraphId::transmute(team))
+            .actions(GraphId::transmute(team))
             .delete_label(LabelId::transmute(label_id))
-=======
-            .actions(team.into_id().into())
-            .delete_label(label_id.into_id().into())
->>>>>>> 61b04b2c
             .await
             .context("unable to delete label")?;
         if let Some(Effect::LabelDeleted(_e)) = find_effect!(&effects, Effect::LabelDeleted(_e)) {
@@ -790,11 +752,7 @@
 
         let effects = self
             .client
-<<<<<<< HEAD
-            .actions(&GraphId::transmute(team))
-=======
-            .actions(team.into_id().into())
->>>>>>> 61b04b2c
+            .actions(GraphId::transmute(team))
             .assign_label(
                 DeviceId::transmute(device),
                 LabelId::transmute(label_id),
@@ -822,13 +780,8 @@
 
         let effects = self
             .client
-<<<<<<< HEAD
-            .actions(&GraphId::transmute(team))
+            .actions(GraphId::transmute(team))
             .revoke_label(DeviceId::transmute(device), LabelId::transmute(label_id))
-=======
-            .actions(team.into_id().into())
-            .revoke_label(device.into_id().into(), label_id.into_id().into())
->>>>>>> 61b04b2c
             .await
             .context("unable to revoke label")?;
         if let Some(Effect::LabelRevoked(_e)) = find_effect!(&effects, Effect::LabelRevoked(_e)) {
@@ -849,11 +802,7 @@
 
         let (_ctrl, effects) = self
             .client
-<<<<<<< HEAD
-            .actions(&GraphId::transmute(team))
-=======
-            .actions(team.into_id().into())
->>>>>>> 61b04b2c
+            .actions(GraphId::transmute(team))
             .query_devices_on_team_off_graph()
             .await
             .context("unable to query devices on team")?;
@@ -877,13 +826,8 @@
 
         let (_ctrl, effects) = self
             .client
-<<<<<<< HEAD
-            .actions(&GraphId::transmute(team))
+            .actions(GraphId::transmute(team))
             .query_device_role_off_graph(DeviceId::transmute(device))
-=======
-            .actions(team.into_id().into())
-            .query_device_role_off_graph(device.into_id().into())
->>>>>>> 61b04b2c
             .await
             .context("unable to query device role")?;
         if let Some(Effect::QueryDeviceRoleResult(e)) =
@@ -906,13 +850,8 @@
 
         let (_ctrl, effects) = self
             .client
-<<<<<<< HEAD
-            .actions(&GraphId::transmute(team))
+            .actions(GraphId::transmute(team))
             .query_device_keybundle_off_graph(DeviceId::transmute(device))
-=======
-            .actions(team.into_id().into())
-            .query_device_keybundle_off_graph(device.into_id().into())
->>>>>>> 61b04b2c
             .await
             .context("unable to query device keybundle")?;
         if let Some(Effect::QueryDeviceKeyBundleResult(e)) =
@@ -936,13 +875,8 @@
 
         let (_ctrl, effects) = self
             .client
-<<<<<<< HEAD
-            .actions(&GraphId::transmute(team))
+            .actions(GraphId::transmute(team))
             .query_label_assignments_off_graph(DeviceId::transmute(device))
-=======
-            .actions(team.into_id().into())
-            .query_label_assignments_off_graph(device.into_id().into())
->>>>>>> 61b04b2c
             .await
             .context("unable to query device label assignments")?;
         let mut labels: Vec<api::Label> = Vec::new();
@@ -970,13 +904,8 @@
 
         let (_ctrl, effects) = self
             .client
-<<<<<<< HEAD
-            .actions(&GraphId::transmute(team))
+            .actions(GraphId::transmute(team))
             .query_label_exists_off_graph(LabelId::transmute(label_id))
-=======
-            .actions(team.into_id().into())
-            .query_label_exists_off_graph(label_id.into_id().into())
->>>>>>> 61b04b2c
             .await
             .context("unable to query label")?;
         if let Some(Effect::QueryLabelExistsResult(_e)) =
@@ -999,11 +928,7 @@
 
         let (_ctrl, effects) = self
             .client
-<<<<<<< HEAD
-            .actions(&GraphId::transmute(team))
-=======
-            .actions(team.into_id().into())
->>>>>>> 61b04b2c
+            .actions(GraphId::transmute(team))
             .query_labels_off_graph()
             .await
             .context("unable to query labels")?;
