//! Implementation of daemon's `tarpc` API.
//! Trait for API interface is defined in `crates/aranya-daemon-api`

#![allow(clippy::expect_used, clippy::panic, clippy::indexing_slicing)]

use core::{future, net::SocketAddr, ops::Deref, pin::pin};
use std::{path::PathBuf, sync::Arc};

use anyhow::{anyhow, Context as _, Result};
use aranya_crypto::{Csprng, Rng};
pub(crate) use aranya_daemon_api::crypto::{ApiKey, PublicApiKey};
use aranya_daemon_api::{
    self as api,
    crypto::txp::{self, LengthDelimitedCodec},
    DaemonApi, CE, CS,
};
use aranya_keygen::PublicKeys;
use aranya_runtime::GraphId;
use aranya_util::{task::scope, Addr};
use futures_util::{StreamExt, TryStreamExt};
use tarpc::{
    context,
    server::{incoming::Incoming, BaseChannel, Channel},
};
use tokio::{
    net::UnixListener,
    sync::{mpsc, Mutex},
};
use tracing::{debug, error, info, instrument, trace, warn, Instrument};

use crate::{
    actions::Actions,
    aqc::Aqc,
    daemon::KS,
    policy::{ChanOp, Effect, KeyBundle, Role},
    sync::task::SyncPeers,
    Client, EF,
};

/// returns first effect matching a particular type.
/// returns None if there are no matching effects.
#[macro_export]
macro_rules! find_effect {
    ($effects:expr, $pattern:pat $(if $guard:expr)? $(,)?) => {
        $effects.into_iter().find(|e| matches!(e, $pattern $(if $guard)?))
    }
}

type EffectReceiver = mpsc::Receiver<(GraphId, Vec<EF>)>;

/// Daemon API Server.
#[derive(Debug)]
pub(crate) struct DaemonApiServer {
    /// Used to encrypt data sent over the API.
    sk: ApiKey<CS>,
    /// The UDS path we serve the API on.
    uds_path: PathBuf,
<<<<<<< HEAD
    /// Socket bound to `uds_path`.
    listener: UnixListener,
=======
    /// The path where we write the API public key.
    api_pk_path: PathBuf,
    /// The Aranya client.
    client: Client,
    /// The local network address for the `Client`'s sync server.
    local_addr: SocketAddr,
    /// Public keys of current device.
    pk: PublicKeys<CS>,
    /// Aranya sync peers,
    peers: SyncPeers,
    aqc: Aqc<CE, KS>,
>>>>>>> e6f16d34

    /// Channel for receiving effects from the syncer.
    recv_effects: EffectReceiver,

    /// Api Handler.
    api: Api,
}

impl DaemonApiServer {
    /// Creates a `DaemonApiServer`.
    // TODO(eric): Clean up the arguments.
    #[instrument(skip_all)]
    #[allow(clippy::too_many_arguments)]
    pub(crate) fn new(
        client: Client,
        local_addr: SocketAddr,
        uds_path: PathBuf,
        api_pk_path: PathBuf,
        sk: ApiKey<CS>,
        pk: PublicKeys<CS>,
        peers: SyncPeers,
        recv_effects: EffectReceiver,
        aqc: Aqc<CE, KS>,
    ) -> Result<Self> {
<<<<<<< HEAD
        let listener = UnixListener::bind(&uds_path)?;
        let aqc = Arc::new(aqc);
        let effect_handler = EffectHandler {
            aqc: Arc::clone(&aqc),
        };
        let api = Api(Arc::new(ApiInner {
=======
        Ok(Self {
            uds_path,
            api_pk_path,
            sk,
            recv_effects,
>>>>>>> e6f16d34
            client,
            local_addr,
            pk,
            peers: Mutex::new(peers),
            effect_handler,
            aqc,
        }));
        Ok(Self {
            uds_path,
            sk,
            recv_effects,
            listener,
            api,
        })
    }

    /// Runs the server.
    pub async fn serve(mut self) {
        scope(async |s| {
            s.spawn({
                let effect_handler = self.api.effect_handler.clone();
                async move {
                    while let Some((graph, effects)) = self.recv_effects.recv().await {
                        if let Err(err) = effect_handler.handle_effects(graph, &effects).await {
                            error!(?err, "error handling effects");
                        }
                    }
                    info!("effect handler exiting");
                }
<<<<<<< HEAD
                .in_current_span()
=======
                info!("effect handler exiting");
            })
        };

        let api = Api(Arc::new(ApiInner {
            client: self.client,
            local_addr: self.local_addr,
            pk: self.pk,
            peers: Mutex::new(self.peers),
            aqc: Arc::clone(&aqc),
            handler: EffectHandler {
                aqc: Arc::clone(&aqc),
            },
        }));

        aranya_util::write_file(&self.api_pk_path, &self.sk.public()?.encode()?)
            .await
            .context("unable to write API public key")?;
        info!(path = %self.api_pk_path.display(), "wrote API public key");

        let server = {
            let listener = UnixListener::bind(&self.uds_path)?;
            info!(
                addr = ?listener
                    .local_addr()
                    .assume("should be able to retrieve local addr")?
                    .as_pathname()
                    .assume("addr should be a pathname")?,
                "listening"
            );

            let info = self.uds_path.as_os_str().as_encoded_bytes();
            let codec = LengthDelimitedCodec::builder()
                .max_frame_length(usize::MAX)
                .new_codec();
            let listener = txp::unix::UnixListenerStream::from(listener);
            txp::server(listener, codec, self.sk, info)
        };

        let mut chans = JoinSet::new();
        let mut incoming = server
            .inspect_err(|err| warn!(?err, "accept error"))
            .filter_map(|r| future::ready(r.ok()))
            .map(BaseChannel::with_defaults)
            .max_concurrent_requests_per_channel(10);
        while let Some(ch) = incoming.next().await {
            let api = api.clone();
            chans.spawn(async move {
                let mut reqs = JoinSet::new();
                let requests = ch
                    .requests()
                    .inspect_err(|err| warn!(?err, "channel failure"))
                    .take_while(|r| future::ready(r.is_ok()))
                    .filter_map(|r| async { r.ok() });
                let mut requests = pin!(requests);
                while let Some(req) = requests.next().await {
                    reqs.spawn(req.execute(api.clone().serve()));
                }
                reqs.join_all().await
>>>>>>> e6f16d34
            });

            let server = {
                let info = self.uds_path.as_os_str().as_encoded_bytes();
                let codec = LengthDelimitedCodec::builder()
                    .max_frame_length(usize::MAX)
                    .new_codec();
                let listener = txp::unix::UnixListenerStream::from(self.listener);
                txp::server(listener, codec, self.sk, info)
            };
            info!(addr = ?self.uds_path, "listening");

            let mut incoming = server
                .inspect_err(|err| warn!(?err, "accept error"))
                .filter_map(|r| future::ready(r.ok()))
                .map(BaseChannel::with_defaults)
                .max_concurrent_requests_per_channel(10);
            while let Some(ch) = incoming.next().await {
                let api = self.api.clone();
                s.spawn(scope(async move |reqs| {
                    let requests = ch
                        .requests()
                        .inspect_err(|err| warn!(?err, "channel failure"))
                        .take_while(|r| future::ready(r.is_ok()))
                        .filter_map(|r| async { r.ok() });
                    let mut requests = pin!(requests);
                    while let Some(req) = requests.next().await {
                        reqs.spawn(req.execute(api.clone().serve()));
                    }
                }));
            }
        })
        .await;

        info!("server exiting");
    }
}

/// Handles effects from an Aranya action.
#[derive(Clone, Debug)]
struct EffectHandler {
    aqc: Arc<Aqc<CE, KS>>,
}

impl EffectHandler {
    /// Handles effects resulting from invoking an Aranya action.
    #[instrument(skip_all, fields(%graph, effects = effects.len()))]
    async fn handle_effects(&self, graph: GraphId, effects: &[Effect]) -> Result<()> {
        trace!("handling effects");

        use Effect::*;
        for effect in effects {
            trace!(?effect, "handling effect");
            match effect {
                TeamCreated(_team_created) => {}
                TeamTerminated(_team_terminated) => {}
                MemberAdded(_member_added) => {}
                MemberRemoved(_member_removed) => {}
                OwnerAssigned(_owner_assigned) => {}
                AdminAssigned(_admin_assigned) => {}
                OperatorAssigned(_operator_assigned) => {}
                OwnerRevoked(_owner_revoked) => {}
                AdminRevoked(_admin_revoked) => {}
                OperatorRevoked(_operator_revoked) => {}
                LabelCreated(_) => {}
                LabelDeleted(_) => {}
                LabelAssigned(_) => {}
                LabelRevoked(_) => {}
                AqcNetworkNameSet(e) => {
                    self.aqc
                        .add_peer(
                            graph,
                            api::NetIdentifier(e.net_identifier.clone()),
                            e.device_id.into(),
                        )
                        .await;
                }
                AqcNetworkNameUnset(e) => self.aqc.remove_peer(graph, e.device_id.into()).await,
                QueriedLabel(_) => {}
                AqcBidiChannelCreated(_) => {}
                AqcBidiChannelReceived(_) => {}
                AqcUniChannelCreated(_) => {}
                AqcUniChannelReceived(_) => {}
                QueryDevicesOnTeamResult(_) => {}
                QueryDeviceRoleResult(_) => {}
                QueryDeviceKeyBundleResult(_) => {}
                QueryAqcNetIdentifierResult(_) => {}
                QueriedLabelAssignment(_) => {}
                QueryLabelExistsResult(_) => {}
                QueryAqcNetworkNamesOutput(_) => {}
            }
        }
        Ok(())
    }
}

/// The guts of [`Api`].
///
/// This is separated out so we only have to clone one [`Arc`]
/// (inside [`Api`]).
#[derive(Debug)]
struct ApiInner {
    client: Client,
    /// Local socket address of the API.
    local_addr: SocketAddr,
    /// Public keys of current device.
    pk: PublicKeys<CS>,
    /// Aranya sync peers,
    peers: Mutex<SyncPeers>,
    effect_handler: EffectHandler,
    aqc: Arc<Aqc<CE, KS>>,
}

impl ApiInner {
    fn get_pk(&self) -> api::Result<KeyBundle> {
        Ok(KeyBundle::try_from(&self.pk).context("bad key bundle")?)
    }
}

/// Implements [`DaemonApi`].
#[derive(Clone, Debug)]
struct Api(Arc<ApiInner>);

impl Deref for Api {
    type Target = ApiInner;

    fn deref(&self) -> &Self::Target {
        &self.0
    }
}

impl DaemonApi for Api {
    #[instrument(skip(self))]
    async fn version(self, context: context::Context) -> api::Result<api::Version> {
        api::Version::parse(env!("CARGO_PKG_VERSION")).map_err(Into::into)
    }

    #[instrument(skip(self))]
    async fn aranya_local_addr(self, context: context::Context) -> api::Result<SocketAddr> {
        Ok(self.local_addr)
    }

    #[instrument(skip(self))]
    async fn get_key_bundle(self, _: context::Context) -> api::Result<api::KeyBundle> {
        Ok(self
            .get_pk()
            .context("unable to get device public keys")?
            .into())
    }

    #[instrument(skip(self))]
    async fn get_device_id(self, _: context::Context) -> api::Result<api::DeviceId> {
        Ok(self
            .pk
            .ident_pk
            .id()
            .context("unable to get device ID")?
            .into_id()
            .into())
    }

    #[instrument(skip(self))]
    async fn add_sync_peer(
        self,
        _: context::Context,
        peer: Addr,
        team: api::TeamId,
        cfg: api::SyncPeerConfig,
    ) -> api::Result<()> {
        self.peers
            .lock()
            .await
            .add_peer(peer, team.into_id().into(), cfg)
            .await?;
        Ok(())
    }

    #[instrument(skip(self))]
    async fn sync_now(
        self,
        _: context::Context,
        peer: Addr,
        team: api::TeamId,
        cfg: Option<api::SyncPeerConfig>,
    ) -> api::Result<()> {
        self.peers
            .lock()
            .await
            .sync_now(peer, team.into_id().into(), cfg)
            .await?;
        Ok(())
    }

    #[instrument(skip(self))]
    async fn remove_sync_peer(
        self,
        _: context::Context,
        peer: Addr,
        team: api::TeamId,
    ) -> api::Result<()> {
        self.peers
            .lock()
            .await
            .remove_peer(peer, team.into_id().into())
            .await
            .context("unable to remove sync peer")?;
        Ok(())
    }

    #[instrument(skip(self))]
    async fn add_team(
        self,
        _: context::Context,
        team: api::TeamId,
        cfg: api::TeamConfig,
    ) -> api::Result<()> {
        todo!()
    }

    #[instrument(skip(self))]
    async fn remove_team(self, _: context::Context, team: api::TeamId) -> api::Result<()> {
        todo!();
    }

    #[instrument(skip(self))]
    async fn create_team(
        self,
        _: context::Context,
        cfg: api::TeamConfig,
    ) -> api::Result<api::TeamId> {
        info!("create_team");
        let nonce = &mut [0u8; 16];
        Rng.fill_bytes(nonce);
        let pk = self.get_pk()?;
        let (graph_id, _) = self
            .client
            .create_team(pk, Some(nonce))
            .await
            .context("unable to create team")?;
        debug!(?graph_id);
        Ok(graph_id.into_id().into())
    }

    #[instrument(skip(self))]
    async fn close_team(self, _: context::Context, team: api::TeamId) -> api::Result<()> {
        todo!();
    }

    #[instrument(skip(self))]
    async fn add_device_to_team(
        self,
        _: context::Context,
        team: api::TeamId,
        keys: api::KeyBundle,
    ) -> api::Result<()> {
        self.client
            .actions(&team.into_id().into())
            .add_member(keys.into())
            .await
            .context("unable to add device to team")?;
        Ok(())
    }

    #[instrument(skip(self))]
    async fn remove_device_from_team(
        self,
        _: context::Context,
        team: api::TeamId,
        device: api::DeviceId,
    ) -> api::Result<()> {
        self.client
            .actions(&team.into_id().into())
            .remove_member(device.into_id().into())
            .await
            .context("unable to remove device from team")?;
        Ok(())
    }

    #[instrument(skip(self))]
    async fn assign_role(
        self,
        _: context::Context,
        team: api::TeamId,
        device: api::DeviceId,
        role: api::Role,
    ) -> api::Result<()> {
        self.client
            .actions(&team.into_id().into())
            .assign_role(device.into_id().into(), role.into())
            .await
            .context("unable to assign role")?;
        Ok(())
    }

    #[instrument(skip(self))]
    async fn revoke_role(
        self,
        _: context::Context,
        team: api::TeamId,
        device: api::DeviceId,
        role: api::Role,
    ) -> api::Result<()> {
        self.client
            .actions(&team.into_id().into())
            .revoke_role(device.into_id().into(), role.into())
            .await
            .context("unable to revoke device role")?;
        Ok(())
    }

    #[instrument(skip(self))]
    async fn assign_aqc_net_identifier(
        self,
        _: context::Context,
        team: api::TeamId,
        device: api::DeviceId,
        name: api::NetIdentifier,
    ) -> api::Result<()> {
        let effects = self
            .client
            .actions(&team.into_id().into())
            .set_aqc_network_name(device.into_id().into(), name.0)
            .await
            .context("unable to assign aqc network identifier")?;
        self.effect_handler
            .handle_effects(GraphId::from(team.into_id()), &effects)
            .await?;
        Ok(())
    }

    #[instrument(skip(self))]
    async fn remove_aqc_net_identifier(
        self,
        _: context::Context,
        team: api::TeamId,
        device: api::DeviceId,
        name: api::NetIdentifier,
    ) -> api::Result<()> {
        self.client
            .actions(&team.into_id().into())
            .unset_aqc_network_name(device.into_id().into())
            .await
            .context("unable to remove aqc net identifier")?;
        Ok(())
    }

    #[instrument(skip(self))]
    async fn create_aqc_bidi_channel(
        self,
        _: context::Context,
        team: api::TeamId,
        peer: api::NetIdentifier,
        label: api::LabelId,
    ) -> api::Result<(api::AqcCtrl, api::AqcBidiPsks)> {
        info!("creating bidi channel");

        let graph = GraphId::from(team.into_id());

        let peer_id = self
            .aqc
            .find_device_id(graph, &peer)
            .await
            .context("did not find peer")?;

        let (ctrl, effects) = self
            .client
            .actions(&graph)
            .create_aqc_bidi_channel_off_graph(peer_id, label.into_id().into())
            .await?;
        let id = self.pk.ident_pk.id()?;

        let Some(Effect::AqcBidiChannelCreated(e)) =
            find_effect!(&effects, Effect::AqcBidiChannelCreated(e) if e.author_id == id.into())
        else {
            return Err(anyhow!("unable to find `AqcBidiChannelCreated` effect").into());
        };

        self.effect_handler.handle_effects(graph, &effects).await?;

        let psks = self.aqc.bidi_channel_created(e).await?;
        info!(num = psks.len(), "bidi channel created");

        Ok((ctrl, psks))
    }

    #[instrument(skip(self))]
    async fn create_aqc_uni_channel(
        self,
        _: context::Context,
        team: api::TeamId,
        peer: api::NetIdentifier,
        label: api::LabelId,
    ) -> api::Result<(api::AqcCtrl, api::AqcUniPsks)> {
        info!("creating uni channel");

        let graph = GraphId::from(team.into_id());

        let peer_id = self
            .aqc
            .find_device_id(graph, &peer)
            .await
            .context("did not find peer")?;

        let id = self.pk.ident_pk.id()?;
        let (ctrl, effects) = self
            .client
            .actions(&graph)
            .create_aqc_uni_channel_off_graph(id, peer_id, label.into_id().into())
            .await?;

        let Some(Effect::AqcUniChannelCreated(e)) =
            find_effect!(&effects, Effect::AqcUniChannelCreated(e) if e.author_id == id.into())
        else {
            return Err(anyhow!("unable to find AqcUniChannelCreated effect").into());
        };

        self.effect_handler.handle_effects(graph, &effects).await?;

        let psks = self.aqc.uni_channel_created(e).await?;
        info!(num = psks.len(), "uni channel created");

        Ok((ctrl, psks))
    }

    #[instrument(skip(self))]
    async fn delete_aqc_bidi_channel(
        self,
        _: context::Context,
        chan: api::AqcBidiChannelId,
    ) -> api::Result<api::AqcCtrl> {
        // TODO: remove AQC bidi channel from Aranya.
        todo!();
    }

    #[instrument(skip(self))]
    async fn delete_aqc_uni_channel(
        self,
        _: context::Context,
        chan: api::AqcUniChannelId,
    ) -> api::Result<api::AqcCtrl> {
        // TODO: remove AQC uni channel from Aranya.
        todo!();
    }

    #[instrument(skip(self))]
    async fn receive_aqc_ctrl(
        self,
        _: context::Context,
        team: api::TeamId,
        ctrl: api::AqcCtrl,
    ) -> api::Result<(api::LabelId, api::AqcPsks)> {
        let graph = GraphId::from(team.into_id());
        let mut session = self.client.session_new(&graph).await?;
        for cmd in ctrl {
            let our_device_id = self.pk.ident_pk.id()?;

            let effects = self.client.session_receive(&mut session, &cmd).await?;
            self.effect_handler.handle_effects(graph, &effects).await?;

            let effect = effects.iter().find(|e| match e {
                Effect::AqcBidiChannelReceived(e) => e.peer_id == our_device_id.into(),
                Effect::AqcUniChannelReceived(e) => {
                    e.sender_id != our_device_id.into() && e.receiver_id == our_device_id.into()
                }
                _ => false,
            });
            match effect {
                Some(Effect::AqcBidiChannelReceived(e)) => {
                    let psks = self.aqc.bidi_channel_received(e).await?;
                    // NB: Each action should only produce one
                    // ephemeral command.
                    return Ok((e.label_id.into(), psks));
                }
                Some(Effect::AqcUniChannelReceived(e)) => {
                    let psks = self.aqc.uni_channel_received(e).await?;
                    // NB: Each action should only produce one
                    // ephemeral command.
                    return Ok((e.label_id.into(), psks));
                }
                Some(_) | None => {}
            }
        }
        Err(anyhow!("unable to find AQC effect").into())
    }

    /// Create a label.
    #[instrument(skip(self))]
    async fn create_label(
        self,
        _: context::Context,
        team: api::TeamId,
        label_name: String,
    ) -> api::Result<api::LabelId> {
        let effects = self
            .client
            .actions(&team.into_id().into())
            .create_label(label_name)
            .await
            .context("unable to create AQC label")?;
        if let Some(Effect::LabelCreated(e)) = find_effect!(&effects, Effect::LabelCreated(_e)) {
            Ok(e.label_id.into())
        } else {
            Err(anyhow!("unable to create AQC label").into())
        }
    }

    /// Delete a label.
    #[instrument(skip(self))]
    async fn delete_label(
        self,
        _: context::Context,
        team: api::TeamId,
        label_id: api::LabelId,
    ) -> api::Result<()> {
        let effects = self
            .client
            .actions(&team.into_id().into())
            .delete_label(label_id.into_id().into())
            .await
            .context("unable to delete AQC label")?;
        if let Some(Effect::LabelDeleted(_e)) = find_effect!(&effects, Effect::LabelDeleted(_e)) {
            Ok(())
        } else {
            Err(anyhow!("unable to delete AQC label").into())
        }
    }

    /// Assign a label.
    #[instrument(skip(self))]
    async fn assign_label(
        self,
        _: context::Context,
        team: api::TeamId,
        device: api::DeviceId,
        label_id: api::LabelId,
        op: api::ChanOp,
    ) -> api::Result<()> {
        let effects = self
            .client
            .actions(&team.into_id().into())
            .assign_label(
                device.into_id().into(),
                label_id.into_id().into(),
                op.into(),
            )
            .await
            .context("unable to assign AQC label")?;
        if let Some(Effect::LabelAssigned(_e)) = find_effect!(&effects, Effect::LabelAssigned(_e)) {
            Ok(())
        } else {
            Err(anyhow!("unable to assign AQC label").into())
        }
    }

    /// Revoke a label.
    #[instrument(skip(self))]
    async fn revoke_label(
        self,
        _: context::Context,
        team: api::TeamId,
        device: api::DeviceId,
        label_id: api::LabelId,
    ) -> api::Result<()> {
        let effects = self
            .client
            .actions(&team.into_id().into())
            .revoke_label(device.into_id().into(), label_id.into_id().into())
            .await
            .context("unable to revoke AQC label")?;
        if let Some(Effect::LabelRevoked(_e)) = find_effect!(&effects, Effect::LabelRevoked(_e)) {
            Ok(())
        } else {
            Err(anyhow!("unable to revoke AQC label").into())
        }
    }

    /// Query devices on team.
    #[instrument(skip(self))]
    async fn query_devices_on_team(
        self,
        _: context::Context,
        team: api::TeamId,
    ) -> api::Result<Vec<api::DeviceId>> {
        let (_ctrl, effects) = self
            .client
            .actions(&team.into_id().into())
            .query_devices_on_team_off_graph()
            .await
            .context("unable to query devices on team")?;
        let mut devices: Vec<api::DeviceId> = Vec::new();
        for e in effects {
            if let Effect::QueryDevicesOnTeamResult(e) = e {
                devices.push(e.device_id.into());
            }
        }
        return Ok(devices);
    }
    /// Query device role.
    #[instrument(skip(self))]
    async fn query_device_role(
        self,
        _: context::Context,
        team: api::TeamId,
        device: api::DeviceId,
    ) -> api::Result<api::Role> {
        let (_ctrl, effects) = self
            .client
            .actions(&team.into_id().into())
            .query_device_role_off_graph(device.into_id().into())
            .await
            .context("unable to query device role")?;
        if let Some(Effect::QueryDeviceRoleResult(e)) =
            find_effect!(&effects, Effect::QueryDeviceRoleResult(_e))
        {
            Ok(api::Role::from(e.role))
        } else {
            Err(anyhow!("unable to query device role").into())
        }
    }
    /// Query device keybundle.
    #[instrument(skip(self))]
    async fn query_device_keybundle(
        self,
        _: context::Context,
        team: api::TeamId,
        device: api::DeviceId,
    ) -> api::Result<api::KeyBundle> {
        let (_ctrl, effects) = self
            .client
            .actions(&team.into_id().into())
            .query_device_keybundle_off_graph(device.into_id().into())
            .await
            .context("unable to query device keybundle")?;
        if let Some(Effect::QueryDeviceKeyBundleResult(e)) =
            find_effect!(effects, Effect::QueryDeviceKeyBundleResult(_e))
        {
            Ok(api::KeyBundle::from(e.device_keys))
        } else {
            Err(anyhow!("unable to query device keybundle").into())
        }
    }

    /// Query device label assignments.
    #[instrument(skip(self))]
    async fn query_device_label_assignments(
        self,
        _: context::Context,
        team: api::TeamId,
        device: api::DeviceId,
    ) -> api::Result<Vec<api::Label>> {
        let (_ctrl, effects) = self
            .client
            .actions(&team.into_id().into())
            .query_label_assignments_off_graph(device.into_id().into())
            .await
            .context("unable to query device label assignments")?;
        let mut labels: Vec<api::Label> = Vec::new();
        for e in effects {
            if let Effect::QueriedLabelAssignment(e) = e {
                debug!("found label: {}", e.label_id);
                labels.push(api::Label {
                    id: e.label_id.into(),
                    name: e.label_name,
                });
            }
        }
        return Ok(labels);
    }

    /// Query AQC network ID.
    #[instrument(skip(self))]
    async fn query_aqc_net_identifier(
        self,
        _: context::Context,
        team: api::TeamId,
        device: api::DeviceId,
    ) -> api::Result<Option<api::NetIdentifier>> {
        if let Ok((_ctrl, effects)) = self
            .client
            .actions(&team.into_id().into())
            .query_aqc_net_identifier_off_graph(device.into_id().into())
            .await
        {
            if let Some(Effect::QueryAqcNetIdentifierResult(e)) =
                find_effect!(effects, Effect::QueryAqcNetIdentifierResult(_e))
            {
                return Ok(Some(api::NetIdentifier(e.net_identifier)));
            }
        }
        Ok(None)
    }

    /// Query label exists.
    #[instrument(skip(self))]
    async fn query_label_exists(
        self,
        _: context::Context,
        team: api::TeamId,
        label_id: api::LabelId,
    ) -> api::Result<bool> {
        let (_ctrl, effects) = self
            .client
            .actions(&team.into_id().into())
            .query_label_exists_off_graph(label_id.into_id().into())
            .await
            .context("unable to query label")?;
        if let Some(Effect::QueryLabelExistsResult(_e)) =
            find_effect!(&effects, Effect::QueryLabelExistsResult(_e))
        {
            Ok(true)
        } else {
            Err(anyhow!("unable to query whether label exists").into())
        }
    }

    /// Query list of labels.
    #[instrument(skip(self))]
    async fn query_labels(
        self,
        _: context::Context,
        team: api::TeamId,
    ) -> api::Result<Vec<api::Label>> {
        let (_ctrl, effects) = self
            .client
            .actions(&team.into_id().into())
            .query_labels_off_graph()
            .await
            .context("unable to query labels")?;
        let mut labels: Vec<api::Label> = Vec::new();
        for e in effects {
            if let Effect::QueriedLabel(e) = e {
                debug!("found label: {}", e.label_id);
                labels.push(api::Label {
                    id: e.label_id.into(),
                    name: e.label_name,
                });
            }
        }
        Ok(labels)
    }
}

impl From<api::KeyBundle> for KeyBundle {
    fn from(value: api::KeyBundle) -> Self {
        KeyBundle {
            ident_key: value.identity,
            sign_key: value.signing,
            enc_key: value.encoding,
        }
    }
}

impl From<KeyBundle> for api::KeyBundle {
    fn from(value: KeyBundle) -> Self {
        api::KeyBundle {
            identity: value.ident_key,
            signing: value.sign_key,
            encoding: value.enc_key,
        }
    }
}

impl From<api::Role> for Role {
    fn from(value: api::Role) -> Self {
        match value {
            api::Role::Owner => Role::Owner,
            api::Role::Admin => Role::Admin,
            api::Role::Operator => Role::Operator,
            api::Role::Member => Role::Member,
        }
    }
}

impl From<Role> for api::Role {
    fn from(value: Role) -> Self {
        match value {
            Role::Owner => api::Role::Owner,
            Role::Admin => api::Role::Admin,
            Role::Operator => api::Role::Operator,
            Role::Member => api::Role::Member,
        }
    }
}

impl From<api::ChanOp> for ChanOp {
    fn from(value: api::ChanOp) -> Self {
        match value {
            api::ChanOp::SendRecv => ChanOp::SendRecv,
            api::ChanOp::RecvOnly => ChanOp::RecvOnly,
            api::ChanOp::SendOnly => ChanOp::SendOnly,
        }
    }
}

impl From<ChanOp> for api::ChanOp {
    fn from(value: ChanOp) -> Self {
        match value {
            ChanOp::SendRecv => api::ChanOp::SendRecv,
            ChanOp::RecvOnly => api::ChanOp::RecvOnly,
            ChanOp::SendOnly => api::ChanOp::SendOnly,
        }
    }
}<|MERGE_RESOLUTION|>--- conflicted
+++ resolved
@@ -55,22 +55,8 @@
     sk: ApiKey<CS>,
     /// The UDS path we serve the API on.
     uds_path: PathBuf,
-<<<<<<< HEAD
     /// Socket bound to `uds_path`.
     listener: UnixListener,
-=======
-    /// The path where we write the API public key.
-    api_pk_path: PathBuf,
-    /// The Aranya client.
-    client: Client,
-    /// The local network address for the `Client`'s sync server.
-    local_addr: SocketAddr,
-    /// Public keys of current device.
-    pk: PublicKeys<CS>,
-    /// Aranya sync peers,
-    peers: SyncPeers,
-    aqc: Aqc<CE, KS>,
->>>>>>> e6f16d34
 
     /// Channel for receiving effects from the syncer.
     recv_effects: EffectReceiver,
@@ -88,27 +74,18 @@
         client: Client,
         local_addr: SocketAddr,
         uds_path: PathBuf,
-        api_pk_path: PathBuf,
         sk: ApiKey<CS>,
         pk: PublicKeys<CS>,
         peers: SyncPeers,
         recv_effects: EffectReceiver,
         aqc: Aqc<CE, KS>,
     ) -> Result<Self> {
-<<<<<<< HEAD
         let listener = UnixListener::bind(&uds_path)?;
         let aqc = Arc::new(aqc);
         let effect_handler = EffectHandler {
             aqc: Arc::clone(&aqc),
         };
         let api = Api(Arc::new(ApiInner {
-=======
-        Ok(Self {
-            uds_path,
-            api_pk_path,
-            sk,
-            recv_effects,
->>>>>>> e6f16d34
             client,
             local_addr,
             pk,
@@ -138,69 +115,7 @@
                     }
                     info!("effect handler exiting");
                 }
-<<<<<<< HEAD
                 .in_current_span()
-=======
-                info!("effect handler exiting");
-            })
-        };
-
-        let api = Api(Arc::new(ApiInner {
-            client: self.client,
-            local_addr: self.local_addr,
-            pk: self.pk,
-            peers: Mutex::new(self.peers),
-            aqc: Arc::clone(&aqc),
-            handler: EffectHandler {
-                aqc: Arc::clone(&aqc),
-            },
-        }));
-
-        aranya_util::write_file(&self.api_pk_path, &self.sk.public()?.encode()?)
-            .await
-            .context("unable to write API public key")?;
-        info!(path = %self.api_pk_path.display(), "wrote API public key");
-
-        let server = {
-            let listener = UnixListener::bind(&self.uds_path)?;
-            info!(
-                addr = ?listener
-                    .local_addr()
-                    .assume("should be able to retrieve local addr")?
-                    .as_pathname()
-                    .assume("addr should be a pathname")?,
-                "listening"
-            );
-
-            let info = self.uds_path.as_os_str().as_encoded_bytes();
-            let codec = LengthDelimitedCodec::builder()
-                .max_frame_length(usize::MAX)
-                .new_codec();
-            let listener = txp::unix::UnixListenerStream::from(listener);
-            txp::server(listener, codec, self.sk, info)
-        };
-
-        let mut chans = JoinSet::new();
-        let mut incoming = server
-            .inspect_err(|err| warn!(?err, "accept error"))
-            .filter_map(|r| future::ready(r.ok()))
-            .map(BaseChannel::with_defaults)
-            .max_concurrent_requests_per_channel(10);
-        while let Some(ch) = incoming.next().await {
-            let api = api.clone();
-            chans.spawn(async move {
-                let mut reqs = JoinSet::new();
-                let requests = ch
-                    .requests()
-                    .inspect_err(|err| warn!(?err, "channel failure"))
-                    .take_while(|r| future::ready(r.is_ok()))
-                    .filter_map(|r| async { r.ok() });
-                let mut requests = pin!(requests);
-                while let Some(req) = requests.next().await {
-                    reqs.spawn(req.execute(api.clone().serve()));
-                }
-                reqs.join_all().await
->>>>>>> e6f16d34
             });
 
             let server = {
