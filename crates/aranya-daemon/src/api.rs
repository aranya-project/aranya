--- conflicted
+++ resolved
@@ -258,12 +258,7 @@
 
                     tracing::warn!(effect = ?e, "received AQC effect when not enabled")
                 }
-<<<<<<< HEAD
-                AqcNetworkNameUnset(e) => self.aqc.remove_peer(graph, e.device_id.into()).await,
                 QueryLabelResult(_) => {}
-=======
-                QueriedLabel(_) => {}
->>>>>>> c6b59b85
                 AqcBidiChannelCreated(_) => {}
                 AqcBidiChannelReceived(_) => {}
                 AqcUniChannelCreated(_) => {}
@@ -275,10 +270,9 @@
                 QueryDevicesOnTeamResult(_) => {}
                 QueryDeviceRoleResult(_) => {}
                 QueryDeviceKeyBundleResult(_) => {}
-<<<<<<< HEAD
                 QueryAqcNetIdResult(_) => {}
+                QueryAqcNetworkNamesResult(_) => {}
                 QueryLabelsAssignedToDeviceResult(_) => {}
-                QueryAqcNetworkNamesResult(_) => {}
                 LabelManagingRoleAdded(_) => {}
                 LabelManagingRoleRevoked(_) => {}
                 PermAddedToRole(_) => {}
@@ -293,16 +287,6 @@
                 QueryTeamRolesResult(_) => {}
                 QueryRoleOwnersResult(_) => {}
                 RoleCreated(_) => {}
-                AfcBidiChannelCreated(_) => {}
-                AfcBidiChannelReceived(_) => {}
-                AfcUniChannelCreated(_) => {}
-                AfcUniChannelReceived(_) => {}
-=======
-                QueriedLabelAssignment(_) => {}
-                QueryLabelExistsResult(_) => {}
-                QueryAqcNetIdentifierResult(_) => {}
-                QueryAqcNetworkNamesOutput(_) => {}
->>>>>>> c6b59b85
             }
         }
         Ok(())
@@ -407,17 +391,15 @@
         self.device_id().map(|id| id.into_id().into())
     }
 
-<<<<<<< HEAD
+    #[cfg(feature = "afc")]
+    #[instrument(skip(self), err)]
+    async fn afc_shm_info(self, context: context::Context) -> api::Result<api::AfcShmInfo> {
+        Ok(self.afc.get_shm_info().await)
+    }
+
     //
     // Syncing
     //
-=======
-    #[cfg(feature = "afc")]
-    #[instrument(skip(self), err)]
-    async fn afc_shm_info(self, context: context::Context) -> api::Result<api::AfcShmInfo> {
-        Ok(self.afc.get_shm_info().await)
-    }
->>>>>>> c6b59b85
 
     #[instrument(skip(self), err)]
     async fn add_sync_peer(
@@ -982,12 +964,6 @@
         Err(anyhow!("unable to find AQC effect").into())
     }
 
-<<<<<<< HEAD
-    //
-    // Labels
-    //
-
-=======
     #[cfg(feature = "afc")]
     #[instrument(skip(self), err)]
     async fn create_afc_bidi_channel(
@@ -1172,8 +1148,6 @@
         Err(anyhow!("unable to find AFC effect").into())
     }
 
-    /// Create a label.
->>>>>>> c6b59b85
     #[instrument(skip(self), err)]
     async fn create_label(
         self,
@@ -1463,11 +1437,6 @@
         Ok(roles)
     }
 
-<<<<<<< HEAD
-=======
-    /// Query AQC network ID.
-    #[cfg(feature = "aqc")]
->>>>>>> c6b59b85
     #[instrument(skip(self), err)]
     async fn assign_role_management_perm(
         self,
