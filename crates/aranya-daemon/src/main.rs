//! Daemon entrypoint.

#![allow(unstable_name_collisions)]
#![deny(clippy::wildcard_imports, missing_docs)]

use std::{
    fmt, fs, io,
    path::{Path, PathBuf},
    process,
};

use anyhow::{Context, Result};
use aranya_daemon::{config::Config, Daemon};
use clap::Parser;
use tokio::runtime::Runtime;
use tracing::{error, info};
use tracing_subscriber::{prelude::*, EnvFilter};

fn main() -> Result<()> {
    let flags = Args::parse();

    let cfg = Config::load(&flags.config)?;

    tracing_subscriber::registry()
        .with(
            tracing_subscriber::fmt::layer()
                .with_writer(io::stderr)
                .with_file(false)
                .compact()
                .with_filter(EnvFilter::from_env("ARANYA_DAEMON")),
        )
        .init();

    info!("starting Aranya daemon");

    let pid = PidFile::create(cfg.pid_path()).context("unable to create PID file")?;
    info!(name = cfg.name, "wrote PID file to {pid}");

    let rt = Runtime::new()?;
    rt.block_on(async {
        let daemon = Daemon::load(cfg).await.context("unable to load daemon")?;
        info!("loaded Aranya daemon");

<<<<<<< HEAD
        if flags.print_api_pk {
            let pk = daemon.public_api_key().encode()?;
            print!("{}", hex::encode(pk));
            return Ok(());
        }

        daemon.spawn().join().await?;

        Ok(())
=======
        daemon.run().await
>>>>>>> e6f16d34
    })
    .inspect_err(|err| error!(?err))
}

#[derive(Debug, Parser)]
#[clap(author, version, about, long_about = None)]
struct Args {
    /// Path to the configuration file.
    #[arg(long)]
    config: PathBuf,
}

/// A PID file.
///
/// It's deleted when dropped.
struct PidFile {
    path: PathBuf,
}

impl PidFile {
    /// Creates a new PID file at `path`.
    ///
    /// It's deleted when dropped.
    pub fn create<P: AsRef<Path>>(path: P) -> io::Result<Self> {
        fs::write(path.as_ref(), process::id().to_string())?;
        Ok(Self {
            path: path.as_ref().to_owned(),
        })
    }
}

impl Drop for PidFile {
    fn drop(&mut self) {
        if let Err(err) = fs::remove_file(&self.path) {
            error!("unable to remove PID file: {err}")
        }
    }
}

impl fmt::Display for PidFile {
    fn fmt(&self, f: &mut fmt::Formatter<'_>) -> fmt::Result {
        write!(f, "{}", &self.path.display())
    }
}<|MERGE_RESOLUTION|>--- conflicted
+++ resolved
@@ -41,19 +41,9 @@
         let daemon = Daemon::load(cfg).await.context("unable to load daemon")?;
         info!("loaded Aranya daemon");
 
-<<<<<<< HEAD
-        if flags.print_api_pk {
-            let pk = daemon.public_api_key().encode()?;
-            print!("{}", hex::encode(pk));
-            return Ok(());
-        }
-
         daemon.spawn().join().await?;
 
         Ok(())
-=======
-        daemon.run().await
->>>>>>> e6f16d34
     })
     .inspect_err(|err| error!(?err))
 }
