--- conflicted
+++ resolved
@@ -5,13 +5,9 @@
 use anyhow::{bail, Context, Result};
 use aranya_aqc_util::LabelId;
 use aranya_crypto::{Csprng, DeviceId, Rng};
-<<<<<<< HEAD
 #[cfg(any())]
 use aranya_daemon_api::NetIdentifier;
 #[cfg(any())]
-use aranya_fast_channels::Label;
-=======
->>>>>>> 73ae764f
 use aranya_keygen::PublicKeys;
 use aranya_policy_ifgen::{Actor, VmAction, VmEffect};
 use aranya_policy_vm::Value;
@@ -897,7 +893,6 @@
         .in_current_span()
     }
 
-<<<<<<< HEAD
     /// Query assigned network identifiers.
     #[allow(clippy::type_complexity)]
     #[instrument(skip_all)]
@@ -925,7 +920,9 @@
                     .collect(),
             )
         })
-=======
+        .in_current_span()
+    }
+
     /// Query labels off-graph.
     #[allow(clippy::type_complexity)]
     #[instrument(skip(self))]
@@ -936,7 +933,6 @@
             name: "query_labels",
             args: Cow::Owned(vec![]),
         })
->>>>>>> 73ae764f
         .in_current_span()
     }
 }
