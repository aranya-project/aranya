//! Aranya.

#[cfg(feature = "afc")]
use std::borrow::Cow;
use std::{future::Future, marker::PhantomData, net::SocketAddr, sync::Arc};

use anyhow::{bail, Context, Result};
use aranya_crypto::{Csprng, DeviceId, Rng};
use aranya_fast_channels::Label;
use aranya_keygen::PublicKeys;
use aranya_policy_ifgen::{Actor, VmAction, VmEffect};
#[cfg(feature = "afc")]
use aranya_policy_vm::Value;
use aranya_runtime::{
    vm_action, ClientError, ClientState, Engine, GraphId, PeerCache, Policy, Session, Sink,
    StorageProvider, SyncRequester, SyncResponder, SyncType, VmPolicy, MAX_SYNC_MESSAGE_SIZE,
};
use aranya_util::Addr;
use buggy::bug;
use serde::{Deserialize, Serialize};
use tokio::{
    io::{AsyncReadExt, AsyncWriteExt},
    net::{TcpListener, TcpStream},
    sync::Mutex,
    task::JoinSet,
};
use tracing::{debug, error, info, info_span, instrument, warn, Instrument};

use crate::{
    policy::{ActorExt, ChanOp, Effect, KeyBundle, Role},
    vm_policy::{MsgSink, VecSink},
};

/// A response to a sync request.
#[derive(Clone, Debug, Serialize, Deserialize)]
pub enum SyncResponse {
    /// Success.
    Ok(Box<[u8]>),
    /// Failure.
    Err(String),
}

/// Aranya client.
pub struct Client<EN, SP, CE> {
    /// Thread-safe Aranya client reference.
    aranya: Arc<Mutex<ClientState<EN, SP>>>,
    _eng: PhantomData<CE>,
}

impl<EN, SP, CE> Client<EN, SP, CE> {
    /// Creates a new [`Client`].
    pub fn new(aranya: Arc<Mutex<ClientState<EN, SP>>>) -> Self {
        Client {
            aranya,
            _eng: PhantomData,
        }
    }
}

impl<EN, SP, CE> Client<EN, SP, CE>
where
    EN: Engine<Policy = VmPolicy<CE>, Effect = VmEffect> + Send + 'static,
    SP: StorageProvider + Send + 'static,
    CE: aranya_crypto::Engine + Send + Sync + 'static,
{
    /// Syncs with the peer.
    /// Aranya client sends a `SyncRequest` to peer then processes the `SyncResponse`.
    #[instrument(skip_all)]
    pub async fn sync_peer<S>(&self, id: GraphId, sink: &mut S, addr: &Addr) -> Result<()>
    where
        S: Sink<<EN as Engine>::Effect>,
    {
        // send the sync request.

        // TODO: Real server address.
        let server_addr = ();
        let mut syncer = SyncRequester::new(id, &mut Rng, server_addr);
        let mut send_buf = vec![0u8; MAX_SYNC_MESSAGE_SIZE];

        let (len, _) = {
            let mut client = self.aranya.lock().await;
            // TODO: save PeerCache somewhere.
            syncer
                .poll(&mut send_buf, client.provider(), &mut PeerCache::new())
                .context("sync poll failed")?
        };
        debug!(?len, "sync poll finished");
        send_buf.truncate(len);
        let mut stream = TcpStream::connect(addr.to_socket_addrs()).await?;
        let addr = stream.peer_addr()?;

        stream
            .write_all(&send_buf)
            .await
            .context("failed to write sync request")?;
        stream.shutdown().await?;
        debug!(?addr, "sent sync request");

        // get the sync response.
        let mut recv = Vec::new();
        stream
            .read_to_end(&mut recv)
            .await
            .context("failed to read sync response")?;
        debug!(?addr, n = recv.len(), "received sync response");

        // process the sync response.
        let resp =
            postcard::from_bytes(&recv).context("postcard unable to deserialize sync response")?;
        let data = match resp {
            SyncResponse::Ok(data) => data,
            SyncResponse::Err(msg) => bail!("sync error: {msg}"),
        };
        if data.is_empty() {
            debug!("nothing to sync");
            return Ok(());
        }
        if let Some(cmds) = syncer.receive(&data)? {
            debug!(num = cmds.len(), "received commands");
            if !cmds.is_empty() {
                let mut client = self.aranya.lock().await;
                let mut trx = client.transaction(id);
                // TODO: save PeerCache somewhere.
                client
                    .add_commands(&mut trx, sink, &cmds)
                    .context("unable to add received commands")?;
                client.commit(&mut trx, sink).context("commit failed")?;
                // TODO: Update heads
                // client.update_heads(
                //     id,
                //     cmds.iter().filter_map(|cmd| cmd.address().ok()),
                //     heads,
                // )?;
                debug!("committed");
            }
        }

        Ok(())
    }

    /// Creates the team.
    /// Creates a new graph, adds the `CreateTeam` command to the root of the graph.
    /// Returns the [`GraphId`] of the newly created graph.
    #[instrument(skip_all)]
    pub async fn create_team(
        &self,
        owner_keys: KeyBundle,
        nonce: Option<&[u8]>,
    ) -> Result<(GraphId, Vec<Effect>)> {
        let mut sink = VecSink::new();
        let id = self
            .aranya
            .lock()
            .await
            .new_graph(
                &[0u8],
                vm_action!(create_team(
                    owner_keys,
                    nonce.unwrap_or(&Rng.bytes::<[u8; 16]>()),
                )),
                &mut sink,
            )
            .context("unable to create new team")?;
        Ok((id, sink.collect()?))
    }

    /// Returns an implementation of [`Actions`] for a particular
    /// storage.
    #[instrument(skip_all, fields(id = %id))]
    pub fn actions(&self, id: &GraphId) -> impl Actions<EN, SP, CE> {
        ActionsImpl {
            aranya: Arc::clone(&self.aranya),
            graph_id: *id,
            _eng: PhantomData,
        }
    }

    /// Create new ephemeral Session.
    /// Once the Session has been created, call `session_receive` to add an ephemeral command to the Session.
    #[instrument(skip_all, fields(id = %id))]
    pub async fn session_new(&self, id: &GraphId) -> Result<Session<SP, EN>> {
        let session = self.aranya.lock().await.session(*id)?;
        Ok(session)
    }

    /// Receives an ephemeral command from another ephemeral Session.
    /// Assumes an ephemeral Session has already been created before adding an ephemeral command to the Session.
    #[instrument(skip_all)]
    pub async fn session_receive(
        &self,
        session: &mut Session<SP, EN>,
        command: &[u8],
    ) -> Result<Vec<Effect>> {
        let client = self.aranya.lock().await;
        let mut sink = VecSink::new();
        session.receive(&client, &mut sink, command)?;
        Ok(sink.collect()?)
    }
}

/// Implements [`Actions`] for a particular storage.
struct ActionsImpl<EN, SP, CE> {
    aranya: Arc<Mutex<ClientState<EN, SP>>>,
    graph_id: GraphId,
    _eng: PhantomData<CE>,
}

impl<EN, SP, CE> Actions<EN, SP, CE> for ActionsImpl<EN, SP, CE>
where
    EN: Engine<Policy = VmPolicy<CE>, Effect = VmEffect> + Send + 'static,
    SP: StorageProvider + Send + 'static,
    CE: aranya_crypto::Engine + Send + Sync + 'static,
{
    #[instrument(skip_all)]
    async fn with_actor<F>(&self, f: F) -> Result<Vec<Effect>>
    where
        F: FnOnce(&mut ActorImpl<'_, EN, SP, CE, VecSink<EN::Effect>>) -> Result<()>,
    {
        let mut sink = VecSink::new();
        // Make sure we drop the lock as quickly as possible.
        {
            let mut client = self.aranya.lock().await;
            let mut actor = ActorImpl::new(&mut client, &mut sink, &self.graph_id);
            f(&mut actor)?;
        }

        let total = sink.effects.len();
        for (i, effect) in sink.effects.iter().enumerate() {
            debug!(i, total, effect = effect.name);
        }

        Ok(sink.collect()?)
    }

    /// Creates a new ephemeral session and invokes an action on it.
    /// Returns the [`MsgSink`] of serialized ephemeral commands added to the graph
    /// and a vector of [`Effect`]s produced by the action.
    #[instrument(skip_all)]
    #[allow(clippy::type_complexity)] // 2advanced4u
    async fn session_action<'a, F>(&self, f: F) -> Result<(Vec<Box<[u8]>>, Vec<Effect>)>
    where
        F: FnOnce() -> <<EN as Engine>::Policy as Policy>::Action<'a>,
    {
        let mut client = self.aranya.lock().await;
        let mut session = client.session(self.graph_id)?;
        let mut sink = VecSink::new();
        let mut msg_sink = MsgSink::new();
        session.action(&client, &mut sink, &mut msg_sink, f())?;
        Ok((msg_sink.into_cmds(), sink.collect()?))
    }
}

/// The Aranya sync server.
/// Used to listen for incoming `SyncRequests` and respond with `SyncResponse` when they are received.
pub struct Server<EN, SP> {
    /// Thread-safe Aranya client reference.
    aranya: Arc<Mutex<ClientState<EN, SP>>>,
    /// Used to receive sync requests and send responses.
    listener: TcpListener,
    /// Tracks running tasks.
    set: JoinSet<()>,
}

impl<EN, SP> Server<EN, SP> {
    /// Creates a new `Server`.
    #[inline]
    pub fn new(aranya: Arc<Mutex<ClientState<EN, SP>>>, listener: TcpListener) -> Self {
        Self {
            aranya,
            listener,
            set: JoinSet::new(),
        }
    }

    /// Returns the local address the sync server bound to.
    pub fn local_addr(&self) -> Result<SocketAddr> {
        Ok(self.listener.local_addr()?)
    }
}

impl<EN, SP> Server<EN, SP>
where
    EN: Engine + Send + 'static,
    SP: StorageProvider + Send + Sync + 'static,
{
    /// Begins accepting incoming requests.
    #[instrument(skip_all)]
    pub async fn serve(mut self) -> Result<()> {
        // accept incoming connections to the server
        loop {
            let incoming = self.listener.accept().await;
            let (mut stream, addr) = match incoming {
                Ok(incoming) => incoming,
                Err(err) => {
                    error!(err = %err, "stream failure");
                    continue;
                }
            };
            debug!(?addr, "received sync request");

            let client = Arc::clone(&self.aranya);
            self.set.spawn(
                async move {
                    if let Err(err) = Self::sync(client, &mut stream, addr).await {
                        error!(%err, "request failure");
                    }
                }
                .instrument(info_span!("sync", %addr)),
            );
        }
    }

    /// Responds to a sync.
    #[instrument(skip_all, fields(addr = %addr))]
    async fn sync(
        client: Arc<Mutex<ClientState<EN, SP>>>,
        stream: &mut TcpStream,
        addr: SocketAddr,
    ) -> Result<()> {
        let mut recv = Vec::new();
        stream
            .read_to_end(&mut recv)
            .await
            .context("failed to read sync request")?;
        debug!(n = recv.len(), "received sync request");

        // Generate a sync response for a sync request.
        let resp = match Self::sync_respond(client, &recv).await {
            Ok(data) => SyncResponse::Ok(data),
            Err(err) => {
                error!(?err, "error responding to sync request");
                SyncResponse::Err(format!("{err:?}"))
            }
        };
        // Serialize the sync response.
        let data =
            &postcard::to_allocvec(&resp).context("postcard unable to serialize sync response")?;

        stream.write_all(data).await?;
        stream.shutdown().await?;
        debug!(n = data.len(), "sent sync response");

        Ok(())
    }

    /// Generates a sync response for a sync request.
    #[instrument(skip_all)]
    async fn sync_respond(
        client: Arc<Mutex<ClientState<EN, SP>>>,
        request: &[u8],
    ) -> Result<Box<[u8]>> {
        // TODO: Use real server address
        let server_address = ();
        let mut resp = SyncResponder::new(server_address);

        let SyncType::Poll {
            request,
            address: (),
        } = postcard::from_bytes(request)?
        else {
            bug!("Other sync types are not implemented");
        };

        resp.receive(request).context("sync recv failed")?;

        let mut buf = vec![0u8; MAX_SYNC_MESSAGE_SIZE];
        // TODO: save PeerCache somewhere.
        let len = resp
            .poll(
                &mut buf,
                client.lock().await.provider(),
                &mut PeerCache::new(),
            )
            .context("sync resp poll failed")?;
        debug!(len = len, "sync poll finished");
        buf.truncate(len);
        Ok(buf.into())
    }
}

/// A programmatic API for policy actions.
pub trait Actions<EN, SP, CE>
where
    EN: Engine<Policy = VmPolicy<CE>, Effect = VmEffect> + Send + 'static,
    SP: StorageProvider + Send + 'static,
    CE: aranya_crypto::Engine + Send + Sync + 'static,
{
    /// Invokes `f` with an [`ActorImpl`].
    fn with_actor<F>(&self, f: F) -> impl Future<Output = Result<Vec<Effect>>> + Send
    where
        F: FnOnce(&mut ActorImpl<'_, EN, SP, CE, VecSink<EN::Effect>>) -> Result<()> + Send;

    #[allow(clippy::type_complexity)]
    /// Performs a session action.
    fn session_action<'a, F>(
        &self,
        f: F,
    ) -> impl Future<Output = Result<(Vec<Box<[u8]>>, Vec<Effect>)>> + Send
    where
        F: FnOnce() -> <<EN as Engine>::Policy as Policy>::Action<'a> + Send;

    /// Terminates the team.
    #[instrument(skip_all)]
    fn terminate_team(&self) -> impl Future<Output = Result<Vec<Effect>>> + Send {
        self.with_actor(|actor| {
            actor.terminate_team()?;
            Ok(())
        })
        .in_current_span()
    }

    /// Adds a Member instance to the team.
    #[instrument(skip_all)]
    fn add_member(&self, keys: KeyBundle) -> impl Future<Output = Result<Vec<Effect>>> + Send {
        self.with_actor(move |actor| {
            actor.add_member(keys)?;
            Ok(())
        })
        .in_current_span()
    }

    /// Remove a Member instance from the team.
    #[instrument(skip(self), fields(device_id = %device_id))]
    fn remove_member(
        &self,
        device_id: DeviceId,
    ) -> impl Future<Output = Result<Vec<Effect>>> + Send {
        self.with_actor(move |actor| {
            actor.remove_member(device_id.into())?;
            Ok(())
        })
        .in_current_span()
    }

    /// Assigns role to a team member.
    #[instrument(skip_all)]
    fn assign_role(
        &self,
        device_id: DeviceId,
        role: Role,
    ) -> impl Future<Output = Result<Vec<Effect>>> + Send {
        self.with_actor(move |actor| {
            actor.assign_role(device_id.into(), role)?;
            Ok(())
        })
        .in_current_span()
    }

    /// Revokes role from a team member.
    #[instrument(skip_all)]
    fn revoke_role(
        &self,
        device_id: DeviceId,
        role: Role,
    ) -> impl Future<Output = Result<Vec<Effect>>> + Send {
        self.with_actor(move |actor| {
            actor.revoke_role(device_id.into(), role)?;
            Ok(())
        })
        .in_current_span()
    }

    /// Defines an AFC label.
    #[instrument(skip(self), fields(label = %label))]
    fn define_label(&self, label: Label) -> impl Future<Output = Result<Vec<Effect>>> + Send {
        self.with_actor(move |actor| {
            actor.define_label(i64::from(label.to_u32()))?;
            Ok(())
        })
        .in_current_span()
    }

    /// Undefines an AFC label.
    #[instrument(skip(self), fields(label = %label))]
    fn undefine_label(&self, label: Label) -> impl Future<Output = Result<Vec<Effect>>> + Send {
        self.with_actor(move |actor| {
            actor.undefine_label(i64::from(label.to_u32()))?;
            Ok(())
        })
        .in_current_span()
    }

    /// Grants an app permission to use an AFC label.
    #[instrument(skip(self), fields(device_id = %device_id, label = %label, op = %op))]
    fn assign_label(
        &self,
        device_id: DeviceId,
        label: Label,
        op: ChanOp,
    ) -> impl Future<Output = Result<Vec<Effect>>> + Send {
        self.with_actor(move |actor| {
            actor.assign_label(device_id.into(), i64::from(label.to_u32()), op)?;
            Ok(())
        })
        .in_current_span()
    }

    /// Revokes an AFC label.
    #[instrument(skip(self), fields(device_id = %device_id, label = %label))]
    fn revoke_label(
        &self,
        device_id: DeviceId,
        label: Label,
    ) -> impl Future<Output = Result<Vec<Effect>>> + Send {
        info!(%device_id, %label, "revoking AFC label");
        self.with_actor(move |actor| {
            actor.revoke_label(device_id.into(), i64::from(label.to_u32()))?;
            Ok(())
        })
        .in_current_span()
    }

    /// Sets an AFC network name.
    #[instrument(skip(self), fields(device_id = %device_id, net_identifier = %net_identifier))]
<<<<<<< HEAD
    #[cfg(feature = "afc")]
    fn set_network_name(
=======
    fn set_afc_network_name(
>>>>>>> 32dae738
        &self,
        device_id: DeviceId,
        net_identifier: String,
    ) -> impl Future<Output = Result<Vec<Effect>>> + Send {
        info!(%device_id, %net_identifier, "setting AFC network name");
        self.with_actor(move |actor| {
            actor.set_afc_network_name(device_id.into(), net_identifier)?;
            Ok(())
        })
        .in_current_span()
    }

    /// Sets an AFC network name.
    #[instrument(skip(self), fields(device_id = %device_id))]
<<<<<<< HEAD
    #[cfg(feature = "afc")]
    fn unset_network_name(
=======
    fn unset_afc_network_name(
>>>>>>> 32dae738
        &self,
        device_id: DeviceId,
    ) -> impl Future<Output = Result<Vec<Effect>>> + Send {
        info!(%device_id, "unsetting AFC network name");
        self.with_actor(move |actor| {
            actor.unset_afc_network_name(device_id.into())?;
            Ok(())
        })
        .in_current_span()
    }

    /// Sets an AQC network name.
    #[instrument(skip(self), fields(device_id = %device_id, net_identifier = %net_identifier))]
    fn set_aqc_network_name(
        &self,
        device_id: DeviceId,
        net_identifier: String,
    ) -> impl Future<Output = Result<Vec<Effect>>> + Send {
        info!(%device_id, %net_identifier, "setting AQC network name");
        self.with_actor(move |actor| {
            actor.set_aqc_network_name(device_id.into(), net_identifier)?;
            Ok(())
        })
        .in_current_span()
    }

    /// Sets an AQC network name.
    #[instrument(skip(self), fields(device_id = %device_id))]
    fn unset_aqc_network_name(
        &self,
        device_id: DeviceId,
    ) -> impl Future<Output = Result<Vec<Effect>>> + Send {
        info!(%device_id, "unsetting AQC network name");
        self.with_actor(move |actor| {
            actor.unset_aqc_network_name(device_id.into())?;
            Ok(())
        })
        .in_current_span()
    }

    /// Creates a bidirectional AFC channel.
    #[instrument(skip(self), fields(peer_id = %peer_id, label = %label))]
    #[cfg(feature = "afc")]
    fn create_afc_bidi_channel(
        &self,
        peer_id: DeviceId,
        label: Label,
    ) -> impl Future<Output = Result<Vec<Effect>>> + Send {
        self.with_actor(move |actor| {
            actor.create_afc_bidi_channel(peer_id.into(), i64::from(label.to_u32()))?;
            Ok(())
        })
        .in_current_span()
    }

    /// Creates a bidirectional AFC channel off graph.
    #[allow(clippy::type_complexity)]
    #[instrument(skip(self), fields(peer_id = %peer_id, label = %label))]
    #[cfg(feature = "afc")]
    fn create_afc_bidi_channel_off_graph(
        &self,
        peer_id: DeviceId,
        label: Label,
    ) -> impl Future<Output = Result<(Vec<Box<[u8]>>, Vec<Effect>)>> + Send {
        self.session_action(move || VmAction {
            name: "create_afc_bidi_channel",
            args: Cow::Owned(vec![
                Value::from(peer_id),
                Value::from(i64::from(label.to_u32())),
            ]),
        })
        .in_current_span()
    }

    /// Creates a unidirectional AFC channel.
    #[instrument(skip(self), fields(seal_id = %seal_id, open_id = %open_id, label = %label))]
    #[cfg(feature = "afc")]
    fn create_afc_uni_channel(
        &self,
        seal_id: DeviceId,
        open_id: DeviceId,
        label: Label,
    ) -> impl Future<Output = Result<Vec<Effect>>> + Send {
        self.with_actor(move |actor| {
            actor.create_afc_uni_channel(
                seal_id.into(),
                open_id.into(),
                i64::from(label.to_u32()),
            )?;
            Ok(())
        })
        .in_current_span()
    }

    /// Creates a unidirectional AFC channel.
    #[allow(clippy::type_complexity)]
    #[instrument(skip(self), fields(seal_id = %seal_id, open_id = %open_id, label = %label))]
    #[cfg(feature = "afc")]
    fn create_afc_uni_channel_off_graph(
        &self,
        seal_id: DeviceId,
        open_id: DeviceId,
        label: Label,
    ) -> impl Future<Output = Result<(Vec<Box<[u8]>>, Vec<Effect>)>> + Send {
        self.session_action(move || VmAction {
            name: "create_afc_uni_channel",
            args: Cow::Owned(vec![
                Value::from(seal_id),
                Value::from(open_id),
                Value::from(i64::from(label.to_u32())),
            ]),
        })
        .in_current_span()
    }

    /// Query devices on team off-graph.
    #[allow(clippy::type_complexity)]
    #[instrument(skip(self))]
    fn query_devices_on_team_off_graph(
        &self,
    ) -> impl Future<Output = Result<(Vec<Box<[u8]>>, Vec<Effect>)>> + Send {
        self.session_action(move || VmAction {
            name: "query_devices_on_team",
            args: Cow::Owned(vec![]),
        })
        .in_current_span()
    }

    /// Query device role off-graph.
    #[allow(clippy::type_complexity)]
    #[instrument(skip(self))]
    fn query_device_role_off_graph(
        &self,
        device_id: DeviceId,
    ) -> impl Future<Output = Result<(Vec<Box<[u8]>>, Vec<Effect>)>> + Send {
        self.session_action(move || VmAction {
            name: "query_device_role",
            args: Cow::Owned(vec![Value::from(device_id)]),
        })
        .in_current_span()
    }

    /// Query device keybundle off-graph.
    #[allow(clippy::type_complexity)]
    #[instrument(skip(self))]
    fn query_device_keybundle_off_graph(
        &self,
        device_id: DeviceId,
    ) -> impl Future<Output = Result<(Vec<Box<[u8]>>, Vec<Effect>)>> + Send {
        self.session_action(move || VmAction {
            name: "query_device_keybundle",
            args: Cow::Owned(vec![Value::from(device_id)]),
        })
        .in_current_span()
    }

    /// Query device label assignments off-graph.
    #[allow(clippy::type_complexity)]
    #[instrument(skip(self))]
    fn query_device_label_assignments_off_graph(
        &self,
        device_id: DeviceId,
    ) -> impl Future<Output = Result<(Vec<Box<[u8]>>, Vec<Effect>)>> + Send {
        self.session_action(move || VmAction {
            name: "query_device_label_assignments",
            args: Cow::Owned(vec![Value::from(device_id)]),
        })
        .in_current_span()
    }

    /// Query AFC net identifier off-graph.
    #[allow(clippy::type_complexity)]
    #[instrument(skip(self))]
    fn query_afc_net_identifier_off_graph(
        &self,
        device_id: DeviceId,
    ) -> impl Future<Output = Result<(Vec<Box<[u8]>>, Vec<Effect>)>> + Send {
        self.session_action(move || VmAction {
            name: "query_afc_net_identifier",
            args: Cow::Owned(vec![Value::from(device_id)]),
        })
        .in_current_span()
    }

    /// Query AQC net identifier off-graph.
    #[allow(clippy::type_complexity)]
    #[instrument(skip(self))]
    fn query_aqc_net_identifier_off_graph(
        &self,
        device_id: DeviceId,
    ) -> impl Future<Output = Result<(Vec<Box<[u8]>>, Vec<Effect>)>> + Send {
        self.session_action(move || VmAction {
            name: "query_aqc_net_identifier",
            args: Cow::Owned(vec![Value::from(device_id)]),
        })
        .in_current_span()
    }

    /// Query label exists off-graph.
    #[allow(clippy::type_complexity)]
    #[instrument(skip(self))]
    fn query_label_exists_off_graph(
        &self,
        label: Label,
    ) -> impl Future<Output = Result<(Vec<Box<[u8]>>, Vec<Effect>)>> + Send {
        self.session_action(move || VmAction {
            name: "query_label_exists",
            args: Cow::Owned(vec![Value::from(i64::from(label.to_u32()))]),
        })
        .in_current_span()
    }
}

/// An implementation of [`Actor`].
/// Simplifies the process of calling an action on the Aranya graph.
/// Enables more consistency and less repeated code for each action.
pub struct ActorImpl<'a, EN, SP, CE, S> {
    client: &'a mut ClientState<EN, SP>,
    sink: &'a mut S,
    graph_id: &'a GraphId,
    _eng: PhantomData<CE>,
}

impl<'a, EN, SP, CE, S> ActorImpl<'a, EN, SP, CE, S>
where
    EN: Engine<Policy = VmPolicy<CE>> + Send + 'static,
    SP: StorageProvider + Send + 'static,
    S: Sink<<EN as Engine>::Effect>,
{
    /// Creates an [`ActorImpl`].
    pub fn new(
        client: &'a mut ClientState<EN, SP>,
        sink: &'a mut S,
        graph_id: &'a GraphId,
    ) -> Self {
        ActorImpl {
            client,
            sink,
            graph_id,
            _eng: PhantomData,
        }
    }
}

impl<EN, SP, CE, S> Actor for ActorImpl<'_, EN, SP, CE, S>
where
    EN: Engine<Policy = VmPolicy<CE>> + Send + 'static,
    SP: StorageProvider + Send + 'static,
    CE: aranya_crypto::Engine + Send + Sync,
    S: Sink<<EN as Engine>::Effect>,
{
    /// Calls action on Aranya graph.
    #[instrument(skip_all)]
    fn call_action(&mut self, action: VmAction<'_>) -> Result<(), ClientError> {
        self.client.action(*self.graph_id, self.sink, action)
    }
}

impl<CS: aranya_crypto::CipherSuite> TryFrom<&PublicKeys<CS>> for KeyBundle {
    type Error = postcard::Error;
    fn try_from(pk: &PublicKeys<CS>) -> Result<Self, Self::Error> {
        Ok(Self {
            ident_key: postcard::to_allocvec(&pk.ident_pk)?,
            enc_key: postcard::to_allocvec(&pk.enc_pk)?,
            sign_key: postcard::to_allocvec(&pk.sign_pk)?,
        })
    }
}<|MERGE_RESOLUTION|>--- conflicted
+++ resolved
@@ -1,15 +1,12 @@
 //! Aranya.
 
-#[cfg(feature = "afc")]
-use std::borrow::Cow;
-use std::{future::Future, marker::PhantomData, net::SocketAddr, sync::Arc};
+use std::{borrow::Cow, future::Future, marker::PhantomData, net::SocketAddr, sync::Arc};
 
 use anyhow::{bail, Context, Result};
 use aranya_crypto::{Csprng, DeviceId, Rng};
 use aranya_fast_channels::Label;
 use aranya_keygen::PublicKeys;
 use aranya_policy_ifgen::{Actor, VmAction, VmEffect};
-#[cfg(feature = "afc")]
 use aranya_policy_vm::Value;
 use aranya_runtime::{
     vm_action, ClientError, ClientState, Engine, GraphId, PeerCache, Policy, Session, Sink,
@@ -512,12 +509,8 @@
 
     /// Sets an AFC network name.
     #[instrument(skip(self), fields(device_id = %device_id, net_identifier = %net_identifier))]
-<<<<<<< HEAD
     #[cfg(feature = "afc")]
-    fn set_network_name(
-=======
     fn set_afc_network_name(
->>>>>>> 32dae738
         &self,
         device_id: DeviceId,
         net_identifier: String,
@@ -532,12 +525,8 @@
 
     /// Sets an AFC network name.
     #[instrument(skip(self), fields(device_id = %device_id))]
-<<<<<<< HEAD
     #[cfg(feature = "afc")]
-    fn unset_network_name(
-=======
     fn unset_afc_network_name(
->>>>>>> 32dae738
         &self,
         device_id: DeviceId,
     ) -> impl Future<Output = Result<Vec<Effect>>> + Send {
