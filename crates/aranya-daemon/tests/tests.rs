//! Integration tests for the daemon.

#![allow(
    clippy::expect_used,
    clippy::panic,
    clippy::indexing_slicing,
    rust_2018_idioms
)]

use anyhow::{Context, Result};
use aranya_daemon::{aranya::Actions, policy::Effect};
use serial_test::serial;
use test_log::test;
use test_util::{contains_effect, TestCtx, TestDevices};

/// Smoke test for [`TestCtx::new_group`].
#[test(tokio::test(flavor = "multi_thread"))]
#[serial]
async fn test_new_group() -> Result<()> {
    let mut ctx = TestCtx::new()?;
    ctx.new_group(2).await.context("unable to create clients")?;
    Ok(())
}

/// Tests creating a devices.
#[test(tokio::test(flavor = "multi_thread"))]
#[serial]
async fn test_create_team() -> Result<()> {
    let mut ctx = TestCtx::new()?;

    ctx.new_team().await.context("unable to create team")?;
    Ok(())
}

/// Tests removing members.
#[test(tokio::test(flavor = "multi_thread"))]
#[serial]
async fn test_remove_members() -> Result<()> {
    let mut ctx = TestCtx::new()?;

    let team = ctx.new_team().await?;
    let devices = TestDevices::new(&team.devices);

    let effects = devices
        .owner
        .actions()
        .remove_member(devices.membera.pk.ident_pk.id()?)
        .await
        .context("unable to remove membera")?;
    if !contains_effect!(&effects, Effect::MemberRemoved(e) if e.device_id ==  devices.membera.pk.ident_pk.id().expect("id").into())
    {
        panic!("expected MemberRemoved effect: {:?}", effects)
    }
    let effects = devices
        .owner
        .actions()
        .remove_member(devices.memberb.pk.ident_pk.id()?)
        .await
        .context("unable to remove memberb")?;
    if !contains_effect!(&effects, Effect::MemberRemoved(e) if e.device_id ==  devices.memberb.pk.ident_pk.id().expect("id").into())
    {
        panic!("expected MemberRemoved effect: {:?}", effects)
    }
    devices.admin.sync(devices.operator).await?;
    devices
        .owner
        .actions()
        .revoke_role(
            devices.operator.pk.ident_pk.id()?,
            team.roles.operator.role_id.into(),
        )
        .await?;
    let effects = devices
        .owner
        .actions()
        .remove_member(devices.operator.pk.ident_pk.id()?)
        .await
        .context("unable to remove operator")?;
    if !contains_effect!(&effects, Effect::MemberRemoved(e) if e.device_id ==  devices.operator.pk.ident_pk.id().expect("id").into())
    {
        panic!("expected OperatorRemoved effect: {:?}", effects)
    }
    devices
        .owner
        .actions()
        .revoke_role(
            devices.admin.pk.ident_pk.id()?,
            team.roles.admin.role_id.into(),
        )
        .await?;
    let effects = devices
        .owner
        .actions()
        .remove_member(devices.admin.pk.ident_pk.id()?)
        .await
        .context("unable to remove admin")?;
    if !contains_effect!(&effects, Effect::MemberRemoved(e) if e.device_id ==  devices.admin.pk.ident_pk.id().expect("id").into())
    {
        panic!("expected AdminRemoved effect: {:?}", effects)
    }
    // TODO: should an owner be able to remove itself?
    Ok(())
<<<<<<< HEAD
}

#[test(tokio::test(flavor = "multi_thread"))]
#[serial]
#[cfg(feature = "afc")]
// TODO(nikki): we should add separate tests for AQC once that's in
// See https://github.com/aranya-project/aranya-core/issues/101
async fn test_afc_bidirectional_channel() -> Result<()> {
    #[cfg(any())]
    {
        let mut ctx = TestCtx::new()?;

        let clients = ctx.new_team().await?;
        let team = TestDevices::new(&clients);

        let label = Label::new(1);

        // TODO: assign label with operator when it works.
        devices.operator.sync(devices.owner).await?;
        devices
            .operator
            .actions()
            .define_afc_label(label)
            .await
            .context("unable to define label")?;
        devices
            .operator
            .actions()
            .assign_afc_label(devices.membera.pk.ident_pk.id()?, label, ChanOp::ReadWrite)
            .await
            .context("unable to assign label to membera")?;
        devices
            .operator
            .actions()
            .assign_afc_label(devices.memberb.pk.ident_pk.id()?, label, ChanOp::ReadWrite)
            .await
            .context("unable to assign label to memberb")?;
        devices.membera.sync(devices.operator).await?;
        devices.memberb.sync(devices.operator).await?;

        devices
            .membera
            .actions()
            .create_afc_bidi_channel(devices.memberb.pk.ident_pk.id()?, label)
            .await
            .context("unable to create bidi channel")?;
    }

    Ok(())
}

#[test(tokio::test(flavor = "multi_thread"))]
#[serial]
#[cfg(any())]
async fn test_revoke_afc_label() -> Result<()> {
    let mut ctx = TestCtx::new()?;

    let clients = ctx.new_team().await?;
    let team = TestDevices::new(&clients);
    let label = Label::new(1);

    devices.operator.sync(devices.owner).await?;
    devices
        .operator
        .actions()
        .define_label(label)
        .await
        .context("unable to define label")?;
    devices
        .operator
        .actions()
        .assign_label(devices.membera.pk.ident_pk.id()?, label, ChanOp::SendRecv)
        .await
        .context("unable to assign label to membera")?;
    devices
        .operator
        .actions()
        .assign_label(devices.memberb.pk.ident_pk.id()?, label, ChanOp::SendRecv)
        .await
        .context("unable to assign label to memberb")?;
    devices.membera.sync(devices.operator).await?;
    devices.memberb.sync(devices.operator).await?;
    devices
        .membera
        .actions()
        .create_afc_bidi_channel(devices.memberb.pk.ident_pk.id()?, label)
        .await
        .context("unable to create bidi channel")?;

    let effects = team
        .operator
        .actions()
        .revoke_label(devices.membera.pk.ident_pk.id()?, label)
        .await
        .context("unable to revoke label membera")?;
    if !contains_effect!(&effects, Effect::LabelRevoked(e) if e.device_id == devices.membera.pk.ident_pk.id().expect("id").into())
    {
        panic!("expected AfcLabelRevoked effect: {:?}", effects)
    }
    let effects = team
        .operator
        .actions()
        .revoke_label(devices.memberb.pk.ident_pk.id()?, label)
        .await
        .context("unable to revoke label memberb")?;
    if !contains_effect!(&effects, Effect::LabelRevoked(e) if e.device_id ==  devices.memberb.pk.ident_pk.id().expect("id").into())
    {
        panic!("expected AfcLabelRevoked effect: {:?}", effects)
    }

    Ok(())
}

#[test(tokio::test(flavor = "multi_thread"))]
#[serial]
#[cfg(any())]
async fn test_afc_unidirectional_channels() -> Result<()> {
    let mut ctx = TestCtx::new()?;

    let clients = ctx.new_team().await?;
    let team = TestDevices::new(&clients);

    let label1 = Label::new(1);

    devices
        .operator
        .actions()
        .define_label(label1)
        .await
        .context("unable to define label")?;

    devices
        .operator
        .actions()
        .assign_label(devices.membera.pk.ident_pk.id()?, label1, ChanOp::RecvOnly)
        .await
        .context("unable to assign label1 membera")?;
    devices
        .operator
        .actions()
        .assign_label(devices.memberb.pk.ident_pk.id()?, label1, ChanOp::SendOnly)
        .await
        .context("unable to assign label1 memberb")?;
    devices.membera.sync(devices.operator).await?;
    devices.memberb.sync(devices.operator).await?;

    devices
        .membera
        .actions()
        .create_afc_uni_channel(
            devices.memberb.pk.ident_pk.id()?,
            devices.membera.pk.ident_pk.id()?,
            label1,
        )
        .await
        .context("unable to create uni channel label1")?;

    let label2 = Label::new(2);

    devices
        .operator
        .actions()
        .define_label(label2)
        .await
        .context("unable to define label")?;

    devices
        .operator
        .actions()
        .assign_label(devices.membera.pk.ident_pk.id()?, label2, ChanOp::SendOnly)
        .await
        .context("unable to assign label2 to membera")?;
    devices
        .operator
        .actions()
        .assign_label(devices.memberb.pk.ident_pk.id()?, label2, ChanOp::RecvOnly)
        .await
        .context("unable to assign label2 to memberb")?;
    devices.membera.sync(devices.operator).await?;
    devices.memberb.sync(devices.operator).await?;

    devices
        .memberb
        .actions()
        .create_afc_uni_channel(
            devices.membera.pk.ident_pk.id()?,
            devices.memberb.pk.ident_pk.id()?,
            label2,
        )
        .await
        .context("unable to create uni channel label2")?;

    Ok(())
=======
>>>>>>> 9f479502
}<|MERGE_RESOLUTION|>--- conflicted
+++ resolved
@@ -100,200 +100,4 @@
     }
     // TODO: should an owner be able to remove itself?
     Ok(())
-<<<<<<< HEAD
-}
-
-#[test(tokio::test(flavor = "multi_thread"))]
-#[serial]
-#[cfg(feature = "afc")]
-// TODO(nikki): we should add separate tests for AQC once that's in
-// See https://github.com/aranya-project/aranya-core/issues/101
-async fn test_afc_bidirectional_channel() -> Result<()> {
-    #[cfg(any())]
-    {
-        let mut ctx = TestCtx::new()?;
-
-        let clients = ctx.new_team().await?;
-        let team = TestDevices::new(&clients);
-
-        let label = Label::new(1);
-
-        // TODO: assign label with operator when it works.
-        devices.operator.sync(devices.owner).await?;
-        devices
-            .operator
-            .actions()
-            .define_afc_label(label)
-            .await
-            .context("unable to define label")?;
-        devices
-            .operator
-            .actions()
-            .assign_afc_label(devices.membera.pk.ident_pk.id()?, label, ChanOp::ReadWrite)
-            .await
-            .context("unable to assign label to membera")?;
-        devices
-            .operator
-            .actions()
-            .assign_afc_label(devices.memberb.pk.ident_pk.id()?, label, ChanOp::ReadWrite)
-            .await
-            .context("unable to assign label to memberb")?;
-        devices.membera.sync(devices.operator).await?;
-        devices.memberb.sync(devices.operator).await?;
-
-        devices
-            .membera
-            .actions()
-            .create_afc_bidi_channel(devices.memberb.pk.ident_pk.id()?, label)
-            .await
-            .context("unable to create bidi channel")?;
-    }
-
-    Ok(())
-}
-
-#[test(tokio::test(flavor = "multi_thread"))]
-#[serial]
-#[cfg(any())]
-async fn test_revoke_afc_label() -> Result<()> {
-    let mut ctx = TestCtx::new()?;
-
-    let clients = ctx.new_team().await?;
-    let team = TestDevices::new(&clients);
-    let label = Label::new(1);
-
-    devices.operator.sync(devices.owner).await?;
-    devices
-        .operator
-        .actions()
-        .define_label(label)
-        .await
-        .context("unable to define label")?;
-    devices
-        .operator
-        .actions()
-        .assign_label(devices.membera.pk.ident_pk.id()?, label, ChanOp::SendRecv)
-        .await
-        .context("unable to assign label to membera")?;
-    devices
-        .operator
-        .actions()
-        .assign_label(devices.memberb.pk.ident_pk.id()?, label, ChanOp::SendRecv)
-        .await
-        .context("unable to assign label to memberb")?;
-    devices.membera.sync(devices.operator).await?;
-    devices.memberb.sync(devices.operator).await?;
-    devices
-        .membera
-        .actions()
-        .create_afc_bidi_channel(devices.memberb.pk.ident_pk.id()?, label)
-        .await
-        .context("unable to create bidi channel")?;
-
-    let effects = team
-        .operator
-        .actions()
-        .revoke_label(devices.membera.pk.ident_pk.id()?, label)
-        .await
-        .context("unable to revoke label membera")?;
-    if !contains_effect!(&effects, Effect::LabelRevoked(e) if e.device_id == devices.membera.pk.ident_pk.id().expect("id").into())
-    {
-        panic!("expected AfcLabelRevoked effect: {:?}", effects)
-    }
-    let effects = team
-        .operator
-        .actions()
-        .revoke_label(devices.memberb.pk.ident_pk.id()?, label)
-        .await
-        .context("unable to revoke label memberb")?;
-    if !contains_effect!(&effects, Effect::LabelRevoked(e) if e.device_id ==  devices.memberb.pk.ident_pk.id().expect("id").into())
-    {
-        panic!("expected AfcLabelRevoked effect: {:?}", effects)
-    }
-
-    Ok(())
-}
-
-#[test(tokio::test(flavor = "multi_thread"))]
-#[serial]
-#[cfg(any())]
-async fn test_afc_unidirectional_channels() -> Result<()> {
-    let mut ctx = TestCtx::new()?;
-
-    let clients = ctx.new_team().await?;
-    let team = TestDevices::new(&clients);
-
-    let label1 = Label::new(1);
-
-    devices
-        .operator
-        .actions()
-        .define_label(label1)
-        .await
-        .context("unable to define label")?;
-
-    devices
-        .operator
-        .actions()
-        .assign_label(devices.membera.pk.ident_pk.id()?, label1, ChanOp::RecvOnly)
-        .await
-        .context("unable to assign label1 membera")?;
-    devices
-        .operator
-        .actions()
-        .assign_label(devices.memberb.pk.ident_pk.id()?, label1, ChanOp::SendOnly)
-        .await
-        .context("unable to assign label1 memberb")?;
-    devices.membera.sync(devices.operator).await?;
-    devices.memberb.sync(devices.operator).await?;
-
-    devices
-        .membera
-        .actions()
-        .create_afc_uni_channel(
-            devices.memberb.pk.ident_pk.id()?,
-            devices.membera.pk.ident_pk.id()?,
-            label1,
-        )
-        .await
-        .context("unable to create uni channel label1")?;
-
-    let label2 = Label::new(2);
-
-    devices
-        .operator
-        .actions()
-        .define_label(label2)
-        .await
-        .context("unable to define label")?;
-
-    devices
-        .operator
-        .actions()
-        .assign_label(devices.membera.pk.ident_pk.id()?, label2, ChanOp::SendOnly)
-        .await
-        .context("unable to assign label2 to membera")?;
-    devices
-        .operator
-        .actions()
-        .assign_label(devices.memberb.pk.ident_pk.id()?, label2, ChanOp::RecvOnly)
-        .await
-        .context("unable to assign label2 to memberb")?;
-    devices.membera.sync(devices.operator).await?;
-    devices.memberb.sync(devices.operator).await?;
-
-    devices
-        .memberb
-        .actions()
-        .create_afc_uni_channel(
-            devices.membera.pk.ident_pk.id()?,
-            devices.memberb.pk.ident_pk.id()?,
-            label2,
-        )
-        .await
-        .context("unable to create uni channel label2")?;
-
-    Ok(())
-=======
->>>>>>> 9f479502
 }