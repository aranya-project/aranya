--- conflicted
+++ resolved
@@ -329,8 +329,7 @@
             .new_group(5)
             .await
             .context("unable to create clients")?;
-<<<<<<< HEAD
-        let team = TestTeam::new(clients.as_mut_slice());
+        let team = TestTeam::new(&mut clients);
         let owner = team.owner;
         let mut admin = team.admin;
         let mut operator = team.operator;
@@ -340,14 +339,6 @@
         for member in [&mut admin, &mut operator, &mut membera, &mut memberb] {
             member.add_team(psk.clone()).await;
         }
-=======
-        let team = TestTeam::new(&mut clients);
-        let owner = team.owner;
-        let admin = team.admin;
-        let operator = team.operator;
-        let membera = team.membera;
-        let memberb = team.memberb;
->>>>>>> dd17c7f1
 
         // team setup
         owner
