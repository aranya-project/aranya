#![allow(
    clippy::expect_used,
    clippy::indexing_slicing,
    clippy::borrow_interior_mutable_const,
    clippy::declare_interior_mutable_const,
    rust_2018_idioms
)]

use std::{
    fs,
    net::Ipv4Addr,
    ops::{Deref, DerefMut},
    sync::{Arc, LazyLock},
};

use anyhow::{bail, Context, Result};
use aranya_crypto::{
    default::{DefaultCipherSuite, DefaultEngine},
    keystore::fs_keystore::Store,
    Csprng, Rng,
};
use aranya_daemon::{
    actions::Actions,
    aranya,
    policy::{Effect, KeyBundle as DeviceKeyBundle, Role},
<<<<<<< HEAD
    sync::{
        self,
        task::quic::{ClientPresharedKeys, Msg, ServerPresharedKeys},
    },
=======
    sync,
>>>>>>> bea78fb9
    vm_policy::{PolicyEngine, TEST_POLICY_1},
    AranyaStore,
};
use aranya_daemon_api::TeamId;
use aranya_keygen::{KeyBundle, PublicKeys};
use aranya_runtime::{
    storage::linear::{libc::FileManager, LinearStorageProvider},
    ClientState, GraphId,
};
use aranya_util::Addr;
use rustls::crypto::{hash::HashAlgorithm, PresharedKey};
use tempfile::{tempdir, TempDir};
use tokio::{
<<<<<<< HEAD
=======
    net::TcpListener,
>>>>>>> bea78fb9
    sync::{
        mpsc::{self, Receiver},
        Mutex,
    },
    task::{self, AbortHandle},
};

<<<<<<< HEAD
const TEST_SYNC_PROTOCOL: sync::prot::SyncProtocol = sync::prot::SyncProtocol::V1;
type TestState = sync::task::quic::State;
// Aranya sync client for testing.
pub type TestSyncer = sync::task::Syncer<TestState>;

type TestClient =
    aranya::Client<PolicyEngine<DefaultEngine, Store>, LinearStorageProvider<FileManager>>;

// Aranya sync server for testing.
pub type TestServer = sync::task::quic::Server<
    PolicyEngine<DefaultEngine, Store>,
    LinearStorageProvider<FileManager>,
>;

const TEST_PSK: LazyLock<PresharedKey> = LazyLock::new(|| {
    PresharedKey::external(b"identity", b"secret")
        .expect("should not fail")
        .with_hash_alg(HashAlgorithm::SHA384)
        .expect("valid hash algorithm")
});
=======
// Aranya graph client for testing.
pub type TestClient =
    aranya::Client<PolicyEngine<DefaultEngine, Store>, LinearStorageProvider<FileManager>>;

type TestState = sync::tcp::State;
// Aranya sync client for testing.
pub type TestSyncer = sync::task::Syncer<TestState>;

// Aranya sync server for testing.
pub type TestServer =
    sync::tcp::Server<PolicyEngine<DefaultEngine, Store>, LinearStorageProvider<FileManager>>;
>>>>>>> bea78fb9

// checks if effects vector contains a particular type of effect.
#[macro_export]
macro_rules! contains_effect {
    ($effects:expr, $pattern:pat $(if $guard:expr)? $(,)?) => {
        $effects.into_iter().any(|e| matches!(e, $pattern $(if $guard)?))
    }
}

pub struct TestDevice {
    /// Aranya sync client.
    pub syncer: TestSyncer,
    /// The Aranya graph ID.
    pub graph_id: GraphId,
    /// The address that the server is listening on.
    pub local_addr: Addr,
    /// Aborts the server task.
    handle: AbortHandle,
    /// Public keys
    pub pk: PublicKeys<DefaultCipherSuite>,
    effect_recv: Receiver<(GraphId, Vec<Effect>)>,
<<<<<<< HEAD
    server_keys: Arc<ServerPresharedKeys>,
    client_keys: Arc<ClientPresharedKeys>,
=======
>>>>>>> bea78fb9
}

impl TestDevice {
    pub fn new(
        client: TestClient,
        server: TestServer,
        server_keys: Arc<ServerPresharedKeys>,
        local_addr: Addr,
        pk: PublicKeys<DefaultCipherSuite>,
        graph_id: GraphId,
    ) -> Result<Self> {
        let handle = task::spawn(async { server.serve().await }).abort_handle();
<<<<<<< HEAD
        let (state, client_keys) = TestState::new([])?;
        let (send, effect_recv) = mpsc::channel(1);
        let (syncer, _sync_peers) = TestSyncer::new(client, send, TEST_SYNC_PROTOCOL, state);
=======
        let (send_effects, effect_recv) = mpsc::channel(1);
        let (syncer, _sync_peers) = TestSyncer::new(client, send_effects, TestState {});
>>>>>>> bea78fb9
        Ok(Self {
            syncer,
            graph_id,
            local_addr,
            handle,
            pk,
            effect_recv,
<<<<<<< HEAD
            server_keys,
            client_keys,
=======
>>>>>>> bea78fb9
        })
    }
}

impl TestDevice {
    pub async fn sync(&mut self, device: &TestDevice) -> Result<Vec<Effect>> {
        self.syncer
            .sync(&self.graph_id, &device.local_addr)
            .await
            .with_context(|| format!("unable to sync with peer at {}", device.local_addr))?;

        while let Some((graph_id, effects)) = self.effect_recv.recv().await {
            if graph_id == self.graph_id {
                return Ok(effects);
            }
        }
<<<<<<< HEAD
=======

>>>>>>> bea78fb9
        bail!("Channel closed or nothing to receive")
    }

    pub fn actions(
        &self,
    ) -> impl Actions<
        PolicyEngine<DefaultEngine<Rng>, Store>,
        LinearStorageProvider<FileManager>,
        DefaultEngine<Rng>,
    > {
        self.syncer.client.actions(&self.graph_id)
<<<<<<< HEAD
    }

    async fn create_team(
        &self,
        owner_keys: DeviceKeyBundle,
        nonce: Option<&[u8]>,
    ) -> Result<(GraphId, Vec<Effect>, Arc<PresharedKey>)> {
        match self.syncer.client.create_team(owner_keys, nonce).await {
            Ok((graph_id, effects)) => {
                let team_id = TeamId::from(*graph_id.as_array());
                let psk = Arc::new(TEST_PSK.clone());
                self.server_keys
                    .handle_msg(Msg::Insert((team_id, psk.clone())));
                self.client_keys
                    .handle_msg(Msg::Insert((team_id, psk.clone())));

                Ok((graph_id, effects, psk))
            }
            Err(e) => Err(e),
        }
    }

    async fn add_team(&self, psk: Arc<PresharedKey>) {
        let id = TeamId::from(*self.graph_id.as_array());
        self.server_keys.handle_msg(Msg::Insert((id, psk.clone())));
        self.client_keys.handle_msg(Msg::Insert((id, psk)));
=======
>>>>>>> bea78fb9
    }
}

impl Drop for TestDevice {
    fn drop(&mut self) {
        self.handle.abort();
    }
}

impl Deref for TestDevice {
    type Target = TestClient;

    fn deref(&self) -> &Self::Target {
        &self.syncer.client
    }
}

impl DerefMut for TestDevice {
    fn deref_mut(&mut self) -> &mut Self::Target {
        &mut self.syncer.client
    }
}

<<<<<<< HEAD
pub struct TestTeam {
    pub owner: TestDevice,
    pub admin: TestDevice,
    pub operator: TestDevice,
    pub membera: TestDevice,
    pub memberb: TestDevice,
}

impl TestTeam {
    pub fn new(clients: Vec<TestDevice>) -> Self {
        assert!(clients.len() >= 5);
        let mut iter = clients.into_iter();

        let (owner, admin, operator, membera, memberb) = (
            iter.next().unwrap(),
            iter.next().unwrap(),
            iter.next().unwrap(),
            iter.next().unwrap(),
            iter.next().unwrap(),
        );
        TestTeam {
            owner,
            admin,
            operator,
            membera,
            memberb,
=======
pub struct TestTeam<'a> {
    pub owner: &'a mut TestDevice,
    pub admin: &'a mut TestDevice,
    pub operator: &'a mut TestDevice,
    pub membera: &'a mut TestDevice,
    pub memberb: &'a mut TestDevice,
}

impl<'a> TestTeam<'a> {
    pub fn new(clients: &'a mut [TestDevice]) -> Self {
        assert!(clients.len() >= 5);
        // TODO: Replace with https://doc.rust-lang.org/std/primitive.slice.html#method.get_disjoint_mut when we upgrade to 1.86
        let (owner, rest) = clients.split_at_mut(1);
        let (admin, rest) = rest.split_at_mut(1);
        let (operator, rest) = rest.split_at_mut(1);
        let (membera, rest) = rest.split_at_mut(1);
        let (memberb, _) = rest.split_at_mut(1);

        TestTeam {
            owner: &mut owner[0],
            admin: &mut admin[0],
            operator: &mut operator[0],
            membera: &mut membera[0],
            memberb: &mut memberb[0],
>>>>>>> bea78fb9
        }
    }
}

impl From<TestTeam> for Vec<TestDevice> {
    fn from(value: TestTeam) -> Self {
        vec![
            value.owner,
            value.admin,
            value.operator,
            value.membera,
            value.memberb,
        ]
    }
}

pub struct TestCtx {
    /// The working directory for the test.
    dir: TempDir,
    // Per-client ID.
    // Incrementing counter is used to differentiate clients for test purposes.
    id: u64,
}

impl TestCtx {
    /// Creates a new test context.
    pub fn new() -> Result<Self> {
        Ok(Self {
            dir: tempdir()?,
            id: 0,
        })
    }

    /// Creates a single client.
    pub async fn new_client(&mut self, name: &str, id: GraphId) -> Result<TestDevice> {
        let addr = Addr::from((Ipv4Addr::LOCALHOST, 0)); // random port

        let root = self.dir.path().join(name);
        assert!(!root.try_exists()?, "duplicate client name: {name}");

        let (client, server, server_keys, local_addr, pk) = {
            let mut store = {
                let path = root.join("keystore");
                fs::create_dir_all(&path)?;
                Store::open(path).map(AranyaStore::new)?
            };
            let (mut eng, _) = DefaultEngine::<Rng>::from_entropy(Rng);
            let bundle = KeyBundle::generate(&mut eng, &mut store)
                .context("unable to generate `KeyBundle`")?;

            let storage_dir = root.join("storage");
            fs::create_dir_all(&storage_dir)?;

            let pk = bundle.public_keys(&mut eng, &store)?;

            let graph = ClientState::new(
                PolicyEngine::new(
                    TEST_POLICY_1,
                    eng,
                    store.try_clone().context("unable to clone keystore")?,
                    bundle.device_id,
                )?,
                LinearStorageProvider::new(FileManager::new(&storage_dir)?),
            );

            let aranya = Arc::new(Mutex::new(graph));
            let client = TestClient::new(Arc::clone(&aranya));
<<<<<<< HEAD
            let (server, server_keys) =
                TestServer::new(client.clone(), &addr, TEST_SYNC_PROTOCOL, []).await?;
            let local_addr = server.local_addr()?;
            (client, server, server_keys, local_addr, pk)
=======
            let server: sync::tcp::Server<
                PolicyEngine<DefaultEngine, Store>,
                LinearStorageProvider<FileManager>,
            > = TestServer::new(client.clone(), listener);
            (client, server, local_addr, pk)
>>>>>>> bea78fb9
        };

        TestDevice::new(client, server, server_keys, local_addr.into(), pk, id)
    }

    /// Creates `n` members.
    pub async fn new_group(&mut self, n: usize) -> Result<(Vec<TestDevice>, Arc<PresharedKey>)> {
        let mut clients = Vec::<TestDevice>::new();
        let mut members = 0..n;

        let Some(_) = members.next() else {
            bail!("Empty group");
        };

        // First member is the team owner
        let (graph_id, psk) = {
            let name = format!("client_{}", self.id);
            self.id += 1;

            let id = GraphId::default();
            let mut client = self
                .new_client(&name, id)
                .await
                .with_context(|| format!("unable to create client {name}"))?;
            let nonce = &mut [0u8; 16];
            Rng.fill_bytes(nonce);
            let (graph_id, _, psk) = client
                .create_team(DeviceKeyBundle::try_from(&client.pk)?, Some(nonce))
                .await?;
            client.graph_id = graph_id;
            clients.push(client);

            (graph_id, psk)
        };

        for _ in members {
            let name = format!("client_{}", self.id);
            self.id += 1;

            let mut client = self
                .new_client(&name, graph_id)
                .await
                .with_context(|| format!("unable to create client {name}"))?;

            client.graph_id = graph_id;
            clients.push(client);
        }
        Ok((clients, psk))
    }

    /// Creates default team.
    pub async fn new_team(&mut self) -> Result<Vec<TestDevice>> {
<<<<<<< HEAD
        let (clients, psk) = self
            .new_group(5)
            .await
            .context("unable to create clients")?;
        let mut team = TestTeam::new(clients);
=======
        let mut clients = self
            .new_group(5)
            .await
            .context("unable to create clients")?;
        let mut team = TestTeam::new(&mut clients);
>>>>>>> bea78fb9
        let owner = &mut team.owner;
        let admin = &mut team.admin;
        let operator = &mut team.operator;
        let membera = &mut team.membera;
        let memberb = &mut team.memberb;
<<<<<<< HEAD

        for member in [&admin, &operator, &membera, &memberb] {
            member.add_team(psk.clone()).await;
        }
=======
>>>>>>> bea78fb9

        // team setup
        owner
            .actions()
            .add_member(DeviceKeyBundle::try_from(&admin.pk)?)
            .await
            .context("unable to add admin member")?;
        owner
            .actions()
            .assign_role(admin.pk.ident_pk.id()?, Role::Admin)
            .await
            .context("unable to elevate admin role")?;
        admin.sync(owner).await?;
        owner
            .actions()
            .add_member(DeviceKeyBundle::try_from(&operator.pk)?)
            .await
            .context("unable to add operator member")?;
        owner
            .actions()
            .assign_role(operator.pk.ident_pk.id()?, Role::Operator)
            .await
            .context("unable to elevate operator role")?;
        operator.sync(owner).await?;
        operator
            .actions()
            .add_member(DeviceKeyBundle::try_from(&membera.pk)?)
            .await
            .context("unable to add membera member")?;
        membera.sync(admin).await?;
        operator
            .actions()
            .add_member(DeviceKeyBundle::try_from(&memberb.pk)?)
            .await
            .context("unable to add memberb member")?;
        memberb.sync(admin).await?;

        owner.sync(operator).await?;
        admin.sync(operator).await?;
        membera.sync(operator).await?;
        memberb.sync(operator).await?;

        Ok(team.into())
    }
}<|MERGE_RESOLUTION|>--- conflicted
+++ resolved
@@ -23,14 +23,10 @@
     actions::Actions,
     aranya,
     policy::{Effect, KeyBundle as DeviceKeyBundle, Role},
-<<<<<<< HEAD
     sync::{
         self,
         task::quic::{ClientPresharedKeys, Msg, ServerPresharedKeys},
     },
-=======
-    sync,
->>>>>>> bea78fb9
     vm_policy::{PolicyEngine, TEST_POLICY_1},
     AranyaStore,
 };
@@ -44,10 +40,6 @@
 use rustls::crypto::{hash::HashAlgorithm, PresharedKey};
 use tempfile::{tempdir, TempDir};
 use tokio::{
-<<<<<<< HEAD
-=======
-    net::TcpListener,
->>>>>>> bea78fb9
     sync::{
         mpsc::{self, Receiver},
         Mutex,
@@ -55,7 +47,6 @@
     task::{self, AbortHandle},
 };
 
-<<<<<<< HEAD
 const TEST_SYNC_PROTOCOL: sync::prot::SyncProtocol = sync::prot::SyncProtocol::V1;
 type TestState = sync::task::quic::State;
 // Aranya sync client for testing.
@@ -76,19 +67,6 @@
         .with_hash_alg(HashAlgorithm::SHA384)
         .expect("valid hash algorithm")
 });
-=======
-// Aranya graph client for testing.
-pub type TestClient =
-    aranya::Client<PolicyEngine<DefaultEngine, Store>, LinearStorageProvider<FileManager>>;
-
-type TestState = sync::tcp::State;
-// Aranya sync client for testing.
-pub type TestSyncer = sync::task::Syncer<TestState>;
-
-// Aranya sync server for testing.
-pub type TestServer =
-    sync::tcp::Server<PolicyEngine<DefaultEngine, Store>, LinearStorageProvider<FileManager>>;
->>>>>>> bea78fb9
 
 // checks if effects vector contains a particular type of effect.
 #[macro_export]
@@ -110,11 +88,8 @@
     /// Public keys
     pub pk: PublicKeys<DefaultCipherSuite>,
     effect_recv: Receiver<(GraphId, Vec<Effect>)>,
-<<<<<<< HEAD
     server_keys: Arc<ServerPresharedKeys>,
     client_keys: Arc<ClientPresharedKeys>,
-=======
->>>>>>> bea78fb9
 }
 
 impl TestDevice {
@@ -127,14 +102,9 @@
         graph_id: GraphId,
     ) -> Result<Self> {
         let handle = task::spawn(async { server.serve().await }).abort_handle();
-<<<<<<< HEAD
         let (state, client_keys) = TestState::new([])?;
         let (send, effect_recv) = mpsc::channel(1);
         let (syncer, _sync_peers) = TestSyncer::new(client, send, TEST_SYNC_PROTOCOL, state);
-=======
-        let (send_effects, effect_recv) = mpsc::channel(1);
-        let (syncer, _sync_peers) = TestSyncer::new(client, send_effects, TestState {});
->>>>>>> bea78fb9
         Ok(Self {
             syncer,
             graph_id,
@@ -142,11 +112,8 @@
             handle,
             pk,
             effect_recv,
-<<<<<<< HEAD
             server_keys,
             client_keys,
-=======
->>>>>>> bea78fb9
         })
     }
 }
@@ -163,10 +130,6 @@
                 return Ok(effects);
             }
         }
-<<<<<<< HEAD
-=======
-
->>>>>>> bea78fb9
         bail!("Channel closed or nothing to receive")
     }
 
@@ -178,7 +141,6 @@
         DefaultEngine<Rng>,
     > {
         self.syncer.client.actions(&self.graph_id)
-<<<<<<< HEAD
     }
 
     async fn create_team(
@@ -205,8 +167,6 @@
         let id = TeamId::from(*self.graph_id.as_array());
         self.server_keys.handle_msg(Msg::Insert((id, psk.clone())));
         self.client_keys.handle_msg(Msg::Insert((id, psk)));
-=======
->>>>>>> bea78fb9
     }
 }
 
@@ -230,34 +190,6 @@
     }
 }
 
-<<<<<<< HEAD
-pub struct TestTeam {
-    pub owner: TestDevice,
-    pub admin: TestDevice,
-    pub operator: TestDevice,
-    pub membera: TestDevice,
-    pub memberb: TestDevice,
-}
-
-impl TestTeam {
-    pub fn new(clients: Vec<TestDevice>) -> Self {
-        assert!(clients.len() >= 5);
-        let mut iter = clients.into_iter();
-
-        let (owner, admin, operator, membera, memberb) = (
-            iter.next().unwrap(),
-            iter.next().unwrap(),
-            iter.next().unwrap(),
-            iter.next().unwrap(),
-            iter.next().unwrap(),
-        );
-        TestTeam {
-            owner,
-            admin,
-            operator,
-            membera,
-            memberb,
-=======
 pub struct TestTeam<'a> {
     pub owner: &'a mut TestDevice,
     pub admin: &'a mut TestDevice,
@@ -282,20 +214,7 @@
             operator: &mut operator[0],
             membera: &mut membera[0],
             memberb: &mut memberb[0],
->>>>>>> bea78fb9
-        }
-    }
-}
-
-impl From<TestTeam> for Vec<TestDevice> {
-    fn from(value: TestTeam) -> Self {
-        vec![
-            value.owner,
-            value.admin,
-            value.operator,
-            value.membera,
-            value.memberb,
-        ]
+        }
     }
 }
 
@@ -350,18 +269,10 @@
 
             let aranya = Arc::new(Mutex::new(graph));
             let client = TestClient::new(Arc::clone(&aranya));
-<<<<<<< HEAD
             let (server, server_keys) =
                 TestServer::new(client.clone(), &addr, TEST_SYNC_PROTOCOL, []).await?;
             let local_addr = server.local_addr()?;
             (client, server, server_keys, local_addr, pk)
-=======
-            let server: sync::tcp::Server<
-                PolicyEngine<DefaultEngine, Store>,
-                LinearStorageProvider<FileManager>,
-            > = TestServer::new(client.clone(), listener);
-            (client, server, local_addr, pk)
->>>>>>> bea78fb9
         };
 
         TestDevice::new(client, server, server_keys, local_addr.into(), pk, id)
@@ -414,31 +325,20 @@
 
     /// Creates default team.
     pub async fn new_team(&mut self) -> Result<Vec<TestDevice>> {
-<<<<<<< HEAD
-        let (clients, psk) = self
+        let (mut clients, psk) = self
             .new_group(5)
             .await
             .context("unable to create clients")?;
-        let mut team = TestTeam::new(clients);
-=======
-        let mut clients = self
-            .new_group(5)
-            .await
-            .context("unable to create clients")?;
-        let mut team = TestTeam::new(&mut clients);
->>>>>>> bea78fb9
-        let owner = &mut team.owner;
-        let admin = &mut team.admin;
-        let operator = &mut team.operator;
-        let membera = &mut team.membera;
-        let memberb = &mut team.memberb;
-<<<<<<< HEAD
-
-        for member in [&admin, &operator, &membera, &memberb] {
+        let team = TestTeam::new(clients.as_mut_slice());
+        let owner = team.owner;
+        let mut admin = team.admin;
+        let mut operator = team.operator;
+        let mut membera = team.membera;
+        let mut memberb = team.memberb;
+
+        for member in [&mut admin, &mut operator, &mut membera, &mut memberb] {
             member.add_team(psk.clone()).await;
         }
-=======
->>>>>>> bea78fb9
 
         // team setup
         owner
@@ -481,6 +381,6 @@
         membera.sync(operator).await?;
         memberb.sync(operator).await?;
 
-        Ok(team.into())
+        Ok(clients)
     }
 }