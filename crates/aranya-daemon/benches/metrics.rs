--- conflicted
+++ resolved
@@ -47,17 +47,13 @@
                         addr: Addr::from((Ipv4Addr::LOCALHOST, 0)),
                     }),
                 },
-<<<<<<< HEAD
                 #[cfg(feature = "aqc")]
                 aqc: Toggle::Enabled(aranya_daemon::config::AqcConfig {}),
-=======
-                aqc: Toggle::Enabled(AqcConfig {}),
                 #[cfg(feature = "afc")]
                 afc: Toggle::Enabled(aranya_daemon::config::AfcConfig {
                     shm_path,
                     max_chans: 100,
                 }),
->>>>>>> 0bb86ebb
             };
 
             for dir in [
