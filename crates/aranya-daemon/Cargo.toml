--- conflicted
+++ resolved
@@ -14,24 +14,23 @@
 
 
 [features]
-<<<<<<< HEAD
-default = []
 
-experimental = [
-    "aranya-daemon-api/experimental",
-]
+# TODO: don't enable preview features or afc in daemon by default.
+# Enabled them because unit tests in aranya-client aren't passing without this.
+default = ["afc", "preview"]
+
+
+# Preview features
+preview = ["aranya-daemon-api/preview"]
+
+# Aranya Fast Channels
+afc = ["aranya-daemon-api/afc", "dep:aranya-fast-channels"]
+
+
+experimental = ["aranya-daemon-api/experimental"]
 
 aqc = ["aranya-daemon-api/aqc"]
 
-=======
-# TODO: don't enable preview features or afc in daemon by default.
-# Enabled them because unit tests in aranya-client aren't passing without this.
-default = ["afc", "preview"]
-# Preview features
-preview = ["aranya-daemon-api/preview"]
-# Aranya Fast Channels
-afc = ["aranya-daemon-api/afc", "dep:aranya-fast-channels"]
->>>>>>> 0bb86ebb
 
 [dependencies]
 aranya-daemon-api = { workspace = true }
@@ -101,11 +100,6 @@
 name = "metrics"
 harness = false
 
-<<<<<<< HEAD
 
 [package.metadata.cargo-all-features]
-always_include_features = ["experimental"]
-=======
-[package.metadata.cargo-all-features]
-always_include_features = ["preview"]
->>>>>>> 0bb86ebb
+always_include_features = ["experimental", "preview"]