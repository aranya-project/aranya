--- conflicted
+++ resolved
@@ -45,11 +45,8 @@
 clap = { workspace = true }
 deser-hjson = { version = "2" }
 futures-util = { workspace = true }
-<<<<<<< HEAD
 hex = { version = "0.4" }
 keyring = { workspace = true }
-=======
->>>>>>> 1ede3418
 postcard = { workspace = true }
 s2n-quic = { workspace = true }
 serde = { workspace = true }
