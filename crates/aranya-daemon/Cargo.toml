[package]
name = "aranya-daemon"
description = "Daemon process for syncing with Aranya peers and maintaining the DAG"
version.workspace = true
authors.workspace = true
edition.workspace = true
license.workspace = true
repository.workspace = true
rust-version.workspace = true


[lints]
workspace = true


[features]
default = []


[dependencies]
aranya-daemon-api = { workspace = true }
aranya-keygen = { workspace = true }

aranya-aqc-util = { workspace = true }
aranya-crypto = { workspace = true }
aranya-crypto-ffi = { workspace = true }
aranya-device-ffi = { workspace = true }
aranya-envelope-ffi = { workspace = true }
aranya-idam-ffi = { workspace = true }
aranya-perspective-ffi = { workspace = true }
aranya-policy-compiler = { workspace = true }
aranya-policy-ifgen = { workspace = true }
aranya-policy-lang = { workspace = true }
aranya-policy-text = { workspace = true }
aranya-policy-vm = { workspace = true }
aranya-runtime = { workspace = true }
aranya-util = { workspace = true }
buggy = { workspace = true }


anyhow = { workspace = true }
bimap = "0.6"
bytes = { workspace = true }
ciborium = { workspace = true }
clap = { workspace = true }
derive-where = { workspace = true }
futures-util = { workspace = true }
itertools = { version = "0.14" }
postcard = { workspace = true }
s2n-quic = { workspace = true }
serde = { workspace = true }
tarpc = { workspace = true }
thiserror = { workspace = true }
tokio = { workspace = true, features = [
    "rt-multi-thread",
    "io-util",
    "fs",
    "macros",
    "net",
    "sync",
    "time",
] }
tokio-util = { workspace = true, features = ["time"] }
toml = { workspace = true }
tracing = { workspace = true }
tracing-subscriber = { workspace = true }

[dev-dependencies]
<<<<<<< HEAD
aranya-crypto = { workspace = true, features = ["memstore"] }

=======
divan = { workspace = true }
>>>>>>> 0fb49748
pretty_assertions = { workspace = true }
serial_test = { workspace = true }
tempfile = { workspace = true }
test-log = { workspace = true }

[build-dependencies]
aranya-policy-ifgen-build = { workspace = true }


[[bin]]
name = "aranya-daemon"
path = "src/main.rs"
test = false

[[bench]]
name = "metrics"
harness = false<|MERGE_RESOLUTION|>--- conflicted
+++ resolved
@@ -66,12 +66,8 @@
 tracing-subscriber = { workspace = true }
 
 [dev-dependencies]
-<<<<<<< HEAD
 aranya-crypto = { workspace = true, features = ["memstore"] }
-
-=======
 divan = { workspace = true }
->>>>>>> 0fb49748
 pretty_assertions = { workspace = true }
 serial_test = { workspace = true }
 tempfile = { workspace = true }
