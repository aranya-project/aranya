{
<<<<<<< HEAD
	// The daemon's name.
	"name": "name",

	// The daemon's working directory.
	//
	// Must already exist.
	"work_dir": "/var/lib/work_dir",

	// Used to receive API requests from the user library client.
	"uds_api_path": "/var/run/uds.sock",

	// The path where the daemon should write its PID file.
	"pid_file": "/var/run/hub.pid",

	// Aranya sync server address.
	"sync_addr": "0.0.0.0:4321",

	// AFC configuration.
	"afc": {
		// Shared memory path.
		"shm_path": "/afc",

		// Unlink `shm_path` before creating the shared memory?
		//
		// Ignored if `afc.create` is false.
		"unlink_on_startup": false,

		// Unlink `shm_path` when the daemon exits?
		//
		// If false, the shared memory will persist across daemon
		// restarts.
		"unlink_at_exit": false,

		// Create the shared memory?
		//
		// If true, the shared memory must not already exist.
		"create": true,

		// Maximum number of channels AFC should support.
		"max_chans": 100,
	},

    // AQC configuration
    "aqc": {}
=======
    // The daemon's name.
    "name": "name",

    // The daemon's working directory.
    //
    // Must already exist.
    "work_dir": "/var/lib/work_dir",

    // Used to receive API requests from the user library client.
    "uds_api_path": "/var/run/uds.sock",

    // The path where the daemon should write its PID file.
    "pid_file": "/var/run/hub.pid",

    // Aranya sync server address.
    "sync_addr": "0.0.0.0:4321",

    // AFC configuration.
    "afc": {
        // Shared memory path.
        "shm_path": "/afc",

        // Unlink `shm_path` before creating the shared memory?
        //
        // Ignored if `afc.create` is false.
        "unlink_on_startup": false,

        // Unlink `shm_path` when the daemon exits?
        //
        // If false, the shared memory will persist across daemon
        // restarts.
        "unlink_at_exit": false,

        // Create the shared memory?
        //
        // If true, the shared memory must not already exist.
        "create": true,

        // Maximum number of channels AFC should support.
        "max_chans": 100
    }
>>>>>>> 82124170
}<|MERGE_RESOLUTION|>--- conflicted
+++ resolved
@@ -1,5 +1,4 @@
 {
-<<<<<<< HEAD
 	// The daemon's name.
 	"name": "name",
 
@@ -7,46 +6,6 @@
 	//
 	// Must already exist.
 	"work_dir": "/var/lib/work_dir",
-
-	// Used to receive API requests from the user library client.
-	"uds_api_path": "/var/run/uds.sock",
-
-	// The path where the daemon should write its PID file.
-	"pid_file": "/var/run/hub.pid",
-
-	// Aranya sync server address.
-	"sync_addr": "0.0.0.0:4321",
-
-	// AFC configuration.
-	"afc": {
-		// Shared memory path.
-		"shm_path": "/afc",
-
-		// Unlink `shm_path` before creating the shared memory?
-		//
-		// Ignored if `afc.create` is false.
-		"unlink_on_startup": false,
-
-		// Unlink `shm_path` when the daemon exits?
-		//
-		// If false, the shared memory will persist across daemon
-		// restarts.
-		"unlink_at_exit": false,
-
-		// Create the shared memory?
-		//
-		// If true, the shared memory must not already exist.
-		"create": true,
-
-		// Maximum number of channels AFC should support.
-		"max_chans": 100,
-	},
-
-    // AQC configuration
-    "aqc": {}
-=======
-    // The daemon's name.
-    "name": "name",
 
     // The daemon's working directory.
     //
@@ -78,13 +37,10 @@
         // restarts.
         "unlink_at_exit": false,
 
-        // Create the shared memory?
-        //
-        // If true, the shared memory must not already exist.
-        "create": true,
+		// Maximum number of channels AFC should support.
+		"max_chans": 100,
+	},
 
-        // Maximum number of channels AFC should support.
-        "max_chans": 100
-    }
->>>>>>> 82124170
+    // AQC configuration
+    "aqc": {}
 }