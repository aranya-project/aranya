--- conflicted
+++ resolved
@@ -15,12 +15,11 @@
 # Aranya Fast Channels
 afc = ["dep:aranya-fast-channels"]
 
+experimental = []
+aqc = ["aranya-crypto/aqc"]
+
 [lints]
 workspace = true
-
-[features]
-aqc = ["aranya-crypto/aqc"]
-experimental = []
 
 [dependencies]
 aranya-crypto = { workspace = true }
@@ -47,11 +46,6 @@
 test-log = { workspace = true }
 tokio = { workspace = true, features = ["macros", "rt", "rt-multi-thread"] }
 
-<<<<<<< HEAD
 
 [package.metadata.cargo-all-features]
-always_include_features = ["experimental"]
-=======
-[package.metadata.cargo-all-features]
-always_include_features = ["preview"]
->>>>>>> 0bb86ebb
+always_include_features = ["experimental", "preview"]