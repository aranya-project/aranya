#![allow(clippy::disallowed_macros)] // tarpc uses unreachable

use core::hash::Hash;

use aranya_crypto::{custom_id, tls::EncryptedPskSeed, Encap, EncryptionPublicKey};
use serde::{Deserialize, Serialize};

use crate::CS;

custom_id! {
    /// A QUIC sync PSK ID.
    pub struct QuicSyncPskId;
}

#[derive(Debug, Serialize, Deserialize)]
pub struct QuicSyncConfig {
<<<<<<< HEAD
    pub seed_mode: GenSeedMode,
}

impl QuicSyncConfig {
    pub fn builder() -> QuicSyncConfigBuilder {
        QuicSyncConfigBuilder::default()
    }

    pub fn seed_mode(&self) -> &GenSeedMode {
        &self.seed_mode
    }
=======
    pub seed_mode: SeedMode,
>>>>>>> c1836e64
}

#[allow(clippy::large_enum_variant)]
#[derive(Clone, Debug, Serialize, Deserialize)]
pub enum SeedMode {
    /// The default option. Used in the create_team API
    Generate,
    /// Used in the create_team and add_team APIs
    IKM([u8; 32]),
    /// Used in the add_team API
    Wrapped(WrappedSeed),
}

impl Default for SeedMode {
    fn default() -> Self {
        Self::Generate
    }
}

#[derive(Debug, Serialize, Deserialize)]
pub struct WrappedSeed {
    pub sender_pk: EncryptionPublicKey<CS>,
    pub encap_key: Encap<CS>,
    pub encrypted_seed: EncryptedPskSeed<CS>,
}

impl Clone for WrappedSeed {
    fn clone(&self) -> Self {
        Self {
            sender_pk: self.sender_pk.clone(),
            encap_key: Encap::from_bytes(self.encap_key.as_bytes()).expect("can round trip"),
            encrypted_seed: self.encrypted_seed.clone(),
        }
    }
}<|MERGE_RESOLUTION|>--- conflicted
+++ resolved
@@ -14,21 +14,7 @@
 
 #[derive(Debug, Serialize, Deserialize)]
 pub struct QuicSyncConfig {
-<<<<<<< HEAD
-    pub seed_mode: GenSeedMode,
-}
-
-impl QuicSyncConfig {
-    pub fn builder() -> QuicSyncConfigBuilder {
-        QuicSyncConfigBuilder::default()
-    }
-
-    pub fn seed_mode(&self) -> &GenSeedMode {
-        &self.seed_mode
-    }
-=======
     pub seed_mode: SeedMode,
->>>>>>> c1836e64
 }
 
 #[allow(clippy::large_enum_variant)]
