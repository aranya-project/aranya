#![allow(clippy::disallowed_macros)] // tarpc uses unreachable

use aranya_crypto::{tls::EncryptedPskSeed, Encap, EncryptionPublicKey};
use serde::{Deserialize, Serialize};

use crate::{Ikm, CS};

pub const SEED_IKM_SIZE: usize = 32;

/// Configuration for creating a new team with QUIC synchronization.
#[derive(Debug, Serialize, Deserialize)]
pub struct CreateTeamQuicSyncConfig {
    pub seed_mode: CreateSeedMode,
}

/// Configuration for adding members to an existing team with QUIC synchronization.
#[derive(Debug, Serialize, Deserialize)]
pub struct AddTeamQuicSyncConfig {
    pub seed_mode: AddSeedMode,
}

#[allow(clippy::large_enum_variant)]
#[derive(Clone, Debug, Serialize, Deserialize)]
/// Specifies how PSK seeds are provided when creating a new team.
///
/// Teams share a single PSK seed that is used to derive Pre-Shared Keys (PSKs)
/// for QUIC connections between team members.
<<<<<<< HEAD
///
/// This type will be removed soon since certificates will be used instead of PSKs in the future.
pub enum SeedMode {
=======
pub enum CreateSeedMode {
>>>>>>> e1cda592
    /// Generates a new random seed.
    ///
    /// Used by team owners in the `create_team` API when establishing a new team.
    Generate,

    /// Provides raw input key material to derive a seed.
    ///
    /// The IKM must be exactly 32 bytes. This mode is available in both:
    /// - `create_team`: Allows team owners to specify deterministic seed material
    /// - `add_team`: Allows non-owners to join using pre-shared key material
    IKM(Ikm),
}

impl Default for CreateSeedMode {
    fn default() -> Self {
        Self::Generate
    }
}

#[allow(clippy::large_enum_variant)]
#[derive(Clone, Debug, Serialize, Deserialize)]
/// Specifies how PSK seeds are provided when joining teams.
///
/// Teams share a single PSK seed that is used to derive Pre-Shared Keys (PSKs)
/// for QUIC connections between team members.
pub enum AddSeedMode {
    /// Provides raw input key material to derive a seed.
    ///
    /// The IKM must be exactly 32 bytes. This mode is available in both:
    /// - `create_team`: Allows team owners to specify deterministic seed material
    /// - `add_team`: Allows non-owners to join using pre-shared key material
    IKM(Ikm),

    /// Provides an encrypted seed for secure distribution.
    ///
    /// Used by non-owners in the `add_team` API to join an existing team.
    /// Seeds are wrapped (encrypted) to prevent plaintext exposure during
    /// the join process.
    Wrapped(WrappedSeed),
}

#[derive(Debug, Serialize, Deserialize)]
pub struct WrappedSeed {
    pub sender_pk: EncryptionPublicKey<CS>,
    pub encap_key: Encap<CS>,
    pub encrypted_seed: EncryptedPskSeed<CS>,
}

impl Clone for WrappedSeed {
    fn clone(&self) -> Self {
        Self {
            sender_pk: self.sender_pk.clone(),
            encap_key: Encap::from_bytes(self.encap_key.as_bytes()).expect("can round trip"),
            encrypted_seed: self.encrypted_seed.clone(),
        }
    }
}<|MERGE_RESOLUTION|>--- conflicted
+++ resolved
@@ -25,13 +25,9 @@
 ///
 /// Teams share a single PSK seed that is used to derive Pre-Shared Keys (PSKs)
 /// for QUIC connections between team members.
-<<<<<<< HEAD
 ///
 /// This type will be removed soon since certificates will be used instead of PSKs in the future.
-pub enum SeedMode {
-=======
 pub enum CreateSeedMode {
->>>>>>> e1cda592
     /// Generates a new random seed.
     ///
     /// Used by team owners in the `create_team` API when establishing a new team.
