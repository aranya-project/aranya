<<<<<<< HEAD
//! The Aranya Daemon API.
//!
//! The Aranya Daemon API is a shared interface between the Aranya client and
//! daemon. This crate mainly contains a trait that defines the RPC calls that
//! [`tarpc`] uses to communicate and also handles type conversions
//! between the external client and internal Aranya functionality.
//!
//! [`tarpc`]: https://crates.io/crates/tarpc
//!
//! For more information, refer to: <https://docs.rs/aranya-client>

=======
//! Internal crate for `aranya-client` and `aranya-daemon`.
//!
//! This crate is an implementation detail for `aranya-client`
//! and `aranya-daemon` and is exposed out of necessity. It is
//! permanently unstable and does NOT promise backward
//! compatibility.

pub mod crypto;
>>>>>>> e11a09f7
mod service;

pub use service::*;<|MERGE_RESOLUTION|>--- conflicted
+++ resolved
@@ -1,7 +1,6 @@
-<<<<<<< HEAD
-//! The Aranya Daemon API.
+//! The Aranya Daemon IPC API.
 //!
-//! The Aranya Daemon API is a shared interface between the Aranya client and
+//! The Aranya Daemon IPC API is a shared interface between the Aranya client and
 //! daemon. This crate mainly contains a trait that defines the RPC calls that
 //! [`tarpc`] uses to communicate and also handles type conversions
 //! between the external client and internal Aranya functionality.
@@ -10,16 +9,6 @@
 //!
 //! For more information, refer to: <https://docs.rs/aranya-client>
 
-=======
-//! Internal crate for `aranya-client` and `aranya-daemon`.
-//!
-//! This crate is an implementation detail for `aranya-client`
-//! and `aranya-daemon` and is exposed out of necessity. It is
-//! permanently unstable and does NOT promise backward
-//! compatibility.
-
-pub mod crypto;
->>>>>>> e11a09f7
 mod service;
 
 pub use service::*;