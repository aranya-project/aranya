//! Encrypted tarpc [`Transport`]s.
//!
//! [`Transport`][tarpc::Transport]

use core::{
    borrow::Borrow,
    error, fmt,
    marker::PhantomData,
    pin::{pin, Pin},
    task::{Context, Poll},
};
use std::{iter, sync::Arc};

use aranya_crypto::{
    dangerous::spideroak_crypto::{
        aead::{Aead, Tag},
        hpke::{Hpke, HpkeError, Mode, OpenCtx, SealCtx, Seq},
        import::Import,
        kem::Kem,
    },
    CipherSuite, Csprng,
};
use buggy::BugExt;
use bytes::{Bytes, BytesMut};
use futures_util::{ready, Sink, Stream, TryStream};
use pin_project::pin_project;
use serde::{de::DeserializeOwned, Deserialize, Serialize};
pub use tarpc::tokio_util::codec::length_delimited::{Builder, LengthDelimitedCodec};
use tarpc::{
    serde_transport::{self, Transport},
    tokio_serde::{formats::MessagePack, Deserializer, Serializer},
    tokio_util::codec::Framed,
};
use tokio::io::{self, AsyncRead, AsyncWrite};

use crate::crypto::{ApiKey, PublicApiKey};

fn other<E>(err: E) -> io::Error
where
    E: Into<Box<dyn error::Error + Send + Sync>>,
{
    io::Error::other(err)
}

type Encap<CS> = <<CS as CipherSuite>::Kem as Kem>::Encap;

/// HPKE encryption context.
///
/// The client creates one the first time it tries to write to
/// the server. It sends the HPKE peer encapsulation to the
/// server, then begins sending ciphertext.
///
/// The server creates one the first time it receives a HPKE peer
/// encapsulation from the client.
struct Ctx<CS: CipherSuite> {
    seal: SealCtx<<CS as CipherSuite>::Aead>,
    open: OpenCtx<<CS as CipherSuite>::Aead>,
}

impl<CS: CipherSuite> Ctx<CS> {
    // Contextual binding for exporting the server's encryption
    // key and nonce.
    const SERVER_KEY_CTX: &[u8] = b"aranya daemon api server seal key";
    const SERVER_NONCE_CTX: &[u8] = b"aranya daemon api server seal nonce";

    /// Creates the HPKE encryption context for the client.
    fn client<R: Csprng>(
        rng: &mut R,
        pk: &PublicApiKey<CS>,
        info: &[u8],
    ) -> Result<(Self, Encap<CS>), HpkeError> {
<<<<<<< HEAD
        let (enc, send) =
            Hpke::<CS::Kem, CS::Kdf, CS::Aead>::setup_send(rng, Mode::Base, pk.as_inner(), [info])?;
=======
        let (enc, send) = Hpke::<CS::Kem, CS::Kdf, CS::Aead>::setup_send(
            rng,
            Mode::Base,
            pk.as_inner(),
            iter::once(info),
        )?;
>>>>>>> 2f06663d
        // NB: These are the reverse of the server's keys.
        let (open_key, open_nonce) = {
            let key = send.export(Self::SERVER_KEY_CTX)?;
            let nonce = send.export(Self::SERVER_NONCE_CTX)?;
            (key, nonce)
        };
        let (seal_key, seal_nonce) = send
            .into_raw_parts()
            .assume("should be able to decompose `SendCtx`")?;

        let ctx = Self {
            seal: SealCtx::new(&seal_key, &seal_nonce, Seq::ZERO)?,
            open: OpenCtx::new(&open_key, &open_nonce, Seq::ZERO)?,
        };
        Ok((ctx, enc))
    }

    /// Creates the HPKE encryption context for the server.
    fn server(sk: &ApiKey<CS>, info: &[u8], enc: &[u8]) -> Result<Self, HpkeError> {
        let enc = Encap::<CS>::import(enc)?;

        let recv = Hpke::<CS::Kem, CS::Kdf, CS::Aead>::setup_recv(
            Mode::Base,
            &enc,
            sk.as_inner(),
<<<<<<< HEAD
            [info],
=======
            iter::once(info),
>>>>>>> 2f06663d
        )?;
        // NB: These are the reverse of the client's keys.
        let (seal_key, seal_nonce) = {
            let key = recv.export(Self::SERVER_KEY_CTX)?;
            let nonce = recv.export(Self::SERVER_NONCE_CTX)?;
            (key, nonce)
        };
        let (open_key, open_nonce) = recv
            .into_raw_parts()
            .assume("should be able to decompose `SendCtx`")?;

        Ok(Self {
            seal: SealCtx::new(&seal_key, &seal_nonce, Seq::ZERO)?,
            open: OpenCtx::new(&open_key, &open_nonce, Seq::ZERO)?,
        })
    }

    /// Serializes `item`, encrypts and authenticates the
    /// resulting bytes, and returns the ciphertext.
    ///
    /// `side` represents the current side performing the
    /// encryption.
    fn encrypt<Item, SinkItem>(&mut self, item: SinkItem, side: Side) -> io::Result<Data>
    where
        SinkItem: Serialize,
    {
        let codec = MessagePack::<Item, SinkItem>::default();
        let mut plaintext = BytesMut::from(pin!(codec).serialize(&item)?);
        let mut tag = BytesMut::from(&*Tag::<CS::Aead>::default());
        let ad = auth_data(self.seal.seq(), side);
        let seq = self
            .seal
            .seal_in_place(&mut plaintext, &mut tag, &ad)
            .map_err(other)?;
        Ok(Data {
            seq: seq.to_u64(),
            ciphertext: plaintext,
            tag: tag.freeze(),
        })
    }

    /// Decrypts and authenticates `data`, then deserializes the
    /// resulting plaintext and returns the resulting `Item`.
    ///
    /// `side` represents the side that created `data`.
    fn decrypt<Item, SinkItem>(&mut self, data: Data, side: Side) -> io::Result<Item>
    where
        Item: DeserializeOwned,
    {
        let Data {
            seq,
            mut ciphertext,
            tag,
        } = data;
        let ad = auth_data(Seq::new(seq), side);
        self.open
            .open_in_place_at(&mut ciphertext, &tag, &ad, Seq::new(seq))
            .map_err(other)?;
        let codec = MessagePack::<Item, SinkItem>::default();
        let item = pin!(codec).deserialize(&ciphertext)?;
        Ok(item)
    }
}

impl<CS: CipherSuite> fmt::Debug for Ctx<CS> {
    fn fmt(&self, f: &mut fmt::Formatter<'_>) -> fmt::Result {
        f.debug_struct("Ctx").finish_non_exhaustive()
    }
}

/// Generates the AD for encryption/decryption.
///
/// We include the sequence number in the AD per the advice in
/// [RFC 9180] section 9.7.1.
///
/// [RFC 9180]: https://www.rfc-editor.org/rfc/rfc9180.html
fn auth_data(seq: Seq, side: Side) -> [u8; 8 + 14] {
    let base = match side {
        Side::Server => b"server base ad",
        Side::Client => b"client base ad",
    };

    // ad = seq || base
    let mut ad = [0; 8 + 14];
    ad[..8].copy_from_slice(&seq.to_u64().to_le_bytes());
    ad[8..].copy_from_slice(base);
    ad
}

#[derive(Copy, Clone, Debug, Eq, PartialEq)]
enum Side {
    Server,
    Client,
}

/// Creates a client-side transport.
pub fn client<S, R, CS, Item, SinkItem>(
    io: S,
    codec: LengthDelimitedCodec,
    rng: R,
    pk: PublicApiKey<CS>,
    info: &[u8],
) -> ClientConn<S, R, CS, Item, SinkItem>
where
    S: AsyncRead + AsyncWrite,
    CS: CipherSuite,
{
    ClientConn {
        inner: serde_transport::new(Framed::new(io, codec), MessagePack::default()),
        rng,
        pk,
        info: Box::from(info),
        ctx: None,
        rekeys: 0,
        _marker: PhantomData,
    }
}

/// An encrypted [`Transport`][tarpc::Transport] for the client.
///
/// It is created by [`client`].
#[pin_project]
pub struct ClientConn<S, R, CS, Item, SinkItem>
where
    CS: CipherSuite,
{
    /// The underlying transport.
    #[pin]
    inner: Transport<S, ServerMsg, ClientMsg, MessagePack<ServerMsg, ClientMsg>>,
    /// For rekeying.
    rng: R,
    /// The server's public key.
    pk: PublicApiKey<CS>,
    /// The "info" parameter when rekeying.
    info: Box<[u8]>,
    /// This is set to `Some` the first time the conn (as
    /// a `Sink`) is polled for readiness.
    ///
    /// It is periodically updated via rekeying in order to keep
    /// the keys fresh.
    ctx: Option<Ctx<CS>>,
    /// The number of times we've rekeyed, including the initial
    /// keying.
    ///
    /// Mostly for debugging purposes.
    rekeys: usize,
    _marker: PhantomData<fn() -> (Item, SinkItem)>,
}

impl<S, R, CS, Item, SinkItem> ClientConn<S, R, CS, Item, SinkItem>
where
    S: AsyncRead + AsyncWrite,
    CS: CipherSuite,
    SinkItem: Serialize,
{
    /// Serializes `item`, encrypts and authenticates the
    /// resulting bytes, and returns the ciphertext.
    ///
    /// It is an error if `self.ctx` has not yet been
    /// initialized.
    fn encrypt(&mut self, item: SinkItem) -> io::Result<Data> {
        self.ctx
            .as_mut()
            .assume("`self.ctx` should be `Some`")
            .map_err(other)?
            .encrypt::<Item, SinkItem>(item, Side::Client)
            .map_err(other)
    }
}

impl<S, R, CS, Item, SinkItem> ClientConn<S, R, CS, Item, SinkItem>
where
    CS: CipherSuite,
    Item: DeserializeOwned,
{
    /// Decrypts and authenticates `data`, then deserializes the
    /// resulting plaintext and returns the resulting `Item`.
    ///
    /// It is an error if `self.ctx` has not yet been
    /// initialized.
    fn decrypt(&mut self, data: Data) -> io::Result<Item> {
        self.ctx
            .as_mut()
            .assume("`self.ctx` should be `Some`")
            .map_err(other)?
            .decrypt::<Item, SinkItem>(data, Side::Server)
            .map_err(other)
    }
}

impl<S, R, CS, Item, SinkItem> ClientConn<S, R, CS, Item, SinkItem>
where
    R: Csprng,
    CS: CipherSuite,
{
    /// Returns `Some` with the `Rekey` message to send to the
    /// server if we need to rekey, or `None` otherwise.
    fn try_rekey(&mut self) -> Result<Option<ClientMsg>, HpkeError> {
        if !self.need_rekey() {
            return Ok(None);
        }
        let enc = self.rekey()?;
        let msg = ClientMsg::Rekey(Rekey {
            enc: Bytes::from(enc.borrow().to_vec()),
        });
        Ok(Some(msg))
    }

    /// Reports whether we need to generate a new HPKE encryption
    /// context.
    fn need_rekey(&self) -> bool {
        let Some(ctx) = self.ctx.as_ref() else {
            return true;
        };
        // To prevent us from reaching the end of the sequence,
        // rekey when we're halfway there.
        let max = Seq::max::<<CS::Aead as Aead>::NonceSize>();
        let seq = ctx.seal.seq().to_u64();
        seq >= max / 2
    }

    /// Generates a new HPKE encryption context and returns the
    /// resulting peer encapsulation.
    fn rekey(&mut self) -> Result<Encap<CS>, HpkeError> {
        let (ctx, enc) = Ctx::client(&mut self.rng, &self.pk, &self.info)?;
        self.ctx = Some(ctx);
        // Rekeying takes so long (relatively speaking, anyway)
        // that this should never overflow.
        self.rekeys += 1;
        Ok(enc)
    }
}

impl<S, R, CS, Item, SinkItem> Stream for ClientConn<S, R, CS, Item, SinkItem>
where
    S: AsyncRead + AsyncWrite + Unpin,
    R: Csprng,
    CS: CipherSuite,
    Item: DeserializeOwned,
{
    type Item = io::Result<Item>;

    fn poll_next(mut self: Pin<&mut Self>, cx: &mut Context<'_>) -> Poll<Option<Self::Item>> {
        if self.ctx.is_none() {
            // In tarpc the client always writes first. We create
            // our encryption context the first time we write, so
            // if we get here we haven't written yet.
            // TODO(eric): should we return an error instead?
            return Poll::Pending;
        }
        let Some(msg) = ready!(self.as_mut().project().inner.poll_next(cx)?) else {
            return Poll::Ready(None);
        };
        match msg {
            ServerMsg::Data(data) => {
                let pt = self.decrypt(data)?;
                Poll::Ready(Some(Ok(pt)))
            }
        }
    }
}

impl<S, R, CS, Item, SinkItem> Sink<SinkItem> for ClientConn<S, R, CS, Item, SinkItem>
where
    S: AsyncRead + AsyncWrite + Unpin,
    R: Csprng,
    CS: CipherSuite,
    SinkItem: Serialize,
{
    type Error = io::Error;

    fn poll_ready(mut self: Pin<&mut Self>, cx: &mut Context<'_>) -> Poll<Result<(), Self::Error>> {
        ready!(self.as_mut().project().inner.poll_ready(cx)?);

        // Do we need to rekey?
        if let Some(msg) = self.try_rekey().map_err(other)? {
            // We updated our keys, so forward the message on to
            // the server.
            self.as_mut().project().inner.start_send(msg)?;

            // Each call to `start_send` must be preceeded by
            // a call to `poll_ready`, so call `poll_ready`
            // again.
            ready!(self.as_mut().project().inner.poll_ready(cx)?);
        }

        Poll::Ready(Ok(()))
    }

    fn start_send(mut self: Pin<&mut Self>, item: SinkItem) -> Result<(), Self::Error> {
        let data = self.encrypt(item)?;
        self.project().inner.start_send(ClientMsg::Data(data))?;
        Ok(())
    }

    fn poll_flush(self: Pin<&mut Self>, cx: &mut Context<'_>) -> Poll<Result<(), Self::Error>> {
        self.project().inner.poll_flush(cx)
    }

    fn poll_close(self: Pin<&mut Self>, cx: &mut Context<'_>) -> Poll<Result<(), Self::Error>> {
        self.project().inner.poll_close(cx)
    }
}

impl<S, R, CS, Item, SinkItem> fmt::Debug for ClientConn<S, R, CS, Item, SinkItem>
where
    CS: CipherSuite,
{
    fn fmt(&self, f: &mut fmt::Formatter<'_>) -> fmt::Result {
        f.debug_struct("Server")
            .field("pk", &self.pk)
            .field("info", &self.info)
            .field("ctx", &self.ctx)
            .field("rekeys", &self.rekeys)
            .finish_non_exhaustive()
    }
}

/// A message (request) sent by the client to the server.
#[derive(Clone, Debug, Serialize, Deserialize)]
#[non_exhaustive]
enum ClientMsg {
    Data(Data),
    Rekey(Rekey),
}

/// Some encrypted data.
#[derive(Clone, Debug, Serialize, Deserialize)]
struct Data {
    /// The position of this ciphertext in the stream of
    /// messages.
    seq: u64,
    /// The ciphertext.
    ciphertext: BytesMut,
    /// The authentication tag.
    tag: Bytes,
}

/// Instructs the server to rekey.
#[derive(Clone, Debug, Serialize, Deserialize)]
struct Rekey {
    /// The HPKE peer encapsulation.
    enc: Bytes,
}

/// Creates a server-side transport.
pub fn server<L, CS, Item, SinkItem>(
    listener: L,
    codec: LengthDelimitedCodec,
    sk: ApiKey<CS>,
    info: &[u8],
) -> Server<L, CS, Item, SinkItem>
where
    CS: CipherSuite,
{
    Server {
        listener,
        codec,
        sk: Arc::new(sk),
        info: Arc::from(info),
        _marker: PhantomData,
    }
}

/// Creates [`ServerConn`]s.
///
/// It is created by [`server`]
#[derive(Debug)]
#[pin_project]
pub struct Server<L, CS, Item, SinkItem>
where
    CS: CipherSuite,
{
    #[pin]
    listener: L,
    codec: LengthDelimitedCodec,
    /// The server's secret key.
    sk: Arc<ApiKey<CS>>,
    /// The "info" parameter when rekeying.
    info: Arc<[u8]>,
    _marker: PhantomData<fn() -> (Item, SinkItem)>,
}

impl<S, L, CS, Item, SinkItem> Stream for Server<L, CS, Item, SinkItem>
where
    S: AsyncRead + AsyncWrite,
    L: TryStream<Ok = S, Error = io::Error>,
    CS: CipherSuite,
{
    type Item = io::Result<ServerConn<S, CS, Item, SinkItem>>;

    fn poll_next(mut self: Pin<&mut Self>, cx: &mut Context<'_>) -> Poll<Option<Self::Item>> {
        let Some(io) = ready!(self.as_mut().project().listener.try_poll_next(cx)?) else {
            return Poll::Ready(None);
        };
        let conn = ServerConn {
            inner: serde_transport::new(
                Framed::new(io, self.codec.clone()),
                MessagePack::default(),
            ),
            sk: Arc::clone(&self.sk),
            info: Arc::clone(&self.info),
            ctx: None,
            _marker: PhantomData,
        };
        Poll::Ready(Some(Ok(conn)))
    }
}

/// An encrypted [`Transport`][tarpc::Transport] for the server.
///
/// It is created by reading from [`Server`], which is
/// a [`Stream`].
#[pin_project]
pub struct ServerConn<S, CS, Item, SinkItem>
where
    CS: CipherSuite,
{
    /// The underlying transport.
    #[pin]
    inner: Transport<S, ClientMsg, ServerMsg, MessagePack<ClientMsg, ServerMsg>>,
    /// The server's secret key.
    sk: Arc<ApiKey<CS>>,
    /// The "info" parameter when rekeying.
    info: Arc<[u8]>,
    /// The HPKE encryption context.
    ///
    /// This is set to `Some` after the client sends the first
    /// `Rekey` message.
    ///
    /// It is periodically updated via rekeying in order to keep
    /// the keys fresh.
    ctx: Option<Ctx<CS>>,
    _marker: PhantomData<fn() -> (Item, SinkItem)>,
}

impl<S, CS, Item, SinkItem> ServerConn<S, CS, Item, SinkItem>
where
    CS: CipherSuite,
    SinkItem: Serialize,
{
    /// Serializes `item`, encrypts and authenticates the
    /// resulting bytes, and returns the ciphertext.
    ///
    /// It is an error if `self.ctx` has not yet been
    /// initialized.
    fn encrypt(&mut self, item: SinkItem) -> io::Result<Data> {
        self.ctx
            .as_mut()
            .assume("`self.ctx` should be `Some`")
            .map_err(other)?
            .encrypt::<Item, SinkItem>(item, Side::Server)
            .map_err(other)
    }
}

impl<S, CS, Item, SinkItem> ServerConn<S, CS, Item, SinkItem>
where
    CS: CipherSuite,
    Item: DeserializeOwned,
{
    /// Decrypts and authenticates `data`, then deserializes the
    /// resulting plaintext and returns the resulting `Item`.
    ///
    /// It is an error if `self.ctx` has not yet been
    /// initialized.
    fn decrypt(&mut self, data: Data) -> io::Result<Item> {
        self.ctx
            .as_mut()
            .assume("`self.ctx` should be `Some`")
            .map_err(other)?
            .decrypt::<Item, SinkItem>(data, Side::Client)
            .map_err(other)
    }
}

impl<S, CS, Item, SinkItem> ServerConn<S, CS, Item, SinkItem>
where
    CS: CipherSuite,
{
    /// Updates the HPKE encryption context per the peer's
    /// encapsulation.
    fn rekey(&mut self, msg: Rekey) -> Result<(), HpkeError> {
        let ctx = Ctx::server(&self.sk, &self.info, &msg.enc)?;
        self.ctx = Some(ctx);
        Ok(())
    }
}

impl<S, CS, Item, SinkItem> Stream for ServerConn<S, CS, Item, SinkItem>
where
    S: AsyncRead + AsyncWrite + Unpin,
    CS: CipherSuite,
    Item: DeserializeOwned,
{
    type Item = io::Result<Item>;

    fn poll_next(mut self: Pin<&mut Self>, cx: &mut Context<'_>) -> Poll<Option<Self::Item>> {
        // Skip past control (i.e., non-`Data`) messages.
        loop {
            let Some(msg) = ready!(self.as_mut().project().inner.poll_next(cx)?) else {
                return Poll::Ready(None);
            };
            match msg {
                ClientMsg::Data(data) => {
                    let pt = self.decrypt(data)?;
                    return Poll::Ready(Some(Ok(pt)));
                }
                ClientMsg::Rekey(rekey) => self.rekey(rekey).map_err(other)?,
            }
        }
    }
}

impl<S, CS, Item, SinkItem> Sink<SinkItem> for ServerConn<S, CS, Item, SinkItem>
where
    S: AsyncRead + AsyncWrite + Unpin,
    CS: CipherSuite,
    SinkItem: Serialize,
{
    type Error = io::Error;

    fn poll_ready(self: Pin<&mut Self>, cx: &mut Context<'_>) -> Poll<Result<(), Self::Error>> {
        self.project().inner.poll_ready(cx)
    }

    fn start_send(mut self: Pin<&mut Self>, item: SinkItem) -> Result<(), Self::Error> {
        let data = self.encrypt(item)?;
        self.project().inner.start_send(ServerMsg::Data(data))
    }

    fn poll_flush(self: Pin<&mut Self>, cx: &mut Context<'_>) -> Poll<Result<(), Self::Error>> {
        self.project().inner.poll_flush(cx)
    }

    fn poll_close(self: Pin<&mut Self>, cx: &mut Context<'_>) -> Poll<Result<(), Self::Error>> {
        self.project().inner.poll_close(cx)
    }
}

impl<S, CS, Item, SinkItem> fmt::Debug for ServerConn<S, CS, Item, SinkItem>
where
    CS: CipherSuite,
{
    fn fmt(&self, f: &mut fmt::Formatter<'_>) -> fmt::Result {
        f.debug_struct("Server")
            .field("sk", &self.sk)
            .field("info", &self.info)
            .field("ctx", &self.ctx)
            .finish_non_exhaustive()
    }
}

/// A message (response) sent by the server to the client.
#[derive(Clone, Debug, Serialize, Deserialize)]
#[non_exhaustive]
enum ServerMsg {
    Data(Data),
}

/// Unix utilities.
#[cfg(unix)]
#[cfg_attr(docsrs, doc(cfg(unix)))]
pub mod unix {
    use core::{
        pin::Pin,
        task::{Context, Poll},
    };

    use futures_util::{ready, Stream};
    use tokio::{
        io,
        net::{UnixListener, UnixStream},
    };

    /// Converts a [`UnixListener`] into a [`Stream`].
    #[derive(Debug)]
    pub struct UnixListenerStream(UnixListener);

    impl Stream for UnixListenerStream {
        type Item = io::Result<UnixStream>;

        fn poll_next(
            self: Pin<&mut Self>,
            cx: &mut Context<'_>,
        ) -> Poll<Option<io::Result<UnixStream>>> {
            let (stream, _) = ready!(self.0.poll_accept(cx))?;
            Poll::Ready(Some(Ok(stream)))
        }
    }

    impl From<UnixListener> for UnixListenerStream {
        #[inline]
        fn from(listener: UnixListener) -> Self {
            Self(listener)
        }
    }
}

#[cfg(test)]
#[cfg(unix)]
#[allow(clippy::panic)]
mod tests {
    use std::panic;

    use aranya_crypto::{
        default::{DefaultCipherSuite, DefaultEngine},
        Rng,
    };
    use backon::{ExponentialBuilder, Retryable as _};
    use futures_util::{SinkExt, TryStreamExt};
    use tokio::{
        net::{UnixListener, UnixStream},
        task::JoinSet,
    };

    use super::*;

    impl<S, R, CS, Item, SinkItem> ClientConn<S, R, CS, Item, SinkItem>
    where
        S: AsyncRead + AsyncWrite + Unpin,
        CS: CipherSuite,
    {
        fn force_rekey(&mut self) {
            self.ctx = None;
        }
    }

    type CS = DefaultCipherSuite;

    #[derive(Copy, Clone, Debug, Eq, PartialEq, Serialize, Deserialize)]
    struct Ping {
        v: usize,
    }

    #[derive(Copy, Clone, Debug, Eq, PartialEq, Serialize, Deserialize)]
    struct Pong {
        v: usize,
    }

    /// Basic one client, one server ping pong test.
    #[tokio::test(flavor = "multi_thread")]
    async fn test_ping_pong() {
        let dir = tempfile::tempdir().unwrap();
        let path = Arc::new(dir.path().to_path_buf().join("sock"));
        let info = Arc::from(path.as_os_str().as_encoded_bytes());

        let (mut eng, _) = DefaultEngine::from_entropy(Rng);
        let sk = ApiKey::<CS>::new(&mut eng);
        let pk = sk.public().unwrap();

        const MAX_PING_PONGS: usize = 100;

        let mut set = JoinSet::new();

        {
            let path = Arc::clone(&path);
            let info = Arc::clone(&info);
            set.spawn(async move {
                let listener = UnixListener::bind(&*path)?;
                let codec = LengthDelimitedCodec::builder()
                    .max_frame_length(usize::MAX)
                    .new_codec();
                let mut server = server::<_, _, Ping, Pong>(
                    unix::UnixListenerStream::from(listener),
                    codec.clone(),
                    sk,
                    &info,
                );

                let mut conn = server.try_next().await.unwrap().unwrap();
                for v in 0..MAX_PING_PONGS {
                    let got = conn.try_next().await?.ok_or_else(|| {
                        io::Error::new(io::ErrorKind::UnexpectedEof, "stream finished early")
                    })?;
                    assert_eq!(got, Ping { v });
                    conn.send(Pong {
                        v: got.v.wrapping_add(1),
                    })
                    .await?;
                }
                io::Result::Ok(())
            });
        }

        {
            let path = Arc::clone(&path);
            let info = Arc::clone(&info);
            set.spawn(async move {
                let codec = LengthDelimitedCodec::builder()
                    .max_frame_length(usize::MAX)
                    .new_codec();
                let sock = (|| UnixStream::connect(&*path))
                    .retry(ExponentialBuilder::default())
                    .await
                    .unwrap();
                let mut client = client::<_, _, _, Pong, Ping>(sock, codec, Rng, pk, &info);
                for v in 0..MAX_PING_PONGS {
                    client.send(Ping { v }).await?;
                    let got = client.try_next().await?.ok_or_else(|| {
                        io::Error::new(io::ErrorKind::UnexpectedEof, "stream finished early")
                    })?;
                    let want = Pong {
                        v: v.wrapping_add(1),
                    };
                    assert_eq!(got, want)
                }
                Ok(())
            });
        }

        while let Some(res) = set.join_next().await {
            match res {
                Ok(Ok(())) => {}
                Ok(Err(err)) => {
                    set.abort_all();
                    panic!("{err}");
                }
                Err(err) if err.is_panic() => panic::resume_unwind(err.into_panic()),
                Err(err) => panic!("{err}"),
            }
        }
    }

    /// One client rekeys each request.
    #[tokio::test(flavor = "multi_thread")]
    async fn test_rekey() {
        let dir = tempfile::tempdir().unwrap();
        let path = Arc::new(dir.path().to_path_buf().join("sock"));
        let info = Arc::from(path.as_os_str().as_encoded_bytes());

        let (mut eng, _) = DefaultEngine::from_entropy(Rng);
        let sk = ApiKey::<CS>::new(&mut eng);
        let pk = sk.public().unwrap();

        const MAX_PING_PONGS: usize = 100;

        let mut set = JoinSet::new();

        {
            let path = Arc::clone(&path);
            let info = Arc::clone(&info);
            set.spawn(async move {
                let listener = UnixListener::bind(&*path).unwrap();
                let codec = LengthDelimitedCodec::builder()
                    .max_frame_length(usize::MAX)
                    .new_codec();
                let mut server = server::<_, _, Ping, Pong>(
                    unix::UnixListenerStream::from(listener),
                    codec.clone(),
                    sk,
                    &info,
                );
                let mut conn = server.try_next().await.unwrap().unwrap();
                for v in 0..MAX_PING_PONGS {
                    let got = conn.try_next().await?.ok_or_else(|| {
                        io::Error::new(io::ErrorKind::UnexpectedEof, "stream finished early")
                    })?;
                    // In this test the client rekeys each time
                    // it sends data, so our seq number should
                    // always be zero.
                    let ctx = conn.ctx.as_ref().map(|ctx| &ctx.seal).unwrap();
                    assert_eq!(ctx.seq(), Seq::ZERO);

                    assert_eq!(got, Ping { v });
                    conn.send(Pong {
                        v: got.v.wrapping_add(1),
                    })
                    .await?;

                    // Double check that it actually increments.
                    let ctx = conn.ctx.as_ref().map(|ctx| &ctx.seal).unwrap();
                    assert_eq!(ctx.seq(), Seq::new(1));
                }
                io::Result::Ok(())
            });
        }

        {
            let path = Arc::clone(&path);
            let info = Arc::clone(&info);
            set.spawn(async move {
                let codec = LengthDelimitedCodec::builder()
                    .max_frame_length(usize::MAX)
                    .new_codec();
                let sock = (|| UnixStream::connect(&*path))
                    .retry(ExponentialBuilder::default())
                    .await
                    .unwrap();
                let mut client = client::<_, _, _, Pong, Ping>(sock, codec, Rng, pk, &info);
                for v in 0..MAX_PING_PONGS {
                    let last = client.rekeys;
                    client.force_rekey();
                    client.send(Ping { v }).await.unwrap();
                    assert_eq!(client.rekeys, last + 1);
                    let got = client.try_next().await?.ok_or_else(|| {
                        io::Error::new(io::ErrorKind::UnexpectedEof, "stream finished early")
                    })?;
                    let want = Pong {
                        v: v.wrapping_add(1),
                    };
                    assert_eq!(got, want)
                }
                Ok(())
            });
        }

        while let Some(res) = set.join_next().await {
            match res {
                Ok(Ok(())) => {}
                Ok(Err(err)) => {
                    set.abort_all();
                    panic!("{err}");
                }
                Err(err) if err.is_panic() => panic::resume_unwind(err.into_panic()),
                Err(err) => panic!("{err}"),
            }
        }
    }

    /// N clients make repeated requests to one server.
    #[tokio::test(flavor = "multi_thread")]
    async fn test_multi_client() {
        let dir = tempfile::tempdir().unwrap();
        let path = Arc::new(dir.path().to_path_buf().join("sock"));
        let info = Arc::from(path.as_os_str().as_encoded_bytes());

        let (mut eng, _) = DefaultEngine::from_entropy(Rng);
        let sk = ApiKey::<CS>::new(&mut eng);
        let pk = sk.public().unwrap();

        const MAX_PING_PONGS: usize = 2;
        const MAX_CLIENTS: usize = 10;

        let mut set = JoinSet::new();

        {
            let path = Arc::clone(&path);
            let info = Arc::clone(&info);
            set.spawn(async move {
                let listener = UnixListener::bind(&*path).unwrap();
                let codec = LengthDelimitedCodec::builder()
                    .max_frame_length(usize::MAX)
                    .new_codec();
                let mut server = server::<_, _, Ping, Pong>(
                    unix::UnixListenerStream::from(listener),
                    codec.clone(),
                    sk,
                    &info,
                );
                let mut set = JoinSet::new();
                for _ in 0..MAX_CLIENTS {
                    let mut conn = server.try_next().await?.unwrap();
                    set.spawn(async move {
                        for v in 0..MAX_PING_PONGS {
                            let got = conn.try_next().await?.ok_or_else(|| {
                                io::Error::new(
                                    io::ErrorKind::UnexpectedEof,
                                    "client stream finished early",
                                )
                            })?;
                            assert_eq!(got, Ping { v });
                            conn.send(Pong {
                                v: got.v.wrapping_add(1),
                            })
                            .await?;
                        }
                        io::Result::Ok(())
                    });
                }
                set.join_all()
                    .await
                    .into_iter()
                    .find(|v| v.is_err())
                    .unwrap_or(Ok(()))
            });
        }

        for _ in 0..10 {
            let path = Arc::clone(&path);
            let info = Arc::clone(&info);
            let pk = pk.clone();
            set.spawn(async move {
                let codec = LengthDelimitedCodec::builder()
                    .max_frame_length(usize::MAX)
                    .new_codec();
                let sock = (|| UnixStream::connect(&*path))
                    .retry(ExponentialBuilder::default())
                    .await
                    .unwrap();
                let mut client = client::<_, _, _, Pong, Ping>(sock, codec, Rng, pk, &info);
                for v in 0..MAX_PING_PONGS {
                    client.send(Ping { v }).await?;
                    let got = client.try_next().await?.ok_or_else(|| {
                        io::Error::new(io::ErrorKind::UnexpectedEof, "server stream finished early")
                    })?;
                    let want = Pong {
                        v: v.wrapping_add(1),
                    };
                    assert_eq!(got, want);
                }
                Ok(())
            });
        }

        while let Some(res) = set.join_next().await {
            match res {
                Ok(Ok(())) => {}
                Ok(Err(err)) => {
                    set.abort_all();
                    panic!("{err}");
                }
                Err(err) if err.is_panic() => panic::resume_unwind(err.into_panic()),
                Err(err) => panic!("{err}"),
            }
        }
    }
}<|MERGE_RESOLUTION|>--- conflicted
+++ resolved
@@ -69,17 +69,12 @@
         pk: &PublicApiKey<CS>,
         info: &[u8],
     ) -> Result<(Self, Encap<CS>), HpkeError> {
-<<<<<<< HEAD
-        let (enc, send) =
-            Hpke::<CS::Kem, CS::Kdf, CS::Aead>::setup_send(rng, Mode::Base, pk.as_inner(), [info])?;
-=======
         let (enc, send) = Hpke::<CS::Kem, CS::Kdf, CS::Aead>::setup_send(
             rng,
             Mode::Base,
             pk.as_inner(),
             iter::once(info),
         )?;
->>>>>>> 2f06663d
         // NB: These are the reverse of the server's keys.
         let (open_key, open_nonce) = {
             let key = send.export(Self::SERVER_KEY_CTX)?;
@@ -105,11 +100,7 @@
             Mode::Base,
             &enc,
             sk.as_inner(),
-<<<<<<< HEAD
-            [info],
-=======
             iter::once(info),
->>>>>>> 2f06663d
         )?;
         // NB: These are the reverse of the client's keys.
         let (seal_key, seal_nonce) = {
