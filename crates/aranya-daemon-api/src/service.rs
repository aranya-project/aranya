#![allow(clippy::disallowed_macros)] // tarpc uses unreachable

use core::{borrow::Borrow, error, fmt, hash::Hash, net::SocketAddr, ops::Deref, time::Duration};

pub use aranya_crypto::tls::CipherSuiteId;
use aranya_crypto::{
    custom_id,
    dangerous::spideroak_crypto::hex::Hex,
    default::DefaultEngine,
    id::IdError,
    subtle::{Choice, ConstantTimeEq},
    zeroize::{Zeroize, ZeroizeOnDrop},
    EncryptionPublicKey, Engine,
};
pub use aranya_policy_text::{text, InvalidText, Text};
use aranya_util::{error::ReportExt, Addr};
use buggy::Bug;
pub use semver::Version;
use serde::{Deserialize, Serialize};

pub mod afc;
pub mod aqc;
pub mod quic_sync;

#[cfg(feature = "afc")]
pub use self::afc::*;
#[cfg(feature = "aqc")]
pub use self::aqc::*;
pub use self::quic_sync::*;

/// CE = Crypto Engine
pub type CE = DefaultEngine;
/// CS = Cipher Suite
pub type CS = <DefaultEngine as Engine>::CS;

/// An error returned by the API.
// TODO: enum?
#[derive(Serialize, Deserialize, Debug)]
pub struct Error(String);

impl Error {
    pub fn from_msg(err: &str) -> Self {
        Self(err.into())
    }

    pub fn from_err<E: error::Error>(err: E) -> Self {
        Self(ReportExt::report(&err).to_string())
    }
}

impl From<Bug> for Error {
    fn from(err: Bug) -> Self {
        Self::from_err(err)
    }
}

impl From<anyhow::Error> for Error {
    fn from(err: anyhow::Error) -> Self {
        Self(format!("{err:?}"))
    }
}

impl From<InvalidText> for Error {
    fn from(err: InvalidText) -> Self {
        Self(format!("{err:?}"))
    }
}

impl From<semver::Error> for Error {
    fn from(err: semver::Error) -> Self {
        Self::from_err(err)
    }
}

impl From<IdError> for Error {
    fn from(err: IdError) -> Self {
        Self::from_err(err)
    }
}

impl fmt::Display for Error {
    fn fmt(&self, f: &mut fmt::Formatter<'_>) -> fmt::Result {
        self.0.fmt(f)
    }
}

impl error::Error for Error {}

pub type Result<T, E = Error> = core::result::Result<T, E>;

custom_id! {
    /// The Device ID.
    pub struct DeviceId;
}

custom_id! {
    /// The Team ID (a.k.a Graph ID).
    pub struct TeamId;
}

custom_id! {
    /// A role ID.
    pub struct RoleId;
}

#[derive(Clone, Debug, Serialize, Deserialize, Eq, PartialEq)]
pub struct Role {
    /// Uniquely identifies the role.
    pub id: RoleId,
    /// The role's friendly name.
    pub name: Text,
    /// The author of the role.
    pub author_id: DeviceId,
    /// Is this a default role?
    pub default: bool,
}

/// A device's public key bundle.
#[derive(Clone, Serialize, Deserialize, Eq, PartialEq)]
pub struct KeyBundle {
    pub identity: Vec<u8>,
    pub signing: Vec<u8>,
    pub encryption: Vec<u8>,
}

impl fmt::Debug for KeyBundle {
    fn fmt(&self, f: &mut fmt::Formatter<'_>) -> fmt::Result {
        f.debug_struct("KeyBundle")
            .field("identity", &Hex::new(&*self.identity))
            .field("signing", &Hex::new(&*self.signing))
            .field("encryption", &Hex::new(&*self.encryption))
            .finish()
    }
}

// Note: any fields added to this type should be public
/// A configuration for adding a team in the daemon.
#[derive(Debug, Serialize, Deserialize)]
pub struct AddTeamConfig {
    pub team_id: TeamId,
    pub quic_sync: Option<AddTeamQuicSyncConfig>,
}

// Note: any fields added to this type should be public
/// A configuration for creating a team in the daemon.
#[derive(Debug, Serialize, Deserialize)]
pub struct CreateTeamConfig {
    pub quic_sync: Option<CreateTeamQuicSyncConfig>,
}

/// A device's network identifier.
#[derive(Clone, Debug, Serialize, Deserialize, Eq, Ord, PartialEq, PartialOrd)]
pub struct NetIdentifier(pub Text);

impl Borrow<str> for NetIdentifier {
    #[inline]
    fn borrow(&self) -> &str {
        &self.0
    }
}

impl<T> AsRef<T> for NetIdentifier
where
    T: ?Sized,
    <Self as Deref>::Target: AsRef<T>,
{
    #[inline]
    fn as_ref(&self) -> &T {
        self.deref().as_ref()
    }
}

impl Deref for NetIdentifier {
    type Target = str;

    #[inline]
    fn deref(&self) -> &Self::Target {
        &self.0
    }
}

impl fmt::Display for NetIdentifier {
    fn fmt(&self, f: &mut fmt::Formatter<'_>) -> fmt::Result {
        self.0.fmt(f)
    }
}

/// A label.
#[derive(Clone, Debug, Hash, Eq, PartialEq, Ord, PartialOrd, Serialize, Deserialize)]
pub struct Label {
    pub id: LabelId,
    pub name: Text,
    pub author_id: DeviceId,
}

custom_id! {
    /// An AQC label ID.
    pub struct LabelId;
}

custom_id! {
    /// An AQC bidi channel ID.
    pub struct AqcBidiChannelId;
}

custom_id! {
    /// An AQC uni channel ID.
    pub struct AqcUniChannelId;
}

/// A PSK IKM.
#[derive(Clone, Serialize, Deserialize)]
pub struct Ikm([u8; SEED_IKM_SIZE]);

impl Ikm {
    /// Provides access to the raw IKM bytes.
    #[inline]
    pub fn raw_ikm_bytes(&self) -> &[u8; SEED_IKM_SIZE] {
        &self.0
    }
}

impl From<[u8; SEED_IKM_SIZE]> for Ikm {
    fn from(value: [u8; SEED_IKM_SIZE]) -> Self {
        Self(value)
    }
}

impl ConstantTimeEq for Ikm {
    fn ct_eq(&self, other: &Self) -> Choice {
        self.0.ct_eq(&other.0)
    }
}

impl ZeroizeOnDrop for Ikm {}
impl Drop for Ikm {
    fn drop(&mut self) {
        self.0.zeroize()
    }
}

impl fmt::Debug for Ikm {
    fn fmt(&self, f: &mut fmt::Formatter<'_>) -> fmt::Result {
        f.debug_struct("Ikm").finish_non_exhaustive()
    }
}

/// A secret.
#[derive(Clone, Serialize, Deserialize)]
pub struct Secret(Box<[u8]>);

impl Secret {
    /// Provides access to the raw secret bytes.
    #[inline]
    pub fn raw_secret_bytes(&self) -> &[u8] {
        &self.0
    }
}

impl<T> From<T> for Secret
where
    T: Into<Box<[u8]>>,
{
    fn from(value: T) -> Self {
        Self(value.into())
    }
}

impl ConstantTimeEq for Secret {
    fn ct_eq(&self, other: &Self) -> Choice {
        self.0.ct_eq(&other.0)
    }
}

impl ZeroizeOnDrop for Secret {}
impl Drop for Secret {
    fn drop(&mut self) {
        self.0.zeroize()
    }
}

impl fmt::Debug for Secret {
    fn fmt(&self, f: &mut fmt::Formatter<'_>) -> fmt::Result {
        f.debug_struct("Secret").finish_non_exhaustive()
    }
}

/// Configuration values for syncing with a peer
#[derive(Clone, Debug, Serialize, Deserialize)]
pub struct SyncPeerConfig {
    /// The interval at which syncing occurs
    pub interval: Duration,
    /// Determines if a peer should be synced with immediately after they're added
    pub sync_now: bool,
}

/// Valid channel operations for a label assignment.
#[derive(Copy, Clone, Debug, Serialize, Deserialize)]
pub enum ChanOp {
    /// The device can only receive data in channels with this
    /// label.
    RecvOnly,
    /// The device can only send data in channels with this
    /// label.
    SendOnly,
    /// The device can send and receive data in channels with this
    /// label.
    SendRecv,
}

// TODO(jdygert): tarpc does not cfg return types properly.
#[cfg(not(feature = "aqc"))]
use aqc_stub::{AqcBidiPsks, AqcCtrl, AqcPsks, AqcUniPsks};
#[cfg(not(feature = "aqc"))]
mod aqc_stub {
    #[derive(Debug, serde::Serialize, serde::Deserialize)]
    pub enum Never {}
    pub type AqcCtrl = Never;
    pub type AqcPsks = Never;
    pub type AqcBidiPsks = Never;
    pub type AqcUniPsks = Never;
}
#[cfg(not(feature = "afc"))]
use afc_stub::{AfcChannelId, AfcCtrl, AfcShmInfo};
#[cfg(not(feature = "afc"))]
mod afc_stub {
    #[derive(Debug, serde::Serialize, serde::Deserialize)]
    pub enum Never {}
    pub type AfcCtrl = Never;
    pub type AfcShmInfo = Never;
    pub type AfcChannelId = Never;
}

#[tarpc::service]
pub trait DaemonApi {
    //
    // Misc
    //

    /// Returns the daemon's version.
    async fn version() -> Result<Version>;
    /// Gets local address the Aranya sync server is bound to.
    async fn aranya_local_addr() -> Result<SocketAddr>;
    /// Gets the public key bundle for this device
    async fn get_key_bundle() -> Result<KeyBundle>;
    /// Gets the public device id.
    async fn get_device_id() -> Result<DeviceId>;

    //
    // Syncing
    //

    /// Adds the peer for automatic periodic syncing.
    async fn add_sync_peer(addr: Addr, team: TeamId, config: SyncPeerConfig) -> Result<()>;
    /// Sync with peer immediately.
    async fn sync_now(addr: Addr, team: TeamId, cfg: Option<SyncPeerConfig>) -> Result<()>;
    /// Removes the peer from automatic syncing.
    async fn remove_sync_peer(addr: Addr, team: TeamId) -> Result<()>;
    /// add a team to the local device store that was created by someone else. Not an aranya action/command.
    async fn add_team(cfg: AddTeamConfig) -> Result<()>;

    /// Remove a team from local device storage.
    async fn remove_team(team: TeamId) -> Result<()>;

    /// Create a new graph/team with the current device as the owner.
    async fn create_team(cfg: CreateTeamConfig) -> Result<TeamId>;
    /// Close the team.
    async fn close_team(team: TeamId) -> Result<()>;

    /// Encrypts the team's syncing PSK(s) for the peer.
    async fn encrypt_psk_seed_for_peer(
        team: TeamId,
        peer_enc_pk: EncryptionPublicKey<CS>,
    ) -> Result<WrappedSeed>;

    //
    // Device onboarding
    //

    /// Adds a device to the team with optional initial roles.
    async fn add_device_to_team(
        team: TeamId,
        keys: KeyBundle,
        initial_role: Option<RoleId>,
    ) -> Result<()>;
    /// Remove device from the team.
    async fn remove_device_from_team(team: TeamId, device: DeviceId) -> Result<()>;
    /// Returns all the devices on the team.
    async fn devices_on_team(team: TeamId) -> Result<Box<[DeviceId]>>;
    /// Returns the device's key bundle.
    async fn device_keybundle(team: TeamId, device: DeviceId) -> Result<KeyBundle>;

    //
    // Role creation
    //

    /// Configures the team with default roles from policy.
    ///
    /// It returns the default roles that were created.
    async fn setup_default_roles(team: TeamId, owning_role: RoleId) -> Result<Box<[Role]>>;
    /// Returns the current team roles.
    async fn team_roles(team: TeamId) -> Result<Box<[Role]>>;

    //
    // Role management
    //

    /// Adds an owning role to the target role.
    async fn add_role_owner(team: TeamId, role: RoleId, owning_role: RoleId) -> Result<()>;
    /// Removes an owning role from the target role.
    async fn remove_role_owner(team: TeamId, role: RoleId, owning_role: RoleId) -> Result<()>;
    /// Returns the roles that own the target role.
    async fn role_owners(team: TeamId, role: RoleId) -> Result<Box<[Role]>>;
    /// Assigns a role management permission to a role.
    async fn assign_role_management_perm(
        team: TeamId,
        role: RoleId,
        managing_role: RoleId,
        perm: Text,
    ) -> Result<()>;
    /// Revokes a role management permission from a role.
    async fn revoke_role_management_perm(
        team: TeamId,
        role: RoleId,
        managing_role: RoleId,
        perm: Text,
    ) -> Result<()>;

    //
    // Role assignment
    //

    /// Assign a role to a device.
    async fn assign_role(team: TeamId, device: DeviceId, role: RoleId) -> Result<()>;
    /// Revoke a role from a device.
    async fn revoke_role(team: TeamId, device: DeviceId, role: RoleId) -> Result<()>;
    /// Returns the role assigned to the device.
    async fn device_role(team: TeamId, device: DeviceId) -> Result<Option<Role>>;

    //
    // Label creation
    //

    /// Create a label.
    async fn create_label(team: TeamId, name: Text, managing_role_id: RoleId) -> Result<LabelId>;
    /// Delete a label.
    async fn delete_label(team: TeamId, label_id: LabelId) -> Result<()>;
    /// Returns a specific label.
    async fn label(team: TeamId, label: LabelId) -> Result<Option<Label>>;
    /// Returns all labels on the team.
    async fn labels(team: TeamId) -> Result<Vec<Label>>;

    //
    // Label assignments
    //

    /// Assigns a label to a role.
    async fn assign_label_to_role(
        team: TeamId,
        role: RoleId,
        label: LabelId,
        op: ChanOp,
    ) -> Result<()>;
    /// Revokes a label from a role.
    async fn revoke_label_from_role(team: TeamId, role: RoleId, label: LabelId) -> Result<()>;
    /// Returns all labels assigned to the role.
    async fn labels_assigned_to_role(team: TeamId, role: RoleId) -> Result<Box<[Label]>>;
    /// Assigns a label to a device.
    async fn assign_label_to_device(
        team: TeamId,
        device: DeviceId,
        label: LabelId,
        op: ChanOp,
    ) -> Result<()>;
    /// Revokes a label from a device.
    async fn revoke_label_from_device(team: TeamId, device: DeviceId, label: LabelId)
        -> Result<()>;
    /// Returns all labels assigned to the device.
    async fn labels_assigned_to_device(team: TeamId, device: DeviceId) -> Result<Box<[Label]>>;

    //
    // AQC network identifiers
    //

    /// Assign a QUIC channels network identifier to a device.
    #[cfg(feature = "aqc")]
    #[cfg_attr(docsrs, doc(cfg(feature = "aqc")))]
    async fn assign_aqc_net_id(team: TeamId, device: DeviceId, name: NetIdentifier) -> Result<()>;
    /// Remove a QUIC channels network identifier from a device.
    #[cfg(feature = "aqc")]
    #[cfg_attr(docsrs, doc(cfg(feature = "aqc")))]
    async fn remove_aqc_net_id(team: TeamId, device: DeviceId, name: NetIdentifier) -> Result<()>;
    /// Returns a device's AQC network identifier.
    #[cfg(feature = "aqc")]
    #[cfg_attr(docsrs, doc(cfg(feature = "aqc")))]
    async fn aqc_net_id(team: TeamId, device: DeviceId) -> Result<Option<NetIdentifier>>;

    //
    // AQC bidi channels
    //

    /// Creates an AQC bidi channel.
    #[cfg(feature = "aqc")]
    #[cfg_attr(docsrs, doc(cfg(feature = "aqc")))]
    async fn create_aqc_bidi_channel(
        team: TeamId,
        peer: NetIdentifier,
        label_id: LabelId,
    ) -> Result<(AqcCtrl, AqcBidiPsks)>;
    /// Create a unidirectional QUIC channel.
    #[cfg(feature = "aqc")]
    #[cfg_attr(docsrs, doc(cfg(feature = "aqc")))]
    async fn create_aqc_uni_channel(
        team: TeamId,
        peer: NetIdentifier,
        label_id: LabelId,
    ) -> Result<(AqcCtrl, AqcUniPsks)>;
    /// Delete a QUIC bidi channel.
    #[cfg(feature = "aqc")]
    #[cfg_attr(docsrs, doc(cfg(feature = "aqc")))]
    async fn delete_aqc_bidi_channel(chan: AqcBidiChannelId) -> Result<AqcCtrl>;
    /// Delete a QUIC uni channel.
    #[cfg(feature = "aqc")]
    #[cfg_attr(docsrs, doc(cfg(feature = "aqc")))]
    async fn delete_aqc_uni_channel(chan: AqcUniChannelId) -> Result<AqcCtrl>;

    //
    // AQC misc
    //

    /// Receive AQC ctrl message.
    #[cfg(feature = "aqc")]
    #[cfg_attr(docsrs, doc(cfg(feature = "aqc")))]
    async fn receive_aqc_ctrl(team: TeamId, ctrl: AqcCtrl) -> Result<(LabelId, AqcPsks)>;

    /// Gets AFC shared-memory configuration info.
    #[cfg(feature = "afc")]
    #[cfg_attr(docsrs, doc(cfg(feature = "afc")))]
    async fn afc_shm_info() -> Result<AfcShmInfo>;
    /// Create a unidirectional AFC send-only channel.
    #[cfg(feature = "afc")]
    #[cfg_attr(docsrs, doc(cfg(feature = "afc")))]
    async fn create_afc_uni_send_channel(
        team: TeamId,
        peer_id: DeviceId,
        label_id: LabelId,
    ) -> Result<(AfcCtrl, AfcChannelId)>;
    /// Delete a AFC channel.
    #[cfg(feature = "afc")]
    #[cfg_attr(docsrs, doc(cfg(feature = "afc")))]
    async fn delete_afc_channel(chan: AfcChannelId) -> Result<()>;
    /// Receive AFC ctrl message.
    #[cfg(feature = "afc")]
    #[cfg_attr(docsrs, doc(cfg(feature = "afc")))]
<<<<<<< HEAD
    async fn receive_afc_ctrl(
        team: TeamId,
        ctrl: AfcCtrl,
    ) -> Result<(LabelId, AfcChannelId, ChanOp)>;
=======
    async fn receive_afc_ctrl(team: TeamId, ctrl: AfcCtrl) -> Result<(LabelId, AfcChannelId)>;

    /// Query devices on team.
    async fn query_devices_on_team(team: TeamId) -> Result<Vec<DeviceId>>;
    /// Query device role.
    async fn query_device_role(team: TeamId, device: DeviceId) -> Result<Role>;
    /// Query device keybundle.
    async fn query_device_keybundle(team: TeamId, device: DeviceId) -> Result<KeyBundle>;
    /// Query device label assignments.
    async fn query_device_label_assignments(team: TeamId, device: DeviceId) -> Result<Vec<Label>>;
    /// Query AQC network ID.
    #[cfg(feature = "aqc")]
    #[cfg_attr(docsrs, doc(cfg(feature = "aqc")))]
    async fn query_aqc_net_identifier(
        team: TeamId,
        device: DeviceId,
    ) -> Result<Option<NetIdentifier>>;
    // Query labels on team.
    async fn query_labels(team: TeamId) -> Result<Vec<Label>>;
    /// Query whether a label exists.
    async fn query_label_exists(team: TeamId, label: LabelId) -> Result<bool>;
>>>>>>> fbbce98f
}<|MERGE_RESOLUTION|>--- conflicted
+++ resolved
@@ -552,32 +552,8 @@
     /// Receive AFC ctrl message.
     #[cfg(feature = "afc")]
     #[cfg_attr(docsrs, doc(cfg(feature = "afc")))]
-<<<<<<< HEAD
     async fn receive_afc_ctrl(
         team: TeamId,
         ctrl: AfcCtrl,
-    ) -> Result<(LabelId, AfcChannelId, ChanOp)>;
-=======
-    async fn receive_afc_ctrl(team: TeamId, ctrl: AfcCtrl) -> Result<(LabelId, AfcChannelId)>;
-
-    /// Query devices on team.
-    async fn query_devices_on_team(team: TeamId) -> Result<Vec<DeviceId>>;
-    /// Query device role.
-    async fn query_device_role(team: TeamId, device: DeviceId) -> Result<Role>;
-    /// Query device keybundle.
-    async fn query_device_keybundle(team: TeamId, device: DeviceId) -> Result<KeyBundle>;
-    /// Query device label assignments.
-    async fn query_device_label_assignments(team: TeamId, device: DeviceId) -> Result<Vec<Label>>;
-    /// Query AQC network ID.
-    #[cfg(feature = "aqc")]
-    #[cfg_attr(docsrs, doc(cfg(feature = "aqc")))]
-    async fn query_aqc_net_identifier(
-        team: TeamId,
-        device: DeviceId,
-    ) -> Result<Option<NetIdentifier>>;
-    // Query labels on team.
-    async fn query_labels(team: TeamId) -> Result<Vec<Label>>;
-    /// Query whether a label exists.
-    async fn query_label_exists(team: TeamId, label: LabelId) -> Result<bool>;
->>>>>>> fbbce98f
+    ) -> Result<(LabelId, AfcChannelId)>;
 }