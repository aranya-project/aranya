#![allow(clippy::disallowed_macros)] // tarpc uses unreachable

<<<<<<< HEAD
//! Defines the common API service interface between the Aranya client and daemon.
//!
//! This module contains the types and methods that compose the daemon API interface.
//! The daemon acts as the server, and the client consumes this API. RPC calls are defined
//! using a Rust trait to ensure the client and daemon implement the same methods.

use core::{fmt, hash::Hash, net::SocketAddr, time::Duration};
use std::path::PathBuf;
=======
use core::{borrow::Borrow, fmt, hash::Hash, net::SocketAddr, ops::Deref, time::Duration};
>>>>>>> e11a09f7

use aranya_crypto::{
    custom_id,
    default::{DefaultCipherSuite, DefaultEngine},
    subtle::{Choice, ConstantTimeEq},
    zeroize::{Zeroize, ZeroizeOnDrop},
    Id,
};
use aranya_util::Addr;
use buggy::Bug;
pub use semver::Version;
use serde::{Deserialize, Serialize};
use tracing::error;

<<<<<<< HEAD
/// Cipher Suite type alias for the cryptographic operations used in the daemon API.
///
/// This type represents the default cipher suite used for cryptographic operations
/// throughout the Aranya system.
=======
/// CE = Crypto Engine
pub type CE = DefaultEngine;
/// CS = Cipher Suite
>>>>>>> e11a09f7
pub type CS = DefaultCipherSuite;

/// An error returned by the API.
///
/// This error type encapsulates various error conditions that can occur when
/// interacting with the daemon API. It provides a string representation of the error.
///
// TODO: enum for errors?
#[derive(Serialize, Deserialize, Debug)]
pub struct Error(String);

impl From<Bug> for Error {
    fn from(err: Bug) -> Self {
        error!(?err);
        Self(format!("{err:?}"))
    }
}

impl From<anyhow::Error> for Error {
    fn from(err: anyhow::Error) -> Self {
        error!(?err);
        Self(format!("{err:?}"))
    }
}

impl From<semver::Error> for Error {
    fn from(err: semver::Error) -> Self {
        error!(?err);
        Self(format!("{err:?}"))
    }
}

impl From<aranya_crypto::id::IdError> for Error {
    fn from(err: aranya_crypto::id::IdError) -> Self {
        error!(%err);
        Self(err.to_string())
    }
}

impl fmt::Display for Error {
    fn fmt(&self, f: &mut fmt::Formatter<'_>) -> fmt::Result {
        self.0.fmt(f)
    }
}

impl core::error::Error for Error {}

/// Result type used throughout the daemon API.
///
/// This type alias simplifies error handling by using the API's [`Error`] type
/// as the default error type.
pub type Result<T, E = Error> = core::result::Result<T, E>;

custom_id! {
    /// The Device ID.
    ///
    /// A unique identifier for an Aranya device within the system.
    /// This ID is used to reference specific devices when performing operations
    /// such as adding devices to teams or assigning roles.
    pub struct DeviceId;
}

custom_id! {
    /// The Team ID (a.k.a Graph ID).
    ///
    /// A unique identifier for a team of devices in Aranya.
    /// Teams represent a group of devices that can collaborate and communicate
    /// with each other securely.
    pub struct TeamId;
}

custom_id! {
    /// An AQC label ID.
    pub struct LabelId;
}

custom_id! {
    /// An AQC bidi channel ID.
    pub struct AqcBidiChannelId;
}

custom_id! {
    /// An AQC uni channel ID.
    pub struct AqcUniChannelId;
}

/// A device's public key bundle.
///
/// This structure contains the public keys needed for cryptographic operations
/// when communicating with a device, including identity verification, signature
/// verification, message encryption, and data integrity.
#[derive(Clone, Debug, Serialize, Deserialize, Eq, PartialEq)]
pub struct KeyBundle {
    /// The identity public key used to verify the device's identity
    pub identity: Vec<u8>,

    /// The signing public key used to verify the device's signature
    pub signing: Vec<u8>,

    /// The encryption public key used for message encryption
    pub encryption: Vec<u8>,
}

/// A device's role on the team.
///
/// Roles determine what permissions a device has within a team.
/// Different roles have different capabilities regarding team management
/// and access control. For a more detailed permissions breakdown, see `aranya-daemon/src/policy.md`.
#[derive(Copy, Clone, Debug, Serialize, Deserialize, Eq, PartialEq)]
pub enum Role {
    /// Owner role has full control over the team and can perform all operations
    Owner,

    /// Admin role can manage devices and their permissions
    Admin,

    /// Operator role is more privileged and can manage members
    Operator,

    /// Member role has basic access to team resources like using AFC channels
    Member,
}

/// A configuration for creating or adding a team to a daemon.
#[derive(Copy, Clone, Debug, PartialEq, Eq, Serialize, Deserialize)]
pub struct TeamConfig {
    // TODO(nikki): any fields added to this should be public
}

/// A device's network identifier.
///
/// This identifier is used for networking purposes to uniquely identify
/// a device on the network when establishing connections.
#[derive(Clone, Debug, Serialize, Deserialize, Eq, Ord, PartialEq, PartialOrd)]
pub struct NetIdentifier(pub String);

impl Borrow<str> for NetIdentifier {
    #[inline]
    fn borrow(&self) -> &str {
        &self.0
    }
}

impl<T> AsRef<T> for NetIdentifier
where
    T: ?Sized,
    <Self as Deref>::Target: AsRef<T>,
{
    #[inline]
    fn as_ref(&self) -> &T {
        self.deref().as_ref()
    }
}

impl Deref for NetIdentifier {
    type Target = str;

    #[inline]
    fn deref(&self) -> &Self::Target {
        &self.0
    }
}

impl fmt::Display for NetIdentifier {
    fn fmt(&self, f: &mut fmt::Formatter<'_>) -> fmt::Result {
        self.0.fmt(f)
    }
}

/// A serialized command for AQC.
pub type AqcCtrl = Vec<Box<[u8]>>;

/// A secret.
#[derive(Clone, Debug, Serialize, Deserialize)]
pub struct Secret(Box<[u8]>);

impl Secret {
    /// Provides access to the raw secret bytes.
    #[inline]
    pub fn raw_secret_bytes(&self) -> &[u8] {
        &self.0
    }
}

impl<T> From<T> for Secret
where
    T: Into<Box<[u8]>>,
{
    fn from(value: T) -> Self {
        Self(value.into())
    }
}

impl ConstantTimeEq for Secret {
    fn ct_eq(&self, other: &Self) -> Choice {
        self.0.ct_eq(&other.0)
    }
}

impl ZeroizeOnDrop for Secret {}
impl Drop for Secret {
    fn drop(&mut self) {
        self.0.zeroize()
    }
}

/// An AQC PSK.
#[derive(Clone, Debug, Serialize, Deserialize)]
pub enum AqcPsk {
    /// Bidirectional.
    Bidi(AqcBidiPsk),
    /// Unidirectional.
    Uni(AqcUniPsk),
}

impl AqcPsk {
    /// Returns the PSK identity.
    #[inline]
    pub fn identity(&self) -> Id {
        match self {
            Self::Bidi(psk) => psk.identity,
            Self::Uni(psk) => psk.identity,
        }
    }

    /// Returns the PSK secret.
    #[inline]
    pub fn secret(&self) -> &[u8] {
        match self {
            Self::Bidi(psk) => psk.secret.raw_secret_bytes(),
            Self::Uni(psk) => match &psk.secret {
                Directed::Send(secret) | Directed::Recv(secret) => secret.raw_secret_bytes(),
            },
        }
    }
}

/// An AQC bidirectional channel PSK.
#[derive(Clone, Debug, Serialize, Deserialize)]
pub struct AqcBidiPsk {
    /// The PSK identity.
    ///
    /// This is the same thing as the channel ID.
    pub identity: Id,
    /// The PSK's secret.
    pub secret: Secret,
}

impl ConstantTimeEq for AqcBidiPsk {
    fn ct_eq(&self, other: &Self) -> Choice {
        let id = self.identity.ct_eq(&other.identity);
        let secret = self.secret.ct_eq(&other.secret);
        id & secret
    }
}

impl ZeroizeOnDrop for AqcBidiPsk {}

/// An AQC unidirectional PSK.
#[derive(Clone, Debug, Serialize, Deserialize)]
pub struct AqcUniPsk {
    /// The PSK identity.
    ///
    /// This is the same thing as the channel ID.
    pub identity: Id,
    /// The PSK's secret.
    pub secret: Directed<Secret>,
}

impl ConstantTimeEq for AqcUniPsk {
    fn ct_eq(&self, other: &Self) -> Choice {
        let id = self.identity.ct_eq(&other.identity);
        let secret = self.secret.ct_eq(&other.secret);
        id & secret
    }
}

impl ZeroizeOnDrop for AqcUniPsk {}

/// Either send only or receive only.
#[derive(Clone, Debug, Serialize, Deserialize)]
pub enum Directed<T> {
    /// Send only.
    Send(T),
    /// Receive only.
    Recv(T),
}

impl<T: ConstantTimeEq> ConstantTimeEq for Directed<T> {
    fn ct_eq(&self, other: &Self) -> Choice {
        // It's fine that matching discriminants isn't constant
        // time since the direction isn't secret data.
        match (self, other) {
            (Self::Send(lhs), Self::Send(rhs)) => lhs.ct_eq(rhs),
            (Self::Recv(lhs), Self::Recv(rhs)) => lhs.ct_eq(rhs),
            _ => Choice::from(0u8),
        }
    }
}

/// Configuration values for syncing with a peer
#[derive(Clone, Debug, Serialize, Deserialize)]
pub struct SyncPeerConfig {
    /// The interval at which syncing occurs
    pub interval: Duration,
    /// Determines if a peer should be synced with immediately after they're added
    pub sync_now: bool,
}

/// Valid channel operations for a label assignment.
#[derive(Copy, Clone, Debug, Serialize, Deserialize)]
pub enum ChanOp {
    /// The device can only receive data in channels with this
    /// label.
    RecvOnly,
    /// The device can only send data in channels with this
    /// label.
    SendOnly,
    /// The device can send and receive data in channels with this
    /// label.
    SendRecv,
}

/// A label, used to control access to channels.
#[derive(Clone, Debug, Hash, Eq, PartialEq, Ord, PartialOrd, Serialize, Deserialize)]
pub struct Label {
    /// The ID of the label
    pub id: LabelId,
    /// The friendly name given to the label
    pub name: String,
}

/// The Daemon API trait defining the RPC interface.
///
/// This trait defines all the methods that can be called remotely by the Aranya client
/// to interact with the Aranya daemon. The daemon implements this trait to provide
/// the actual functionality, while the client uses this interface to make requests.
#[tarpc::service]
pub trait DaemonApi {
    /// Returns the daemon's version.
    async fn version() -> Result<Version>;

    /// Gets local address the Aranya sync server is bound to.
    ///
    /// Returns the socket address that the local Aranya sync server is listening on.
    /// This is useful for clients that need to establish direct connections to the server.
    ///
    /// # Returns
    /// - `Result<SocketAddr>` - The local socket address on success, or an error if the address cannot be determined.
    async fn aranya_local_addr() -> Result<SocketAddr>;

    /// Gets the public key bundle for this device.
    ///
    /// Retrieves the public cryptographic keys associated with the local device.
    /// These keys are used for identification, authentication, and encryption.
    ///
    /// # Returns
    /// - `Result<KeyBundle>` - The device's public key bundle on success, or an error if the keys cannot be retrieved.
    async fn get_key_bundle() -> Result<KeyBundle>;

    /// Gets the public device id.
    ///
    /// Retrieves the unique identifier for the local device.
    ///
    /// # Returns
    /// - `Result<DeviceId>` - The device's ID on success, or an error if the ID cannot be retrieved.
    async fn get_device_id() -> Result<DeviceId>;

    /// Adds the peer for automatic periodic syncing.
    ///
    /// Configures the daemon to periodically sync with the specified peer at the given interval.
    ///
    /// # Parameters
    /// - `addr` - The network address of the peer to sync with.
    /// - `team` - The team ID that this syncing relationship belongs to.
    /// - `config` - The [`SyncPeerConfig`] used to configure the sync peer.
    ///
    /// # Returns
    /// - `Result<()>` - Success or an error if the peer cannot be added.
    async fn add_sync_peer(addr: Addr, team: TeamId, config: SyncPeerConfig) -> Result<()>;

    /// Sync with peer immediately.
    ///
    /// # Parameters
    /// - `addr` - The network address of the peer to sync with.
    /// - `team` - The team ID that this syncing relationship belongs to.
    /// - `config` - An optional [`SyncPeerConfig`] used to configure the sync peer.
    ///
    /// # Returns
    /// - `Result<()>` - Success or an error if the sync fails.
    async fn sync_now(addr: Addr, team: TeamId, cfg: Option<SyncPeerConfig>) -> Result<()>;

    /// Removes the peer from automatic syncing.
    ///
    /// Stops periodic synchronization with the specified peer.
    ///
    /// # Parameters
    /// - `addr` - The network address of the peer to stop syncing with.
    /// - `team` - The team ID that this syncing relationship belongs to.
    ///
    /// # Returns
    /// - `Result<()>` - Success or an error if the peer cannot be removed.
    async fn remove_sync_peer(addr: Addr, team: TeamId) -> Result<()>;

    /// Adds a team to the local device store that was created by someone else.
    ///
    /// This is not an aranya action/command, but rather a local operation to
    /// keep track of teams the device is part of.
    ///
    /// # Parameters
    /// - `team` - The ID of the team to add.
    /// - `cfg` - The configuration of the team to add.
    ///
    /// # Returns
    /// - `Result<()>` - Success or an error if the team cannot be added.
    async fn add_team(team: TeamId, cfg: TeamConfig) -> Result<()>;

    /// Removes a team from the local device store.
    ///
    /// # Parameters
    /// - `team` - The ID of the team to remove.
    ///
    /// # Returns
    /// - `Result<()>` - Success or an error if the team cannot be removed.
    async fn remove_team(team: TeamId) -> Result<()>;

    /// Creates a new graph/team with the current device as the owner.
    ///
    /// Initializes a new team and assigns the current device as the owner.
    ///
    /// # Parameters
    /// - `cfg` - The configuration of the team to create.
    ///
    /// # Returns
    /// - `Result<TeamId>` - The ID of the newly created team on success, or an error if the team cannot be created.
    async fn create_team(cfg: TeamConfig) -> Result<TeamId>;

    /// Closes the team so that it cannot be used anymore.
    ///
    /// Performs necessary cleanup operations when a team is no longer needed.
    ///
    /// # Parameters
    /// - `team` - The ID of the team to close.
    ///
    /// # Returns
    /// - `Result<()>` - Success or an error if the team cannot be closed.
    async fn close_team(team: TeamId) -> Result<()>;

    /// Adds a device to the team.
    ///
    /// # Parameters
    /// - `team` - The ID of the team to add the device to.
    /// - `keys` - The public key bundle of the device to add.
    ///
    /// # Returns
    /// - `Result<()>` - Success or an error if the device cannot be added.
    async fn add_device_to_team(team: TeamId, keys: KeyBundle) -> Result<()>;

    /// Removes a device from the team.
    ///
    /// # Parameters
    /// - `team` - The ID of the team to remove the device from.
    /// - `device` - The ID of the device to remove.
    ///
    /// # Returns
    /// - `Result<()>` - Success or an error if the device cannot be removed.
    async fn remove_device_from_team(team: TeamId, device: DeviceId) -> Result<()>;

    /// Assigns a role to a device.
    ///
    /// Sets the permission level for a device within a team.
    ///
    /// # Parameters
    /// - `team` - The ID of the team.
    /// - `device` - The ID of the device to assign the role to.
    /// - `role` - The role to assign.
    ///
    /// # Returns
    /// - `Result<()>` - Success or an error if the role cannot be assigned.
    async fn assign_role(team: TeamId, device: DeviceId, role: Role) -> Result<()>;

    /// Revokes a role from a device.
    ///
    /// Removes a specific permission level from a device within a team.
    ///
    /// # Parameters
    /// - `team` - The ID of the team.
    /// - `device` - The ID of the device to revoke the role from.
    /// - `role` - The role to revoke.
    ///
    /// # Returns
    /// - `Result<()>` - Success or an error if the role cannot be revoked.
    async fn revoke_role(team: TeamId, device: DeviceId, role: Role) -> Result<()>;

    /// Assign a QUIC channels network identifier to a device.
    ///
    /// # Parameters
    /// - `team` - The ID of the team.
    /// - `device` - The ID of the device to assign the identifier to.
    /// - `name` - The network identifier to assign.
    ///
    /// # Returns
    /// - `Result<()>` - Success or an error if the identifier cannot be assigned.
    async fn assign_aqc_net_identifier(
        team: TeamId,
        device: DeviceId,
        name: NetIdentifier,
    ) -> Result<()>;

    /// Remove a QUIC channels network identifier from a device.
    ///
    /// # Parameters
    /// - `team` - The ID of the team.
    /// - `device` - The ID of the device to remove the identifier from.
    /// - `name` - The network identifier to remove.
    ///
    /// # Returns
    /// - `Result<()>` - Success or an error if the identifier cannot be removed.
    async fn remove_aqc_net_identifier(
        team: TeamId,
        device: DeviceId,
        name: NetIdentifier,
    ) -> Result<()>;

    /// Creates a label.
    ///
    /// Labels are used to categorize and control access to channels.
    ///
    /// # Parameters
    /// - `team` - The ID of the team.
    /// - `name` - The name of the label to create.
    ///
    /// # Returns
    /// - `Result<LabelId>` - The ID of the created label or an error if
    /// the label cannot be created.
    async fn create_label(team: TeamId, name: String) -> Result<LabelId>;

    /// Deletes a label.
    ///
    /// # Parameters
    /// - `team` - The ID of the team.
    /// - `label_id` - The label to delete.
    ///
    /// # Returns
    /// - `Result<()>` - Success or an error if the label cannot be deleted.
    async fn delete_label(team: TeamId, label_id: LabelId) -> Result<()>;

    /// Assigns a label to a device.
    ///
    /// Gives a device access to create or participate in channels with
    /// the specified label.
    ///
    /// # Parameters
    /// - `team` - The ID of the team.
    /// - `device` - The ID of the device to assign the label to.
    /// - `label_id` - The label to assign.
    /// - `op` - The type of operations allowed on this label by the given device.
    ///
    /// # Returns
    /// - `Result<()>` - Success or an error if the label cannot be assigned.
    async fn assign_label(
        team: TeamId,
        device: DeviceId,
        label_id: LabelId,
        op: ChanOp,
    ) -> Result<()>;

    /// Revokes a label from a device.
    ///
    /// Removes a device's access to channels with the specified label. When a
    /// user has their permissions revoked to use a label, all channels
    /// they are a member of that use that label are closed.
    ///
    /// # Parameters
    /// - `team` - The ID of the team.
    /// - `device` - The ID of the device to revoke the label from.
    /// - `label_id` - The label to revoke.
    ///
    /// # Returns
    /// - `Result<()>` - Success or an error if the label cannot be revoked.
    async fn revoke_label(team: TeamId, device: DeviceId, label_id: LabelId) -> Result<()>;

    /// Create a bidirectional QUIC channel.
    async fn create_aqc_bidi_channel(
        team: TeamId,
        peer: NetIdentifier,
        label_id: LabelId,
    ) -> Result<(AqcCtrl, AqcBidiPsk)>;
    /// Create a unidirectional QUIC channel.
    async fn create_aqc_uni_channel(
        team: TeamId,
        peer: NetIdentifier,
        label_id: LabelId,
    ) -> Result<(AqcCtrl, AqcUniPsk)>;
    /// Delete a QUIC bidi channel.
    async fn delete_aqc_bidi_channel(chan: AqcBidiChannelId) -> Result<AqcCtrl>;
    /// Delete a QUIC uni channel.
    async fn delete_aqc_uni_channel(chan: AqcUniChannelId) -> Result<AqcCtrl>;
    /// Receive AQC ctrl message.
    async fn receive_aqc_ctrl(team: TeamId, ctrl: AqcCtrl) -> Result<(NetIdentifier, AqcPsk)>;

    /// Query devices on team.
    async fn query_devices_on_team(team: TeamId) -> Result<Vec<DeviceId>>;
    /// Query device role.
    async fn query_device_role(team: TeamId, device: DeviceId) -> Result<Role>;
    /// Query device keybundle.
    async fn query_device_keybundle(team: TeamId, device: DeviceId) -> Result<KeyBundle>;
    /// Query device label assignments.
    async fn query_device_label_assignments(team: TeamId, device: DeviceId) -> Result<Vec<Label>>;
    /// Query AQC network ID.
    async fn query_aqc_net_identifier(
        team: TeamId,
        device: DeviceId,
    ) -> Result<Option<NetIdentifier>>;
    // Query labels on team.
    async fn query_labels(team: TeamId) -> Result<Vec<Label>>;
    /// Query whether a label exists.
    async fn query_label_exists(team: TeamId, label: LabelId) -> Result<bool>;
}<|MERGE_RESOLUTION|>--- conflicted
+++ resolved
@@ -1,17 +1,12 @@
 #![allow(clippy::disallowed_macros)] // tarpc uses unreachable
 
-<<<<<<< HEAD
 //! Defines the common API service interface between the Aranya client and daemon.
 //!
 //! This module contains the types and methods that compose the daemon API interface.
 //! The daemon acts as the server, and the client consumes this API. RPC calls are defined
 //! using a Rust trait to ensure the client and daemon implement the same methods.
 
-use core::{fmt, hash::Hash, net::SocketAddr, time::Duration};
-use std::path::PathBuf;
-=======
 use core::{borrow::Borrow, fmt, hash::Hash, net::SocketAddr, ops::Deref, time::Duration};
->>>>>>> e11a09f7
 
 use aranya_crypto::{
     custom_id,
@@ -26,16 +21,18 @@
 use serde::{Deserialize, Serialize};
 use tracing::error;
 
-<<<<<<< HEAD
+/// Crypto Engine type alias for the engine that supports cryptographic operations.
+/// 
+/// This type represents the default crypto engine used for cryptographic operations
+/// throughout the Aranya system.
+/// 
+/// CE = Crypto Engine
+pub type CE = DefaultEngine;
 /// Cipher Suite type alias for the cryptographic operations used in the daemon API.
 ///
 /// This type represents the default cipher suite used for cryptographic operations
 /// throughout the Aranya system.
-=======
-/// CE = Crypto Engine
-pub type CE = DefaultEngine;
 /// CS = Cipher Suite
->>>>>>> e11a09f7
 pub type CS = DefaultCipherSuite;
 
 /// An error returned by the API.
