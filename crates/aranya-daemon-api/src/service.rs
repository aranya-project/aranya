#![allow(clippy::disallowed_macros)] // tarpc uses unreachable

use core::{
    borrow::Borrow,
    error, fmt,
    hash::{Hash, Hasher},
    net::SocketAddr,
    ops::Deref,
    time::Duration,
};
use std::collections::hash_map::{self, HashMap};

use anyhow::bail;
pub use aranya_crypto::aqc::CipherSuiteId;
use aranya_crypto::{
    aqc::{BidiPskId, UniPskId},
    custom_id,
    default::{DefaultCipherSuite, DefaultEngine},
    subtle::{Choice, ConstantTimeEq},
    zeroize::{Zeroize, ZeroizeOnDrop},
    Id,
};
use aranya_util::Addr;
use buggy::Bug;
pub use semver::Version;
use serde::{Deserialize, Serialize};
use tracing::error;

/// CE = Crypto Engine
pub type CE = DefaultEngine;
/// CS = Cipher Suite
pub type CS = DefaultCipherSuite;

/// An error returned by the API.
// TODO: enum?
#[derive(Serialize, Deserialize, Debug)]
pub struct Error(String);

impl From<Bug> for Error {
    fn from(err: Bug) -> Self {
        error!(?err);
        Self(format!("{err:?}"))
    }
}

impl From<anyhow::Error> for Error {
    fn from(err: anyhow::Error) -> Self {
        error!(?err);
        Self(format!("{err:?}"))
    }
}

impl From<semver::Error> for Error {
    fn from(err: semver::Error) -> Self {
        error!(?err);
        Self(format!("{err:?}"))
    }
}

impl From<aranya_crypto::id::IdError> for Error {
    fn from(err: aranya_crypto::id::IdError) -> Self {
        error!(%err);
        Self(err.to_string())
    }
}

impl fmt::Display for Error {
    fn fmt(&self, f: &mut fmt::Formatter<'_>) -> fmt::Result {
        self.0.fmt(f)
    }
}

impl error::Error for Error {}

pub type Result<T, E = Error> = core::result::Result<T, E>;

custom_id! {
    /// The Device ID.
    pub struct DeviceId;
}

custom_id! {
    /// The Team ID (a.k.a Graph ID).
    pub struct TeamId;
}

custom_id! {
    /// An AQC label ID.
    pub struct LabelId;
}

custom_id! {
    /// An AQC bidi channel ID.
    pub struct AqcBidiChannelId;
}

custom_id! {
    /// An AQC uni channel ID.
    pub struct AqcUniChannelId;
}

/// A device's public key bundle.
#[derive(Clone, Debug, Serialize, Deserialize, Eq, PartialEq)]
pub struct KeyBundle {
    pub identity: Vec<u8>,
    pub signing: Vec<u8>,
    pub encoding: Vec<u8>,
}

/// A device's role on the team.
#[derive(Copy, Clone, Debug, Serialize, Deserialize, Eq, PartialEq)]
pub enum Role {
    Owner,
    Admin,
    Operator,
    Member,
}

/// A configuration for creating or adding a team to a daemon.
#[derive(Copy, Clone, Debug, PartialEq, Eq, Serialize, Deserialize)]
pub struct TeamConfig {
    // TODO(nikki): any fields added to this should be public
}

/// A device's network identifier.
#[derive(Clone, Debug, Serialize, Deserialize, Eq, Ord, PartialEq, PartialOrd)]
pub struct NetIdentifier(pub String);

impl Borrow<str> for NetIdentifier {
    #[inline]
    fn borrow(&self) -> &str {
        &self.0
    }
}

impl<T> AsRef<T> for NetIdentifier
where
    T: ?Sized,
    <Self as Deref>::Target: AsRef<T>,
{
    #[inline]
    fn as_ref(&self) -> &T {
        self.deref().as_ref()
    }
}

impl Deref for NetIdentifier {
    type Target = str;

    #[inline]
    fn deref(&self) -> &Self::Target {
        &self.0
    }
}

impl fmt::Display for NetIdentifier {
    fn fmt(&self, f: &mut fmt::Formatter<'_>) -> fmt::Result {
        self.0.fmt(f)
    }
}

/// A serialized command for AQC.
pub type AqcCtrl = Vec<Box<[u8]>>;

/// A secret.
#[derive(Clone, Debug, Serialize, Deserialize)]
pub struct Secret(Box<[u8]>);

impl Secret {
    /// Provides access to the raw secret bytes.
    #[inline]
    pub fn raw_secret_bytes(&self) -> &[u8] {
        &self.0
    }
}

impl<T> From<T> for Secret
where
    T: Into<Box<[u8]>>,
{
    fn from(value: T) -> Self {
        Self(value.into())
    }
}

impl ConstantTimeEq for Secret {
    fn ct_eq(&self, other: &Self) -> Choice {
        self.0.ct_eq(&other.0)
    }
}

impl ZeroizeOnDrop for Secret {}
impl Drop for Secret {
    fn drop(&mut self) {
        self.0.zeroize()
    }
}

macro_rules! psk_map {
    (
        $(#[$meta:meta])*
        $vis:vis struct $name:ident(PskMap<$psk:ty>);
    ) => {
        $(#[$meta])*
        #[derive(Clone, Debug, Serialize, Deserialize)]
        #[cfg_attr(test, derive(PartialEq))]
        $vis struct $name {
            id: Id,
            psks: HashMap<CsId, $psk>
        }

        impl $name {
            /// Returns the number of PSKs.
            pub fn len(&self) -> usize {
                self.psks.len()
            }

            /// Reports whether `self` is empty.
            pub fn is_empty(&self) -> bool {
                self.psks.is_empty()
            }

            /// Returns the channel ID.
            pub fn channel_id(&self) -> &Id {
                &self.id
            }

            /// Returns the PSK for the cipher suite.
            pub fn get(&self, suite: CipherSuiteId) -> Option<&$psk> {
                self.psks.get(&CsId(suite))
            }

            /// Creates a PSK map from a function that generates
            /// a PSK for a cipher suite.
            pub fn try_from_fn<I, E, F>(id: I, mut f: F) -> anyhow::Result<Self>
            where
                I: Into<Id>,
                anyhow::Error: From<E>,
                F: FnMut(CipherSuiteId) -> Result<$psk, E>,
            {
                let id = id.into();
                let mut psks = HashMap::new();
                for &suite in CipherSuiteId::all() {
                    let psk = f(suite)?;
                    if !bool::from(psk.identity().channel_id().into_id().ct_eq(&id)) {
                        bail!("PSK identity does not match channel ID");
                    }
                    psks.insert(CsId(suite), psk);
                }
                Ok(Self { id, psks })
            }
        }

        impl IntoIterator for $name {
            type Item = (CipherSuiteId, $psk);
            type IntoIter = IntoPsks<$psk>;

            fn into_iter(self) -> Self::IntoIter {
                IntoPsks {
                    iter: self.psks.into_iter(),
                }
            }
        }

        #[cfg(test)]
        impl tests::PskMap for $name {
            type Psk = $psk;

            fn new() -> Self {
                Self {
                    // TODO
                    id: Id::default(),
                    psks: HashMap::new(),
                }
            }

            fn len(&self) -> usize {
                self.psks.len()
            }

            fn insert(&mut self, psk: Self::Psk) {
                let suite = psk.cipher_suite();
                let opt = self.psks.insert(CsId(suite), psk);
                assert!(opt.is_none());
            }
        }
    };
}
psk_map! {
    /// An injective mapping of PSKs to cipher suites for
    /// a single bidirectional channel.
    pub struct AqcBidiPsks(PskMap<AqcBidiPsk>);
}

psk_map! {
    /// An injective mapping of PSKs to cipher suites for
    /// a single unidirectional channel.
    pub struct AqcUniPsks(PskMap<AqcUniPsk>);
}

/// An injective mapping of PSKs to cipher suites for a single
/// bidirectional or unidirectional channel.
#[derive(Clone, Debug, Serialize, Deserialize)]
pub enum AqcPsks {
    Bidi(AqcBidiPsks),
    Uni(AqcUniPsks),
}

/// An iterator over an AQC channel's PSKs.
#[derive(Debug)]
pub struct IntoPsks<V> {
    iter: hash_map::IntoIter<CsId, V>,
}

impl<V> Iterator for IntoPsks<V> {
    type Item = (CipherSuiteId, V);

    fn next(&mut self) -> Option<Self::Item> {
        self.iter.next().map(|(k, v)| (k.0, v))
    }
}

// TODO(eric): Get rid of this once `CipherSuiteId` implements
// `Hash`.
#[derive(Copy, Clone, Debug, Eq, PartialEq, Serialize, Deserialize)]
#[serde(transparent)]
struct CsId(CipherSuiteId);

impl Hash for CsId {
    fn hash<H: Hasher>(&self, state: &mut H) {
        self.0.to_bytes().hash(state);
    }
}

/// An AQC PSK.
#[derive(Clone, Debug, Serialize, Deserialize)]
pub enum AqcPsk {
    /// Bidirectional.
    Bidi(AqcBidiPsk),
    /// Unidirectional.
    Uni(AqcUniPsk),
}

impl AqcPsk {
    /// Returns the PSK identity.
    #[inline]
    pub fn identity(&self) -> AqcPskId {
        match self {
            Self::Bidi(psk) => AqcPskId::Bidi(psk.identity),
            Self::Uni(psk) => AqcPskId::Uni(psk.identity),
        }
    }

    /// Returns the PSK cipher suite.
    #[inline]
    pub fn cipher_suite(&self) -> CipherSuiteId {
        self.identity().cipher_suite()
    }

    /// Returns the PSK secret.
    #[inline]
    pub fn secret(&self) -> &[u8] {
        match self {
            Self::Bidi(psk) => psk.secret.raw_secret_bytes(),
            Self::Uni(psk) => match &psk.secret {
                Directed::Send(secret) | Directed::Recv(secret) => secret.raw_secret_bytes(),
            },
        }
    }
}

impl From<AqcBidiPsk> for AqcPsk {
    fn from(psk: AqcBidiPsk) -> Self {
        Self::Bidi(psk)
    }
}

impl From<AqcUniPsk> for AqcPsk {
    fn from(psk: AqcUniPsk) -> Self {
        Self::Uni(psk)
    }
}

impl ConstantTimeEq for AqcPsk {
    fn ct_eq(&self, other: &Self) -> Choice {
        // It's fine that matching discriminants isn't constant
        // time since it isn't secret data.
        match (self, other) {
            (Self::Bidi(lhs), Self::Bidi(rhs)) => lhs.ct_eq(rhs),
            (Self::Uni(lhs), Self::Uni(rhs)) => lhs.ct_eq(rhs),
            _ => Choice::from(0u8),
        }
    }
}

/// An AQC bidirectional channel PSK.
#[derive(Clone, Debug, Serialize, Deserialize)]
pub struct AqcBidiPsk {
    /// The PSK identity.
    pub identity: BidiPskId,
    /// The PSK's secret.
    pub secret: Secret,
}

impl AqcBidiPsk {
    fn identity(&self) -> &BidiPskId {
        &self.identity
    }

    #[cfg(test)]
    fn cipher_suite(&self) -> CipherSuiteId {
        self.identity.cipher_suite()
    }
}

impl ConstantTimeEq for AqcBidiPsk {
    fn ct_eq(&self, other: &Self) -> Choice {
        let id = self.identity.ct_eq(&other.identity);
        let secret = self.secret.ct_eq(&other.secret);
        id & secret
    }
}

impl ZeroizeOnDrop for AqcBidiPsk {}

/// An AQC unidirectional PSK.
#[derive(Clone, Debug, Serialize, Deserialize)]
pub struct AqcUniPsk {
    /// The PSK identity.
    pub identity: UniPskId,
    /// The PSK's secret.
    pub secret: Directed<Secret>,
}

impl AqcUniPsk {
    fn identity(&self) -> &UniPskId {
        &self.identity
    }

    #[cfg(test)]
    fn cipher_suite(&self) -> CipherSuiteId {
        self.identity.cipher_suite()
    }
}

impl ConstantTimeEq for AqcUniPsk {
    fn ct_eq(&self, other: &Self) -> Choice {
        let id = self.identity.ct_eq(&other.identity);
        let secret = self.secret.ct_eq(&other.secret);
        id & secret
    }
}

impl ZeroizeOnDrop for AqcUniPsk {}

/// Either send only or receive only.
#[derive(Clone, Debug, Serialize, Deserialize)]
pub enum Directed<T> {
    /// Send only.
    Send(T),
    /// Receive only.
    Recv(T),
}

impl<T: ConstantTimeEq> ConstantTimeEq for Directed<T> {
    fn ct_eq(&self, other: &Self) -> Choice {
        // It's fine that matching discriminants isn't constant
        // time since the direction isn't secret data.
        match (self, other) {
            (Self::Send(lhs), Self::Send(rhs)) => lhs.ct_eq(rhs),
            (Self::Recv(lhs), Self::Recv(rhs)) => lhs.ct_eq(rhs),
            _ => Choice::from(0u8),
        }
    }
}

/// An AQC PSK identity.
#[derive(Clone, Debug, Eq, PartialEq, Serialize, Deserialize)]
pub enum AqcPskId {
    /// A bidirectional PSK.
    Bidi(BidiPskId),
    /// A unidirectional PSK.
    Uni(UniPskId),
}

impl AqcPskId {
    /// Returns the unique channel ID.
    pub fn channel_id(&self) -> Id {
        match self {
            Self::Bidi(v) => (*v.channel_id()).into(),
            Self::Uni(v) => (*v.channel_id()).into(),
        }
    }

    /// Returns the cipher suite.
    pub fn cipher_suite(&self) -> CipherSuiteId {
        match self {
            Self::Bidi(v) => v.cipher_suite(),
            Self::Uni(v) => v.cipher_suite(),
        }
    }
}

/// Configuration values for syncing with a peer
#[derive(Clone, Debug, Serialize, Deserialize)]
pub struct SyncPeerConfig {
    /// The interval at which syncing occurs
    pub interval: Duration,
    /// Determines if a peer should be synced with immediately after they're added
    pub sync_now: bool,
}

/// Valid channel operations for a label assignment.
#[derive(Copy, Clone, Debug, Serialize, Deserialize)]
pub enum ChanOp {
    /// The device can only receive data in channels with this
    /// label.
    RecvOnly,
    /// The device can only send data in channels with this
    /// label.
    SendOnly,
    /// The device can send and receive data in channels with this
    /// label.
    SendRecv,
}

/// A label.
#[derive(Clone, Debug, Hash, Eq, PartialEq, Ord, PartialOrd, Serialize, Deserialize)]
pub struct Label {
    pub id: LabelId,
    pub name: String,
}

#[tarpc::service]
pub trait DaemonApi {
    /// Returns the daemon's version.
    async fn version() -> Result<Version>;

    /// Gets local address the Aranya sync server is bound to.
    async fn aranya_local_addr() -> Result<SocketAddr>;

    /// Gets the public key bundle for this device
    async fn get_key_bundle() -> Result<KeyBundle>;

    /// Gets the public device id.
    async fn get_device_id() -> Result<DeviceId>;

    /// Adds the peer for automatic periodic syncing.
    async fn add_sync_peer(addr: Addr, team: TeamId, config: SyncPeerConfig) -> Result<()>;

    /// Sync with peer immediately.
    async fn sync_now(addr: Addr, team: TeamId, cfg: Option<SyncPeerConfig>) -> Result<()>;

    /// Removes the peer from automatic syncing.
    async fn remove_sync_peer(addr: Addr, team: TeamId) -> Result<()>;

    /// add a team to the local device store that was created by someone else. Not an aranya action/command.
    async fn add_team(team: TeamId, cfg: TeamConfig) -> Result<()>;

    /// remove a team from the local device store.
    async fn remove_team(team: TeamId) -> Result<()>;

    /// Create a new graph/team with the current device as the owner.
    async fn create_team(cfg: TeamConfig) -> Result<TeamId>;
    /// Close the team.
    async fn close_team(team: TeamId) -> Result<()>;

    /// Add device to the team.
    async fn add_device_to_team(team: TeamId, keys: KeyBundle) -> Result<()>;
    /// Remove device from the team.
    async fn remove_device_from_team(team: TeamId, device: DeviceId) -> Result<()>;

    /// Assign a role to a device.
    async fn assign_role(team: TeamId, device: DeviceId, role: Role) -> Result<()>;
    /// Revoke a role from a device.
    async fn revoke_role(team: TeamId, device: DeviceId, role: Role) -> Result<()>;

    /// Assign a QUIC channels network identifier to a device.
    async fn assign_aqc_net_identifier(
        team: TeamId,
        device: DeviceId,
        name: NetIdentifier,
    ) -> Result<()>;
    /// Remove a QUIC channels network identifier from a device.
    async fn remove_aqc_net_identifier(
        team: TeamId,
        device: DeviceId,
        name: NetIdentifier,
    ) -> Result<()>;

    // Create a label.
    async fn create_label(team: TeamId, name: String) -> Result<LabelId>;
    // Delete a label.
    async fn delete_label(team: TeamId, label_id: LabelId) -> Result<()>;
    // Assign a label to a device.
    async fn assign_label(
        team: TeamId,
        device: DeviceId,
        label_id: LabelId,
        op: ChanOp,
    ) -> Result<()>;
    // Revoke a label from a device.
    async fn revoke_label(team: TeamId, device: DeviceId, label_id: LabelId) -> Result<()>;

    /// Create a bidirectional QUIC channel.
    async fn create_aqc_bidi_channel(
        team: TeamId,
        peer: NetIdentifier,
        label_id: LabelId,
    ) -> Result<(AqcCtrl, AqcBidiPsks)>;
    /// Create a unidirectional QUIC channel.
    async fn create_aqc_uni_channel(
        team: TeamId,
        peer: NetIdentifier,
        label_id: LabelId,
    ) -> Result<(AqcCtrl, AqcUniPsks)>;
    /// Delete a QUIC bidi channel.
    async fn delete_aqc_bidi_channel(chan: AqcBidiChannelId) -> Result<AqcCtrl>;
    /// Delete a QUIC uni channel.
    async fn delete_aqc_uni_channel(chan: AqcUniChannelId) -> Result<AqcCtrl>;
    /// Receive AQC ctrl message.
<<<<<<< HEAD
    async fn receive_aqc_ctrl(team: TeamId, ctrl: AqcCtrl) -> Result<AqcPsk>;
=======
    async fn receive_aqc_ctrl(team: TeamId, ctrl: AqcCtrl) -> Result<(NetIdentifier, AqcPsks)>;
>>>>>>> 8773da79

    /// Query devices on team.
    async fn query_devices_on_team(team: TeamId) -> Result<Vec<DeviceId>>;
    /// Query device role.
    async fn query_device_role(team: TeamId, device: DeviceId) -> Result<Role>;
    /// Query device keybundle.
    async fn query_device_keybundle(team: TeamId, device: DeviceId) -> Result<KeyBundle>;
    /// Query device label assignments.
    async fn query_device_label_assignments(team: TeamId, device: DeviceId) -> Result<Vec<Label>>;
    /// Query AQC network ID.
    async fn query_aqc_net_identifier(
        team: TeamId,
        device: DeviceId,
    ) -> Result<Option<NetIdentifier>>;
    // Query labels on team.
    async fn query_labels(team: TeamId) -> Result<Vec<Label>>;
    /// Query whether a label exists.
    async fn query_label_exists(team: TeamId, label: LabelId) -> Result<bool>;
}

#[cfg(test)]
mod tests {
    use aranya_crypto::Rng;
    use serde::de::DeserializeOwned;

    use super::*;

    fn secret(secret: &[u8]) -> Secret {
        Secret(Box::from(secret))
    }

    pub(super) trait PskMap:
        fmt::Debug + PartialEq + Serialize + DeserializeOwned + Sized
    {
        type Psk;
        fn new() -> Self;
        /// Returns the number of PSKs in the map.
        fn len(&self) -> usize;
        /// Adds `psk` to the map.
        ///
        /// # Panics
        ///
        /// Panics if `psk` already exists.
        fn insert(&mut self, psk: Self::Psk);
    }

    impl PartialEq for AqcBidiPsk {
        fn eq(&self, other: &Self) -> bool {
            bool::from(self.ct_eq(other))
        }
    }
    impl PartialEq for AqcUniPsk {
        fn eq(&self, other: &Self) -> bool {
            bool::from(self.ct_eq(other))
        }
    }
    impl PartialEq for AqcPsk {
        fn eq(&self, other: &Self) -> bool {
            bool::from(self.ct_eq(other))
        }
    }

    #[track_caller]
    fn psk_map_test<M, F>(name: &'static str, mut f: F)
    where
        M: PskMap,
        F: FnMut(Secret, Id, CipherSuiteId) -> M::Psk,
    {
        let mut psks = M::new();
        for (i, &suite) in CipherSuiteId::all().iter().enumerate() {
            let id = Id::random(&mut Rng);
            let secret = secret(&i.to_le_bytes());
            psks.insert(f(secret, id, suite));
        }
        assert_eq!(psks.len(), CipherSuiteId::all().len(), "{name}");

        let bytes = postcard::to_allocvec(&psks).unwrap();
        let got = postcard::from_bytes::<M>(&bytes).unwrap();
        assert_eq!(got, psks, "{name}")
    }

    /// Test that we can correctly serialize and deserialize
    /// [`AqcBidiPsk`].
    #[test]
    fn test_aqc_bidi_psks_serde() {
        psk_map_test::<AqcBidiPsks, _>("AqcBidiPsk", |secret, id, suite| AqcBidiPsk {
            identity: BidiPskId::from((id.into(), suite)),
            secret,
        });
    }

    /// Test that we can correctly serialize and deserialize
    /// [`AqcUniPsk`].
    #[test]
    fn test_aqc_uni_psks_serde() {
        psk_map_test::<AqcUniPsks, _>("AqcUniPsk (send)", |secret, id, suite| AqcUniPsk {
            identity: UniPskId::from((id.into(), suite)),
            secret: Directed::Send(secret),
        });
        psk_map_test::<AqcUniPsks, _>("AqcUniPsk (recv)", |secret, id, suite| AqcUniPsk {
            identity: UniPskId::from((id.into(), suite)),
            secret: Directed::Recv(secret),
        });
    }
}<|MERGE_RESOLUTION|>--- conflicted
+++ resolved
@@ -619,11 +619,7 @@
     /// Delete a QUIC uni channel.
     async fn delete_aqc_uni_channel(chan: AqcUniChannelId) -> Result<AqcCtrl>;
     /// Receive AQC ctrl message.
-<<<<<<< HEAD
-    async fn receive_aqc_ctrl(team: TeamId, ctrl: AqcCtrl) -> Result<AqcPsk>;
-=======
-    async fn receive_aqc_ctrl(team: TeamId, ctrl: AqcCtrl) -> Result<(NetIdentifier, AqcPsks)>;
->>>>>>> 8773da79
+    async fn receive_aqc_ctrl(team: TeamId, ctrl: AqcCtrl) -> Result<AqcPsks>;
 
     /// Query devices on team.
     async fn query_devices_on_team(team: TeamId) -> Result<Vec<DeviceId>>;
