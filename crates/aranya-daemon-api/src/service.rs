--- conflicted
+++ resolved
@@ -23,13 +23,8 @@
     zeroize::{Zeroize, ZeroizeOnDrop},
     EncryptionPublicKey, Engine, Id,
 };
-<<<<<<< HEAD
 pub use aranya_policy_text::{text, InvalidText, Text};
-use aranya_util::Addr;
-=======
-pub use aranya_policy_text::{text, Text};
 use aranya_util::{error::ReportExt, Addr};
->>>>>>> 0fb49748
 use buggy::Bug;
 pub use semver::Version;
 use serde::{Deserialize, Serialize};
@@ -71,7 +66,6 @@
 
 impl From<InvalidText> for Error {
     fn from(err: InvalidText) -> Self {
-        error!(?err);
         Self(format!("{err:?}"))
     }
 }
@@ -774,40 +768,22 @@
     async fn sync_now(addr: Addr, team: TeamId, cfg: Option<SyncPeerConfig>) -> Result<()>;
     /// Removes the peer from automatic syncing.
     async fn remove_sync_peer(addr: Addr, team: TeamId) -> Result<()>;
+    /// add a team to the local device store that was created by someone else. Not an aranya action/command.
+    async fn add_team(cfg: AddTeamConfig) -> Result<()>;
+
+    /// Remove a team from local device storage.
+    async fn remove_team(team: TeamId) -> Result<()>;
+
+    /// Create a new graph/team with the current device as the owner.
+    async fn create_team(cfg: CreateTeamConfig) -> Result<TeamId>;
+    /// Close the team.
+    async fn close_team(team: TeamId) -> Result<()>;
+
     /// Encrypts the team's syncing PSK(s) for the peer.
     async fn encrypt_psk_seed_for_peer(
         team: TeamId,
         peer_enc_pk: EncryptionPublicKey<CS>,
     ) -> Result<WrappedSeed>;
-
-<<<<<<< HEAD
-    //
-    // Local team management
-    //
-=======
-    /// add a team to the local device store that was created by someone else. Not an aranya action/command.
-    async fn add_team(cfg: AddTeamConfig) -> Result<()>;
->>>>>>> 0fb49748
-
-    /// Add a team to the local device store that was created by
-    /// someone else. Not an aranya action/command.
-    async fn add_team(team: TeamId, cfg: TeamConfig) -> Result<()>;
-    /// Remove a team from local device storage.
-    async fn remove_team(team: TeamId) -> Result<()>;
-
-<<<<<<< HEAD
-    //
-    // Team creation
-    //
-
-    /// Creates a new team with the current device as the owner.
-    async fn create_team(cfg: TeamConfig) -> Result<TeamId>;
-=======
-    /// Create a new graph/team with the current device as the owner.
-    async fn create_team(cfg: CreateTeamConfig) -> Result<TeamId>;
->>>>>>> 0fb49748
-    /// Close the team.
-    async fn close_team(team: TeamId) -> Result<()>;
 
     //
     // Device onboarding
