#![allow(clippy::disallowed_macros)] // tarpc uses unreachable

//! Defines the common API service interface between the Aranya client and daemon.
//!
//! This module contains the types and methods that compose the daemon API interface.
//! The daemon acts as the server, and the client consumes this API. RPC calls are defined
//! using a Rust trait to ensure the client and daemon implement the same methods.

use core::{fmt, hash::Hash, net::SocketAddr, time::Duration};

use aranya_crypto::{
    afc::{BidiChannelId, UniChannelId},
    custom_id,
    default::DefaultCipherSuite,
    Id,
};
use aranya_fast_channels::{Label, NodeId};
use aranya_util::Addr;
use serde::{Deserialize, Serialize};
use spideroak_base58::ToBase58;
use tracing::error;

/// Cipher Suite type alias for the cryptographic operations used in the daemon API.
///
/// This type represents the default cipher suite used for cryptographic operations
/// throughout the Aranya system.
pub type CS = DefaultCipherSuite;

/// An error returned by the API.
///
/// This error type encapsulates various error conditions that can occur when
/// interacting with the daemon API. It provides a string representation of the error.
///
// TODO: enum for errors?
#[derive(Serialize, Deserialize, Debug)]
pub struct Error(String);

impl From<anyhow::Error> for Error {
    fn from(err: anyhow::Error) -> Self {
        error!(?err);
        Self(format!("{err:?}"))
    }
}

impl From<aranya_crypto::id::IdError> for Error {
    fn from(err: aranya_crypto::id::IdError) -> Self {
        error!(%err);
        Self(err.to_string())
    }
}

impl fmt::Display for Error {
    fn fmt(&self, f: &mut fmt::Formatter<'_>) -> fmt::Result {
        self.0.fmt(f)
    }
}

impl core::error::Error for Error {}

/// Result type used throughout the daemon API.
///
/// This type alias simplifies error handling by using the API's [`Error`] type
/// as the default error type.
pub type Result<T, E = Error> = core::result::Result<T, E>;

custom_id! {
    /// The Device ID.
    ///
    /// A unique identifier for an Aranya device within the system.
    /// This ID is used to reference specific devices when performing operations
    /// such as adding devices to teams or assigning roles.
    pub struct DeviceId;
}

custom_id! {
    /// The Team ID (a.k.a Graph ID).
    ///
    /// A unique identifier for a team of devices in Aranya.
    /// Teams represent a group of devices that can collaborate and communicate
    /// with each other securely.
    pub struct TeamId;
}

/// A device's public key bundle.
///
/// This structure contains the public keys needed for cryptographic operations
/// when communicating with a device, including identity verification, signature
/// verification, message encryption, and data integrity.
#[derive(Clone, Debug, Serialize, Deserialize)]
pub struct KeyBundle {
    /// The identity public key used to verify the device's identity
    pub identity: Vec<u8>,

    /// The signing public key used to verify the device's signature
    pub signing: Vec<u8>,

    /// The encryption public key used for message encryption
    pub encryption: Vec<u8>,
}

/// A device's role on the team.
<<<<<<< HEAD
///
/// Roles determine what permissions a device has within a team.
/// Different roles have different capabilities regarding team management
/// and access control. For a more detailed permissions breakdown, see policy.md.
#[derive(Copy, Clone, Debug, Serialize, Deserialize)]
=======
#[derive(Copy, Clone, Debug, Serialize, Deserialize, Eq, PartialEq)]
>>>>>>> 32dae738
pub enum Role {
    /// Owner role has full control over the team and can perform all operations
    Owner,

    /// Admin role can manage devices and their permissions
    Admin,

    /// Operator role is more privileged and can manage members
    Operator,

    /// Member role has basic access to team resources like using AFC channels
    Member,
}

/// A device's network identifier.
///
/// This identifier is used for networking purposes to uniquely identify
/// a device on the network when establishing connections.
#[derive(Clone, Debug, Serialize, Deserialize, Eq, Ord, PartialEq, PartialOrd)]
pub struct NetIdentifier(pub String);

impl AsRef<str> for NetIdentifier {
    fn as_ref(&self) -> &str {
        &self.0
    }
}

impl fmt::Display for NetIdentifier {
    fn fmt(&self, f: &mut fmt::Formatter<'_>) -> fmt::Result {
        self.0.fmt(f)
    }
}

/// Uniquely identifies an AFC channel.
///
/// It is a [`BidiChannelId`] or [`UniChannelId`] truncated to
/// 128 bits. This identifier is used to reference specific Aranya Fast Channels
/// when performing operations such as sending messages or managing channel state.
#[repr(transparent)]
#[derive(Copy, Clone, Debug, Hash, Eq, PartialEq, Ord, PartialOrd, Serialize, Deserialize)]
pub struct AfcId([u8; 16]);

impl fmt::Display for AfcId {
    fn fmt(&self, f: &mut fmt::Formatter<'_>) -> fmt::Result {
        write!(f, "{}", self.0.to_base58())
    }
}

// Helper function to truncate a larger array to a smaller one.
//
// This function is used internally to convert between different ID types
// when creating an [`AfcId`] from other ID types.
fn truncate<const BIG: usize, const SMALL: usize>(arr: &[u8; BIG]) -> &[u8; SMALL] {
    const { assert!(BIG >= SMALL) };
    arr[..SMALL].try_into().expect("array must fit")
}

/// Convert from [`BidiChannelId`] to [`AfcId`]
impl From<BidiChannelId> for AfcId {
    fn from(value: BidiChannelId) -> Self {
        Self(*truncate(value.as_array()))
    }
}

/// Convert from [`UniChannelId`] to [`AfcId`]
impl From<UniChannelId> for AfcId {
    fn from(value: UniChannelId) -> Self {
        Self(*truncate(value.as_array()))
    }
}

/// Convert from [`Id`] to [`AfcId`]
impl From<Id> for AfcId {
    fn from(value: Id) -> Self {
        Self(*truncate(value.as_array()))
    }
}

/// Serialized command which must be passed over AFC.
///
/// This type represents control messages sent through Aranya Fast Channels
/// to manage channel state and operations.
pub type AfcCtrl = Vec<Box<[u8]>>;

/// The Daemon API trait defining the RPC interface.
///
/// This trait defines all the methods that can be called remotely by the Aranya client
/// to interact with the Aranya daemon. The daemon implements this trait to provide
/// the actual functionality, while the client uses this interface to make requests.
#[tarpc::service]
pub trait DaemonApi {
    /// Gets local address the Aranya sync server is bound to.
    ///
    /// Returns the socket address that the local Aranya sync server is listening on.
    /// This is useful for clients that need to establish direct connections to the server.
    ///
    /// # Returns
    /// - `Result<SocketAddr>` - The local socket address on success, or an error if the address cannot be determined.
    async fn aranya_local_addr() -> Result<SocketAddr>;

    /// Gets the public key bundle for this device.
    ///
    /// Retrieves the public cryptographic keys associated with the local device.
    /// These keys are used for identification, authentication, and encryption.
    ///
    /// # Returns
    /// - `Result<KeyBundle>` - The device's public key bundle on success, or an error if the keys cannot be retrieved.
    async fn get_key_bundle() -> Result<KeyBundle>;

    /// Gets the public device id.
    ///
    /// Retrieves the unique identifier for the local device.
    ///
    /// # Returns
    /// - `Result<DeviceId>` - The device's ID on success, or an error if the ID cannot be retrieved.
    async fn get_device_id() -> Result<DeviceId>;

    /// Adds the peer for automatic periodic syncing.
    ///
    /// Configures the daemon to periodically sync with the specified peer at the given interval.
    ///
    /// # Parameters
    /// - `addr` - The network address of the peer to sync with.
    /// - `team` - The team ID that this syncing relationship belongs to.
    /// - `interval` - How frequently to attempt synchronization with the peer.
    ///
    /// # Returns
    /// - `Result<()>` - Success or an error if the peer cannot be added.
    async fn add_sync_peer(addr: Addr, team: TeamId, interval: Duration) -> Result<()>;

    /// Removes the peer from automatic syncing.
    ///
    /// Stops periodic synchronization with the specified peer.
    ///
    /// # Parameters
    /// - `addr` - The network address of the peer to stop syncing with.
    /// - `team` - The team ID that this syncing relationship belongs to.
    ///
    /// # Returns
    /// - `Result<()>` - Success or an error if the peer cannot be removed.
    async fn remove_sync_peer(addr: Addr, team: TeamId) -> Result<()>;

    /// Adds a team to the local device store that was created by someone else.
    ///
    /// This is not an aranya action/command, but rather a local operation to
    /// keep track of teams the device is part of.
    ///
    /// # Parameters
    /// - `team` - The ID of the team to add.
    ///
    /// # Returns
    /// - `Result<()>` - Success or an error if the team cannot be added.
    async fn add_team(team: TeamId) -> Result<()>;

    /// Removes a team from the local device store.
    ///
    /// # Parameters
    /// - `team` - The ID of the team to remove.
    ///
    /// # Returns
    /// - `Result<()>` - Success or an error if the team cannot be removed.
    async fn remove_team(team: TeamId) -> Result<()>;

    /// Creates a new graph/team with the current device as the owner.
    ///
    /// Initializes a new team and assigns the current device as the owner.
    ///
    /// # Returns
    /// - `Result<TeamId>` - The ID of the newly created team on success, or an error if the team cannot be created.
    async fn create_team() -> Result<TeamId>;

    /// Closes the team so that it cannot be used anymore.
    ///
    /// Performs necessary cleanup operations when a team is no longer needed.
    ///
    /// # Parameters
    /// - `team` - The ID of the team to close.
    ///
    /// # Returns
    /// - `Result<()>` - Success or an error if the team cannot be closed.
    async fn close_team(team: TeamId) -> Result<()>;

    /// Adds a device to the team.
    ///
    /// # Parameters
    /// - `team` - The ID of the team to add the device to.
    /// - `keys` - The public key bundle of the device to add.
    ///
    /// # Returns
    /// - `Result<()>` - Success or an error if the device cannot be added.
    async fn add_device_to_team(team: TeamId, keys: KeyBundle) -> Result<()>;

    /// Removes a device from the team.
    ///
    /// # Parameters
    /// - `team` - The ID of the team to remove the device from.
    /// - `device` - The ID of the device to remove.
    ///
    /// # Returns
    /// - `Result<()>` - Success or an error if the device cannot be removed.
    async fn remove_device_from_team(team: TeamId, device: DeviceId) -> Result<()>;

    /// Assigns a role to a device.
    ///
    /// Sets the permission level for a device within a team.
    ///
    /// # Parameters
    /// - `team` - The ID of the team.
    /// - `device` - The ID of the device to assign the role to.
    /// - `role` - The role to assign.
    ///
    /// # Returns
    /// - `Result<()>` - Success or an error if the role cannot be assigned.
    async fn assign_role(team: TeamId, device: DeviceId, role: Role) -> Result<()>;

    /// Revokes a role from a device.
    ///
    /// Removes a specific permission level from a device within a team.
    ///
    /// # Parameters
    /// - `team` - The ID of the team.
    /// - `device` - The ID of the device to revoke the role from.
    /// - `role` - The role to revoke.
    ///
    /// # Returns
    /// - `Result<()>` - Success or an error if the role cannot be revoked.
    async fn revoke_role(team: TeamId, device: DeviceId, role: Role) -> Result<()>;

<<<<<<< HEAD
    /// Assigns a network identifier to a device.
    ///
    /// # Parameters
    /// - `team` - The ID of the team.
    /// - `device` - The ID of the device to assign the identifier to.
    /// - `name` - The network identifier to assign.
    ///
    /// # Returns
    /// - `Result<()>` - Success or an error if the identifier cannot be assigned.
=======
    /// Assign an AFC network identifier to a device.
>>>>>>> 32dae738
    async fn assign_afc_net_identifier(
        team: TeamId,
        device: DeviceId,
        name: NetIdentifier,
    ) -> Result<()>;
<<<<<<< HEAD

    /// Removes a network identifier from a device.
    ///
    /// # Parameters
    /// - `team` - The ID of the team.
    /// - `device` - The ID of the device to remove the identifier from.
    /// - `name` - The network identifier to remove.
    ///
    /// # Returns
    /// - `Result<()>` - Success or an error if the identifier cannot be removed.
=======
    /// Remove an AFC network identifier from a device.
>>>>>>> 32dae738
    async fn remove_afc_net_identifier(
        team: TeamId,
        device: DeviceId,
        name: NetIdentifier,
    ) -> Result<()>;

<<<<<<< HEAD
    /// Creates an Aranya Fast Channels label.
    ///
    /// Labels are used to categorize and control access to channels.
    ///
    /// # Parameters
    /// - `team` - The ID of the team.
    /// - `label` - The label to create.
    ///
    /// # Returns
    /// - `Result<()>` - Success or an error if the label cannot be created.
=======
    /// Assign an AQC network identifier to a device.
    async fn assign_aqc_net_identifier(
        team: TeamId,
        device: DeviceId,
        name: NetIdentifier,
    ) -> Result<()>;
    /// Remove an AQC network identifier from a device.
    async fn remove_aqc_net_identifier(
        team: TeamId,
        device: DeviceId,
        name: NetIdentifier,
    ) -> Result<()>;

    /// Create a fast channels label.
>>>>>>> 32dae738
    async fn create_label(team: TeamId, label: Label) -> Result<()>;

    /// Deletes a fast channels label.
    ///
    /// # Parameters
    /// - `team` - The ID of the team.
    /// - `label` - The label to delete.
    ///
    /// # Returns
    /// - `Result<()>` - Success or an error if the label cannot be deleted.
    async fn delete_label(team: TeamId, label: Label) -> Result<()>;

    /// Assigns a fast channels label to a device.
    ///
    /// Gives a device access to create or participate in channels with
    /// the specified label.
    ///
    /// # Parameters
    /// - `team` - The ID of the team.
    /// - `device` - The ID of the device to assign the label to.
    /// - `label` - The label to assign.
    ///
    /// # Returns
    /// - `Result<()>` - Success or an error if the label cannot be assigned.
    async fn assign_label(team: TeamId, device: DeviceId, label: Label) -> Result<()>;

    /// Revokes a fast channels label from a device.
    ///
    /// Removes a device's access to channels with the specified label. When a
    /// user has their permissions revoked to use a label, all channels
    /// they are a member of that use that label are closed.
    ///
    /// # Parameters
    /// - `team` - The ID of the team.
    /// - `device` - The ID of the device to revoke the label from.
    /// - `label` - The label to revoke.
    ///
    /// # Returns
    /// - `Result<()>` - Success or an error if the label cannot be revoked.
    async fn revoke_label(team: TeamId, device: DeviceId, label: Label) -> Result<()>;

    /// Creates a fast channel.
    ///
    /// Establishes a bidirectional communication channel with a peer.
    ///
    /// # Parameters
    /// - `team` - The ID of the team.
    /// - `peer` - The network identifier of the peer to create the channel with.
    /// - `node_id` - The node ID associated with the peer for this channel.
    /// - `label` - The label to associate with this channel.
    ///
    /// # Returns
    /// - `Result<(AfcId, AfcCtrl)>` - The channel ID and control message on success, or an error if the channel cannot be created.
    async fn create_afc_bidi_channel(
        team: TeamId,
        peer: NetIdentifier,
        node_id: NodeId,
        label: Label,
    ) -> Result<(AfcId, AfcCtrl)>;

    /// Deletes a fast channel.
    ///
    /// Tears down an existing communication channel.
    ///
    /// # Parameters
    /// - `chan` - The ID of the channel to delete.
    ///
    /// # Returns
    /// - `Result<AfcCtrl>` - The control message to send on success, or an error if the channel cannot be deleted.
    async fn delete_afc_channel(chan: AfcId) -> Result<AfcCtrl>;

    /// Receives a fast channel control message.
    ///
    /// Processes an incoming control message related to a fast channel.
    ///
    /// # Parameters
    /// - `team` - The ID of the team.
    /// - `node_id` - The node ID associated with the peer that authored message.
    /// - `ctrl` - The control message to process.
    ///
    /// # Returns
    /// - `Result<(AfcId, NetIdentifier, Label)>` - The channel ID, peer identifier, and label on success,
    ///   or an error if the message cannot be processed.
    async fn receive_afc_ctrl(
        team: TeamId,
        node_id: NodeId,
        ctrl: AfcCtrl,
    ) -> Result<(AfcId, NetIdentifier, Label)>;
    /// Query devices on team.
    async fn query_devices_on_team(team: TeamId) -> Result<Vec<DeviceId>>;
    /// Query device role.
    async fn query_device_role(team: TeamId, device: DeviceId) -> Result<Role>;
    /// Query device keybundle.
    async fn query_device_keybundle(team: TeamId, device: DeviceId) -> Result<KeyBundle>;
    /// Query device label assignments.
    async fn query_device_label_assignments(team: TeamId, device: DeviceId) -> Result<Vec<Label>>;
    /// Query AFC network ID.
    async fn query_afc_net_identifier(
        team: TeamId,
        device: DeviceId,
    ) -> Result<Option<NetIdentifier>>;
    /// Query AQC network ID.
    async fn query_aqc_net_identifier(
        team: TeamId,
        device: DeviceId,
    ) -> Result<Option<NetIdentifier>>;
    /// Query label exists.
    async fn query_label_exists(team: TeamId, label: Label) -> Result<bool>;
}<|MERGE_RESOLUTION|>--- conflicted
+++ resolved
@@ -99,15 +99,11 @@
 }
 
 /// A device's role on the team.
-<<<<<<< HEAD
 ///
 /// Roles determine what permissions a device has within a team.
 /// Different roles have different capabilities regarding team management
 /// and access control. For a more detailed permissions breakdown, see policy.md.
-#[derive(Copy, Clone, Debug, Serialize, Deserialize)]
-=======
 #[derive(Copy, Clone, Debug, Serialize, Deserialize, Eq, PartialEq)]
->>>>>>> 32dae738
 pub enum Role {
     /// Owner role has full control over the team and can perform all operations
     Owner,
@@ -336,8 +332,7 @@
     /// - `Result<()>` - Success or an error if the role cannot be revoked.
     async fn revoke_role(team: TeamId, device: DeviceId, role: Role) -> Result<()>;
 
-<<<<<<< HEAD
-    /// Assigns a network identifier to a device.
+    /// Assign an AFC network identifier to a device.
     ///
     /// # Parameters
     /// - `team` - The ID of the team.
@@ -346,17 +341,13 @@
     ///
     /// # Returns
     /// - `Result<()>` - Success or an error if the identifier cannot be assigned.
-=======
-    /// Assign an AFC network identifier to a device.
->>>>>>> 32dae738
     async fn assign_afc_net_identifier(
         team: TeamId,
         device: DeviceId,
         name: NetIdentifier,
     ) -> Result<()>;
-<<<<<<< HEAD
-
-    /// Removes a network identifier from a device.
+
+    /// Remove an AFC network identifier from a device.
     ///
     /// # Parameters
     /// - `team` - The ID of the team.
@@ -365,42 +356,52 @@
     ///
     /// # Returns
     /// - `Result<()>` - Success or an error if the identifier cannot be removed.
-=======
-    /// Remove an AFC network identifier from a device.
->>>>>>> 32dae738
     async fn remove_afc_net_identifier(
         team: TeamId,
         device: DeviceId,
         name: NetIdentifier,
     ) -> Result<()>;
 
-<<<<<<< HEAD
-    /// Creates an Aranya Fast Channels label.
-    ///
-    /// Labels are used to categorize and control access to channels.
-    ///
-    /// # Parameters
-    /// - `team` - The ID of the team.
-    /// - `label` - The label to create.
-    ///
-    /// # Returns
-    /// - `Result<()>` - Success or an error if the label cannot be created.
-=======
     /// Assign an AQC network identifier to a device.
+    ///
+    /// # Parameters
+    /// - `team` - The ID of the team.
+    /// - `device` - The ID of the device to assign the identifier to.
+    /// - `name` - The network identifier to assign.
+    ///
+    /// # Returns
+    /// - `Result<()>` - Success or an error if the identifier cannot be assigned.
     async fn assign_aqc_net_identifier(
         team: TeamId,
         device: DeviceId,
         name: NetIdentifier,
     ) -> Result<()>;
+
     /// Remove an AQC network identifier from a device.
+    ///
+    /// # Parameters
+    /// - `team` - The ID of the team.
+    /// - `device` - The ID of the device to remove the identifier from.
+    /// - `name` - The network identifier to remove.
+    ///
+    /// # Returns
+    /// - `Result<()>` - Success or an error if the identifier cannot be removed.
     async fn remove_aqc_net_identifier(
         team: TeamId,
         device: DeviceId,
         name: NetIdentifier,
     ) -> Result<()>;
 
-    /// Create a fast channels label.
->>>>>>> 32dae738
+    /// Creates an Aranya Fast Channels label.
+    ///
+    /// Labels are used to categorize and control access to channels.
+    ///
+    /// # Parameters
+    /// - `team` - The ID of the team.
+    /// - `label` - The label to create.
+    ///
+    /// # Returns
+    /// - `Result<()>` - Success or an error if the label cannot be created.
     async fn create_label(team: TeamId, label: Label) -> Result<()>;
 
     /// Deletes a fast channels label.
