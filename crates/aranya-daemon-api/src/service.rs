--- conflicted
+++ resolved
@@ -1,26 +1,18 @@
 #![allow(clippy::disallowed_macros)] // tarpc uses unreachable
 
-use core::{error, fmt, hash::Hash, net::SocketAddr, time::Duration};
+use core::{borrow::Borrow, error, fmt, hash::Hash, net::SocketAddr, ops::Deref, time::Duration};
 
 pub use aranya_crypto::tls::CipherSuiteId;
 use aranya_crypto::{
-<<<<<<< HEAD
-    custom_id,
     dangerous::spideroak_crypto::hex::Hex,
-=======
->>>>>>> b588a66a
     default::DefaultEngine,
     id::IdError,
     subtle::{Choice, ConstantTimeEq},
     zeroize::{Zeroize, ZeroizeOnDrop},
     EncryptionPublicKey, Engine,
 };
-<<<<<<< HEAD
+use aranya_id::custom_id;
 pub use aranya_policy_text::{text, InvalidText, Text};
-=======
-use aranya_id::custom_id;
-pub use aranya_policy_text::{text, Text};
->>>>>>> b588a66a
 use aranya_util::{error::ReportExt, Addr};
 use buggy::Bug;
 pub use semver::Version;
@@ -104,13 +96,13 @@
 }
 
 custom_id! {
-<<<<<<< HEAD
+    /// A label ID.
+    pub struct LabelId;
+}
+
+custom_id! {
     /// A role ID.
     pub struct RoleId;
-=======
-    /// A label ID.
-    pub struct LabelId;
->>>>>>> b588a66a
 }
 
 #[derive(Clone, Debug, Serialize, Deserialize, Eq, PartialEq)]
@@ -158,7 +150,6 @@
     pub quic_sync: Option<CreateTeamQuicSyncConfig>,
 }
 
-<<<<<<< HEAD
 /// A device's network identifier.
 #[derive(Clone, Debug, Serialize, Deserialize, Eq, Ord, PartialEq, PartialOrd)]
 pub struct NetIdentifier(pub Text);
@@ -204,23 +195,6 @@
     pub author_id: DeviceId,
 }
 
-custom_id! {
-    /// An AQC label ID.
-    pub struct LabelId;
-}
-
-custom_id! {
-    /// An AQC bidi channel ID.
-    pub struct AqcBidiChannelId;
-}
-
-custom_id! {
-    /// An AQC uni channel ID.
-    pub struct AqcUniChannelId;
-}
-
-=======
->>>>>>> b588a66a
 /// A PSK IKM.
 #[derive(Clone, Serialize, Deserialize)]
 pub struct Ikm([u8; SEED_IKM_SIZE]);
@@ -481,64 +455,6 @@
     /// Returns all labels assigned to the device.
     async fn labels_assigned_to_device(team: TeamId, device: DeviceId) -> Result<Box<[Label]>>;
 
-    //
-    // AQC network identifiers
-    //
-
-<<<<<<< HEAD
-    /// Assign a QUIC channels network identifier to a device.
-    #[cfg(feature = "aqc")]
-    #[cfg_attr(docsrs, doc(cfg(feature = "aqc")))]
-    async fn assign_aqc_net_id(team: TeamId, device: DeviceId, name: NetIdentifier) -> Result<()>;
-    /// Remove a QUIC channels network identifier from a device.
-    #[cfg(feature = "aqc")]
-    #[cfg_attr(docsrs, doc(cfg(feature = "aqc")))]
-    async fn remove_aqc_net_id(team: TeamId, device: DeviceId, name: NetIdentifier) -> Result<()>;
-    /// Returns a device's AQC network identifier.
-    #[cfg(feature = "aqc")]
-    #[cfg_attr(docsrs, doc(cfg(feature = "aqc")))]
-    async fn aqc_net_id(team: TeamId, device: DeviceId) -> Result<Option<NetIdentifier>>;
-
-    //
-    // AQC bidi channels
-    //
-
-    /// Creates an AQC bidi channel.
-    #[cfg(feature = "aqc")]
-    #[cfg_attr(docsrs, doc(cfg(feature = "aqc")))]
-    async fn create_aqc_bidi_channel(
-        team: TeamId,
-        peer: NetIdentifier,
-        label_id: LabelId,
-    ) -> Result<(AqcCtrl, AqcBidiPsks)>;
-    /// Create a unidirectional QUIC channel.
-    #[cfg(feature = "aqc")]
-    #[cfg_attr(docsrs, doc(cfg(feature = "aqc")))]
-    async fn create_aqc_uni_channel(
-        team: TeamId,
-        peer: NetIdentifier,
-        label_id: LabelId,
-    ) -> Result<(AqcCtrl, AqcUniPsks)>;
-    /// Delete a QUIC bidi channel.
-    #[cfg(feature = "aqc")]
-    #[cfg_attr(docsrs, doc(cfg(feature = "aqc")))]
-    async fn delete_aqc_bidi_channel(chan: AqcBidiChannelId) -> Result<AqcCtrl>;
-    /// Delete a QUIC uni channel.
-    #[cfg(feature = "aqc")]
-    #[cfg_attr(docsrs, doc(cfg(feature = "aqc")))]
-    async fn delete_aqc_uni_channel(chan: AqcUniChannelId) -> Result<AqcCtrl>;
-
-    //
-    // AQC misc
-    //
-
-    /// Receive AQC ctrl message.
-    #[cfg(feature = "aqc")]
-    #[cfg_attr(docsrs, doc(cfg(feature = "aqc")))]
-    async fn receive_aqc_ctrl(team: TeamId, ctrl: AqcCtrl) -> Result<(LabelId, AqcPsks)>;
-
-=======
->>>>>>> b588a66a
     /// Gets AFC shared-memory configuration info.
     #[cfg(feature = "afc")]
     #[cfg_attr(docsrs, doc(cfg(feature = "afc")))]
@@ -561,22 +477,5 @@
     async fn receive_afc_ctrl(
         team: TeamId,
         ctrl: AfcCtrl,
-<<<<<<< HEAD
-    ) -> Result<(LabelId, AfcChannelId)>;
-=======
     ) -> Result<(LabelId, AfcLocalChannelId, AfcChannelId)>;
-
-    /// Query devices on team.
-    async fn query_devices_on_team(team: TeamId) -> Result<Vec<DeviceId>>;
-    /// Query device role.
-    async fn query_device_role(team: TeamId, device: DeviceId) -> Result<Role>;
-    /// Query device keybundle.
-    async fn query_device_keybundle(team: TeamId, device: DeviceId) -> Result<KeyBundle>;
-    /// Query device label assignments.
-    async fn query_device_label_assignments(team: TeamId, device: DeviceId) -> Result<Vec<Label>>;
-    // Query labels on team.
-    async fn query_labels(team: TeamId) -> Result<Vec<Label>>;
-    /// Query whether a label exists.
-    async fn query_label_exists(team: TeamId, label: LabelId) -> Result<bool>;
->>>>>>> b588a66a
 }