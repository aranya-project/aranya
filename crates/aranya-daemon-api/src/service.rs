#![allow(clippy::disallowed_macros)] // tarpc uses unreachable

use core::{
    borrow::Borrow,
    error, fmt,
    hash::{Hash, Hasher},
    net::SocketAddr,
    ops::Deref,
    str::FromStr,
    time::Duration,
};
use std::collections::hash_map::{self, HashMap};

use anyhow::{bail, Context as _};
pub use aranya_crypto::aqc::CipherSuiteId;
use aranya_crypto::{
    aqc::{BidiPskId, UniPskId},
    custom_id,
    default::DefaultEngine,
    id::IdError,
    subtle::{Choice, ConstantTimeEq},
    zeroize::{Zeroize, ZeroizeOnDrop},
    EncryptionPublicKey, Engine, Id,
};
<<<<<<< HEAD
use aranya_policy_text::{InvalidText, Text};
=======
pub use aranya_policy_text::{text, Text};
>>>>>>> 72b129d3
use aranya_util::Addr;
use buggy::Bug;
pub use semver::Version;
use serde::{Deserialize, Serialize};
use tracing::error;

pub mod quic_sync;
pub use quic_sync::*;

/// CE = Crypto Engine
pub type CE = DefaultEngine;
/// CS = Cipher Suite
pub type CS = <DefaultEngine as Engine>::CS;

/// An error returned by the API.
// TODO: enum?
#[derive(Serialize, Deserialize, Debug)]
pub struct Error(String);

impl Error {
    pub fn from_msg(err: &str) -> Self {
        error!(?err);
        Self(err.into())
    }

    pub fn from_err<E: error::Error>(err: E) -> Self {
        error!(?err);
        Self(format!("{err:?}"))
    }
}

impl From<Bug> for Error {
    fn from(err: Bug) -> Self {
        error!(?err);
        Self(format!("{err:?}"))
    }
}

impl From<anyhow::Error> for Error {
    fn from(err: anyhow::Error) -> Self {
        error!(?err);
        Self(format!("{err:?}"))
    }
}

impl From<InvalidText> for Error {
    fn from(err: InvalidText) -> Self {
        error!(?err);
        Self(format!("{err:?}"))
    }
}

impl From<semver::Error> for Error {
    fn from(err: semver::Error) -> Self {
        error!(?err);
        Self(format!("{err:?}"))
    }
}

impl From<IdError> for Error {
    fn from(err: IdError) -> Self {
        error!(%err);
        Self(err.to_string())
    }
}

impl fmt::Display for Error {
    fn fmt(&self, f: &mut fmt::Formatter<'_>) -> fmt::Result {
        self.0.fmt(f)
    }
}

impl error::Error for Error {}

pub type Result<T, E = Error> = core::result::Result<T, E>;

custom_id! {
    /// The Device ID.
    pub struct DeviceId;
}

custom_id! {
    /// The Team ID (a.k.a Graph ID).
    pub struct TeamId;
}

custom_id! {
    /// A role ID.
    pub struct RoleId;
}

#[derive(Clone, Debug, Serialize, Deserialize, Eq, PartialEq)]
pub struct Role {
    pub id: RoleId,
    pub name: Text,
    pub author_id: DeviceId,
}

/// A device's public key bundle.
#[derive(Clone, Debug, Serialize, Deserialize, Eq, PartialEq)]
pub struct KeyBundle {
    pub identity: Vec<u8>,
    pub signing: Vec<u8>,
    pub encoding: Vec<u8>,
}

<<<<<<< HEAD
=======
/// A device's role on the team.
#[derive(Copy, Clone, Debug, Serialize, Deserialize, Eq, PartialEq)]
pub enum Role {
    Owner,
    Admin,
    Operator,
    Member,
}

// Note: any fields added to this type should be public
>>>>>>> 72b129d3
/// A configuration for creating or adding a team to a daemon.
#[derive(Debug, Serialize, Deserialize)]
pub struct TeamConfig {
    pub quic_sync: Option<QuicSyncConfig>,
}

/// A device's network identifier.
#[derive(Clone, Debug, Serialize, Deserialize, Eq, Ord, PartialEq, PartialOrd)]
pub struct NetIdentifier(pub Text);

impl Borrow<str> for NetIdentifier {
    #[inline]
    fn borrow(&self) -> &str {
        &self.0
    }
}

impl<T> AsRef<T> for NetIdentifier
where
    T: ?Sized,
    <Self as Deref>::Target: AsRef<T>,
{
    #[inline]
    fn as_ref(&self) -> &T {
        self.deref().as_ref()
    }
}

impl Deref for NetIdentifier {
    type Target = str;

    #[inline]
    fn deref(&self) -> &Self::Target {
        &self.0
    }
}

impl fmt::Display for NetIdentifier {
    fn fmt(&self, f: &mut fmt::Formatter<'_>) -> fmt::Result {
        self.0.fmt(f)
    }
}

/// A label.
#[derive(Clone, Debug, Hash, Eq, PartialEq, Ord, PartialOrd, Serialize, Deserialize)]
pub struct Label {
    pub id: LabelId,
    pub name: Text,
    pub author_id: DeviceId,
}

custom_id! {
    /// An AQC label ID.
    pub struct LabelId;
}

custom_id! {
    /// An AQC bidi channel ID.
    pub struct AqcBidiChannelId;
}

custom_id! {
    /// An AQC uni channel ID.
    pub struct AqcUniChannelId;
}

/// A serialized command for AQC.
pub type AqcCtrl = Vec<Box<[u8]>>;

/// A secret.
#[derive(Clone, Debug, Serialize, Deserialize)]
pub struct Secret(Box<[u8]>);

impl Secret {
    /// Provides access to the raw secret bytes.
    #[inline]
    pub fn raw_secret_bytes(&self) -> &[u8] {
        &self.0
    }
}

impl<T> From<T> for Secret
where
    T: Into<Box<[u8]>>,
{
    fn from(value: T) -> Self {
        Self(value.into())
    }
}

impl ConstantTimeEq for Secret {
    fn ct_eq(&self, other: &Self) -> Choice {
        self.0.ct_eq(&other.0)
    }
}

impl ZeroizeOnDrop for Secret {}
impl Drop for Secret {
    fn drop(&mut self) {
        self.0.zeroize()
    }
}

macro_rules! psk_map {
    (
        $(#[$meta:meta])*
        $vis:vis struct $name:ident(PskMap<$psk:ty>);
    ) => {
        $(#[$meta])*
        #[derive(Clone, Debug, Serialize, Deserialize)]
        #[cfg_attr(test, derive(PartialEq))]
        $vis struct $name {
            id: Id,
            psks: HashMap<CsId, $psk>
        }

        impl $name {
            /// Returns the number of PSKs.
            pub fn len(&self) -> usize {
                self.psks.len()
            }

            /// Reports whether `self` is empty.
            pub fn is_empty(&self) -> bool {
                self.psks.is_empty()
            }

            /// Returns the channel ID.
            pub fn channel_id(&self) -> &Id {
                &self.id
            }

            /// Returns the PSK for the cipher suite.
            pub fn get(&self, suite: CipherSuiteId) -> Option<&$psk> {
                self.psks.get(&CsId(suite))
            }

            /// Creates a PSK map from a function that generates
            /// a PSK for a cipher suite.
            pub fn try_from_fn<I, E, F>(id: I, mut f: F) -> anyhow::Result<Self>
            where
                I: Into<Id>,
                anyhow::Error: From<E>,
                F: FnMut(CipherSuiteId) -> Result<$psk, E>,
            {
                let id = id.into();
                let mut psks = HashMap::new();
                for &suite in CipherSuiteId::all() {
                    let psk = f(suite)?;
                    if !bool::from(psk.identity().channel_id().into_id().ct_eq(&id)) {
                        bail!("PSK identity does not match channel ID");
                    }
                    psks.insert(CsId(suite), psk);
                }
                Ok(Self { id, psks })
            }
        }

        impl IntoIterator for $name {
            type Item = (CipherSuiteId, $psk);
            type IntoIter = IntoPsks<$psk>;

            fn into_iter(self) -> Self::IntoIter {
                IntoPsks {
                    iter: self.psks.into_iter(),
                }
            }
        }

        #[cfg(test)]
        impl tests::PskMap for $name {
            type Psk = $psk;

            fn new() -> Self {
                Self {
                    // TODO
                    id: Id::default(),
                    psks: HashMap::new(),
                }
            }

            fn len(&self) -> usize {
                self.psks.len()
            }

            fn insert(&mut self, psk: Self::Psk) {
                let suite = psk.cipher_suite();
                let opt = self.psks.insert(CsId(suite), psk);
                assert!(opt.is_none());
            }
        }
    };
}
psk_map! {
    /// An injective mapping of PSKs to cipher suites for
    /// a single bidirectional channel.
    pub struct AqcBidiPsks(PskMap<AqcBidiPsk>);
}

psk_map! {
    /// An injective mapping of PSKs to cipher suites for
    /// a single unidirectional channel.
    pub struct AqcUniPsks(PskMap<AqcUniPsk>);
}

/// An injective mapping of PSKs to cipher suites for a single
/// bidirectional or unidirectional channel.
#[derive(Clone, Debug, Serialize, Deserialize)]
pub enum AqcPsks {
    Bidi(AqcBidiPsks),
    Uni(AqcUniPsks),
}

impl IntoIterator for AqcPsks {
    type IntoIter = AqcPsksIntoIter;
    type Item = <Self::IntoIter as Iterator>::Item;

    fn into_iter(self) -> Self::IntoIter {
        match self {
            AqcPsks::Bidi(psks) => AqcPsksIntoIter::Bidi(psks.into_iter()),
            AqcPsks::Uni(psks) => AqcPsksIntoIter::Uni(psks.into_iter()),
        }
    }
}

/// An iterator over an AQC channel's PSKs.
#[derive(Debug)]
pub enum AqcPsksIntoIter {
    Bidi(IntoPsks<AqcBidiPsk>),
    Uni(IntoPsks<AqcUniPsk>),
}

impl Iterator for AqcPsksIntoIter {
    type Item = (CipherSuiteId, AqcPsk);
    fn next(&mut self) -> Option<Self::Item> {
        match self {
            AqcPsksIntoIter::Bidi(it) => it.next().map(|(s, k)| (s, AqcPsk::Bidi(k))),
            AqcPsksIntoIter::Uni(it) => it.next().map(|(s, k)| (s, AqcPsk::Uni(k))),
        }
    }
}

/// An iterator over an AQC channel's PSKs.
#[derive(Debug)]
pub struct IntoPsks<V> {
    iter: hash_map::IntoIter<CsId, V>,
}

impl<V> Iterator for IntoPsks<V> {
    type Item = (CipherSuiteId, V);

    fn next(&mut self) -> Option<Self::Item> {
        self.iter.next().map(|(k, v)| (k.0, v))
    }
}

// TODO(eric): Get rid of this once `CipherSuiteId` implements
// `Hash`.
#[derive(Copy, Clone, Debug, Eq, PartialEq, Serialize, Deserialize)]
#[serde(transparent)]
struct CsId(CipherSuiteId);

impl Hash for CsId {
    fn hash<H: Hasher>(&self, state: &mut H) {
        self.0.to_bytes().hash(state);
    }
}

/// An AQC PSK.
#[derive(Clone, Debug, Serialize, Deserialize)]
pub enum AqcPsk {
    /// Bidirectional.
    Bidi(AqcBidiPsk),
    /// Unidirectional.
    Uni(AqcUniPsk),
}

impl AqcPsk {
    /// Returns the PSK identity.
    #[inline]
    pub fn identity(&self) -> AqcPskId {
        match self {
            Self::Bidi(psk) => AqcPskId::Bidi(psk.identity),
            Self::Uni(psk) => AqcPskId::Uni(psk.identity),
        }
    }

    /// Returns the PSK cipher suite.
    #[inline]
    pub fn cipher_suite(&self) -> CipherSuiteId {
        self.identity().cipher_suite()
    }

    /// Returns the PSK secret.
    #[inline]
    pub fn secret(&self) -> &[u8] {
        match self {
            Self::Bidi(psk) => psk.secret.raw_secret_bytes(),
            Self::Uni(psk) => match &psk.secret {
                Directed::Send(secret) | Directed::Recv(secret) => secret.raw_secret_bytes(),
            },
        }
    }
}

impl From<AqcBidiPsk> for AqcPsk {
    fn from(psk: AqcBidiPsk) -> Self {
        Self::Bidi(psk)
    }
}

impl From<AqcUniPsk> for AqcPsk {
    fn from(psk: AqcUniPsk) -> Self {
        Self::Uni(psk)
    }
}

impl ConstantTimeEq for AqcPsk {
    fn ct_eq(&self, other: &Self) -> Choice {
        // It's fine that matching discriminants isn't constant
        // time since it isn't secret data.
        match (self, other) {
            (Self::Bidi(lhs), Self::Bidi(rhs)) => lhs.ct_eq(rhs),
            (Self::Uni(lhs), Self::Uni(rhs)) => lhs.ct_eq(rhs),
            _ => Choice::from(0u8),
        }
    }
}

/// An AQC bidirectional channel PSK.
#[derive(Clone, Debug, Serialize, Deserialize)]
pub struct AqcBidiPsk {
    /// The PSK identity.
    pub identity: BidiPskId,
    /// The PSK's secret.
    pub secret: Secret,
}

impl AqcBidiPsk {
    fn identity(&self) -> &BidiPskId {
        &self.identity
    }

    #[cfg(test)]
    fn cipher_suite(&self) -> CipherSuiteId {
        self.identity.cipher_suite()
    }
}

impl ConstantTimeEq for AqcBidiPsk {
    fn ct_eq(&self, other: &Self) -> Choice {
        let id = self.identity.ct_eq(&other.identity);
        let secret = self.secret.ct_eq(&other.secret);
        id & secret
    }
}

impl ZeroizeOnDrop for AqcBidiPsk {}

/// An AQC unidirectional PSK.
#[derive(Clone, Debug, Serialize, Deserialize)]
pub struct AqcUniPsk {
    /// The PSK identity.
    pub identity: UniPskId,
    /// The PSK's secret.
    pub secret: Directed<Secret>,
}

impl AqcUniPsk {
    fn identity(&self) -> &UniPskId {
        &self.identity
    }

    #[cfg(test)]
    fn cipher_suite(&self) -> CipherSuiteId {
        self.identity.cipher_suite()
    }
}

impl ConstantTimeEq for AqcUniPsk {
    fn ct_eq(&self, other: &Self) -> Choice {
        let id = self.identity.ct_eq(&other.identity);
        let secret = self.secret.ct_eq(&other.secret);
        id & secret
    }
}

impl ZeroizeOnDrop for AqcUniPsk {}

/// Either send only or receive only.
#[derive(Clone, Debug, Serialize, Deserialize)]
pub enum Directed<T> {
    /// Send only.
    Send(T),
    /// Receive only.
    Recv(T),
}

impl<T: ConstantTimeEq> ConstantTimeEq for Directed<T> {
    fn ct_eq(&self, other: &Self) -> Choice {
        // It's fine that matching discriminants isn't constant
        // time since the direction isn't secret data.
        match (self, other) {
            (Self::Send(lhs), Self::Send(rhs)) => lhs.ct_eq(rhs),
            (Self::Recv(lhs), Self::Recv(rhs)) => lhs.ct_eq(rhs),
            _ => Choice::from(0u8),
        }
    }
}

/// An AQC PSK identity.
#[derive(Clone, Debug, Eq, PartialEq, Serialize, Deserialize)]
pub enum AqcPskId {
    /// A bidirectional PSK.
    Bidi(BidiPskId),
    /// A unidirectional PSK.
    Uni(UniPskId),
}

impl AqcPskId {
    /// Returns the unique channel ID.
    pub fn channel_id(&self) -> Id {
        match self {
            Self::Bidi(v) => (*v.channel_id()).into(),
            Self::Uni(v) => (*v.channel_id()).into(),
        }
    }

    /// Returns the cipher suite.
    pub fn cipher_suite(&self) -> CipherSuiteId {
        match self {
            Self::Bidi(v) => v.cipher_suite(),
            Self::Uni(v) => v.cipher_suite(),
        }
    }

    /// Converts the ID to its byte encoding.
    pub fn as_bytes(&self) -> &[u8; 34] {
        match self {
            Self::Bidi(v) => v.as_bytes(),
            Self::Uni(v) => v.as_bytes(),
        }
    }
}

/// Configuration values for syncing with a peer
#[derive(Clone, Debug, Serialize, Deserialize)]
pub struct SyncPeerConfig {
    /// The interval at which syncing occurs
    pub interval: Duration,
    /// Determines if a peer should be synced with immediately after they're added
    pub sync_now: bool,
}

/// Valid channel operations for a label assignment.
#[derive(Copy, Clone, Debug, Serialize, Deserialize)]
pub enum ChanOp {
    /// The device can only receive data in channels with this
    /// label.
    RecvOnly,
    /// The device can only send data in channels with this
    /// label.
    SendOnly,
    /// The device can send and receive data in channels with this
    /// label.
    SendRecv,
}

<<<<<<< HEAD
/// Operation that can be assigned to roles.
#[derive(Clone, Debug, Serialize, Deserialize)]
pub enum Op {
    AddDevice,
    AqcCreateBidiChannel,
    AqcCreateUniChannel,
    AssignLabel,
    AssignRole,
    ChangeLabelManagingRole,
    CreateLabel,
    DeleteLabel,
    RemoveDevice,
    RevokeLabel,
    RevokeRole,
    SetAqcNetworkName,
    SetupDefaultRole,
    TerminateTeam,
    UnsetAqcNetworkName,
    UpdateOperation,
    Other(Text),
}

impl Op {
    /// Converts the op to a string.
    pub const fn to_str(&self) -> &str {
        match self {
            Self::AddDevice => "AddMember",
            Self::AqcCreateBidiChannel => "AqcCreateBidiChannel",
            Self::AqcCreateUniChannel => "AqcCreateUniChannel",
            Self::AssignLabel => "AssignLabel",
            Self::AssignRole => "AssignRole",
            Self::ChangeLabelManagingRole => "ChangeLabelManagingRole",
            Self::CreateLabel => "CreateLabel",
            Self::DeleteLabel => "DeleteLabel",
            Self::RemoveDevice => "RemoveMember",
            Self::RevokeLabel => "RevokeLabel",
            Self::RevokeRole => "RevokeRole",
            Self::SetAqcNetworkName => "SetAqcNetworkName",
            Self::SetupDefaultRole => "SetupDefaultRole",
            Self::TerminateTeam => "TerminateTeam",
            Self::UnsetAqcNetworkName => "UnsetAqcNetworkName",
            Self::UpdateOperation => "UpdateOperation",
            Self::Other(op) => op.as_str(),
        }
    }

    /// Converts the string to an op.
    pub fn try_from_str(s: &str) -> Option<Self> {
        let op = match s {
            "AddMember" => Self::AddDevice,
            "AqcCreateBidiChannel" => Self::AqcCreateBidiChannel,
            "AqcCreateUniChannel" => Self::AqcCreateUniChannel,
            "AssignLabel" => Self::AssignLabel,
            "AssignRole" => Self::AssignRole,
            "ChangeLabelManagingRole" => Self::ChangeLabelManagingRole,
            "CreateLabel" => Self::CreateLabel,
            "DeleteLabel" => Self::DeleteLabel,
            "RemoveMember" => Self::RemoveDevice,
            "RevokeLabel" => Self::RevokeLabel,
            "RevokeRole" => Self::RevokeRole,
            "SetAqcNetworkName" => Self::SetAqcNetworkName,
            "SetupDefaultRole" => Self::SetupDefaultRole,
            "TerminateTeam" => Self::TerminateTeam,
            "UnsetAqcNetworkName" => Self::UnsetAqcNetworkName,
            "UpdateOperation" => Self::UpdateOperation,
            s => return Text::from_str(s).ok().map(Self::Other),
        };
        Some(op)
    }
}

impl FromStr for Op {
    type Err = anyhow::Error;

    fn from_str(s: &str) -> Result<Self, Self::Err> {
        Self::try_from_str(s).context("invalid operation")
    }
}

/// Display implementation for [`Op`]
impl fmt::Display for Op {
    fn fmt(&self, f: &mut fmt::Formatter<'_>) -> fmt::Result {
        self.to_str().fmt(f)
    }
=======
/// A label.
#[derive(Clone, Debug, Hash, Eq, PartialEq, Ord, PartialOrd, Serialize, Deserialize)]
pub struct Label {
    pub id: LabelId,
    pub name: Text,
>>>>>>> 72b129d3
}

#[tarpc::service]
pub trait DaemonApi {
    /// Returns the daemon's version.
    async fn version() -> Result<Version>;

    /// Gets local address the Aranya sync server is bound to.
    async fn aranya_local_addr() -> Result<SocketAddr>;

    /// Gets the public key bundle for this device
    async fn get_key_bundle() -> Result<KeyBundle>;

    /// Gets the public device id.
    async fn get_device_id() -> Result<DeviceId>;

    /// Adds the peer for automatic periodic syncing.
    async fn add_sync_peer(addr: Addr, team: TeamId, config: SyncPeerConfig) -> Result<()>;

    /// Sync with peer immediately.
    async fn sync_now(addr: Addr, team: TeamId, cfg: Option<SyncPeerConfig>) -> Result<()>;

    /// Removes the peer from automatic syncing.
    async fn remove_sync_peer(addr: Addr, team: TeamId) -> Result<()>;

    /// add a team to the local device store that was created by someone else. Not an aranya action/command.
    async fn add_team(team: TeamId, cfg: TeamConfig) -> Result<()>;

    /// Remove a team from local device storage.
    async fn remove_team(team: TeamId) -> Result<()>;

    /// Create a new graph/team with the current device as the owner.
    async fn create_team(cfg: TeamConfig) -> Result<TeamId>;
    /// Close the team.
    async fn close_team(team: TeamId) -> Result<()>;

    async fn encrypt_psk_seed_for_peer(
        team: TeamId,
        peer_enc_pk: EncryptionPublicKey<CS>,
    ) -> Result<WrappedSeed>;

    /// Add device to the team.
    async fn add_device_to_team(
        team: TeamId,
        keys: KeyBundle,
        role_id: Option<RoleId>,
    ) -> Result<()>;
    /// Remove device from the team.
    async fn remove_device_from_team(team: TeamId, device: DeviceId) -> Result<()>;

    /// Configures the team with default roles from policy.
    async fn setup_default_roles(team: TeamId) -> Result<()>;
    /// Assign a role to a device.
    async fn assign_role(team: TeamId, device: DeviceId, role: RoleId) -> Result<()>;
    /// Revoke a role from a device.
    async fn revoke_role(team: TeamId, device: DeviceId, role: RoleId) -> Result<()>;

    /// Assign a QUIC channels network identifier to a device.
    async fn assign_aqc_net_identifier(
        team: TeamId,
        device: DeviceId,
        name: NetIdentifier,
    ) -> Result<()>;
    /// Remove a QUIC channels network identifier from a device.
    async fn remove_aqc_net_identifier(
        team: TeamId,
        device: DeviceId,
        name: NetIdentifier,
    ) -> Result<()>;

    // Create a label.
<<<<<<< HEAD
    async fn create_label(team: TeamId, name: Text, managing_role_id: RoleId) -> Result<LabelId>;
=======
    async fn create_label(team: TeamId, name: Text) -> Result<LabelId>;
>>>>>>> 72b129d3
    // Delete a label.
    async fn delete_label(team: TeamId, label_id: LabelId) -> Result<()>;
    // Assign a label to a device.
    async fn assign_label(
        team: TeamId,
        device: DeviceId,
        label_id: LabelId,
        op: ChanOp,
    ) -> Result<()>;
    // Revoke a label from a device.
    async fn revoke_label(team: TeamId, device: DeviceId, label_id: LabelId) -> Result<()>;

    /// Create a bidirectional QUIC channel.
    async fn create_aqc_bidi_channel(
        team: TeamId,
        peer: NetIdentifier,
        label_id: LabelId,
    ) -> Result<(AqcCtrl, AqcBidiPsks)>;
    /// Create a unidirectional QUIC channel.
    async fn create_aqc_uni_channel(
        team: TeamId,
        peer: NetIdentifier,
        label_id: LabelId,
    ) -> Result<(AqcCtrl, AqcUniPsks)>;
    /// Delete a QUIC bidi channel.
    async fn delete_aqc_bidi_channel(chan: AqcBidiChannelId) -> Result<AqcCtrl>;
    /// Delete a QUIC uni channel.
    async fn delete_aqc_uni_channel(chan: AqcUniChannelId) -> Result<AqcCtrl>;
    /// Receive AQC ctrl message.
    async fn receive_aqc_ctrl(team: TeamId, ctrl: AqcCtrl) -> Result<(LabelId, AqcPsks)>;

    /// Query devices on team.
    async fn query_devices_on_team(team: TeamId) -> Result<Vec<DeviceId>>;
    /// Query device role.
    async fn query_device_roles(team: TeamId, device: DeviceId) -> Result<Box<[Role]>>;
    /// Query device keybundle.
    async fn query_device_keybundle(team: TeamId, device: DeviceId) -> Result<KeyBundle>;
    /// Query device label assignments.
    async fn query_device_label_assignments(team: TeamId, device: DeviceId) -> Result<Vec<Label>>;
    /// Query AQC network ID.
    async fn query_aqc_net_identifier(
        team: TeamId,
        device: DeviceId,
    ) -> Result<Option<NetIdentifier>>;
    // Query labels on team.
    async fn query_labels(team: TeamId) -> Result<Vec<Label>>;
    /// Query whether a label exists.
    async fn query_label_exists(team: TeamId, label: LabelId) -> Result<bool>;
}

#[cfg(test)]
mod tests {
    use aranya_crypto::Rng;
    use serde::de::DeserializeOwned;

    use super::*;

    fn secret(secret: &[u8]) -> Secret {
        Secret(Box::from(secret))
    }

    pub(super) trait PskMap:
        fmt::Debug + PartialEq + Serialize + DeserializeOwned + Sized
    {
        type Psk;
        fn new() -> Self;
        /// Returns the number of PSKs in the map.
        fn len(&self) -> usize;
        /// Adds `psk` to the map.
        ///
        /// # Panics
        ///
        /// Panics if `psk` already exists.
        fn insert(&mut self, psk: Self::Psk);
    }

    impl PartialEq for AqcBidiPsk {
        fn eq(&self, other: &Self) -> bool {
            bool::from(self.ct_eq(other))
        }
    }
    impl PartialEq for AqcUniPsk {
        fn eq(&self, other: &Self) -> bool {
            bool::from(self.ct_eq(other))
        }
    }
    impl PartialEq for AqcPsk {
        fn eq(&self, other: &Self) -> bool {
            bool::from(self.ct_eq(other))
        }
    }

    #[track_caller]
    fn psk_map_test<M, F>(name: &'static str, mut f: F)
    where
        M: PskMap,
        F: FnMut(Secret, Id, CipherSuiteId) -> M::Psk,
    {
        let mut psks = M::new();
        for (i, &suite) in CipherSuiteId::all().iter().enumerate() {
            let id = Id::random(&mut Rng);
            let secret = secret(&i.to_le_bytes());
            psks.insert(f(secret, id, suite));
        }
        assert_eq!(psks.len(), CipherSuiteId::all().len(), "{name}");

        let bytes = postcard::to_allocvec(&psks).unwrap();
        let got = postcard::from_bytes::<M>(&bytes).unwrap();
        assert_eq!(got, psks, "{name}")
    }

    /// Test that we can correctly serialize and deserialize
    /// [`AqcBidiPsk`].
    #[test]
    fn test_aqc_bidi_psks_serde() {
        psk_map_test::<AqcBidiPsks, _>("AqcBidiPsk", |secret, id, suite| AqcBidiPsk {
            identity: BidiPskId::from((id.into(), suite)),
            secret,
        });
    }

    /// Test that we can correctly serialize and deserialize
    /// [`AqcUniPsk`].
    #[test]
    fn test_aqc_uni_psks_serde() {
        psk_map_test::<AqcUniPsks, _>("AqcUniPsk (send)", |secret, id, suite| AqcUniPsk {
            identity: UniPskId::from((id.into(), suite)),
            secret: Directed::Send(secret),
        });
        psk_map_test::<AqcUniPsks, _>("AqcUniPsk (recv)", |secret, id, suite| AqcUniPsk {
            identity: UniPskId::from((id.into(), suite)),
            secret: Directed::Recv(secret),
        });
    }
}<|MERGE_RESOLUTION|>--- conflicted
+++ resolved
@@ -22,11 +22,7 @@
     zeroize::{Zeroize, ZeroizeOnDrop},
     EncryptionPublicKey, Engine, Id,
 };
-<<<<<<< HEAD
-use aranya_policy_text::{InvalidText, Text};
-=======
 pub use aranya_policy_text::{text, Text};
->>>>>>> 72b129d3
 use aranya_util::Addr;
 use buggy::Bug;
 pub use semver::Version;
@@ -133,8 +129,6 @@
     pub encoding: Vec<u8>,
 }
 
-<<<<<<< HEAD
-=======
 /// A device's role on the team.
 #[derive(Copy, Clone, Debug, Serialize, Deserialize, Eq, PartialEq)]
 pub enum Role {
@@ -145,7 +139,6 @@
 }
 
 // Note: any fields added to this type should be public
->>>>>>> 72b129d3
 /// A configuration for creating or adding a team to a daemon.
 #[derive(Debug, Serialize, Deserialize)]
 pub struct TeamConfig {
@@ -614,7 +607,6 @@
     SendRecv,
 }
 
-<<<<<<< HEAD
 /// Operation that can be assigned to roles.
 #[derive(Clone, Debug, Serialize, Deserialize)]
 pub enum Op {
@@ -699,13 +691,13 @@
     fn fmt(&self, f: &mut fmt::Formatter<'_>) -> fmt::Result {
         self.to_str().fmt(f)
     }
-=======
+}
+
 /// A label.
 #[derive(Clone, Debug, Hash, Eq, PartialEq, Ord, PartialOrd, Serialize, Deserialize)]
 pub struct Label {
     pub id: LabelId,
     pub name: Text,
->>>>>>> 72b129d3
 }
 
 #[tarpc::service]
@@ -777,11 +769,7 @@
     ) -> Result<()>;
 
     // Create a label.
-<<<<<<< HEAD
     async fn create_label(team: TeamId, name: Text, managing_role_id: RoleId) -> Result<LabelId>;
-=======
-    async fn create_label(team: TeamId, name: Text) -> Result<LabelId>;
->>>>>>> 72b129d3
     // Delete a label.
     async fn delete_label(team: TeamId, label_id: LabelId) -> Result<()>;
     // Assign a label to a device.
