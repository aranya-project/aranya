--- conflicted
+++ resolved
@@ -76,11 +76,7 @@
 }
 
 custom_id! {
-<<<<<<< HEAD
     /// Uniquely identifies a role.
-=======
-    /// A role ID.
->>>>>>> f8a0c066
     pub struct RoleId;
 }
 
@@ -451,11 +447,7 @@
     ) -> Result<()>;
 
     // Create a label.
-<<<<<<< HEAD
     async fn create_label(team: TeamId, name: String, managing_role_id: RoleId) -> Result<LabelId>;
-=======
-    async fn create_label(team: TeamId, name: String) -> Result<Label>;
->>>>>>> f8a0c066
     // Delete a label.
     async fn delete_label(team: TeamId, label_id: LabelId) -> Result<()>;
     // Assign a label to a device.
