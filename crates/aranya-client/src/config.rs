--- conflicted
+++ resolved
@@ -82,57 +82,9 @@
     }
 }
 
-<<<<<<< HEAD
-/// A QUIC syncer PSK seed mode.
-#[derive(Debug, Clone)]
-pub enum QuicSyncPskSeedMode {
-    GeneratePskSeed,
-    WrappedPskSeed {
-        /// Must be `[SeedType::Wrapped]`
-        seed: SeedType,
-    },
-    RawPskSeed {
-        /// Must be `[SeedType::Raw]`
-        seed: SeedType,
-    },
-}
-
-/// PSK seed type for QUIC syncer.
-#[derive(Debug, Clone)]
-pub enum SeedType {
-    Raw(Box<[u8]>),
-    Wrapped {
-        encrypted_seed: Box<[u8]>,
-        encap_key: Box<[u8]>,
-        sender_pk: Box<[u8]>,
-    },
-}
-
-impl From<SeedType> for aranya_daemon_api::SeedType {
-    fn from(value: SeedType) -> Self {
-        match value {
-            SeedType::Raw(seed) => Self::Raw(seed),
-            SeedType::Wrapped {
-                encrypted_seed,
-                encap_key,
-                sender_pk,
-            } => Self::Wrapped {
-                encrypted_seed,
-                encap_key,
-                sender_pk,
-            },
-        }
-    }
-}
-
 #[derive(Clone)]
 pub struct QuicSyncConfig {
-    mode: QuicSyncPskSeedMode,
-=======
-#[derive(Clone)]
-pub struct QuicSyncConfig {
-    seed_mode: GenSeedMode,
->>>>>>> 556361a2
+    mode: GenSeedMode,
 }
 
 impl QuicSyncConfig {
@@ -143,46 +95,27 @@
 
 #[derive(Default)]
 pub struct QuicSyncConfigBuilder {
-<<<<<<< HEAD
-    mode: Option<QuicSyncPskSeedMode>,
+    mode: Option<GenSeedMode>,
 }
 
 impl QuicSyncConfigBuilder {
+    /// Sets the PSK mode.
+    pub fn mode(mut self, mode: GenSeedMode) -> Self {
+        self.mode = Some(mode);
+        self
+    }
+
     /// Sets PSK mode to generate.
     pub fn generate(mut self) -> Self {
-        self.mode = Some(QuicSyncPskSeedMode::GeneratePskSeed);
-        self
-    }
-
-    /// Sets the PSK mode.
-    pub fn mode(mut self, mode: QuicSyncPskSeedMode) -> Self {
-        self.mode = Some(mode);
+        self.mode = Some(GenSeedMode::Generate);
         self
     }
 
     /// Sets the raw seed.
     /// Overwrites [`Self::wrapped_seed`]
-    pub fn raw_seed(mut self, seed: Box<[u8]>) -> Self {
-        self.mode = Some(QuicSyncPskSeedMode::RawPskSeed {
-            seed: SeedType::Raw(seed),
-        });
-=======
-    seed_mode: GenSeedMode,
-}
-
-impl QuicSyncConfigBuilder {
-    /// Sets the seed to be generated.
-    /// Overwrites [`Self::wrapped_seed`] and [`Self::seed_ikm`]
-    pub fn gen_seed(mut self) -> Self {
-        self.seed_mode = GenSeedMode::Generate;
-        self
-    }
-
-    /// Sets the seed IKM.
-    /// Overwrites [`Self::wrapped_seed`] and [`Self::gen_seed`]
-    pub fn seed_ikm(mut self, ikm: [u8; 32]) -> Self {
-        self.seed_mode = GenSeedMode::IKM(ikm);
->>>>>>> 556361a2
+    pub fn raw_seed(mut self, _seed: Box<[u8]>) -> Self {
+        // TODO: convert `Box<[u8]>` to `[u8; 32]`
+        self.mode = Some(GenSeedMode::IKM([0u8; 32]));
         self
     }
 
@@ -194,27 +127,16 @@
         encap_key: Box<[u8]>,
         encrypted_seed: Box<[u8]>,
     ) -> Self {
-<<<<<<< HEAD
-        self.mode = Some(QuicSyncPskSeedMode::WrappedPskSeed {
-            seed: SeedType::Wrapped {
-                encrypted_seed,
-                encap_key,
-                sender_pk,
-            },
-        });
-=======
-        self.seed_mode = GenSeedMode::Wrapped {
+        self.mode = Some(GenSeedMode::Wrapped {
             sender_pk,
             encap_key,
             encrypted_seed,
-        };
->>>>>>> 556361a2
+        });
         self
     }
 
     /// Builds the config.
     pub fn build(self) -> Result<QuicSyncConfig> {
-<<<<<<< HEAD
         let Some(mode) = self.mode else {
             return Err(ConfigError::InvalidArg(InvalidArg::new(
                 "seed",
@@ -224,11 +146,6 @@
         };
 
         Ok(QuicSyncConfig { mode })
-=======
-        Ok(QuicSyncConfig {
-            seed_mode: self.seed_mode,
-        })
->>>>>>> 556361a2
     }
 }
 
@@ -247,20 +164,8 @@
 
 impl From<QuicSyncConfig> for aranya_daemon_api::QuicSyncConfig {
     fn from(value: QuicSyncConfig) -> Self {
-        let seed = match value.mode {
-            QuicSyncPskSeedMode::GeneratePskSeed => {
-                // TODO: generate the PSK seed.
-                todo!()
-            }
-            QuicSyncPskSeedMode::WrappedPskSeed { seed } => seed,
-            QuicSyncPskSeedMode::RawPskSeed { seed } => seed,
-        };
         Self::builder()
-<<<<<<< HEAD
-            .seed(seed.to_owned().into())
-=======
-            .seed(value.seed_mode)
->>>>>>> 556361a2
+            .seed(value.mode)
             .build()
             .expect("All fields are set")
     }
