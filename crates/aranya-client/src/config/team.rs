//! Team configuration for creating new teams or adding existing ones.
//!
//! This module provides builders for configuring team operations with support
//! for multiple transport mechanisms.
//!
//! # Overview
//!
//! There are two primary operations:
//! - **Create Team**: Establish a new team with [`CreateTeamConfig`]
//! - **Add Team**: Add an existing team with [`AddTeamConfig`]
//!
//! Both operations support optional transport configuration.

use crate::{client::TeamId, error::InvalidArg, ConfigError, Result};

pub mod quic_sync;
pub use quic_sync::{
    AddTeamQuicSyncConfig, CreateTeamQuicSyncConfig, CreateTeamQuicSyncConfigBuilder,
};

/// Builder for [`CreateTeamConfig`].
#[derive(Debug, Default)]
pub struct CreateTeamConfigBuilder {
    quic_sync: Option<CreateTeamQuicSyncConfig>,
}

impl CreateTeamConfigBuilder {
    /// Configures the quic_sync config..
    ///
    /// This is an optional field that configures how the team
    /// synchronizes data over QUIC connections.
    pub fn quic_sync(mut self, cfg: CreateTeamQuicSyncConfig) -> Self {
        self.quic_sync = Some(cfg);
        self
    }

    /// Builds the configuration for creating a new team.
    pub fn build(self) -> Result<CreateTeamConfig> {
        Ok(CreateTeamConfig {
            quic_sync: self.quic_sync,
        })
    }
}

/// Builder for [`AddTeamConfig`].
#[derive(Debug, Default)]
pub struct AddTeamConfigBuilder {
    id: Option<TeamId>,
    quic_sync: Option<AddTeamQuicSyncConfig>,
}

impl AddTeamConfigBuilder {
    /// Sets the ID of the team to add.
    pub fn team_id(mut self, id: TeamId) -> Self {
        self.id = Some(id);
        self
    }

    /// Configures the quic_sync config..
    ///
    /// This is an optional field that configures how the team
    /// synchronizes data over QUIC connections.
    pub fn quic_sync(mut self, cfg: AddTeamQuicSyncConfig) -> Self {
        self.quic_sync = Some(cfg);
        self
    }

    /// Attempts to build an [`AddTeamConfig`] using the provided parameters.
    pub fn build(self) -> Result<AddTeamConfig> {
        let id = self.id.ok_or_else(|| {
            ConfigError::InvalidArg(InvalidArg::new(
                "id",
                "Missing `id` field when calling `AddTeamConfigBuilder::build`",
            ))
        })?;

        Ok(AddTeamConfig {
            id,
            quic_sync: self.quic_sync,
        })
    }
}

/// Configuration for creating a new team.
#[derive(Clone, Debug)]
pub struct CreateTeamConfig {
    quic_sync: Option<CreateTeamQuicSyncConfig>,
}

impl CreateTeamConfig {
    /// Creates a default [`CreateTeamConfigBuilder`].
    pub fn builder() -> CreateTeamConfigBuilder {
        CreateTeamConfigBuilder::default()
    }
}

impl From<CreateTeamConfig> for aranya_daemon_api::CreateTeamConfig {
    fn from(value: CreateTeamConfig) -> Self {
        Self {
            quic_sync: value.quic_sync.map(Into::into),
        }
    }
}

/// Configuration for joining an existing team.
#[derive(Clone, Debug)]
pub struct AddTeamConfig {
    id: TeamId,
    quic_sync: Option<AddTeamQuicSyncConfig>,
}

impl AddTeamConfig {
    /// Creates a default [`AddTeamConfigBuilder`].
    pub fn builder() -> AddTeamConfigBuilder {
        AddTeamConfigBuilder::default()
    }
}

impl From<AddTeamConfig> for aranya_daemon_api::AddTeamConfig {
    fn from(value: AddTeamConfig) -> Self {
        Self {
<<<<<<< HEAD
            team_id: value.id.__into_id().into(),
=======
            team_id: value.id.__id,
>>>>>>> 9584941c
            quic_sync: value.quic_sync.map(Into::into),
        }
    }
}<|MERGE_RESOLUTION|>--- conflicted
+++ resolved
@@ -119,11 +119,7 @@
 impl From<AddTeamConfig> for aranya_daemon_api::AddTeamConfig {
     fn from(value: AddTeamConfig) -> Self {
         Self {
-<<<<<<< HEAD
-            team_id: value.id.__into_id().into(),
-=======
             team_id: value.id.__id,
->>>>>>> 9584941c
             quic_sync: value.quic_sync.map(Into::into),
         }
     }
