//! AQC support.

use core::{fmt, net::SocketAddr};

pub use aranya_daemon_api::{AqcBidiChannelId, AqcUniChannelId};
use aranya_daemon_api::{AqcCtrl, AqcPsks, LabelId, NetIdentifier, TeamId};
use tarpc::context;
use tracing::{debug, instrument};

use crate::{
    error::{aranya_error, AqcError, IpcError},
    Client, Result,
};

/// Sends and receives AQC messages.
pub(crate) struct AqcChannelsImpl {}

impl AqcChannelsImpl {
    /// Creates a new `AqcChannelsImpl` listening for connections on `address`.
    #[instrument(skip_all)]
    pub(crate) async fn new() -> Result<Self, AqcError> {
        Ok(Self {})
    }
}

impl fmt::Debug for AqcChannelsImpl {
    fn fmt(&self, f: &mut fmt::Formatter<'_>) -> fmt::Result {
        f.debug_struct("AqcChannelsImpl").finish_non_exhaustive()
    }
}

/// Aranya QUIC Channels client that allows for opening and closing channels and
/// sending data between peers.
#[derive(Debug)]
pub struct AqcChannels<'a> {
    client: &'a mut Client,
}

impl<'a> AqcChannels<'a> {
    pub(crate) fn new(client: &'a mut Client) -> Self {
        Self { client }
    }

    /// Returns the address that AQC is bound to.
    pub fn local_addr(&self) -> Result<SocketAddr, AqcError> {
        todo!()
    }

    /// Creates a bidirectional AQC channel with a peer.
    ///
    /// `label` associates the channel with a set of policy rules that govern
    /// the channel. Both peers must already have permission to use the label.
    ///
    /// # Cancellation Safety
    ///
    /// It is NOT safe to cancel the resulting future. Doing so might lose data.
    #[instrument(skip_all, fields(%team_id, %peer, %label_id))]
    pub async fn create_bidi_channel(
        &mut self,
        team_id: TeamId,
        peer: NetIdentifier,
        label_id: LabelId,
    ) -> Result<AqcBidiChannelId> {
        debug!("creating bidi channel");

        let (ctrl, psks) = self
            .client
            .daemon
            .create_aqc_bidi_channel(context::current(), team_id, peer.clone(), label_id)
            .await
            .map_err(IpcError::new)?
            .map_err(aranya_error)?;
        debug!(%label_id, num_psks = psks.len(), "created bidi channel");

        let chan_id = *psks.channel_id();

        // TODO: send ctrl msg via network.
        let _ = ctrl;

        Ok(chan_id.into())
    }

    /// Creates a unidirectional AQC channel with a peer.
    ///
    /// `label` associates the channel with a set of policy rules that govern
    /// the channel. Both peers must already have permission to use the label.
    ///
    /// # Cancellation Safety
    ///
    /// It is NOT safe to cancel the resulting future. Doing so might lose data.
    #[instrument(skip_all, fields(%team_id, %peer, %label_id))]
    pub async fn create_uni_channel(
        &mut self,
        team_id: TeamId,
        peer: NetIdentifier,
        label_id: LabelId,
    ) -> Result<AqcUniChannelId> {
        debug!("creating aqc uni channel");

        let (ctrl, psks) = self
            .client
            .daemon
            .create_aqc_uni_channel(context::current(), team_id, peer.clone(), label_id)
            .await
            .map_err(IpcError::new)?
            .map_err(aranya_error)?;
        debug!(%label_id, num_psks = psks.len(), "created bidi channel");

        let chan_id = *psks.channel_id();

        // TODO: send ctrl msg via network.
        let _ = ctrl;

        Ok(chan_id.into())
    }

    /// Deletes an AQC bidi channel.
    /// It is an error if the channel does not exist
    #[instrument(skip_all, fields(%chan))]
    pub async fn delete_bidi_channel(&mut self, chan: AqcBidiChannelId) -> Result<()> {
        let _ctrl = self
            .client
            .daemon
            .delete_aqc_bidi_channel(context::current(), chan)
            .await
            .map_err(IpcError::new)?
            .map_err(aranya_error)?;
        // TODO(geoff): implement this
        todo!()
    }

    /// Deletes an AQC uni channel.
    /// It is an error if the channel does not exist
    #[instrument(skip_all, fields(%chan))]
    pub async fn delete_uni_channel(&mut self, chan: AqcUniChannelId) -> Result<()> {
        let _ctrl = self
            .client
            .daemon
            .delete_aqc_uni_channel(context::current(), chan)
            .await
            .map_err(IpcError::new)?
            .map_err(aranya_error)?;
        // TODO(geoff): implement this
        todo!()
    }

    /// Receives an AQC ctrl message.
    // TODO: this method is pub for testing.
    // In final AQC implementation, it will only be invoked when a ctrl msg is received via the network.
    #[instrument(skip_all, fields(%team))]
    async fn receive_aqc_ctrl(&mut self, team: TeamId, ctrl: AqcCtrl) -> Result<()> {
<<<<<<< HEAD
        let psk = self
=======
        let (_net_id, psks) = self
>>>>>>> 8773da79
            .client
            .daemon
            .receive_aqc_ctrl(context::current(), team, ctrl)
            .await
            .map_err(IpcError::new)?
            .map_err(aranya_error)?;

        match psks {
            AqcPsks::Bidi(psks) => {
                for (suite, psk) in psks {
                    debug!(identity = ?psk.identity, %suite, "bidi psk");
                }
            }
            AqcPsks::Uni(psks) => {
                for (suite, psk) in psks {
                    debug!(identity = ?psk.identity, %suite, "uni psk");
                }
            }
        }

        todo!()
    }
}<|MERGE_RESOLUTION|>--- conflicted
+++ resolved
@@ -149,11 +149,7 @@
     // In final AQC implementation, it will only be invoked when a ctrl msg is received via the network.
     #[instrument(skip_all, fields(%team))]
     async fn receive_aqc_ctrl(&mut self, team: TeamId, ctrl: AqcCtrl) -> Result<()> {
-<<<<<<< HEAD
-        let psk = self
-=======
-        let (_net_id, psks) = self
->>>>>>> 8773da79
+        let psks = self
             .client
             .daemon
             .receive_aqc_ctrl(context::current(), team, ctrl)
