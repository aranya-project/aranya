--- conflicted
+++ resolved
@@ -26,15 +26,14 @@
 #[cfg(not(feature = "default"))]
 compile_error!("'default' feature must be enabled!");
 
-<<<<<<< HEAD
 #[cfg(all(feature = "aqc", not(feature = "experimental")))]
 compile_error!(
     "AQC is currently experimental. Enable the 'experimental' feature to opt into experimental APIs."
-=======
+);
+
 #[cfg(all(feature = "afc", not(feature = "preview")))]
 compile_error!(
     "AFC is currently a preview feature. Enable the 'preview' feature to opt into preview APIs."
->>>>>>> 0bb86ebb
 );
 
 pub mod aqc;
