//! The Aranya client library.
//!
//! The Aranya Client library provides the following features to application developers:
//! - IDAM/RBAC/ABAC (identity & access management, role-based access controls, attribute-based access controls, security controls)
//! - Aranya Fast Channels (secure, encrypted bidirectional data transmission)
//!
//! For more information refer to:
//! - The `aranya-client` [README]
//! - The [walkthrough]
//!
//! [README]: https://github.com/aranya-project/aranya/tree/main/crates/aranya-client/README.md
//! [walkthrough]: https://github.com/aranya-project/aranya/tree/main/docs/walkthrough.md

pub mod afc;
pub mod client;
pub mod error;

#[doc(inline)]
pub use crate::{
<<<<<<< HEAD
    afc::AfcError,
    client::{
        AfcId, AfcMsg, Client, Label, PollData, Seq, SyncPeerConfig, SyncPeerConfigBuilder, Team,
    },
    error::{Error, Result},
=======
    afc::{AfcId, FastChannels, Label, Message, PollData},
    client::{Client, Team},
    error::{AfcError, Error, Result},
>>>>>>> d63b5154
};<|MERGE_RESOLUTION|>--- conflicted
+++ resolved
@@ -17,15 +17,7 @@
 
 #[doc(inline)]
 pub use crate::{
-<<<<<<< HEAD
-    afc::AfcError,
-    client::{
-        AfcId, AfcMsg, Client, Label, PollData, Seq, SyncPeerConfig, SyncPeerConfigBuilder, Team,
-    },
-    error::{Error, Result},
-=======
     afc::{AfcId, FastChannels, Label, Message, PollData},
-    client::{Client, Team},
+    client::{Client, SyncPeerConfig, SyncPeerConfigBuilder, Team},
     error::{AfcError, Error, Result},
->>>>>>> d63b5154
 };