--- conflicted
+++ resolved
@@ -26,16 +26,13 @@
 #[cfg(not(feature = "default"))]
 compile_error!("'default' feature must be enabled!");
 
-<<<<<<< HEAD
-#[cfg(feature = "afc")]
-pub mod afc;
-=======
 #[cfg(all(feature = "afc", not(feature = "preview")))]
 compile_error!(
     "AFC is currently a preview feature. Enable the 'preview' feature to opt into preview APIs."
 );
 
->>>>>>> 72e44eed
+#[cfg(feature = "afc")]
+pub mod afc;
 pub mod aqc;
 pub mod client;
 pub mod config;
