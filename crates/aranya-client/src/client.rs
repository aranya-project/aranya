--- conflicted
+++ resolved
@@ -184,32 +184,23 @@
 
 impl Team<'_> {
     /// Adds a peer for automatic periodic Aranya state syncing.
-<<<<<<< HEAD
     pub async fn add_sync_peer(&mut self, addr: Addr, config: SyncPeerConfig) -> Result<()> {
-        Ok(self
-            .client
+        self.client
             .daemon
             .add_sync_peer(context::current(), addr, self.id, config.into())
-            .await??)
+            .await?
+            .map_err(Into::into)
     }
 
     /// Sync with peer immediately.
     /// Default values for a sync config will be used if `config` is `None`.
     /// Otherwise the provided config will be used for syncing.
     pub async fn sync_now(&mut self, addr: Addr, cfg: Option<SyncPeerConfig>) -> Result<()> {
-        Ok(self
-            .client
+        self.client
             .daemon
             .sync_now(context::current(), addr, self.id, cfg.map(Into::into))
-            .await??)
-=======
-    pub async fn add_sync_peer(&mut self, addr: Addr, interval: Duration) -> Result<()> {
-        self.client
-            .daemon
-            .add_sync_peer(context::current(), addr, self.id, interval)
-            .await?
-            .map_err(Into::into)
->>>>>>> 32dae738
+            .await?
+            .map_err(Into::into)
     }
 
     /// Removes a peer from automatic Aranya state syncing.
