--- conflicted
+++ resolved
@@ -235,11 +235,7 @@
     }
 
     /// Create a new graph/team with the current device as the owner.
-<<<<<<< HEAD
-    pub async fn create_team(&mut self, cfg: CreateTeamConfig) -> Result<Team<'_>> {
-=======
-    pub async fn create_team(&self, cfg: TeamConfig) -> Result<Team<'_>> {
->>>>>>> 7bd9d54c
+    pub async fn create_team(&self, cfg: CreateTeamConfig) -> Result<Team<'_>> {
         let team_id = self
             .daemon
             .create_team(context::current(), cfg.into())
@@ -267,14 +263,10 @@
     }
 
     /// Add a team to local device storage.
-<<<<<<< HEAD
-    pub async fn add_team(&mut self, cfg: AddTeamConfig) -> Result<Team<'_>> {
+    pub async fn add_team(&self, cfg: AddTeamConfig) -> Result<Team<'_>> {
         let cfg = aranya_daemon_api::AddTeamConfig::from(cfg);
         let team_id = cfg.team_id;
 
-=======
-    pub async fn add_team(&self, team_id: TeamId, cfg: TeamConfig) -> Result<Team<'_>> {
->>>>>>> 7bd9d54c
         self.daemon
             .add_team(context::current(), cfg)
             .await
