--- conflicted
+++ resolved
@@ -288,17 +288,6 @@
     pub fn aqc(&mut self) -> AqcChannels<'_> {
         AqcChannels::new(self)
     }
-<<<<<<< HEAD
-
-    /// Get access to fact database queries.
-    pub fn queries(&mut self, team_id: TeamId) -> Queries<'_> {
-        Queries {
-            client: self,
-            team_id,
-        }
-    }
-=======
->>>>>>> 0799dea9
 }
 
 /// Represents an Aranya Team.
