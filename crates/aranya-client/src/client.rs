--- conflicted
+++ resolved
@@ -467,15 +467,11 @@
     }
 
     /// Create a label.
-<<<<<<< HEAD
     pub async fn create_label(
         &mut self,
         label_name: String,
         managing_role_id: RoleId,
     ) -> Result<LabelId> {
-=======
-    pub async fn create_label(&mut self, label_name: String) -> Result<Label> {
->>>>>>> f8a0c066
         self.client
             .daemon
             .create_label(
