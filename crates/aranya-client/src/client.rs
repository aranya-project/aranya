--- conflicted
+++ resolved
@@ -1,11 +1,7 @@
 //! Client-daemon connection.
 
-<<<<<<< HEAD
 use core::{net::SocketAddr, time::Duration};
-use std::{io, path::Path};
-=======
-use std::{net::SocketAddr, path::Path};
->>>>>>> f9a2a5ee
+use std::{io, net::SocketAddr, path::Path};
 
 use aranya_crypto::Rng;
 use aranya_daemon_api::{
@@ -33,12 +29,8 @@
 use crate::afc::{setup_afc_shm, FastChannels, FastChannelsImpl};
 use crate::{
     aqc::{AqcChannels, AqcChannelsImpl},
-<<<<<<< HEAD
+    config::{SyncPeerConfig, TeamConfig},
     error::{Error, IpcError, Result},
-=======
-    config::{SyncPeerConfig, TeamConfig},
-    error::{Error, Result},
->>>>>>> f9a2a5ee
 };
 
 /// List of device IDs.
@@ -249,28 +241,18 @@
     /// Create a new graph/team with the current device as the owner.
     pub async fn create_team(&mut self, cfg: TeamConfig) -> Result<TeamId> {
         self.daemon
-<<<<<<< HEAD
-            .create_team(context::current())
-            .await
-            .map_err(IpcError)?
-=======
             .create_team(context::current(), cfg.into())
-            .await?
->>>>>>> f9a2a5ee
+            .await
+            .map_err(IpcError)?
             .map_err(Into::into)
     }
 
     /// Add a team to the local device store.
     pub async fn add_team(&mut self, team: TeamId, cfg: TeamConfig) -> Result<()> {
         self.daemon
-<<<<<<< HEAD
-            .add_team(context::current(), team)
-            .await
-            .map_err(IpcError)?
-=======
             .add_team(context::current(), team, cfg.into())
-            .await?
->>>>>>> f9a2a5ee
+            .await
+            .map_err(IpcError)?
             .map_err(Into::into)
     }
 
@@ -667,7 +649,6 @@
             .map_err(IpcError)
             .map_err(Into::into)
     }
-<<<<<<< HEAD
 }
 
 /// Configuration values for syncing with a peer
@@ -746,6 +727,4 @@
             sync_now: true,
         }
     }
-=======
->>>>>>> f9a2a5ee
 }