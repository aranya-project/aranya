--- conflicted
+++ resolved
@@ -2,17 +2,13 @@
 
 use std::{net::SocketAddr, path::Path, time::Duration};
 
-<<<<<<< HEAD
-use aranya_daemon_api::{
-    DaemonApiClient, DeviceId, KeyBundle, KeyStoreInfo, NetIdentifier, Role, TeamId, CS,
-};
-=======
 #[cfg(feature = "afc")]
 use aranya_daemon_api::CS;
-use aranya_daemon_api::{DaemonApiClient, DeviceId, KeyBundle, NetIdentifier, Role, TeamId};
+use aranya_daemon_api::{
+    DaemonApiClient, DeviceId, KeyBundle, KeyStoreInfo, NetIdentifier, Role, TeamId,
+};
 use aranya_fast_channels::Label;
 #[cfg(feature = "afc")]
->>>>>>> 7df67810
 use aranya_fast_channels::{
     shm::ReadState,
     {self as afc},
@@ -23,17 +19,12 @@
 use tokio::net::ToSocketAddrs;
 use tracing::{debug, info, instrument};
 
-<<<<<<< HEAD
+#[cfg(feature = "afc")]
+use crate::afc::{setup_afc_shm, FastChannels, FastChannelsImpl};
 use crate::{
-    afc::{setup_afc_shm, FastChannels, FastChannelsImpl},
     aqc::{AqcChannels, AqcChannelsImpl},
     error::{Error, Result},
 };
-=======
-#[cfg(feature = "afc")]
-use crate::afc::{setup_afc_shm, FastChannels, FastChannelsImpl};
-use crate::error::{Error, Result};
->>>>>>> 7df67810
 
 /// List of device IDs.
 pub struct Devices {
@@ -98,11 +89,8 @@
     ///   The daemon must also use the same number.
     /// - `afc_address`: The address that AFC listens for incoming connections
     ///   on.
-<<<<<<< HEAD
     // TODO: aqc_address
-=======
     #[cfg(feature = "afc")]
->>>>>>> 7df67810
     #[instrument(skip_all, fields(?daemon_socket, ?afc_shm_path, max_channels))]
     pub async fn connect<A>(
         daemon_socket: &Path,
@@ -158,7 +146,13 @@
         let daemon = DaemonApiClient::new(tarpc::client::Config::default(), transport).spawn();
         debug!("connected to daemon");
 
-        Ok(Self { daemon })
+        debug!("getting key store info");
+        let keystore_info = daemon.get_keystore_info(context::current()).await??;
+        debug!("getting device id");
+        let device_id = daemon.get_device_id(context::current()).await??;
+        let aqc = AqcChannelsImpl::new(device_id, keystore_info).await?;
+
+        Ok(Self { daemon, aqc })
     }
 
     /// Returns the address that the Aranya sync server is bound to.
