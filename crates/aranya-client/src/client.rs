--- conflicted
+++ resolved
@@ -3,18 +3,14 @@
 use std::{io, net::SocketAddr, path::Path};
 
 use anyhow::Context as _;
-<<<<<<< HEAD
-use aranya_crypto::{EncryptionPublicKey, Rng};
-=======
 use aranya_crypto::{Csprng, EncryptionPublicKey, Rng};
->>>>>>> 518496be
 use aranya_daemon_api::{
     crypto::{
         txp::{self, LengthDelimitedCodec},
         PublicApiKey,
     },
     ChanOp, DaemonApiClient, DeviceId, KeyBundle, Label, LabelId, NetIdentifier, Role, TeamId,
-    Text, Version, WrappedSeed, CS,
+    Text, Version, CS,
 };
 use aranya_util::Addr;
 use buggy::BugExt as _;
@@ -298,31 +294,19 @@
 
 impl Team<'_> {
     /// Encrypt PSK seed for peer.
-<<<<<<< HEAD
-    pub async fn encrypt_psk_seed_for_peer(
-        &mut self,
-        peer_enc_pk: EncryptionPublicKey<CS>,
-    ) -> Result<WrappedSeed> {
-        self.client
-=======
     pub async fn encrypt_psk_seed_for_peer(&mut self, peer_enc_pk: &[u8]) -> Result<Vec<u8>> {
         let peer_enc_pk: EncryptionPublicKey<CS> = postcard::from_bytes(peer_enc_pk)
             .context("bad peer_enc_pk")
             .map_err(error::other)?;
         let wrapped = self
             .client
->>>>>>> 518496be
             .daemon
             .encrypt_psk_seed_for_peer(context::current(), self.id, peer_enc_pk)
             .await
             .map_err(IpcError::new)?
-<<<<<<< HEAD
-            .map_err(aranya_error)
-=======
             .map_err(aranya_error)?;
         let wrapped = postcard::to_allocvec(&wrapped).assume("can serialize")?;
         Ok(wrapped)
->>>>>>> 518496be
     }
 
     /// Adds a peer for automatic periodic Aranya state syncing.
