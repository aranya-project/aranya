//! Client-daemon connection.

use std::{
    fmt::{self, Debug, Display},
    io,
    path::Path,
<<<<<<< HEAD
    str::FromStr,
    time::Duration,
=======
>>>>>>> e7e101bf
};

use anyhow::{self, Context as _};
use aranya_crypto::{Csprng, EncryptionPublicKey, Rng};
use aranya_daemon_api::{
    self as api,
    crypto::{
        txp::{self, LengthDelimitedCodec},
        PublicApiKey,
    },
    DaemonApiClient, Label, Text, Version, CS,
};
use aranya_util::{error::ReportExt as _, Addr};
use buggy::BugExt as _;
use serde::{Deserialize, Serialize};
use tarpc::context;
use tokio::{fs, net::UnixStream};
use tracing::{debug, error, info, instrument};
#[cfg(feature = "afc")]
use {
    crate::afc::{ChannelKeys as AfcChannelKeys, Channels as AfcChannels},
    std::sync::{Arc, Mutex},
};

use crate::{
    config::{AddTeamConfig, CreateTeamConfig, SyncPeerConfig},
    error::{self, aranya_error, InvalidArg, IpcError, Result},
};

/// The Device ID.
#[derive(Copy, Clone, Debug, Serialize, Deserialize)]
#[serde(transparent)]
pub struct DeviceId {
    #[doc(hidden)]
    pub __id: aranya_daemon_api::DeviceId,
}

impl Display for DeviceId {
    fn fmt(&self, f: &mut fmt::Formatter<'_>) -> fmt::Result {
        Display::fmt(&self.__id, f)
    }
}

/// The Team ID (a.k.a Graph ID).
#[derive(Copy, Clone, Debug, Serialize, Deserialize)]
#[serde(transparent)]
pub struct TeamId {
    #[doc(hidden)]
    pub __id: aranya_daemon_api::TeamId,
}

impl Display for TeamId {
    fn fmt(&self, f: &mut fmt::Formatter<'_>) -> fmt::Result {
        Display::fmt(&self.__id, f)
    }
}

/// An Aranya label ID.
///
/// Both peers must have the same label ID assigned to them before creating a channel between themselves with that label ID.
#[derive(Copy, Clone, Debug)]
pub struct LabelId {
    #[doc(hidden)]
    pub __id: aranya_daemon_api::LabelId,
}

impl Display for LabelId {
    fn fmt(&self, f: &mut fmt::Formatter<'_>) -> fmt::Result {
        Display::fmt(&self.__id, f)
    }
}

/// Valid channel operations for a label assignment.
#[derive(Copy, Clone, Debug, Serialize, Deserialize)]
pub enum ChanOp {
    /// The device can only receive data in channels with this
    /// label.
    RecvOnly,
    /// The device can only send data in channels with this
    /// label.
    SendOnly,
    /// The device can send or receive data in channels with this
    /// label.
    SendRecv,
}

impl ChanOp {
    fn to_api(self) -> api::ChanOp {
        match self {
            ChanOp::SendRecv => api::ChanOp::SendRecv,
            ChanOp::RecvOnly => api::ChanOp::RecvOnly,
            ChanOp::SendOnly => api::ChanOp::SendOnly,
        }
    }
}

/// A device's role on the team.
#[derive(Copy, Clone, Debug, Serialize, Deserialize, Eq, PartialEq)]
pub enum Role {
    /// Owner role.
    Owner,
    /// Admin role.
    Admin,
    /// Operator role.
    Operator,
    /// Member role.
    Member,
}

impl Role {
    fn from_api(role: api::Role) -> Self {
        match role {
            api::Role::Owner => Role::Owner,
            api::Role::Admin => Role::Admin,
            api::Role::Operator => Role::Operator,
            api::Role::Member => Role::Member,
        }
    }

    fn to_api(self) -> api::Role {
        match self {
            Role::Owner => api::Role::Owner,
            Role::Admin => api::Role::Admin,
            Role::Operator => api::Role::Operator,
            Role::Member => api::Role::Member,
        }
    }
}

/// A device's public key bundle.
#[derive(Clone, Debug, Serialize, Deserialize, Eq, PartialEq)]
pub struct KeyBundle(api::KeyBundle);

impl KeyBundle {
    /// Return public encryption key bytes.
    pub fn encryption(&self) -> &[u8] {
        &self.0.encryption
    }
}

/// List of device IDs.
#[derive(Debug)]
pub struct Devices {
    data: Vec<DeviceId>,
}

impl Devices {
    /// Return iterator for list of devices.
    pub fn iter(&self) -> impl Iterator<Item = &DeviceId> {
        self.data.iter()
    }

    #[doc(hidden)]
    pub fn __data(&self) -> &[DeviceId] {
        self.data.as_slice()
    }
}

/// List of labels.
#[derive(Debug)]
pub struct Labels {
    data: Vec<Label>,
}

impl Labels {
    /// Return iterator for list of labels.
    pub fn iter(&self) -> impl Iterator<Item = &Label> {
        self.data.iter()
    }

    #[doc(hidden)]
    pub fn __data(&self) -> &[Label] {
        self.data.as_slice()
    }
}

/// Builds a [`Client`].
#[derive(Debug, Default)]
pub struct ClientBuilder<'a> {
    /// The UDS that the daemon is listening on.
    #[cfg(unix)]
    daemon_uds_path: Option<&'a Path>,
}

impl ClientBuilder<'_> {
    /// Returns a default [`ClientBuilder`].
    pub fn new() -> Self {
        Self::default()
    }

    /// Creates a client connection to the daemon.
    ///
    /// # Example
    /// ```rust,no_run
    /// use std::net::Ipv4Addr;
    /// # use aranya_client::Client;
    /// # #[tokio::main]
    /// # async fn main() -> anyhow::Result<()> {
    /// let client = Client::builder()
    ///     .daemon_uds_path("/var/run/aranya/uds.sock".as_ref())
    ///     .connect()
    ///     .await?;
    /// #    Ok(())
    /// # }
    #[instrument(skip_all)]
    pub async fn connect(self) -> Result<Client> {
        let Some(uds_path) = self.daemon_uds_path else {
            return Err(IpcError::new(InvalidArg::new(
                "daemon_uds_path",
                "must specify the daemon's UDS path",
            ))
            .into());
        };

        async {
            info!(path = ?uds_path, "connecting to daemon");

            let daemon = {
                let pk = {
                    // The public key is located next to the socket.
                    let api_pk_path = uds_path.parent().unwrap_or(uds_path).join("api.pk");
                    let bytes = fs::read(&api_pk_path)
                        .await
                        .with_context(|| "unable to read daemon API public key")
                        .map_err(IpcError::new)?;
                    PublicApiKey::<CS>::decode(&bytes)
                        .context("unable to decode public API key")
                        .map_err(IpcError::new)?
                };

                let uds_path = uds_path
                    .canonicalize()
                    .context("could not canonicalize uds_path")
                    .map_err(error::other)?;
                let sock = UnixStream::connect(&uds_path)
                    .await
                    .context("unable to connect to UDS path")
                    .map_err(IpcError::new)?;
                let info = uds_path.as_os_str().as_encoded_bytes();
                let codec = LengthDelimitedCodec::builder()
                    .max_frame_length(usize::MAX)
                    .new_codec();
                let transport = txp::client(sock, codec, Rng, pk, info);

                DaemonApiClient::new(tarpc::client::Config::default(), transport).spawn()
            };
            debug!("connected to daemon");

            let got = daemon
                .version(context::current())
                .await
                .map_err(IpcError::new)?
                .context("unable to retrieve daemon version")
                .map_err(error::other)?;
            let want = Version::parse(env!("CARGO_PKG_VERSION"))
                .context("unable to parse `CARGO_PKG_VERSION`")
                .map_err(error::other)?;
            if got.major != want.major || got.minor != want.minor {
                return Err(IpcError::new(io::Error::new(
                    io::ErrorKind::Unsupported,
                    format!("version mismatch: `{got}` != `{want}`"),
                ))
                .into());
            }
            debug!(client = ?want, daemon = ?got, "versions");

<<<<<<< HEAD
            #[cfg(feature = "aqc")]
            let aqc = if let Some(aqc_addr) = self.aqc_server_addr {
                let aqc_server_addr = aqc_addr
                    .lookup()
                    .await
                    .context("unable to resolve AQC server address")
                    .map_err(error::other)?
                    .next()
                    .ok_or_else(|| {
                        error::other(anyhow::anyhow!(
                            "AQC server address resolution returned no addresses"
                        ))
                    })?;
                Some(AqcClient::new(aqc_server_addr, daemon.clone()).await?)
            } else {
                None
            };

=======
>>>>>>> e7e101bf
            #[cfg(feature = "afc")]
            let afc_keys = {
                let afc_shm_info = daemon
                    .afc_shm_info(context::current())
                    .await
                    .map_err(IpcError::new)?
                    .context("unable to retrieve afc shm info")
                    .map_err(error::other)?;
                Arc::new(Mutex::new(AfcChannelKeys::new(&afc_shm_info)?))
            };

            let client = Client {
                daemon,
                #[cfg(feature = "afc")]
                afc_keys,
            };

            Ok(client)
        }
        .await
        .inspect_err(
            |err: &crate::Error| error!(error = %err.report(), "unable to connect to daemon"),
        )
    }
}

impl<'a> ClientBuilder<'a> {
    /// Specifies the UDS socket path the daemon is listening on.
    #[cfg(unix)]
    #[cfg_attr(docsrs, doc(cfg(unix)))]
    pub fn daemon_uds_path(mut self, sock: &'a Path) -> Self {
        self.daemon_uds_path = Some(sock);
        self
    }
}

/// A client for invoking actions on and processing effects from
/// the Aranya graph.
///
/// `Client` interacts with the [Aranya daemon] over
/// a platform-specific IPC mechanism.
///
/// [Aranya daemon]: https://crates.io/crates/aranya-daemon
#[derive(Debug)]
pub struct Client {
    /// RPC connection to the daemon
    pub(crate) daemon: DaemonApiClient,
    /// AFC channel keys.
    #[cfg(feature = "afc")]
    afc_keys: Arc<Mutex<AfcChannelKeys>>,
}

impl Client {
    /// Returns a builder for `Client`.
    pub fn builder<'a>() -> ClientBuilder<'a> {
        ClientBuilder::new()
    }

    /// Returns the address that the Aranya sync server is bound to.
    pub async fn local_addr(&self) -> Result<Addr> {
        self.daemon
            .aranya_local_addr(context::current())
            .await
            .map_err(IpcError::new)?
            .map_err(aranya_error)
    }

    /// Gets the public key bundle for this device.
    pub async fn get_key_bundle(&self) -> Result<KeyBundle> {
        Ok(KeyBundle(
            self.daemon
                .get_key_bundle(context::current())
                .await
                .map_err(IpcError::new)?
                .map_err(aranya_error)?,
        ))
    }

    /// Gets the public device ID for this device.
    pub async fn get_device_id(&self) -> Result<DeviceId> {
        Ok(DeviceId {
            __id: self
                .daemon
                .get_device_id(context::current())
                .await
                .map_err(IpcError::new)?
                .map_err(aranya_error)?,
        })
    }

    /// Create a new graph/team with the current device as the owner.
    pub async fn create_team(&self, cfg: CreateTeamConfig) -> Result<Team<'_>> {
        let team_id = TeamId {
            __id: self
                .daemon
                .create_team(context::current(), cfg.into())
                .await
                .map_err(IpcError::new)?
                .map_err(aranya_error)?,
        };
        Ok(Team {
            client: self,
            team_id,
        })
    }

    /// Generate random bytes from a CSPRNG.
    /// Can be used to generate IKM for a generating a PSK seed.
    pub async fn rand(&self, buf: &mut [u8]) {
        <Rng as Csprng>::fill_bytes(&mut Rng, buf);
    }

    /// Get an existing team.
    pub fn team(&self, team_id: TeamId) -> Team<'_> {
        Team {
            client: self,
            team_id,
        }
    }

    /// Add a team to local device storage.
    pub async fn add_team(&self, cfg: AddTeamConfig) -> Result<Team<'_>> {
        let cfg = aranya_daemon_api::AddTeamConfig::from(cfg);
        let team_id = TeamId { __id: cfg.team_id };

        self.daemon
            .add_team(context::current(), cfg)
            .await
            .map_err(IpcError::new)?
            .map_err(aranya_error)?;
        Ok(Team {
            client: self,
            team_id,
        })
    }

    /// Remove a team from local device storage.
    pub async fn remove_team(&self, team_id: TeamId) -> Result<()> {
        self.daemon
            .remove_team(context::current(), team_id.__id)
            .await
            .map_err(IpcError::new)?
            .map_err(aranya_error)
    }

    /// Get access to Aranya Fast Channels.
    #[cfg(feature = "afc")]
    pub fn afc(&self) -> AfcChannels {
        AfcChannels::new(self.daemon.clone(), self.afc_keys.clone())
    }
}

/// Represents an Aranya Team.
///
/// The team allows a device to perform team related operations using the Aranya [`Client`].
/// These operations include:
/// - adding/removing sync peers.
/// - adding/removing devices from the team.
/// - assigning/revoking device roles.
/// - creating/assigning/deleting labels.
/// - creating/deleting fast channels.
#[derive(Debug)]
pub struct Team<'a> {
    client: &'a Client,
    team_id: TeamId,
}

impl Team<'_> {
    /// Return the team's ID.
    pub fn team_id(&self) -> TeamId {
        self.team_id
    }

    /// Encrypt PSK seed for peer.
    /// `peer_enc_pk` is the public encryption key of the peer device.
    ///
    /// This method will be removed soon since certificates will be used instead of PSKs in the future.
    ///
    /// See [`KeyBundle::encryption`].
    pub async fn encrypt_psk_seed_for_peer(&self, peer_enc_pk: &[u8]) -> Result<Vec<u8>> {
        let peer_enc_pk: EncryptionPublicKey<CS> = postcard::from_bytes(peer_enc_pk)
            .context("bad peer_enc_pk")
            .map_err(error::other)?;
        let wrapped = self
            .client
            .daemon
            .encrypt_psk_seed_for_peer(context::current(), self.team_id.__id, peer_enc_pk)
            .await
            .map_err(IpcError::new)?
            .map_err(aranya_error)?;
        let wrapped = postcard::to_allocvec(&wrapped).assume("can serialize")?;
        Ok(wrapped)
    }

    /// Adds a peer for automatic periodic Aranya state syncing.
    pub async fn add_sync_peer(&self, addr: Addr, config: SyncPeerConfig) -> Result<()> {
        self.client
            .daemon
            .add_sync_peer(context::current(), addr, self.team_id.__id, config.into())
            .await
            .map_err(IpcError::new)?
            .map_err(aranya_error)
    }

    /// Immediately syncs with the peer.
    ///
    /// If `config` is `None`, default values (including those from the daemon) will
    /// be used.
    pub async fn sync_now(&self, addr: Addr, cfg: Option<SyncPeerConfig>) -> Result<()> {
        self.client
            .daemon
            .sync_now(
                context::current(),
                addr,
                self.team_id.__id,
                cfg.map(Into::into),
            )
            .await
            .map_err(IpcError::new)?
            .map_err(aranya_error)
    }

    /// Subscribe to hello notifications from a sync peer.
    ///
    /// This will request the peer to send hello notifications when their graph head changes.
    /// The `delay` parameter specifies the minimum delay between notifications.
    /// The `duration` parameter specifies how long the subscription should last.
    ///
    /// To automatically sync when receiving a hello message, call [`Self::add_sync_peer`] with
    /// [`crate::config::SyncPeerConfigBuilder::sync_on_hello`] set to `true`.
    pub async fn sync_hello_subscribe(
        &self,
        peer: Addr,
        delay: Duration,
        duration: Duration,
    ) -> Result<()> {
        self.client
            .daemon
            .sync_hello_subscribe(context::current(), peer, self.team_id.__id, delay, duration)
            .await
            .map_err(IpcError::new)?
            .map_err(aranya_error)
    }

    /// Unsubscribe from hello notifications from a sync peer.
    ///
    /// This will stop receiving hello notifications from the specified peer.
    pub async fn sync_hello_unsubscribe(&self, peer: Addr) -> Result<()> {
        self.client
            .daemon
            .sync_hello_unsubscribe(context::current(), peer, self.team_id.__id)
            .await
            .map_err(IpcError::new)?
            .map_err(aranya_error)
    }

    /// Removes a peer from automatic Aranya state syncing.
    pub async fn remove_sync_peer(&self, addr: Addr) -> Result<()> {
        self.client
            .daemon
            .remove_sync_peer(context::current(), addr, self.team_id.__id)
            .await
            .map_err(IpcError::new)?
            .map_err(aranya_error)
    }

    /// Close the team and stop all operations on the graph.
    pub async fn close_team(&self) -> Result<()> {
        self.client
            .daemon
            .close_team(context::current(), self.team_id.__id)
            .await
            .map_err(IpcError::new)?
            .map_err(aranya_error)
    }

    /// Add a device to the team with the default `Member` role.
    pub async fn add_device_to_team(&self, keys: KeyBundle) -> Result<()> {
        self.client
            .daemon
            .add_device_to_team(context::current(), self.team_id.__id, keys.0)
            .await
            .map_err(IpcError::new)?
            .map_err(aranya_error)
    }

    /// Remove a device from the team.
    pub async fn remove_device_from_team(&self, device_id: DeviceId) -> Result<()> {
        self.client
            .daemon
            .remove_device_from_team(context::current(), self.team_id.__id, device_id.__id)
            .await
            .map_err(IpcError::new)?
            .map_err(aranya_error)
    }

    /// Assign a role to a device.
    pub async fn assign_role(&self, device_id: DeviceId, role: Role) -> Result<()> {
        self.client
            .daemon
            .assign_role(
                context::current(),
                self.team_id.__id,
                device_id.__id,
                role.to_api(),
            )
            .await
            .map_err(IpcError::new)?
            .map_err(aranya_error)
    }

    /// Revoke a role from a device. This sets the device's role back to the default `Member` role.
    pub async fn revoke_role(&self, device_id: DeviceId, role: Role) -> Result<()> {
        self.client
            .daemon
            .revoke_role(
                context::current(),
                self.team_id.__id,
                device_id.__id,
                role.to_api(),
            )
            .await
            .map_err(IpcError::new)?
            .map_err(aranya_error)
    }

    /// Create a label.
    pub async fn create_label(&self, label_name: Text) -> Result<LabelId> {
        Ok(LabelId {
            __id: self
                .client
                .daemon
                .create_label(context::current(), self.team_id.__id, label_name)
                .await
                .map_err(IpcError::new)?
                .map_err(aranya_error)?,
        })
    }

    /// Delete a label.
    pub async fn delete_label(&self, label_id: LabelId) -> Result<()> {
        self.client
            .daemon
            .delete_label(context::current(), self.team_id.__id, label_id.__id)
            .await
            .map_err(IpcError::new)?
            .map_err(aranya_error)
    }

    /// Assign a label to a device.
    pub async fn assign_label(
        &self,
        device_id: DeviceId,
        label_id: LabelId,
        op: ChanOp,
    ) -> Result<()> {
        self.client
            .daemon
            .assign_label(
                context::current(),
                self.team_id.__id,
                device_id.__id,
                label_id.__id,
                op.to_api(),
            )
            .await
            .map_err(IpcError::new)?
            .map_err(aranya_error)
    }

    /// Revoke a label from a device.
    pub async fn revoke_label(&self, device_id: DeviceId, label_id: LabelId) -> Result<()> {
        self.client
            .daemon
            .revoke_label(
                context::current(),
                self.team_id.__id,
                device_id.__id,
                label_id.__id,
            )
            .await
            .map_err(IpcError::new)?
            .map_err(aranya_error)
    }

    /// Get access to fact database queries.
    pub fn queries(&self) -> Queries<'_> {
        Queries {
            client: self.client,
            team_id: self.team_id,
        }
    }
}

/// Queries the Aranya fact database.
///
/// The fact database is updated when actions/effects are processed for a team.
#[derive(Debug)]
pub struct Queries<'a> {
    client: &'a Client,
    team_id: TeamId,
}

impl Queries<'_> {
    /// Returns the list of devices on the current team.
    pub async fn devices_on_team(&self) -> Result<Devices> {
        let data = self
            .client
            .daemon
            .query_devices_on_team(context::current(), self.team_id.__id)
            .await
            .map_err(IpcError::new)?
            .map_err(aranya_error)?
            .iter()
            .map(|d| DeviceId { __id: (*d) })
            .collect();
        Ok(Devices { data })
    }

    /// Returns the role of the current device.
    pub async fn device_role(&self, device_id: DeviceId) -> Result<Role> {
        Ok(Role::from_api(
            self.client
                .daemon
                .query_device_role(context::current(), self.team_id.__id, device_id.__id)
                .await
                .map_err(IpcError::new)?
                .map_err(aranya_error)?,
        ))
    }

    /// Returns the keybundle of the current device.
    pub async fn device_keybundle(&self, device_id: DeviceId) -> Result<KeyBundle> {
        Ok(KeyBundle(
            self.client
                .daemon
                .query_device_keybundle(context::current(), self.team_id.__id, device_id.__id)
                .await
                .map_err(IpcError::new)?
                .map_err(aranya_error)?,
        ))
    }

    /// Returns a list of labels assiged to the current device.
    pub async fn device_label_assignments(&self, device_id: DeviceId) -> Result<Labels> {
        let data = self
            .client
            .daemon
            .query_device_label_assignments(context::current(), self.team_id.__id, device_id.__id)
            .await
            .map_err(IpcError::new)?
            .map_err(aranya_error)?;
        Ok(Labels { data })
    }

    /// Returns whether a label exists.
    pub async fn label_exists(&self, label_id: LabelId) -> Result<bool> {
        self.client
            .daemon
            .query_label_exists(context::current(), self.team_id.__id, label_id.__id)
            .await
            .map_err(IpcError::new)?
            .map_err(aranya_error)
    }

    /// Returns a list of labels on the team.
    pub async fn labels(&self) -> Result<Labels> {
        let data = self
            .client
            .daemon
            .query_labels(context::current(), self.team_id.__id)
            .await
            .map_err(IpcError::new)?
            .map_err(aranya_error)?;
        Ok(Labels { data })
    }
}<|MERGE_RESOLUTION|>--- conflicted
+++ resolved
@@ -4,11 +4,7 @@
     fmt::{self, Debug, Display},
     io,
     path::Path,
-<<<<<<< HEAD
-    str::FromStr,
     time::Duration,
-=======
->>>>>>> e7e101bf
 };
 
 use anyhow::{self, Context as _};
@@ -275,27 +271,6 @@
             }
             debug!(client = ?want, daemon = ?got, "versions");
 
-<<<<<<< HEAD
-            #[cfg(feature = "aqc")]
-            let aqc = if let Some(aqc_addr) = self.aqc_server_addr {
-                let aqc_server_addr = aqc_addr
-                    .lookup()
-                    .await
-                    .context("unable to resolve AQC server address")
-                    .map_err(error::other)?
-                    .next()
-                    .ok_or_else(|| {
-                        error::other(anyhow::anyhow!(
-                            "AQC server address resolution returned no addresses"
-                        ))
-                    })?;
-                Some(AqcClient::new(aqc_server_addr, daemon.clone()).await?)
-            } else {
-                None
-            };
-
-=======
->>>>>>> e7e101bf
             #[cfg(feature = "afc")]
             let afc_keys = {
                 let afc_shm_info = daemon
