--- conflicted
+++ resolved
@@ -2,9 +2,9 @@
 
 use std::{net::SocketAddr, path::Path, time::Duration};
 
-use aranya_daemon_api::{DaemonApiClient, DeviceId, KeyBundle, Role, TeamId};
 #[cfg(feature = "afc")]
-use aranya_daemon_api::{NetIdentifier, CS};
+use aranya_daemon_api::CS;
+use aranya_daemon_api::{DaemonApiClient, DeviceId, KeyBundle, NetIdentifier, Role, TeamId};
 use aranya_fast_channels::Label;
 #[cfg(feature = "afc")]
 use aranya_fast_channels::{
@@ -270,50 +270,12 @@
             .map_err(Into::into)
     }
 
-<<<<<<< HEAD
-    /// Create a label.
-    pub async fn create_label(&mut self, label: Label) -> Result<()> {
-        Ok(self
-            .client
-            .daemon
-            .create_label(context::current(), self.id, label)
-            .await??)
-    }
-
-    /// Delete a label.
-    pub async fn delete_label(&mut self, label: Label) -> Result<()> {
-        Ok(self
-            .client
-            .daemon
-            .delete_label(context::current(), self.id, label)
-            .await??)
-    }
-
-    /// Assign a label to a device.
-    ///
-    /// This grants the device permission to send/receive AFC data using that label.
-    /// A channel must be created with the label in order to send data using that label.
-    pub async fn assign_label(&mut self, device: DeviceId, label: Label) -> Result<()> {
-        Ok(self
-            .client
-            .daemon
-            .assign_label(context::current(), self.id, device, label)
-            .await??)
-    }
-
-    /// Revoke a label from a device.
-    pub async fn revoke_label(&mut self, device: DeviceId, label: Label) -> Result<()> {
-        Ok(self
-            .client
-            .daemon
-            .revoke_label(context::current(), self.id, device, label)
-            .await??)
-=======
     /// Associate a network identifier to a device for use with AFC.
     ///
     /// If the address already exists for this device, it is replaced with the new address. Capable
     /// of resolving addresses via DNS, required to be statically mapped to IPV4. For use with
     /// OpenChannel and receiving messages. Can take either DNS name or IPV4.
+    #[cfg(feature = "afc")]
     pub async fn assign_afc_net_identifier(
         &mut self,
         device: DeviceId,
@@ -327,6 +289,7 @@
     }
 
     /// Disassociate an AFC network identifier from a device.
+    #[cfg(feature = "afc")]
     pub async fn remove_afc_net_identifier(
         &mut self,
         device: DeviceId,
@@ -385,41 +348,10 @@
             .delete_label(context::current(), self.id, label)
             .await?
             .map_err(Into::into)
->>>>>>> 32dae738
-    }
-
-    /// Associate a network identifier to a device for use with AFC.
+    }
+
+    /// Assign an Aranya Fast Channels (AFC) label to a device.
     ///
-<<<<<<< HEAD
-    /// If the address already exists for this device, it is replaced with the new address. Capable
-    /// of resolving addresses via DNS, required to be statically mapped to IPV4. For use with
-    /// OpenChannel and receiving messages. Can take either DNS name or IPV4.
-    #[cfg(feature = "afc")]
-    pub async fn assign_afc_net_identifier(
-        &mut self,
-        device: DeviceId,
-        net_identifier: NetIdentifier,
-    ) -> Result<()> {
-        Ok(self
-            .client
-            .daemon
-            .assign_afc_net_identifier(context::current(), self.id, device, net_identifier)
-            .await??)
-    }
-
-    /// Disassociate a network identifier from a device.
-    #[cfg(feature = "afc")]
-    pub async fn remove_afc_net_identifier(
-        &mut self,
-        device: DeviceId,
-        net_identifier: NetIdentifier,
-    ) -> Result<()> {
-        Ok(self
-            .client
-            .daemon
-            .remove_afc_net_identifier(context::current(), self.id, device, net_identifier)
-            .await??)
-=======
     /// This grants the device permission to send/receive AFC data using that label.
     /// A channel must be created with the label in order to send data using that label.
     pub async fn assign_label(&mut self, device: DeviceId, label: Label) -> Result<()> {
@@ -511,6 +443,5 @@
             .query_label_exists(context::current(), self.id, label)
             .await?
             .map_err(Into::into)
->>>>>>> 32dae738
     }
 }