//! Client-daemon connection.

use std::{io, net::SocketAddr, path::Path};

use anyhow::Context as _;
use aranya_crypto::{Csprng, EncryptionPublicKey, Rng};
use aranya_daemon_api::{
    crypto::{
        txp::{self, LengthDelimitedCodec},
        PublicApiKey,
    },
    ChanOp, DaemonApiClient, DeviceId, KeyBundle, Label, LabelId, NetIdentifier, Role, TeamId,
    Text, Version, CS,
};
use aranya_util::Addr;
use buggy::BugExt as _;
use serde::{Deserialize, Serialize};
use tarpc::context;
use tokio::{fs, net::UnixStream};
use tracing::{debug, error, info, instrument};

use crate::{
    aqc::{AqcChannels, AqcClient},
    config::{AddTeamConfig, CreateTeamConfig, SyncPeerConfig},
    error::{self, aranya_error, InvalidArg, IpcError, Result},
};

/// List of device IDs.
#[derive(Debug, Clone, Eq, PartialEq, Ord, PartialOrd, Hash, Default, Serialize, Deserialize)]
pub struct Devices {
    data: Vec<DeviceId>,
}

impl Devices {
    /// Return iterator for list of devices.
    pub fn iter(&self) -> impl Iterator<Item = &DeviceId> {
        self.data.iter()
    }

    #[doc(hidden)]
    pub fn __data(&self) -> &[DeviceId] {
        self.data.as_slice()
    }
}

/// List of labels.
#[derive(Debug, Clone, Eq, PartialEq, Ord, PartialOrd, Hash, Default, Serialize, Deserialize)]
pub struct Labels {
    data: Vec<Label>,
}

impl Labels {
    /// Return iterator for list of labels.
    pub fn iter(&self) -> impl Iterator<Item = &Label> {
        self.data.iter()
    }

    #[doc(hidden)]
    pub fn __data(&self) -> &[Label] {
        self.data.as_slice()
    }
}

/// Builds a [`Client`].
#[derive(Debug, Clone, Eq, PartialEq, Ord, PartialOrd, Hash, Default)]
pub struct ClientBuilder<'a> {
    /// The UDS that the daemon is listening on.
    #[cfg(unix)]
    daemon_uds_path: Option<&'a Path>,
    // AQC address.
    aqc_server_addr: Option<&'a Addr>,
}

impl ClientBuilder<'_> {
    /// Returns a default [`ClientBuilder`].
    pub fn new() -> Self {
<<<<<<< HEAD
        Self::default()
=======
        Self {
            daemon_uds_path: None,
            aqc_server_addr: None,
        }
>>>>>>> 41c4ce75
    }

    /// Connects to the daemon.
    pub async fn connect(self) -> Result<Client> {
        let Some(sock) = self.daemon_uds_path else {
            return Err(IpcError::new(InvalidArg::new(
                "daemon_uds_path",
                "must specify the daemon's UDS path",
            ))
            .into());
        };

        let Some(aqc_addr) = &self.aqc_server_addr else {
            return Err(IpcError::new(InvalidArg::new(
                "aqc_server_addr",
                "must specify the AQC server address",
            ))
            .into());
        };
        Client::connect(sock, aqc_addr)
            .await
            .inspect_err(|err| error!(?err, "unable to connect to daemon"))
    }
}

impl<'a> ClientBuilder<'a> {
    /// Specifies the UDS socket path the daemon is listening on.
    #[cfg(unix)]
    #[cfg_attr(docsrs, doc(cfg(unix)))]
    pub fn daemon_uds_path(mut self, sock: &'a Path) -> Self {
        self.daemon_uds_path = Some(sock);
        self
    }

    /// Specifies the AQC server address.
    pub fn aqc_server_addr(mut self, addr: &'a Addr) -> Self {
        self.aqc_server_addr = Some(addr);
        self
    }
}

/// A client for invoking actions on and processing effects from
/// the Aranya graph.
///
/// `Client` interacts with the [Aranya daemon] over
/// a platform-specific IPC mechanism.
///
/// [Aranya daemon]: https://crates.io/crates/aranya-daemon
#[derive(Debug)]
pub struct Client {
    /// RPC connection to the daemon
    pub(crate) daemon: DaemonApiClient,
    /// Support for AQC
    pub(crate) aqc: AqcClient,
}

impl Client {
    /// Returns a builder for `Client`.
    pub fn builder<'a>() -> ClientBuilder<'a> {
        ClientBuilder::new()
    }

    /// Creates a client connection to the daemon.
    #[instrument(skip_all)]
    async fn connect(uds_path: &Path, aqc_addr: &Addr) -> Result<Self> {
        info!(path = ?uds_path, "connecting to daemon");

        let daemon = {
            let pk = {
                // The public key is located next to the socket.
                let api_pk_path = uds_path.parent().unwrap_or(uds_path).join("api.pk");
                let bytes = fs::read(&api_pk_path)
                    .await
                    .with_context(|| "unable to read daemon API public key")
                    .map_err(IpcError::new)?;
                PublicApiKey::<CS>::decode(&bytes)
                    .context("unable to decode public API key")
                    .map_err(IpcError::new)?
            };

            let sock = UnixStream::connect(uds_path)
                .await
                .context("unable to connect to UDS path")
                .map_err(IpcError::new)?;
            let info = uds_path.as_os_str().as_encoded_bytes();
            let codec = LengthDelimitedCodec::builder()
                .max_frame_length(usize::MAX)
                .new_codec();
            let transport = txp::client(sock, codec, Rng, pk, info);

            DaemonApiClient::new(tarpc::client::Config::default(), transport).spawn()
        };
        debug!("connected to daemon");

        let got = daemon
            .version(context::current())
            .await
            .map_err(IpcError::new)?
            .context("unable to retrieve daemon version")
            .map_err(error::other)?;
        let want = Version::parse(env!("CARGO_PKG_VERSION"))
            .context("unable to parse `CARGO_PKG_VERSION`")
            .map_err(error::other)?;
        if got.major != want.major || got.minor != want.minor {
            return Err(IpcError::new(io::Error::new(
                io::ErrorKind::Unsupported,
                format!("version mismatch: `{got}` != `{want}`"),
            ))
            .into());
        }
        debug!(client = ?want, daemon = ?got, "versions");

        let aqc_server_addr = aqc_addr
            .lookup()
            .await
            .context("unable to resolve AQC server address")
            .map_err(error::other)?
            .next()
            .expect("expected AQC server address");
        let aqc = AqcClient::new(aqc_server_addr, daemon.clone()).await?;
        let client = Self { daemon, aqc };

        Ok(client)
    }

    /// Returns the address that the Aranya sync server is bound to.
    pub async fn local_addr(&self) -> Result<SocketAddr> {
        self.daemon
            .aranya_local_addr(context::current())
            .await
            .map_err(IpcError::new)?
            .map_err(aranya_error)
    }

    /// Returns the address that the AQC client is bound to.
    pub async fn aqc_client_addr(&self) -> Result<SocketAddr> {
        Ok(self.aqc.client_addr()) // TODO: Remove error?
    }

    /// Gets the public key bundle for this device.
    pub async fn get_key_bundle(&self) -> Result<KeyBundle> {
        self.daemon
            .get_key_bundle(context::current())
            .await
            .map_err(IpcError::new)?
            .map_err(aranya_error)
    }

    /// Gets the public device ID for this device.
    pub async fn get_device_id(&self) -> Result<DeviceId> {
        self.daemon
            .get_device_id(context::current())
            .await
            .map_err(IpcError::new)?
            .map_err(aranya_error)
    }

    /// Create a new graph/team with the current device as the owner.
    pub async fn create_team(&self, cfg: CreateTeamConfig) -> Result<Team<'_>> {
        let team_id = self
            .daemon
            .create_team(context::current(), cfg.into())
            .await
            .map_err(IpcError::new)?
            .map_err(aranya_error)?;
        Ok(Team {
            client: self,
            team_id,
        })
    }

    /// Generate random bytes from a CSPRNG.
    /// Can be used to generate IKM for a generating a PSK seed.
    pub async fn rand(&self, buf: &mut [u8]) {
        <Rng as Csprng>::fill_bytes(&mut Rng, buf);
    }

    /// Get an existing team.
    pub fn team(&self, team_id: TeamId) -> Team<'_> {
        Team {
            client: self,
            team_id,
        }
    }

    /// Add a team to local device storage.
    pub async fn add_team(&self, cfg: AddTeamConfig) -> Result<Team<'_>> {
        let cfg = aranya_daemon_api::AddTeamConfig::from(cfg);
        let team_id = cfg.team_id;

        self.daemon
            .add_team(context::current(), cfg)
            .await
            .map_err(IpcError::new)?
            .map_err(aranya_error)?;
        Ok(Team {
            client: self,
            team_id,
        })
    }

    /// Remove a team from local device storage.
    pub async fn remove_team(&self, team_id: TeamId) -> Result<()> {
        self.daemon
            .remove_team(context::current(), team_id)
            .await
            .map_err(IpcError::new)?
            .map_err(aranya_error)
    }

    /// Get access to Aranya QUIC Channels.
    pub fn aqc(&self) -> AqcChannels<'_> {
        AqcChannels::new(self)
    }
}

/// Represents an Aranya Team.
///
/// The team allows a device to perform team related operations using the Aranya [`Client`].
/// These operations include:
/// - adding/removing sync peers.
/// - adding/removing devices from the team.
/// - assigning/revoking device roles.
/// - creating/assigning/deleting labels.
/// - creating/deleting fast channels.
/// - assigning network identifiers to devices.
#[derive(Debug, Clone)]
pub struct Team<'a> {
    client: &'a Client,
    team_id: TeamId,
}

impl Team<'_> {
    /// Return the team's ID.
    pub fn team_id(&self) -> TeamId {
        self.team_id
    }

    /// Encrypt PSK seed for peer.
    /// `peer_enc_pk` is the public encryption key of the peer device.
    ///
    /// This method will be removed soon since certificates will be used instead of PSKs in the future.
    ///
    /// See [`KeyBundle::encoding`].
    pub async fn encrypt_psk_seed_for_peer(&self, peer_enc_pk: &[u8]) -> Result<Vec<u8>> {
        let peer_enc_pk: EncryptionPublicKey<CS> = postcard::from_bytes(peer_enc_pk)
            .context("bad peer_enc_pk")
            .map_err(error::other)?;
        let wrapped = self
            .client
            .daemon
            .encrypt_psk_seed_for_peer(context::current(), self.team_id, peer_enc_pk)
            .await
            .map_err(IpcError::new)?
            .map_err(aranya_error)?;
        let wrapped = postcard::to_allocvec(&wrapped).assume("can serialize")?;
        Ok(wrapped)
    }

    /// Adds a peer for automatic periodic Aranya state syncing.
    pub async fn add_sync_peer(&self, addr: Addr, config: SyncPeerConfig) -> Result<()> {
        self.client
            .daemon
            .add_sync_peer(context::current(), addr, self.team_id, config.into())
            .await
            .map_err(IpcError::new)?
            .map_err(aranya_error)
    }

    /// Immediately syncs with the peer.
    ///
    /// If `config` is `None`, default values (including those from the daemon) will
    /// be used.
    pub async fn sync_now(&self, addr: Addr, cfg: Option<SyncPeerConfig>) -> Result<()> {
        self.client
            .daemon
            .sync_now(context::current(), addr, self.team_id, cfg.map(Into::into))
            .await
            .map_err(IpcError::new)?
            .map_err(aranya_error)
    }

    /// Removes a peer from automatic Aranya state syncing.
    pub async fn remove_sync_peer(&self, addr: Addr) -> Result<()> {
        self.client
            .daemon
            .remove_sync_peer(context::current(), addr, self.team_id)
            .await
            .map_err(IpcError::new)?
            .map_err(aranya_error)
    }

    /// Close the team and stop all operations on the graph.
    pub async fn close_team(&self) -> Result<()> {
        self.client
            .daemon
            .close_team(context::current(), self.team_id)
            .await
            .map_err(IpcError::new)?
            .map_err(aranya_error)
    }

    /// Add a device to the team with the default `Member` role.
    pub async fn add_device_to_team(&self, keys: KeyBundle) -> Result<()> {
        self.client
            .daemon
            .add_device_to_team(context::current(), self.team_id, keys)
            .await
            .map_err(IpcError::new)?
            .map_err(aranya_error)
    }

    /// Remove a device from the team.
    pub async fn remove_device_from_team(&self, device: DeviceId) -> Result<()> {
        self.client
            .daemon
            .remove_device_from_team(context::current(), self.team_id, device)
            .await
            .map_err(IpcError::new)?
            .map_err(aranya_error)
    }

    /// Assign a role to a device.
    pub async fn assign_role(&self, device: DeviceId, role: Role) -> Result<()> {
        self.client
            .daemon
            .assign_role(context::current(), self.team_id, device, role)
            .await
            .map_err(IpcError::new)?
            .map_err(aranya_error)
    }

    /// Revoke a role from a device. This sets the device's role back to the default `Member` role.
    pub async fn revoke_role(&self, device: DeviceId, role: Role) -> Result<()> {
        self.client
            .daemon
            .revoke_role(context::current(), self.team_id, device, role)
            .await
            .map_err(IpcError::new)?
            .map_err(aranya_error)
    }

    /// Associate a network identifier to a device for use with AQC.
    ///
    /// If the address already exists for this device, it is replaced with the new address. Capable
    /// of resolving addresses via DNS, required to be statically mapped to IPV4. For use with
    /// OpenChannel and receiving messages. Can take either DNS name or IPV4.
    pub async fn assign_aqc_net_identifier(
        &self,
        device: DeviceId,
        net_identifier: NetIdentifier,
    ) -> Result<()> {
        self.client
            .daemon
            .assign_aqc_net_identifier(context::current(), self.team_id, device, net_identifier)
            .await
            .map_err(IpcError::new)?
            .map_err(aranya_error)
    }

    /// Disassociate an AQC network identifier from a device.
    pub async fn remove_aqc_net_identifier(
        &self,
        device: DeviceId,
        net_identifier: NetIdentifier,
    ) -> Result<()> {
        self.client
            .daemon
            .remove_aqc_net_identifier(context::current(), self.team_id, device, net_identifier)
            .await
            .map_err(IpcError::new)?
            .map_err(aranya_error)
    }

    /// Create a label.
    pub async fn create_label(&self, label_name: Text) -> Result<LabelId> {
        self.client
            .daemon
            .create_label(context::current(), self.team_id, label_name)
            .await
            .map_err(IpcError::new)?
            .map_err(aranya_error)
    }

    /// Delete a label.
    pub async fn delete_label(&self, label_id: LabelId) -> Result<()> {
        self.client
            .daemon
            .delete_label(context::current(), self.team_id, label_id)
            .await
            .map_err(IpcError::new)?
            .map_err(aranya_error)
    }

    /// Assign a label to a device.
    pub async fn assign_label(
        &self,
        device: DeviceId,
        label_id: LabelId,
        op: ChanOp,
    ) -> Result<()> {
        self.client
            .daemon
            .assign_label(context::current(), self.team_id, device, label_id, op)
            .await
            .map_err(IpcError::new)?
            .map_err(aranya_error)
    }

    /// Revoke a label from a device.
    pub async fn revoke_label(&self, device: DeviceId, label_id: LabelId) -> Result<()> {
        self.client
            .daemon
            .revoke_label(context::current(), self.team_id, device, label_id)
            .await
            .map_err(IpcError::new)?
            .map_err(aranya_error)
    }

    /// Get access to fact database queries.
    pub fn queries(&self) -> Queries<'_> {
        Queries {
            client: self.client,
            team_id: self.team_id,
        }
    }
}

/// Queries the Aranya fact database.
///
/// The fact database is updated when actions/effects are processed for a team.
#[derive(Debug, Clone)]
pub struct Queries<'a> {
    client: &'a Client,
    team_id: TeamId,
}

impl Queries<'_> {
    /// Returns the list of devices on the current team.
    pub async fn devices_on_team(&self) -> Result<Devices> {
        let data = self
            .client
            .daemon
            .query_devices_on_team(context::current(), self.team_id)
            .await
            .map_err(IpcError::new)?
            .map_err(aranya_error)?;
        Ok(Devices { data })
    }

    /// Returns the role of the current device.
    pub async fn device_role(&self, device: DeviceId) -> Result<Role> {
        self.client
            .daemon
            .query_device_role(context::current(), self.team_id, device)
            .await
            .map_err(IpcError::new)?
            .map_err(aranya_error)
    }

    /// Returns the keybundle of the current device.
    pub async fn device_keybundle(&self, device: DeviceId) -> Result<KeyBundle> {
        self.client
            .daemon
            .query_device_keybundle(context::current(), self.team_id, device)
            .await
            .map_err(IpcError::new)?
            .map_err(aranya_error)
    }

    /// Returns a list of labels assiged to the current device.
    pub async fn device_label_assignments(&self, device: DeviceId) -> Result<Labels> {
        let data = self
            .client
            .daemon
            .query_device_label_assignments(context::current(), self.team_id, device)
            .await
            .map_err(IpcError::new)?
            .map_err(aranya_error)?;
        Ok(Labels { data })
    }

    /// Returns the AQC network identifier assigned to the current device.
    pub async fn aqc_net_identifier(&self, device: DeviceId) -> Result<Option<NetIdentifier>> {
        self.client
            .daemon
            .query_aqc_net_identifier(context::current(), self.team_id, device)
            .await
            .map_err(IpcError::new)?
            .map_err(aranya_error)
    }

    /// Returns whether a label exists.
    pub async fn label_exists(&self, label_id: LabelId) -> Result<bool> {
        self.client
            .daemon
            .query_label_exists(context::current(), self.team_id, label_id)
            .await
            .map_err(IpcError::new)?
            .map_err(aranya_error)
    }

    /// Returns a list of labels on the team.
    pub async fn labels(&self) -> Result<Labels> {
        let data = self
            .client
            .daemon
            .query_labels(context::current(), self.team_id)
            .await
            .map_err(IpcError::new)?
            .map_err(aranya_error)?;
        Ok(Labels { data })
    }
}<|MERGE_RESOLUTION|>--- conflicted
+++ resolved
@@ -74,14 +74,7 @@
 impl ClientBuilder<'_> {
     /// Returns a default [`ClientBuilder`].
     pub fn new() -> Self {
-<<<<<<< HEAD
         Self::default()
-=======
-        Self {
-            daemon_uds_path: None,
-            aqc_server_addr: None,
-        }
->>>>>>> 41c4ce75
     }
 
     /// Connects to the daemon.
