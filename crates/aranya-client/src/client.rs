//! Client-daemon connection.

<<<<<<< HEAD
use std::{
    fmt::{self, Debug, Display},
    io,
    path::Path,
    time::Duration,
};

use anyhow::{self, Context as _};
use aranya_crypto::{Csprng, EncryptionPublicKey, Rng};
=======
mod device;
mod label;
mod role;
mod team;

use std::{fmt::Debug, io, net::SocketAddr, path::Path};

use anyhow::Context as _;
use aranya_crypto::{Csprng, Rng};
>>>>>>> 3e07dd85
use aranya_daemon_api::{
    crypto::{
        txp::{self, LengthDelimitedCodec},
        PublicApiKey,
    },
    DaemonApiClient, Version, CS,
};
use aranya_util::error::ReportExt;
use tarpc::context;
use tokio::{fs, net::UnixStream};
use tracing::{debug, error, info};
#[cfg(feature = "afc")]
use {
    crate::afc::{ChannelKeys as AfcChannelKeys, Channels as AfcChannels},
    std::sync::{Arc, Mutex},
};

#[doc(inline)]
pub use crate::client::{
    device::{Device, DeviceId, Devices, KeyBundle},
    label::{ChanOp, Label, LabelId, Labels},
    role::{Role, RoleId, Roles},
    team::{Team, TeamId},
};
use crate::{
    config::{AddTeamConfig, CreateTeamConfig},
    error::{self, aranya_error, InvalidArg, IpcError, Result},
};

/// Builds a [`Client`].
#[derive(Debug, Default)]
pub struct ClientBuilder<'a> {
    /// The UDS that the daemon is listening on.
    #[cfg(unix)]
    daemon_uds_path: Option<&'a Path>,
}

impl ClientBuilder<'_> {
    /// Creates a new client builder.
    pub fn new() -> Self {
        Self::default()
    }

    /// Creates a client connection to the daemon.
    ///
    /// # Example
    /// ```rust,no_run
    /// use std::net::Ipv4Addr;
    /// # use aranya_client::Client;
    /// # #[tokio::main]
    /// # async fn main() -> anyhow::Result<()> {
    /// let client = Client::builder()
    ///     .with_daemon_uds_path("/var/run/aranya/uds.sock".as_ref())
    ///     .connect()
    ///     .await?;
    /// #    Ok(())
    /// # }
    pub async fn connect(self) -> Result<Client> {
        let Some(uds_path) = self.daemon_uds_path else {
            return Err(IpcError::new(InvalidArg::new(
                "daemon_uds_path",
                "must specify the daemon's UDS path",
            ))
            .into());
        };

        async {
            info!(path = ?uds_path, "connecting to daemon");

            let daemon = {
                let pk = {
                    // The public key is located next to the socket.
                    let api_pk_path = uds_path.parent().unwrap_or(uds_path).join("api.pk");
                    let bytes = fs::read(&api_pk_path)
                        .await
                        .with_context(|| "unable to read daemon API public key")
                        .map_err(IpcError::new)?;
                    PublicApiKey::<CS>::decode(&bytes)
                        .context("unable to decode public API key")
                        .map_err(IpcError::new)?
                };

                let uds_path = uds_path
                    .canonicalize()
                    .context("could not canonicalize uds_path")
                    .map_err(error::other)?;
                let sock = UnixStream::connect(&uds_path)
                    .await
                    .context("unable to connect to UDS path")
                    .map_err(IpcError::new)?;
                let info = uds_path.as_os_str().as_encoded_bytes();
                let codec = LengthDelimitedCodec::builder()
                    .max_frame_length(usize::MAX)
                    .new_codec();
                let transport = txp::client(sock, codec, Rng, pk, info);

                DaemonApiClient::new(tarpc::client::Config::default(), transport).spawn()
            };
            debug!("connected to daemon");

            let got = daemon
                .version(context::current())
                .await
                .map_err(IpcError::new)?
                .context("unable to retrieve daemon version")
                .map_err(error::other)?;
            let want = Version::parse(env!("CARGO_PKG_VERSION"))
                .context("unable to parse `CARGO_PKG_VERSION`")
                .map_err(error::other)?;
            if got.major != want.major || got.minor != want.minor {
                return Err(IpcError::new(io::Error::new(
                    io::ErrorKind::Unsupported,
                    format!("version mismatch: `{got}` != `{want}`"),
                ))
                .into());
            }
            debug!(client = ?want, daemon = ?got, "versions");

            #[cfg(feature = "afc")]
            let afc_keys = {
                let afc_shm_info = daemon
                    .afc_shm_info(context::current())
                    .await
                    .map_err(IpcError::new)?
                    .context("unable to retrieve afc shm info")
                    .map_err(error::other)?;
                Arc::new(Mutex::new(AfcChannelKeys::new(&afc_shm_info)?))
            };

            let client = Client {
                daemon,
                #[cfg(feature = "afc")]
                afc_keys,
            };

            Ok(client)
        }
        .await
        .inspect_err(
            |err: &crate::Error| error!(error = %err.report(), "unable to connect to daemon"),
        )
    }
}

impl<'a> ClientBuilder<'a> {
    /// Specifies the UDS socket path the daemon is listening on.
    #[cfg(unix)]
    #[cfg_attr(docsrs, doc(cfg(unix)))]
    pub fn with_daemon_uds_path(mut self, sock: &'a Path) -> Self {
        self.daemon_uds_path = Some(sock);
        self
    }
}

/// A client for invoking actions on and processing effects from
/// the Aranya graph.
///
/// `Client` interacts with the [Aranya daemon] over
/// a platform-specific IPC mechanism.
///
/// [Aranya daemon]: https://crates.io/crates/aranya-daemon
#[derive(Debug)]
pub struct Client {
    /// RPC connection to the daemon
    pub(crate) daemon: DaemonApiClient,
    /// AFC channel keys.
    #[cfg(feature = "afc")]
    afc_keys: Arc<Mutex<AfcChannelKeys>>,
}

impl Client {
    /// Returns a builder for `Client`.
    pub fn builder<'a>() -> ClientBuilder<'a> {
        ClientBuilder::new()
    }

    /// Returns the address that the Aranya sync server is bound to.
    pub async fn local_addr(&self) -> Result<Addr> {
        self.daemon
            .aranya_local_addr(context::current())
            .await
            .map_err(IpcError::new)?
            .map_err(aranya_error)
    }

    /// Gets the public key bundle for this device.
    pub async fn get_key_bundle(&self) -> Result<KeyBundle> {
        self.daemon
            .get_key_bundle(context::current())
            .await
            .map_err(IpcError::new)?
            .map_err(aranya_error)
            .map(KeyBundle::from_api)
    }

    /// Gets the public device ID for this device.
    pub async fn get_device_id(&self) -> Result<DeviceId> {
        self.daemon
            .get_device_id(context::current())
            .await
            .map_err(IpcError::new)?
            .map_err(aranya_error)
            .map(DeviceId::from_api)
    }

    /// Create a new graph/team with the current device as the owner.
    pub async fn create_team(&self, cfg: CreateTeamConfig) -> Result<Team<'_>> {
        let team_id = self
            .daemon
            .create_team(context::current(), cfg.into())
            .await
            .map_err(IpcError::new)?
            .map_err(aranya_error)
            .map(TeamId::from_api)?;
        Ok(Team {
            client: self,
            id: team_id.into_api(),
        })
    }

    /// Generate random bytes from a CSPRNG.
    /// Can be used to generate IKM for a generating a PSK seed.
    pub async fn rand(&self, buf: &mut [u8]) {
        <Rng as Csprng>::fill_bytes(&mut Rng, buf);
    }

    /// Get an existing team.
    pub fn team(&self, team_id: TeamId) -> Team<'_> {
        Team {
            client: self,
            id: team_id.into_api(),
        }
    }

    /// Add a team to local device storage.
    pub async fn add_team(&self, cfg: AddTeamConfig) -> Result<Team<'_>> {
        let cfg = aranya_daemon_api::AddTeamConfig::from(cfg);
        let team_id = TeamId::from_api(cfg.team_id);

        self.daemon
            .add_team(context::current(), cfg)
            .await
            .map_err(IpcError::new)?
            .map_err(aranya_error)?;
        Ok(Team {
            client: self,
            id: team_id.into_api(),
        })
    }

    /// Remove a team from local device storage.
    pub async fn remove_team(&self, team_id: TeamId) -> Result<()> {
        self.daemon
            .remove_team(context::current(), team_id.into_api())
            .await
            .map_err(IpcError::new)?
            .map_err(aranya_error)
    }

    /// Get access to Aranya Fast Channels.
    #[cfg(feature = "afc")]
    pub fn afc(&self) -> AfcChannels {
        AfcChannels::new(self.daemon.clone(), self.afc_keys.clone())
    }
<<<<<<< HEAD
}

/// Represents an Aranya Team.
///
/// The team allows a device to perform team related operations using the Aranya [`Client`].
/// These operations include:
/// - adding/removing sync peers.
/// - adding/removing devices from the team.
/// - assigning/revoking device roles.
/// - creating/assigning/deleting labels.
/// - creating/deleting fast channels.
#[derive(Debug)]
pub struct Team<'a> {
    client: &'a Client,
    team_id: TeamId,
}

impl Team<'_> {
    /// Return the team's ID.
    pub fn team_id(&self) -> TeamId {
        self.team_id
    }

    /// Encrypt PSK seed for peer.
    /// `peer_enc_pk` is the public encryption key of the peer device.
    ///
    /// This method will be removed soon since certificates will be used instead of PSKs in the future.
    ///
    /// See [`KeyBundle::encryption`].
    pub async fn encrypt_psk_seed_for_peer(&self, peer_enc_pk: &[u8]) -> Result<Vec<u8>> {
        let peer_enc_pk: EncryptionPublicKey<CS> = postcard::from_bytes(peer_enc_pk)
            .context("bad peer_enc_pk")
            .map_err(error::other)?;
        let wrapped = self
            .client
            .daemon
            .encrypt_psk_seed_for_peer(context::current(), self.team_id.__id, peer_enc_pk)
            .await
            .map_err(IpcError::new)?
            .map_err(aranya_error)?;
        let wrapped = postcard::to_allocvec(&wrapped).assume("can serialize")?;
        Ok(wrapped)
    }

    /// Adds a peer for automatic periodic Aranya state syncing.
    pub async fn add_sync_peer(&self, addr: Addr, config: SyncPeerConfig) -> Result<()> {
        self.client
            .daemon
            .add_sync_peer(context::current(), addr, self.team_id.__id, config.into())
            .await
            .map_err(IpcError::new)?
            .map_err(aranya_error)
    }

    /// Immediately syncs with the peer.
    ///
    /// If `config` is `None`, default values (including those from the daemon) will
    /// be used.
    pub async fn sync_now(&self, addr: Addr, cfg: Option<SyncPeerConfig>) -> Result<()> {
        self.client
            .daemon
            .sync_now(
                context::current(),
                addr,
                self.team_id.__id,
                cfg.map(Into::into),
            )
            .await
            .map_err(IpcError::new)?
            .map_err(aranya_error)
    }

    /// Subscribe to hello notifications from a sync peer.
    ///
    /// This will request the peer to send hello notifications when their graph head changes.
    ///
    /// # Parameters
    ///
    /// * `peer` - The address of the sync peer to subscribe to.
    /// * `graph_change_delay` - The minimum delay between notifications after a graph head change.
    /// * `duration` - How long the subscription should last.
    /// * `schedule_delay` - The delay between sending hello messages to the subscriber (rate limiting).
    ///
    /// To automatically sync when receiving a hello message, call [`Self::add_sync_peer`] with
    /// [`crate::config::SyncPeerConfigBuilder::sync_on_hello`] set to `true`.
    pub async fn sync_hello_subscribe(
        &self,
        peer: Addr,
        graph_change_delay: Duration,
        duration: Duration,
        schedule_delay: Duration,
    ) -> Result<()> {
        self.client
            .daemon
            .sync_hello_subscribe(
                context::current(),
                peer,
                self.team_id.__id,
                graph_change_delay,
                duration,
                schedule_delay,
            )
            .await
            .map_err(IpcError::new)?
            .map_err(aranya_error)
    }

    /// Unsubscribe from hello notifications from a sync peer.
    ///
    /// This will stop receiving hello notifications from the specified peer.
    pub async fn sync_hello_unsubscribe(&self, peer: Addr) -> Result<()> {
        self.client
            .daemon
            .sync_hello_unsubscribe(context::current(), peer, self.team_id.__id)
            .await
            .map_err(IpcError::new)?
            .map_err(aranya_error)
    }

    /// Removes a peer from automatic Aranya state syncing.
    pub async fn remove_sync_peer(&self, addr: Addr) -> Result<()> {
        self.client
            .daemon
            .remove_sync_peer(context::current(), addr, self.team_id.__id)
            .await
            .map_err(IpcError::new)?
            .map_err(aranya_error)
    }

    /// Close the team and stop all operations on the graph.
    pub async fn close_team(&self) -> Result<()> {
        self.client
            .daemon
            .close_team(context::current(), self.team_id.__id)
            .await
            .map_err(IpcError::new)?
            .map_err(aranya_error)
    }

    /// Add a device to the team with the default `Member` role.
    pub async fn add_device_to_team(&self, keys: KeyBundle) -> Result<()> {
        self.client
            .daemon
            .add_device_to_team(context::current(), self.team_id.__id, keys.0)
            .await
            .map_err(IpcError::new)?
            .map_err(aranya_error)
    }

    /// Remove a device from the team.
    pub async fn remove_device_from_team(&self, device_id: DeviceId) -> Result<()> {
        self.client
            .daemon
            .remove_device_from_team(context::current(), self.team_id.__id, device_id.__id)
            .await
            .map_err(IpcError::new)?
            .map_err(aranya_error)
    }

    /// Assign a role to a device.
    pub async fn assign_role(&self, device_id: DeviceId, role: Role) -> Result<()> {
        self.client
            .daemon
            .assign_role(
                context::current(),
                self.team_id.__id,
                device_id.__id,
                role.to_api(),
            )
            .await
            .map_err(IpcError::new)?
            .map_err(aranya_error)
    }

    /// Revoke a role from a device. This sets the device's role back to the default `Member` role.
    pub async fn revoke_role(&self, device_id: DeviceId, role: Role) -> Result<()> {
        self.client
            .daemon
            .revoke_role(
                context::current(),
                self.team_id.__id,
                device_id.__id,
                role.to_api(),
            )
            .await
            .map_err(IpcError::new)?
            .map_err(aranya_error)
    }

    /// Create a label.
    pub async fn create_label(&self, label_name: Text) -> Result<LabelId> {
        Ok(LabelId {
            __id: self
                .client
                .daemon
                .create_label(context::current(), self.team_id.__id, label_name)
                .await
                .map_err(IpcError::new)?
                .map_err(aranya_error)?,
        })
    }

    /// Delete a label.
    pub async fn delete_label(&self, label_id: LabelId) -> Result<()> {
        self.client
            .daemon
            .delete_label(context::current(), self.team_id.__id, label_id.__id)
            .await
            .map_err(IpcError::new)?
            .map_err(aranya_error)
    }

    /// Assign a label to a device.
    pub async fn assign_label(
        &self,
        device_id: DeviceId,
        label_id: LabelId,
        op: ChanOp,
    ) -> Result<()> {
        self.client
            .daemon
            .assign_label(
                context::current(),
                self.team_id.__id,
                device_id.__id,
                label_id.__id,
                op.to_api(),
            )
            .await
            .map_err(IpcError::new)?
            .map_err(aranya_error)
    }

    /// Revoke a label from a device.
    pub async fn revoke_label(&self, device_id: DeviceId, label_id: LabelId) -> Result<()> {
        self.client
            .daemon
            .revoke_label(
                context::current(),
                self.team_id.__id,
                device_id.__id,
                label_id.__id,
            )
            .await
            .map_err(IpcError::new)?
            .map_err(aranya_error)
    }

    /// Get access to fact database queries.
    pub fn queries(&self) -> Queries<'_> {
        Queries {
            client: self.client,
            team_id: self.team_id,
        }
    }
}

/// Queries the Aranya fact database.
///
/// The fact database is updated when actions/effects are processed for a team.
#[derive(Debug)]
pub struct Queries<'a> {
    client: &'a Client,
    team_id: TeamId,
}

impl Queries<'_> {
    /// Returns the list of devices on the current team.
    pub async fn devices_on_team(&self) -> Result<Devices> {
        let data = self
            .client
            .daemon
            .query_devices_on_team(context::current(), self.team_id.__id)
            .await
            .map_err(IpcError::new)?
            .map_err(aranya_error)?
            .iter()
            .map(|d| DeviceId { __id: (*d) })
            .collect();
        Ok(Devices { data })
    }

    /// Returns the role of the current device.
    pub async fn device_role(&self, device_id: DeviceId) -> Result<Role> {
        Ok(Role::from_api(
            self.client
                .daemon
                .query_device_role(context::current(), self.team_id.__id, device_id.__id)
                .await
                .map_err(IpcError::new)?
                .map_err(aranya_error)?,
        ))
    }

    /// Returns the keybundle of the current device.
    pub async fn device_keybundle(&self, device_id: DeviceId) -> Result<KeyBundle> {
        Ok(KeyBundle(
            self.client
                .daemon
                .query_device_keybundle(context::current(), self.team_id.__id, device_id.__id)
                .await
                .map_err(IpcError::new)?
                .map_err(aranya_error)?,
        ))
    }

    /// Returns a list of labels assiged to the current device.
    pub async fn device_label_assignments(&self, device_id: DeviceId) -> Result<Labels> {
        let data = self
            .client
            .daemon
            .query_device_label_assignments(context::current(), self.team_id.__id, device_id.__id)
            .await
            .map_err(IpcError::new)?
            .map_err(aranya_error)?;
        Ok(Labels { data })
    }

    /// Returns whether a label exists.
    pub async fn label_exists(&self, label_id: LabelId) -> Result<bool> {
        self.client
            .daemon
            .query_label_exists(context::current(), self.team_id.__id, label_id.__id)
            .await
            .map_err(IpcError::new)?
            .map_err(aranya_error)
    }

    /// Returns a list of labels on the team.
    pub async fn labels(&self) -> Result<Labels> {
        let data = self
            .client
            .daemon
            .query_labels(context::current(), self.team_id.__id)
            .await
            .map_err(IpcError::new)?
            .map_err(aranya_error)?;
        Ok(Labels { data })
    }
=======
>>>>>>> 3e07dd85
}<|MERGE_RESOLUTION|>--- conflicted
+++ resolved
@@ -1,26 +1,15 @@
 //! Client-daemon connection.
 
-<<<<<<< HEAD
-use std::{
-    fmt::{self, Debug, Display},
-    io,
-    path::Path,
-    time::Duration,
-};
-
-use anyhow::{self, Context as _};
-use aranya_crypto::{Csprng, EncryptionPublicKey, Rng};
-=======
 mod device;
 mod label;
 mod role;
 mod team;
 
-use std::{fmt::Debug, io, net::SocketAddr, path::Path};
+use std::{fmt::Debug, io, path::Path};
 
 use anyhow::Context as _;
+use aranya_util::Addr;
 use aranya_crypto::{Csprng, Rng};
->>>>>>> 3e07dd85
 use aranya_daemon_api::{
     crypto::{
         txp::{self, LengthDelimitedCodec},
@@ -285,346 +274,4 @@
     pub fn afc(&self) -> AfcChannels {
         AfcChannels::new(self.daemon.clone(), self.afc_keys.clone())
     }
-<<<<<<< HEAD
-}
-
-/// Represents an Aranya Team.
-///
-/// The team allows a device to perform team related operations using the Aranya [`Client`].
-/// These operations include:
-/// - adding/removing sync peers.
-/// - adding/removing devices from the team.
-/// - assigning/revoking device roles.
-/// - creating/assigning/deleting labels.
-/// - creating/deleting fast channels.
-#[derive(Debug)]
-pub struct Team<'a> {
-    client: &'a Client,
-    team_id: TeamId,
-}
-
-impl Team<'_> {
-    /// Return the team's ID.
-    pub fn team_id(&self) -> TeamId {
-        self.team_id
-    }
-
-    /// Encrypt PSK seed for peer.
-    /// `peer_enc_pk` is the public encryption key of the peer device.
-    ///
-    /// This method will be removed soon since certificates will be used instead of PSKs in the future.
-    ///
-    /// See [`KeyBundle::encryption`].
-    pub async fn encrypt_psk_seed_for_peer(&self, peer_enc_pk: &[u8]) -> Result<Vec<u8>> {
-        let peer_enc_pk: EncryptionPublicKey<CS> = postcard::from_bytes(peer_enc_pk)
-            .context("bad peer_enc_pk")
-            .map_err(error::other)?;
-        let wrapped = self
-            .client
-            .daemon
-            .encrypt_psk_seed_for_peer(context::current(), self.team_id.__id, peer_enc_pk)
-            .await
-            .map_err(IpcError::new)?
-            .map_err(aranya_error)?;
-        let wrapped = postcard::to_allocvec(&wrapped).assume("can serialize")?;
-        Ok(wrapped)
-    }
-
-    /// Adds a peer for automatic periodic Aranya state syncing.
-    pub async fn add_sync_peer(&self, addr: Addr, config: SyncPeerConfig) -> Result<()> {
-        self.client
-            .daemon
-            .add_sync_peer(context::current(), addr, self.team_id.__id, config.into())
-            .await
-            .map_err(IpcError::new)?
-            .map_err(aranya_error)
-    }
-
-    /// Immediately syncs with the peer.
-    ///
-    /// If `config` is `None`, default values (including those from the daemon) will
-    /// be used.
-    pub async fn sync_now(&self, addr: Addr, cfg: Option<SyncPeerConfig>) -> Result<()> {
-        self.client
-            .daemon
-            .sync_now(
-                context::current(),
-                addr,
-                self.team_id.__id,
-                cfg.map(Into::into),
-            )
-            .await
-            .map_err(IpcError::new)?
-            .map_err(aranya_error)
-    }
-
-    /// Subscribe to hello notifications from a sync peer.
-    ///
-    /// This will request the peer to send hello notifications when their graph head changes.
-    ///
-    /// # Parameters
-    ///
-    /// * `peer` - The address of the sync peer to subscribe to.
-    /// * `graph_change_delay` - The minimum delay between notifications after a graph head change.
-    /// * `duration` - How long the subscription should last.
-    /// * `schedule_delay` - The delay between sending hello messages to the subscriber (rate limiting).
-    ///
-    /// To automatically sync when receiving a hello message, call [`Self::add_sync_peer`] with
-    /// [`crate::config::SyncPeerConfigBuilder::sync_on_hello`] set to `true`.
-    pub async fn sync_hello_subscribe(
-        &self,
-        peer: Addr,
-        graph_change_delay: Duration,
-        duration: Duration,
-        schedule_delay: Duration,
-    ) -> Result<()> {
-        self.client
-            .daemon
-            .sync_hello_subscribe(
-                context::current(),
-                peer,
-                self.team_id.__id,
-                graph_change_delay,
-                duration,
-                schedule_delay,
-            )
-            .await
-            .map_err(IpcError::new)?
-            .map_err(aranya_error)
-    }
-
-    /// Unsubscribe from hello notifications from a sync peer.
-    ///
-    /// This will stop receiving hello notifications from the specified peer.
-    pub async fn sync_hello_unsubscribe(&self, peer: Addr) -> Result<()> {
-        self.client
-            .daemon
-            .sync_hello_unsubscribe(context::current(), peer, self.team_id.__id)
-            .await
-            .map_err(IpcError::new)?
-            .map_err(aranya_error)
-    }
-
-    /// Removes a peer from automatic Aranya state syncing.
-    pub async fn remove_sync_peer(&self, addr: Addr) -> Result<()> {
-        self.client
-            .daemon
-            .remove_sync_peer(context::current(), addr, self.team_id.__id)
-            .await
-            .map_err(IpcError::new)?
-            .map_err(aranya_error)
-    }
-
-    /// Close the team and stop all operations on the graph.
-    pub async fn close_team(&self) -> Result<()> {
-        self.client
-            .daemon
-            .close_team(context::current(), self.team_id.__id)
-            .await
-            .map_err(IpcError::new)?
-            .map_err(aranya_error)
-    }
-
-    /// Add a device to the team with the default `Member` role.
-    pub async fn add_device_to_team(&self, keys: KeyBundle) -> Result<()> {
-        self.client
-            .daemon
-            .add_device_to_team(context::current(), self.team_id.__id, keys.0)
-            .await
-            .map_err(IpcError::new)?
-            .map_err(aranya_error)
-    }
-
-    /// Remove a device from the team.
-    pub async fn remove_device_from_team(&self, device_id: DeviceId) -> Result<()> {
-        self.client
-            .daemon
-            .remove_device_from_team(context::current(), self.team_id.__id, device_id.__id)
-            .await
-            .map_err(IpcError::new)?
-            .map_err(aranya_error)
-    }
-
-    /// Assign a role to a device.
-    pub async fn assign_role(&self, device_id: DeviceId, role: Role) -> Result<()> {
-        self.client
-            .daemon
-            .assign_role(
-                context::current(),
-                self.team_id.__id,
-                device_id.__id,
-                role.to_api(),
-            )
-            .await
-            .map_err(IpcError::new)?
-            .map_err(aranya_error)
-    }
-
-    /// Revoke a role from a device. This sets the device's role back to the default `Member` role.
-    pub async fn revoke_role(&self, device_id: DeviceId, role: Role) -> Result<()> {
-        self.client
-            .daemon
-            .revoke_role(
-                context::current(),
-                self.team_id.__id,
-                device_id.__id,
-                role.to_api(),
-            )
-            .await
-            .map_err(IpcError::new)?
-            .map_err(aranya_error)
-    }
-
-    /// Create a label.
-    pub async fn create_label(&self, label_name: Text) -> Result<LabelId> {
-        Ok(LabelId {
-            __id: self
-                .client
-                .daemon
-                .create_label(context::current(), self.team_id.__id, label_name)
-                .await
-                .map_err(IpcError::new)?
-                .map_err(aranya_error)?,
-        })
-    }
-
-    /// Delete a label.
-    pub async fn delete_label(&self, label_id: LabelId) -> Result<()> {
-        self.client
-            .daemon
-            .delete_label(context::current(), self.team_id.__id, label_id.__id)
-            .await
-            .map_err(IpcError::new)?
-            .map_err(aranya_error)
-    }
-
-    /// Assign a label to a device.
-    pub async fn assign_label(
-        &self,
-        device_id: DeviceId,
-        label_id: LabelId,
-        op: ChanOp,
-    ) -> Result<()> {
-        self.client
-            .daemon
-            .assign_label(
-                context::current(),
-                self.team_id.__id,
-                device_id.__id,
-                label_id.__id,
-                op.to_api(),
-            )
-            .await
-            .map_err(IpcError::new)?
-            .map_err(aranya_error)
-    }
-
-    /// Revoke a label from a device.
-    pub async fn revoke_label(&self, device_id: DeviceId, label_id: LabelId) -> Result<()> {
-        self.client
-            .daemon
-            .revoke_label(
-                context::current(),
-                self.team_id.__id,
-                device_id.__id,
-                label_id.__id,
-            )
-            .await
-            .map_err(IpcError::new)?
-            .map_err(aranya_error)
-    }
-
-    /// Get access to fact database queries.
-    pub fn queries(&self) -> Queries<'_> {
-        Queries {
-            client: self.client,
-            team_id: self.team_id,
-        }
-    }
-}
-
-/// Queries the Aranya fact database.
-///
-/// The fact database is updated when actions/effects are processed for a team.
-#[derive(Debug)]
-pub struct Queries<'a> {
-    client: &'a Client,
-    team_id: TeamId,
-}
-
-impl Queries<'_> {
-    /// Returns the list of devices on the current team.
-    pub async fn devices_on_team(&self) -> Result<Devices> {
-        let data = self
-            .client
-            .daemon
-            .query_devices_on_team(context::current(), self.team_id.__id)
-            .await
-            .map_err(IpcError::new)?
-            .map_err(aranya_error)?
-            .iter()
-            .map(|d| DeviceId { __id: (*d) })
-            .collect();
-        Ok(Devices { data })
-    }
-
-    /// Returns the role of the current device.
-    pub async fn device_role(&self, device_id: DeviceId) -> Result<Role> {
-        Ok(Role::from_api(
-            self.client
-                .daemon
-                .query_device_role(context::current(), self.team_id.__id, device_id.__id)
-                .await
-                .map_err(IpcError::new)?
-                .map_err(aranya_error)?,
-        ))
-    }
-
-    /// Returns the keybundle of the current device.
-    pub async fn device_keybundle(&self, device_id: DeviceId) -> Result<KeyBundle> {
-        Ok(KeyBundle(
-            self.client
-                .daemon
-                .query_device_keybundle(context::current(), self.team_id.__id, device_id.__id)
-                .await
-                .map_err(IpcError::new)?
-                .map_err(aranya_error)?,
-        ))
-    }
-
-    /// Returns a list of labels assiged to the current device.
-    pub async fn device_label_assignments(&self, device_id: DeviceId) -> Result<Labels> {
-        let data = self
-            .client
-            .daemon
-            .query_device_label_assignments(context::current(), self.team_id.__id, device_id.__id)
-            .await
-            .map_err(IpcError::new)?
-            .map_err(aranya_error)?;
-        Ok(Labels { data })
-    }
-
-    /// Returns whether a label exists.
-    pub async fn label_exists(&self, label_id: LabelId) -> Result<bool> {
-        self.client
-            .daemon
-            .query_label_exists(context::current(), self.team_id.__id, label_id.__id)
-            .await
-            .map_err(IpcError::new)?
-            .map_err(aranya_error)
-    }
-
-    /// Returns a list of labels on the team.
-    pub async fn labels(&self) -> Result<Labels> {
-        let data = self
-            .client
-            .daemon
-            .query_labels(context::current(), self.team_id.__id)
-            .await
-            .map_err(IpcError::new)?
-            .map_err(aranya_error)?;
-        Ok(Labels { data })
-    }
-=======
->>>>>>> 3e07dd85
 }