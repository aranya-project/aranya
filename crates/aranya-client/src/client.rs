--- conflicted
+++ resolved
@@ -1,119 +1,88 @@
 //! Client-daemon connection.
 
-<<<<<<< HEAD
-mod client;
 mod device;
 mod label;
 mod net_id;
 mod role;
 mod team;
 
+use std::{io, net::SocketAddr, path::Path};
+
+use anyhow::Context as _;
+use aranya_crypto::{Csprng, Rng};
+// TODO(eric): Wrap these.
+pub use aranya_daemon_api::KeyBundle;
+use aranya_daemon_api::{
+    crypto::{
+        txp::{self, LengthDelimitedCodec},
+        PublicApiKey,
+    },
+    DaemonApiClient, Version, CS,
+};
+use aranya_util::Addr;
+use tarpc::context;
+use tokio::{fs, net::UnixStream};
+use tracing::{debug, error, info, instrument};
+
 #[doc(inline)]
 pub use crate::client::{
-    client::{Client, ClientBuilder, KeyBundle},
     device::{Device, DeviceId, Devices},
     label::{ChanOp, Label, LabelId, Labels},
     net_id::{InvalidNetIdentifier, NetIdentifier},
     role::{Role, RoleId, Roles},
     team::{Team, TeamId},
 };
-=======
-use std::{io, net::SocketAddr, path::Path};
-
-use anyhow::Context as _;
-use aranya_crypto::{Csprng, EncryptionPublicKey, Rng};
-use aranya_daemon_api::{
-    crypto::{
-        txp::{self, LengthDelimitedCodec},
-        PublicApiKey,
-    },
-    ChanOp, DaemonApiClient, DeviceId, KeyBundle, Label, LabelId, NetIdentifier, Role, TeamId,
-    Text, Version, CS,
-};
-use aranya_util::{error::ReportExt as _, Addr};
-use buggy::BugExt as _;
-use tarpc::context;
-use tokio::{fs, net::UnixStream};
-use tracing::{debug, error, info, instrument};
-
 use crate::{
     aqc::{AqcChannels, AqcClient},
-    config::{AddTeamConfig, CreateTeamConfig, SyncPeerConfig},
+    config::{AddTeamConfig, CreateTeamConfig},
     error::{self, aranya_error, InvalidArg, IpcError, Result},
 };
 
-/// List of device IDs.
-#[derive(Debug)]
-pub struct Devices {
-    data: Vec<DeviceId>,
-}
-
-impl Devices {
-    /// Return iterator for list of devices.
-    pub fn iter(&self) -> impl Iterator<Item = &DeviceId> {
-        self.data.iter()
-    }
-
-    #[doc(hidden)]
-    pub fn __data(&self) -> &[DeviceId] {
-        self.data.as_slice()
-    }
-}
-
-/// List of labels.
-#[derive(Debug)]
-pub struct Labels {
-    data: Vec<Label>,
-}
-
-impl Labels {
-    /// Return iterator for list of labels.
-    pub fn iter(&self) -> impl Iterator<Item = &Label> {
-        self.data.iter()
-    }
-
-    #[doc(hidden)]
-    pub fn __data(&self) -> &[Label] {
-        self.data.as_slice()
-    }
-}
-
 /// Builds a [`Client`].
-#[derive(Debug, Default)]
+#[derive(Clone, Debug)]
 pub struct ClientBuilder<'a> {
     /// The UDS that the daemon is listening on.
     #[cfg(unix)]
-    daemon_uds_path: Option<&'a Path>,
+    uds_path: Option<&'a Path>,
     // AQC address.
-    aqc_server_addr: Option<&'a Addr>,
+    aqc_addr: Option<&'a Addr>,
 }
 
 impl ClientBuilder<'_> {
-    /// Returns a default [`ClientBuilder`].
+    /// Creates a new client builder.
     pub fn new() -> Self {
-        Self::default()
+        Self {
+            uds_path: None,
+            aqc_addr: None,
+        }
     }
 
     /// Connects to the daemon.
     pub async fn connect(self) -> Result<Client> {
-        let Some(sock) = self.daemon_uds_path else {
+        let Some(sock) = self.uds_path else {
             return Err(IpcError::new(InvalidArg::new(
-                "daemon_uds_path",
+                "with_daemon_uds_path",
                 "must specify the daemon's UDS path",
             ))
             .into());
         };
 
-        let Some(aqc_addr) = &self.aqc_server_addr else {
+        let Some(aqc_addr) = &self.aqc_addr else {
             return Err(IpcError::new(InvalidArg::new(
-                "aqc_server_addr",
+                "with_daemon_aqc_addr",
                 "must specify the AQC server address",
             ))
             .into());
         };
         Client::connect(sock, aqc_addr)
             .await
-            .inspect_err(|err| error!(error = %err.report(), "unable to connect to daemon"))
+            .inspect_err(|err| error!(?err, "unable to connect to daemon"))
+    }
+}
+
+impl Default for ClientBuilder<'_> {
+    fn default() -> Self {
+        Self::new()
     }
 }
 
@@ -121,14 +90,14 @@
     /// Specifies the UDS socket path the daemon is listening on.
     #[cfg(unix)]
     #[cfg_attr(docsrs, doc(cfg(unix)))]
-    pub fn daemon_uds_path(mut self, sock: &'a Path) -> Self {
-        self.daemon_uds_path = Some(sock);
+    pub fn with_daemon_uds_path(mut self, sock: &'a Path) -> Self {
+        self.uds_path = Some(sock);
         self
     }
 
     /// Specifies the AQC server address.
-    pub fn aqc_server_addr(mut self, addr: &'a Addr) -> Self {
-        self.aqc_server_addr = Some(addr);
+    pub fn with_daemon_aqc_addr(mut self, addr: &'a Addr) -> Self {
+        self.aqc_addr = Some(addr);
         self
     }
 }
@@ -163,8 +132,8 @@
     /// # #[tokio::main]
     /// # async fn main() -> anyhow::Result<()> {
     /// let client = Client::builder()
-    ///     .daemon_uds_path("/var/run/aranya/uds.sock".as_ref())
-    ///     .aqc_server_addr(&(Ipv4Addr::UNSPECIFIED, 1234).into())
+    ///     .with_daemon_uds_path("/var/run/aranya/uds.sock".as_ref())
+    ///     .with_daemon_aqc_addr(&(Ipv4Addr::UNSPECIFIED, 1234).into())
     ///     .connect()
     ///     .await?;
     /// #    Ok(())
@@ -261,6 +230,7 @@
             .await
             .map_err(IpcError::new)?
             .map_err(aranya_error)
+            .map(DeviceId::from_api)
     }
 
     /// Create a new graph/team with the current device as the owner.
@@ -273,7 +243,7 @@
             .map_err(aranya_error)?;
         Ok(Team {
             client: self,
-            team_id,
+            id: team_id,
         })
     }
 
@@ -287,7 +257,7 @@
     pub fn team(&self, team_id: TeamId) -> Team<'_> {
         Team {
             client: self,
-            team_id,
+            id: team_id.into_api(),
         }
     }
 
@@ -303,14 +273,14 @@
             .map_err(aranya_error)?;
         Ok(Team {
             client: self,
-            team_id,
+            id: team_id,
         })
     }
 
     /// Remove a team from local device storage.
     pub async fn remove_team(&self, team_id: TeamId) -> Result<()> {
         self.daemon
-            .remove_team(context::current(), team_id)
+            .remove_team(context::current(), team_id.into_api())
             .await
             .map_err(IpcError::new)?
             .map_err(aranya_error)
@@ -320,304 +290,4 @@
     pub fn aqc(&self) -> AqcChannels<'_> {
         AqcChannels::new(self)
     }
-}
-
-/// Represents an Aranya Team.
-///
-/// The team allows a device to perform team related operations using the Aranya [`Client`].
-/// These operations include:
-/// - adding/removing sync peers.
-/// - adding/removing devices from the team.
-/// - assigning/revoking device roles.
-/// - creating/assigning/deleting labels.
-/// - creating/deleting fast channels.
-/// - assigning network identifiers to devices.
-#[derive(Debug)]
-pub struct Team<'a> {
-    client: &'a Client,
-    team_id: TeamId,
-}
-
-impl Team<'_> {
-    /// Return the team's ID.
-    pub fn team_id(&self) -> TeamId {
-        self.team_id
-    }
-
-    /// Encrypt PSK seed for peer.
-    /// `peer_enc_pk` is the public encryption key of the peer device.
-    ///
-    /// This method will be removed soon since certificates will be used instead of PSKs in the future.
-    ///
-    /// See [`KeyBundle::encoding`].
-    pub async fn encrypt_psk_seed_for_peer(&self, peer_enc_pk: &[u8]) -> Result<Vec<u8>> {
-        let peer_enc_pk: EncryptionPublicKey<CS> = postcard::from_bytes(peer_enc_pk)
-            .context("bad peer_enc_pk")
-            .map_err(error::other)?;
-        let wrapped = self
-            .client
-            .daemon
-            .encrypt_psk_seed_for_peer(context::current(), self.team_id, peer_enc_pk)
-            .await
-            .map_err(IpcError::new)?
-            .map_err(aranya_error)?;
-        let wrapped = postcard::to_allocvec(&wrapped).assume("can serialize")?;
-        Ok(wrapped)
-    }
-
-    /// Adds a peer for automatic periodic Aranya state syncing.
-    pub async fn add_sync_peer(&self, addr: Addr, config: SyncPeerConfig) -> Result<()> {
-        self.client
-            .daemon
-            .add_sync_peer(context::current(), addr, self.team_id, config.into())
-            .await
-            .map_err(IpcError::new)?
-            .map_err(aranya_error)
-    }
-
-    /// Immediately syncs with the peer.
-    ///
-    /// If `config` is `None`, default values (including those from the daemon) will
-    /// be used.
-    pub async fn sync_now(&self, addr: Addr, cfg: Option<SyncPeerConfig>) -> Result<()> {
-        self.client
-            .daemon
-            .sync_now(context::current(), addr, self.team_id, cfg.map(Into::into))
-            .await
-            .map_err(IpcError::new)?
-            .map_err(aranya_error)
-    }
-
-    /// Removes a peer from automatic Aranya state syncing.
-    pub async fn remove_sync_peer(&self, addr: Addr) -> Result<()> {
-        self.client
-            .daemon
-            .remove_sync_peer(context::current(), addr, self.team_id)
-            .await
-            .map_err(IpcError::new)?
-            .map_err(aranya_error)
-    }
-
-    /// Close the team and stop all operations on the graph.
-    pub async fn close_team(&self) -> Result<()> {
-        self.client
-            .daemon
-            .close_team(context::current(), self.team_id)
-            .await
-            .map_err(IpcError::new)?
-            .map_err(aranya_error)
-    }
-
-    /// Add a device to the team with the default `Member` role.
-    pub async fn add_device_to_team(&self, keys: KeyBundle) -> Result<()> {
-        self.client
-            .daemon
-            .add_device_to_team(context::current(), self.team_id, keys)
-            .await
-            .map_err(IpcError::new)?
-            .map_err(aranya_error)
-    }
-
-    /// Remove a device from the team.
-    pub async fn remove_device_from_team(&self, device: DeviceId) -> Result<()> {
-        self.client
-            .daemon
-            .remove_device_from_team(context::current(), self.team_id, device)
-            .await
-            .map_err(IpcError::new)?
-            .map_err(aranya_error)
-    }
-
-    /// Assign a role to a device.
-    pub async fn assign_role(&self, device: DeviceId, role: Role) -> Result<()> {
-        self.client
-            .daemon
-            .assign_role(context::current(), self.team_id, device, role)
-            .await
-            .map_err(IpcError::new)?
-            .map_err(aranya_error)
-    }
-
-    /// Revoke a role from a device. This sets the device's role back to the default `Member` role.
-    pub async fn revoke_role(&self, device: DeviceId, role: Role) -> Result<()> {
-        self.client
-            .daemon
-            .revoke_role(context::current(), self.team_id, device, role)
-            .await
-            .map_err(IpcError::new)?
-            .map_err(aranya_error)
-    }
-
-    /// Associate a network identifier to a device for use with AQC.
-    ///
-    /// If the address already exists for this device, it is replaced with the new address. Capable
-    /// of resolving addresses via DNS, required to be statically mapped to IPV4. For use with
-    /// OpenChannel and receiving messages. Can take either DNS name or IPV4.
-    pub async fn assign_aqc_net_identifier(
-        &self,
-        device: DeviceId,
-        net_identifier: NetIdentifier,
-    ) -> Result<()> {
-        self.client
-            .daemon
-            .assign_aqc_net_identifier(context::current(), self.team_id, device, net_identifier)
-            .await
-            .map_err(IpcError::new)?
-            .map_err(aranya_error)
-    }
-
-    /// Disassociate an AQC network identifier from a device.
-    pub async fn remove_aqc_net_identifier(
-        &self,
-        device: DeviceId,
-        net_identifier: NetIdentifier,
-    ) -> Result<()> {
-        self.client
-            .daemon
-            .remove_aqc_net_identifier(context::current(), self.team_id, device, net_identifier)
-            .await
-            .map_err(IpcError::new)?
-            .map_err(aranya_error)
-    }
-
-    /// Create a label.
-    pub async fn create_label(&self, label_name: Text) -> Result<LabelId> {
-        self.client
-            .daemon
-            .create_label(context::current(), self.team_id, label_name)
-            .await
-            .map_err(IpcError::new)?
-            .map_err(aranya_error)
-    }
-
-    /// Delete a label.
-    pub async fn delete_label(&self, label_id: LabelId) -> Result<()> {
-        self.client
-            .daemon
-            .delete_label(context::current(), self.team_id, label_id)
-            .await
-            .map_err(IpcError::new)?
-            .map_err(aranya_error)
-    }
-
-    /// Assign a label to a device.
-    pub async fn assign_label(
-        &self,
-        device: DeviceId,
-        label_id: LabelId,
-        op: ChanOp,
-    ) -> Result<()> {
-        self.client
-            .daemon
-            .assign_label(context::current(), self.team_id, device, label_id, op)
-            .await
-            .map_err(IpcError::new)?
-            .map_err(aranya_error)
-    }
-
-    /// Revoke a label from a device.
-    pub async fn revoke_label(&self, device: DeviceId, label_id: LabelId) -> Result<()> {
-        self.client
-            .daemon
-            .revoke_label(context::current(), self.team_id, device, label_id)
-            .await
-            .map_err(IpcError::new)?
-            .map_err(aranya_error)
-    }
-
-    /// Get access to fact database queries.
-    pub fn queries(&self) -> Queries<'_> {
-        Queries {
-            client: self.client,
-            team_id: self.team_id,
-        }
-    }
-}
-
-/// Queries the Aranya fact database.
-///
-/// The fact database is updated when actions/effects are processed for a team.
-#[derive(Debug)]
-pub struct Queries<'a> {
-    client: &'a Client,
-    team_id: TeamId,
-}
-
-impl Queries<'_> {
-    /// Returns the list of devices on the current team.
-    pub async fn devices_on_team(&self) -> Result<Devices> {
-        let data = self
-            .client
-            .daemon
-            .query_devices_on_team(context::current(), self.team_id)
-            .await
-            .map_err(IpcError::new)?
-            .map_err(aranya_error)?;
-        Ok(Devices { data })
-    }
-
-    /// Returns the role of the current device.
-    pub async fn device_role(&self, device: DeviceId) -> Result<Role> {
-        self.client
-            .daemon
-            .query_device_role(context::current(), self.team_id, device)
-            .await
-            .map_err(IpcError::new)?
-            .map_err(aranya_error)
-    }
-
-    /// Returns the keybundle of the current device.
-    pub async fn device_keybundle(&self, device: DeviceId) -> Result<KeyBundle> {
-        self.client
-            .daemon
-            .query_device_keybundle(context::current(), self.team_id, device)
-            .await
-            .map_err(IpcError::new)?
-            .map_err(aranya_error)
-    }
-
-    /// Returns a list of labels assiged to the current device.
-    pub async fn device_label_assignments(&self, device: DeviceId) -> Result<Labels> {
-        let data = self
-            .client
-            .daemon
-            .query_device_label_assignments(context::current(), self.team_id, device)
-            .await
-            .map_err(IpcError::new)?
-            .map_err(aranya_error)?;
-        Ok(Labels { data })
-    }
-
-    /// Returns the AQC network identifier assigned to the current device.
-    pub async fn aqc_net_identifier(&self, device: DeviceId) -> Result<Option<NetIdentifier>> {
-        self.client
-            .daemon
-            .query_aqc_net_identifier(context::current(), self.team_id, device)
-            .await
-            .map_err(IpcError::new)?
-            .map_err(aranya_error)
-    }
-
-    /// Returns whether a label exists.
-    pub async fn label_exists(&self, label_id: LabelId) -> Result<bool> {
-        self.client
-            .daemon
-            .query_label_exists(context::current(), self.team_id, label_id)
-            .await
-            .map_err(IpcError::new)?
-            .map_err(aranya_error)
-    }
-
-    /// Returns a list of labels on the team.
-    pub async fn labels(&self) -> Result<Labels> {
-        let data = self
-            .client
-            .daemon
-            .query_labels(context::current(), self.team_id)
-            .await
-            .map_err(IpcError::new)?
-            .map_err(aranya_error)?;
-        Ok(Labels { data })
-    }
-}
->>>>>>> 0fb49748
+}