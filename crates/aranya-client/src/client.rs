//! Client-daemon connection.

use core::net::SocketAddr;
use std::{io, path::Path};

use anyhow::Context;
use aranya_crypto::Rng;
use aranya_daemon_api::{
    crypto::{
        txp::{self, LengthDelimitedCodec},
        PublicApiKey,
    },
    ChanOp, DaemonApiClient, DeviceId, KeyBundle, Label, LabelId, NetIdentifier, Role, TeamId,
    Version, CS,
};
use aranya_util::Addr;
use tarpc::context;
use tokio::net::UnixStream;
use tracing::{debug, info, instrument};

use crate::{
    aqc::{AqcChannels, AqcChannelsImpl},
    config::{SyncPeerConfig, TeamConfig},
<<<<<<< HEAD
    error::{Error, Result},
    ConfigError,
=======
    error::{self, aranya_error, InvalidArg, IpcError, Result},
>>>>>>> 4daa3b08
};

/// List of device IDs.
pub struct Devices {
    data: Vec<DeviceId>,
}

impl Devices {
    pub fn iter(&self) -> impl Iterator<Item = &DeviceId> {
        self.data.iter()
    }

    #[doc(hidden)]
    pub fn __data(&self) -> &[DeviceId] {
        self.data.as_slice()
    }
}

/// List of labels.
pub struct Labels {
    data: Vec<Label>,
}

impl Labels {
    pub fn iter(&self) -> impl Iterator<Item = &Label> {
        self.data.iter()
    }

    #[doc(hidden)]
    pub fn __data(&self) -> &[Label] {
        self.data.as_slice()
    }
}

/// Builds a [`Client`].
pub struct ClientBuilder<'a> {
    /// The UDS that the daemon is listening on.
    #[cfg(unix)]
    uds_path: Option<&'a Path>,
    // The daemon's public key.
    pk: Option<&'a [u8]>,
}

impl ClientBuilder<'_> {
    fn new() -> Self {
        Self {
            uds_path: None,
            pk: None,
        }
    }

    /// Connects to the daemon.
    pub async fn connect(self) -> Result<Client> {
        let Some(sock) = self.uds_path else {
            return Err(IpcError::new(InvalidArg::new(
                "with_daemon_uds_path",
                "must specify the daemon's UDS path",
            ))
            .into());
        };
        let Some(pk) = &self.pk else {
            return Err(IpcError::new(InvalidArg::new(
                "with_daemon_api_pk",
                "must specify the daemon's public key",
            ))
            .into());
        };
        Client::connect(sock, pk).await
    }
}

impl<'a> ClientBuilder<'a> {
    /// Specifies the UDS socket path the daemon is listening on.
    #[cfg(unix)]
    #[cfg_attr(docsrs, doc(cfg(unix)))]
    pub fn with_daemon_uds_path(mut self, sock: &'a Path) -> Self {
        self.uds_path = Some(sock);
        self
    }

    /// Specifies the daemon's public API key.
    pub fn with_daemon_api_pk(mut self, pk: &'a [u8]) -> Self {
        self.pk = Some(pk);
        self
    }
}

/// A client for invoking actions on and processing effects from
/// the Aranya graph.
///
/// `Client` interacts with the [Aranya daemon] over
/// a platform-specific IPC mechanism.
///
/// [Aranya daemon]: https://crates.io/crates/aranya-daemon
#[derive(Debug)]
pub struct Client {
    /// RPC connection to the daemon
    pub(crate) daemon: DaemonApiClient,
    /// Support for AQC
    pub(crate) _aqc: AqcChannelsImpl,
}

impl Client {
    /// Returns a builder for `Client`.
    pub fn builder<'a>() -> ClientBuilder<'a> {
        ClientBuilder::new()
    }

    /// Creates a client connection to the daemon.
    #[instrument(skip_all, fields(?path))]
    async fn connect(path: &Path, pk: &[u8]) -> Result<Self> {
        info!("starting Aranya client");

        let daemon = {
            let sock = UnixStream::connect(path)
                .await
                .context("unable to connect to UDS path")
                .map_err(IpcError::new)?;
            let pk = PublicApiKey::<CS>::decode(pk)
                .context("unable to decode public API key")
                .map_err(IpcError::new)?;
            let info = path.as_os_str().as_encoded_bytes();
            let codec = LengthDelimitedCodec::builder()
                .max_frame_length(usize::MAX)
                .new_codec();
            let transport = txp::client(sock, codec, Rng, pk, info);

            DaemonApiClient::new(tarpc::client::Config::default(), transport).spawn()
        };
        debug!("connected to daemon");

        let got = daemon
            .version(context::current())
            .await
            .map_err(IpcError::new)?
            .context("unable to retrieve daemon version")
            .map_err(error::other)?;
        let want = Version::parse(env!("CARGO_PKG_VERSION"))
            .context("unable to parse `CARGO_PKG_VERSION`")
            .map_err(error::other)?;
        if got.major != want.major || got.minor != want.minor {
            return Err(IpcError::new(io::Error::new(
                io::ErrorKind::Unsupported,
                format!("version mismatch: `{got}` != `{want}`"),
            ))
            .into());
        }
        debug!(client = ?want, daemon = ?got, "versions");

        let aqc = AqcChannelsImpl::new().await?;

        Ok(Self { daemon, _aqc: aqc })
    }

    /// Returns the address that the Aranya sync server is bound to.
    pub async fn local_addr(&self) -> Result<SocketAddr> {
        self.daemon
            .aranya_local_addr(context::current())
            .await
            .map_err(IpcError::new)?
            .map_err(aranya_error)
    }

    /// Gets the public key bundle for this device.
    pub async fn get_key_bundle(&mut self) -> Result<KeyBundle> {
        self.daemon
            .get_key_bundle(context::current())
            .await
            .map_err(IpcError::new)?
            .map_err(aranya_error)
    }

    /// Gets the public device ID for this device.
    pub async fn get_device_id(&mut self) -> Result<DeviceId> {
        self.daemon
            .get_device_id(context::current())
            .await
            .map_err(IpcError::new)?
            .map_err(aranya_error)
    }

    /// Create a new graph/team with the current device as the owner.
    pub async fn create_team(&mut self, cfg: TeamConfig) -> Result<(TeamId, Box<[u8]>)> {
        self.daemon
            .create_team(context::current(), cfg.into())
            .await
            .map_err(IpcError::new)?
            .map_err(aranya_error)
    }

    /// Add a team to the local device store.
    pub async fn add_team(&mut self, team: TeamId, cfg: TeamConfig) -> Result<()> {
        if !cfg.has_init_command() {
            Err(ConfigError::InvalidArg {
                arg: "cfg",
                reason: "Init command not set",
            })?;
        }

        self.daemon
            .add_team(context::current(), team, cfg.into())
            .await
            .map_err(IpcError::new)?
            .map_err(aranya_error)
    }

    /// Remove a team from the local device store.
    pub async fn remove_team(&mut self, _team: TeamId) -> Result<()> {
        todo!()
    }

    /// Get an existing team.
    pub fn team(&mut self, id: TeamId) -> Team<'_> {
        Team { client: self, id }
    }

    /// Get access to Aranya QUIC Channels.
    pub fn aqc(&mut self) -> AqcChannels<'_> {
        AqcChannels::new(self)
    }

    /// Get access to fact database queries.
    pub fn queries(&mut self, id: TeamId) -> Queries<'_> {
        Queries { client: self, id }
    }
}

/// Represents an Aranya Team.
///
/// The team allows a device to perform team related operations using the Aranya [`Client`].
/// These operations include:
/// - adding/removing sync peers.
/// - adding/removing devices from the team.
/// - assigning/revoking device roles.
/// - creating/assigning/deleting labels.
/// - creating/deleting fast channels.
/// - assigning network identifiers to devices.
pub struct Team<'a> {
    client: &'a mut Client,
    id: TeamId,
}

impl Team<'_> {
    /// Adds a peer for automatic periodic Aranya state syncing.
    pub async fn add_sync_peer(&mut self, addr: Addr, config: SyncPeerConfig) -> Result<()> {
        self.client
            .daemon
            .add_sync_peer(context::current(), addr, self.id, config.into())
            .await
            .map_err(IpcError::new)?
            .map_err(aranya_error)
    }

    /// Immediately syncs with the peer.
    ///
    /// If `config` is `None`, default values (including those from the daemon) will
    /// be used.
    pub async fn sync_now(&mut self, addr: Addr, cfg: Option<SyncPeerConfig>) -> Result<()> {
        self.client
            .daemon
            .sync_now(context::current(), addr, self.id, cfg.map(Into::into))
            .await
            .map_err(IpcError::new)?
            .map_err(aranya_error)
    }

    /// Removes a peer from automatic Aranya state syncing.
    pub async fn remove_sync_peer(&mut self, addr: Addr) -> Result<()> {
        self.client
            .daemon
            .remove_sync_peer(context::current(), addr, self.id)
            .await
            .map_err(IpcError::new)?
            .map_err(aranya_error)
    }

    /// Close the team and stop all operations on the graph.
    pub async fn close_team(&mut self) -> Result<()> {
        self.client
            .daemon
            .close_team(context::current(), self.id)
            .await
            .map_err(IpcError::new)?
            .map_err(aranya_error)
    }

    /// Add a device to the team with the default `Member` role.
    pub async fn add_device_to_team(&mut self, keys: KeyBundle) -> Result<()> {
        self.client
            .daemon
            .add_device_to_team(context::current(), self.id, keys)
            .await
            .map_err(IpcError::new)?
            .map_err(aranya_error)
    }

    /// Remove a device from the team.
    pub async fn remove_device_from_team(&mut self, device: DeviceId) -> Result<()> {
        self.client
            .daemon
            .remove_device_from_team(context::current(), self.id, device)
            .await
            .map_err(IpcError::new)?
            .map_err(aranya_error)
    }

    /// Assign a role to a device.
    pub async fn assign_role(&mut self, device: DeviceId, role: Role) -> Result<()> {
        self.client
            .daemon
            .assign_role(context::current(), self.id, device, role)
            .await
            .map_err(IpcError::new)?
            .map_err(aranya_error)
    }

    /// Revoke a role from a device. This sets the device's role back to the default `Member` role.
    pub async fn revoke_role(&mut self, device: DeviceId, role: Role) -> Result<()> {
        self.client
            .daemon
            .revoke_role(context::current(), self.id, device, role)
            .await
            .map_err(IpcError::new)?
            .map_err(aranya_error)
    }

    /// Associate a network identifier to a device for use with AQC.
    ///
    /// If the address already exists for this device, it is replaced with the new address. Capable
    /// of resolving addresses via DNS, required to be statically mapped to IPV4. For use with
    /// OpenChannel and receiving messages. Can take either DNS name or IPV4.
    pub async fn assign_aqc_net_identifier(
        &mut self,
        device: DeviceId,
        net_identifier: NetIdentifier,
    ) -> Result<()> {
        self.client
            .daemon
            .assign_aqc_net_identifier(context::current(), self.id, device, net_identifier)
            .await
            .map_err(IpcError::new)?
            .map_err(aranya_error)
    }

    /// Disassociate an AQC network identifier from a device.
    pub async fn remove_aqc_net_identifier(
        &mut self,
        device: DeviceId,
        net_identifier: NetIdentifier,
    ) -> Result<()> {
        self.client
            .daemon
            .remove_aqc_net_identifier(context::current(), self.id, device, net_identifier)
            .await
            .map_err(IpcError::new)?
            .map_err(aranya_error)
    }

    /// Create a label.
    pub async fn create_label(&mut self, label_name: String) -> Result<LabelId> {
        self.client
            .daemon
            .create_label(context::current(), self.id, label_name)
            .await
            .map_err(IpcError::new)?
            .map_err(aranya_error)
    }

    /// Delete a label.
    pub async fn delete_label(&mut self, label_id: LabelId) -> Result<()> {
        self.client
            .daemon
            .delete_label(context::current(), self.id, label_id)
            .await
            .map_err(IpcError::new)?
            .map_err(aranya_error)
    }

    /// Assign a label to a device.
    pub async fn assign_label(
        &mut self,
        device: DeviceId,
        label_id: LabelId,
        op: ChanOp,
    ) -> Result<()> {
        self.client
            .daemon
            .assign_label(context::current(), self.id, device, label_id, op)
            .await
            .map_err(IpcError::new)?
            .map_err(aranya_error)
    }

    /// Revoke a label from a device.
    pub async fn revoke_label(&mut self, device: DeviceId, label_id: LabelId) -> Result<()> {
        self.client
            .daemon
            .revoke_label(context::current(), self.id, device, label_id)
            .await
            .map_err(IpcError::new)?
            .map_err(aranya_error)
    }
}

pub struct Queries<'a> {
    client: &'a mut Client,
    id: TeamId,
}

impl Queries<'_> {
    /// Returns the list of devices on the current team.
    pub async fn devices_on_team(&mut self) -> Result<Devices> {
        let data = self
            .client
            .daemon
            .query_devices_on_team(context::current(), self.id)
            .await
            .map_err(IpcError::new)?
            .map_err(aranya_error)?;
        Ok(Devices { data })
    }

    /// Returns the role of the current device.
    pub async fn device_role(&mut self, device: DeviceId) -> Result<Role> {
        self.client
            .daemon
            .query_device_role(context::current(), self.id, device)
            .await
            .map_err(IpcError::new)?
            .map_err(aranya_error)
    }

    /// Returns the keybundle of the current device.
    pub async fn device_keybundle(&mut self, device: DeviceId) -> Result<KeyBundle> {
        self.client
            .daemon
            .query_device_keybundle(context::current(), self.id, device)
            .await
            .map_err(IpcError::new)?
            .map_err(aranya_error)
    }

    /// Returns a list of labels assiged to the current device.
    pub async fn device_label_assignments(&mut self, device: DeviceId) -> Result<Labels> {
        let data = self
            .client
            .daemon
            .query_device_label_assignments(context::current(), self.id, device)
            .await
            .map_err(IpcError::new)?
            .map_err(aranya_error)?;
        Ok(Labels { data })
    }

    /// Returns the AQC network identifier assigned to the current device.
    pub async fn aqc_net_identifier(&mut self, device: DeviceId) -> Result<Option<NetIdentifier>> {
        self.client
            .daemon
            .query_aqc_net_identifier(context::current(), self.id, device)
            .await
            .map_err(IpcError::new)?
            .map_err(aranya_error)
    }

    /// Returns whether a label exists.
    pub async fn label_exists(&mut self, label_id: LabelId) -> Result<bool> {
        self.client
            .daemon
            .query_label_exists(context::current(), self.id, label_id)
            .await
            .map_err(IpcError::new)?
            .map_err(aranya_error)
    }

    /// Returns a list of labels on the team.
    pub async fn labels(&mut self) -> Result<Labels> {
        let data = self
            .client
            .daemon
            .query_labels(context::current(), self.id)
            .await
            .map_err(IpcError::new)?
            .map_err(aranya_error)?;
        Ok(Labels { data })
    }
}<|MERGE_RESOLUTION|>--- conflicted
+++ resolved
@@ -21,12 +21,7 @@
 use crate::{
     aqc::{AqcChannels, AqcChannelsImpl},
     config::{SyncPeerConfig, TeamConfig},
-<<<<<<< HEAD
-    error::{Error, Result},
-    ConfigError,
-=======
-    error::{self, aranya_error, InvalidArg, IpcError, Result},
->>>>>>> 4daa3b08
+    error::{self, aranya_error, ConfigError, InvalidArg, IpcError, Result},
 };
 
 /// List of device IDs.
@@ -220,10 +215,10 @@
     /// Add a team to the local device store.
     pub async fn add_team(&mut self, team: TeamId, cfg: TeamConfig) -> Result<()> {
         if !cfg.has_init_command() {
-            Err(ConfigError::InvalidArg {
-                arg: "cfg",
-                reason: "Init command not set",
-            })?;
+            Err(ConfigError::InvalidArg(InvalidArg::new(
+                "cfg",
+                "Init command not set",
+            )))?;
         }
 
         self.daemon
