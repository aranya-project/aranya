--- conflicted
+++ resolved
@@ -1,16 +1,5 @@
 //! Client-daemon connection.
 
-<<<<<<< HEAD
-use std::{collections::VecDeque, net::SocketAddr, path::Path, time::Duration};
-
-pub use aranya_daemon_api::AfcId;
-use aranya_daemon_api::{
-    DaemonApiClient, DeviceId, KeyBundle, NetIdentifier, Role, TeamId, TeamOperationConfig, CS,
-};
-use aranya_fast_channels::{self as afc, shm::ReadState, ChannelId};
-pub use aranya_fast_channels::{Label, Seq};
-use aranya_util::addr::Addr;
-=======
 use std::{net::SocketAddr, path::Path, time::Duration};
 
 #[cfg(feature = "afc")]
@@ -23,7 +12,6 @@
     {self as afc},
 };
 use aranya_util::Addr;
->>>>>>> bd41b7d2
 use tarpc::{context, tokio_serde::formats::Json};
 #[cfg(feature = "afc")]
 use tokio::net::ToSocketAddrs;
@@ -166,7 +154,6 @@
     }
 
     /// Create a new graph/team with the current device as the owner.
-<<<<<<< HEAD
     pub async fn create_team(&mut self, cfg: TeamOperationConfig) -> Result<TeamId> {
         Ok(self.daemon.create_team(context::current(), cfg).await??)
     }
@@ -177,21 +164,6 @@
             .daemon
             .add_team(context::current(), team, cfg)
             .await??)
-=======
-    pub async fn create_team(&mut self) -> Result<TeamId> {
-        self.daemon
-            .create_team(context::current())
-            .await?
-            .map_err(Into::into)
-    }
-
-    /// Add a team to the local device store.
-    pub async fn add_team(&mut self, team: TeamId) -> Result<()> {
-        self.daemon
-            .add_team(context::current(), team)
-            .await?
-            .map_err(Into::into)
->>>>>>> bd41b7d2
     }
 
     /// Remove a team from the local device store.
