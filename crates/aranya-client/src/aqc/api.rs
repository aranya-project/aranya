--- conflicted
+++ resolved
@@ -9,11 +9,7 @@
     net::TryReceiveError, AqcBidiChannel, AqcPeerChannel, AqcReceiveChannel, AqcSendChannel,
 };
 use crate::{
-<<<<<<< HEAD
-    aqc::AqcReceiveChannel,
     client::{LabelId, NetIdentifier, TeamId},
-=======
->>>>>>> 71e17456
     error::{aranya_error, no_addr, AqcError, IpcError},
     Client,
 };
@@ -83,14 +79,7 @@
             .next()
             .ok_or_else(no_addr)?;
 
-<<<<<<< HEAD
-        self.client
-            .aqc
-            .send_ctrl(peer_addr, aqc_ctrl, team_id._id)
-            .await?;
-=======
-        self.aqc.send_ctrl(peer_addr, aqc_ctrl, team_id).await?;
->>>>>>> 71e17456
+        self.aqc.send_ctrl(peer_addr, aqc_ctrl, team_id._id).await?;
         let channel = self
             .aqc
             .create_bidi_channel(peer_addr, label_id._id, psks)
@@ -135,14 +124,7 @@
             .next()
             .ok_or_else(no_addr)?;
 
-<<<<<<< HEAD
-        self.client
-            .aqc
-            .send_ctrl(peer_addr, aqc_ctrl, team_id._id)
-            .await?;
-=======
-        self.aqc.send_ctrl(peer_addr, aqc_ctrl, team_id).await?;
->>>>>>> 71e17456
+        self.aqc.send_ctrl(peer_addr, aqc_ctrl, team_id._id).await?;
 
         let channel = self
             .aqc
