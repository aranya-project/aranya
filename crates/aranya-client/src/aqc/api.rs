//! AQC support.

use std::net::SocketAddr;

use tarpc::context;
use tracing::{debug, instrument};

use super::{net::TryReceiveError, AqcBidiChannel, AqcPeerChannel, AqcSendChannel};
use crate::{
    client::{InvalidNetIdentifier, LabelId, NetIdentifier, TeamId},
    error::{aranya_error, no_addr, AqcError, IpcError},
    util::custom_id,
    Client,
};

custom_id! {
    /// Uniquely identifies a bidirectional AQC channel.
    pub struct AqcBidiChannelId;
}

custom_id! {
    /// Uniquely identifies a unidirectional AQC channel.
    pub struct AqcUniChannelId;
}

/// Aranya QUIC Channels client for managing channels which allow sending and
/// receiving data with peers.
#[derive(Debug)]
pub struct AqcChannels<'a> {
    client: &'a mut Client,
}

impl<'a> AqcChannels<'a> {
    pub(crate) fn new(client: &'a mut Client) -> Self {
        Self { client }
    }

    /// Returns the address that the AQC client is bound to. This address is used to
    /// make connections to other peers.
    pub fn client_addr(&self) -> Result<SocketAddr, AqcError> {
        Ok(self.client.aqc.client_addr()?)
    }

    /// Returns the address that the AQC server is bound to. This address is used by
    /// peers to connect to this instance.
    pub fn server_addr(&self) -> Result<SocketAddr, AqcError> {
        Ok(self.client.aqc.server_addr()?)
    }

    /// Creates a bidirectional AQC channel with a peer.
    ///
    /// `label` associates the channel with a set of policy rules that govern
    /// the channel. Both peers must already have permission to use the label.
    ///
    /// # Cancellation Safety
    ///
    /// This method is NOT cancellation safe. Cancelling the resulting future might lose data.
    #[instrument(skip_all, fields(%team_id, %label_id))]
    pub async fn create_bidi_channel<'i, I>(
        &mut self,
        team_id: TeamId,
        peer: I,
        label_id: LabelId,
    ) -> crate::Result<AqcBidiChannel>
    where
        I: TryInto<NetIdentifier<'i>, Error = InvalidNetIdentifier>,
    {
        debug!("creating bidi channel");

        let peer: NetIdentifier<'i> = peer.try_into()?;

        let (aqc_ctrl, psks) = self
            .client
            .daemon
            .create_aqc_bidi_channel(
                context::current(),
                team_id.into_api(),
                peer.clone().into_api(),
                label_id.into_api(),
            )
            .await
            .map_err(IpcError::new)?
            .map_err(aranya_error)?;
        debug!(%label_id, num_psks = psks.len(), "created bidi channel");

<<<<<<< HEAD
        let peer_addr = tokio::net::lookup_host(peer.as_ref())
=======
        let peer_addr = tokio::net::lookup_host(peer.0.as_str())
>>>>>>> 72b129d3
            .await
            .map_err(AqcError::AddrResolution)?
            .next()
            .ok_or_else(no_addr)?;

        self.client
            .aqc
            .send_ctrl(peer_addr, aqc_ctrl, team_id.into_api())
            .await?;
        let channel = self
            .client
            .aqc
            .create_bidi_channel(peer_addr, label_id.into_api(), psks)
            .await?;
        Ok(channel)
    }

    /// Creates a unidirectional AQC channel with a peer.
    ///
    /// `label` associates the channel with a set of policy rules that govern
    /// the channel. Both peers must already have permission to use the label.
    ///
    /// # Cancellation Safety
    ///
    /// This method is NOT cancellation safe. Cancelling the resulting future might lose data.
    #[instrument(skip_all, fields(%team_id, %label_id))]
    pub async fn create_uni_channel<'i, I>(
        &mut self,
        team_id: TeamId,
        peer: I,
        label_id: LabelId,
    ) -> crate::Result<AqcSendChannel>
    where
        I: TryInto<NetIdentifier<'i>, Error = InvalidNetIdentifier>,
    {
        debug!("creating aqc uni channel");

        let peer: NetIdentifier<'i> = peer.try_into()?;

        let (aqc_ctrl, psks) = self
            .client
            .daemon
            .create_aqc_uni_channel(
                context::current(),
                team_id.into_api(),
                peer.clone().into_api(),
                label_id.into_api(),
            )
            .await
            .map_err(IpcError::new)?
            .map_err(aranya_error)?;
        debug!(%label_id, num_psks = psks.len(), "created uni channel");

<<<<<<< HEAD
        let peer_addr = tokio::net::lookup_host(peer.as_ref())
=======
        let peer_addr = tokio::net::lookup_host(peer.0.as_str())
>>>>>>> 72b129d3
            .await
            .map_err(AqcError::AddrResolution)?
            .next()
            .ok_or_else(no_addr)?;

        self.client
            .aqc
            .send_ctrl(peer_addr, aqc_ctrl, team_id.into_api())
            .await?;

        let channel = self
            .client
            .aqc
            .create_uni_channel(peer_addr, label_id.into_api(), psks)
            .await?;
        Ok(channel)
    }

    /// Deletes an AQC bidi channel.
    #[instrument(skip_all, fields(?chan))]
    pub async fn delete_bidi_channel(&mut self, mut chan: AqcBidiChannel) -> crate::Result<()> {
        // let _ctrl = self
        //     .client
        //     .daemon
        //     .delete_aqc_bidi_channel(context::current(), chan.aqc_id().into_id().into())
        //     .await
        //     .map_err(IpcError::new)?
        //     .map_err(aranya_error)?;
        chan.close();
        Ok(())
    }

    /// Deletes an AQC uni channel.
    #[instrument(skip_all, fields(?chan))]
    pub async fn delete_uni_channel(&mut self, mut chan: AqcSendChannel) -> crate::Result<()> {
        // let _ctrl = self
        //     .client
        //     .daemon
        //     .delete_aqc_uni_channel(context::current(), chan.aqc_id().into_id().into())
        //     .await
        //     .map_err(IpcError::new)?
        //     .map_err(aranya_error)?;
        chan.close();
        Ok(())
    }

    /// Waits for a peer to create an AQC channel with this client.
    pub async fn receive_channel(&mut self) -> crate::Result<AqcPeerChannel> {
        self.client.aqc.receive_channel().await
    }

    /// Receive the next available channel.
    ///
    /// If there is no channel available, return Empty.
    /// If the channel is closed, return Closed.
    pub fn try_receive_channel(&mut self) -> Result<AqcPeerChannel, TryReceiveError<crate::Error>> {
        self.client.aqc.try_receive_channel()
    }
}<|MERGE_RESOLUTION|>--- conflicted
+++ resolved
@@ -83,11 +83,7 @@
             .map_err(aranya_error)?;
         debug!(%label_id, num_psks = psks.len(), "created bidi channel");
 
-<<<<<<< HEAD
         let peer_addr = tokio::net::lookup_host(peer.as_ref())
-=======
-        let peer_addr = tokio::net::lookup_host(peer.0.as_str())
->>>>>>> 72b129d3
             .await
             .map_err(AqcError::AddrResolution)?
             .next()
@@ -141,11 +137,7 @@
             .map_err(aranya_error)?;
         debug!(%label_id, num_psks = psks.len(), "created uni channel");
 
-<<<<<<< HEAD
         let peer_addr = tokio::net::lookup_host(peer.as_ref())
-=======
-        let peer_addr = tokio::net::lookup_host(peer.0.as_str())
->>>>>>> 72b129d3
             .await
             .map_err(AqcError::AddrResolution)?
             .next()
