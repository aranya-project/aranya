//! AQC support.

use std::net::SocketAddr;

use tarpc::context;
use tracing::{debug, instrument};

use super::{
    net::TryReceiveError, AqcBidiChannel, AqcPeerChannel, AqcReceiveChannel, AqcSendChannel,
};
use crate::{
<<<<<<< HEAD
    aqc::AqcReceiveChannel,
=======
>>>>>>> 9584941c
    client::{LabelId, NetIdentifier, TeamId},
    error::{aranya_error, no_addr, AqcError, IpcError},
    Client,
};

/// Aranya QUIC Channels client for managing channels which allow sending and
/// receiving data with peers.
#[derive(Debug)]
pub struct AqcChannels<'a> {
    client: &'a Client,
    aqc: &'a super::AqcClient,
}

impl<'a> AqcChannels<'a> {
    pub(crate) fn new(client: &'a Client) -> Option<Self> {
        Some(Self {
            client,
            aqc: client.aqc.as_ref()?,
        })
    }

    /// Returns the address that the AQC client is bound to. This address is used to
    /// make connections to other peers.
    pub fn client_addr(&self) -> SocketAddr {
        self.aqc.client_addr()
    }

    /// Returns the address that the AQC server is bound to. This address is used by
    /// peers to connect to this instance.
    pub fn server_addr(&self) -> SocketAddr {
        self.aqc.server_addr()
    }

    /// Creates a bidirectional AQC channel with a peer.
    ///
    /// `label` associates the channel with a set of policy rules that govern
    /// the channel. Both peers must already have permission to use the label.
    ///
    /// # Cancellation Safety
    ///
    /// This method is NOT cancellation safe. Cancelling the resulting future might lose data.
    #[instrument(skip_all, fields(%team_id, %peer, %label_id))]
    pub async fn create_bidi_channel(
        &mut self,
        team_id: TeamId,
        peer: NetIdentifier,
        label_id: LabelId,
    ) -> crate::Result<AqcBidiChannel> {
        debug!("creating bidi channel");

        let (aqc_ctrl, psks) = self
            .client
            .daemon
            .create_aqc_bidi_channel(
                context::current(),
<<<<<<< HEAD
                team_id._id,
                peer.0.clone(),
                label_id._id,
=======
                team_id.__id,
                peer.0.clone(),
                label_id.__id,
>>>>>>> 9584941c
            )
            .await
            .map_err(IpcError::new)?
            .map_err(aranya_error)?;
        debug!(%label_id, num_psks = psks.len(), "created bidi channel");

        let peer_addr = tokio::net::lookup_host((peer.0).0.as_str())
            .await
            .map_err(AqcError::AddrResolution)?
            .next()
            .ok_or_else(no_addr)?;

<<<<<<< HEAD
        self.client
            .aqc
            .send_ctrl(peer_addr, aqc_ctrl, team_id._id)
=======
        self.aqc
            .send_ctrl(peer_addr, aqc_ctrl, team_id.__id)
>>>>>>> 9584941c
            .await?;
        let channel = self
            .aqc
<<<<<<< HEAD
            .create_bidi_channel(peer_addr, label_id._id, psks)
=======
            .create_bidi_channel(peer_addr, label_id.__id, psks)
>>>>>>> 9584941c
            .await?;
        Ok(channel)
    }

    /// Creates a unidirectional AQC channel with a peer.
    ///
    /// `label` associates the channel with a set of policy rules that govern
    /// the channel. Both peers must already have permission to use the label.
    ///
    /// # Cancellation Safety
    ///
    /// This method is NOT cancellation safe. Cancelling the resulting future might lose data.
    #[instrument(skip_all, fields(%team_id, %peer, %label_id))]
    pub async fn create_uni_channel(
        &mut self,
        team_id: TeamId,
        peer: NetIdentifier,
        label_id: LabelId,
    ) -> crate::Result<AqcSendChannel> {
        debug!("creating aqc uni channel");

        let (aqc_ctrl, psks) = self
            .client
            .daemon
            .create_aqc_uni_channel(
                context::current(),
<<<<<<< HEAD
                team_id._id,
                peer.0.clone(),
                label_id._id,
=======
                team_id.__id,
                peer.0.clone(),
                label_id.__id,
>>>>>>> 9584941c
            )
            .await
            .map_err(IpcError::new)?
            .map_err(aranya_error)?;
        debug!(%label_id, num_psks = psks.len(), "created uni channel");

        let peer_addr = tokio::net::lookup_host((peer.0).0.as_str())
            .await
            .map_err(AqcError::AddrResolution)?
            .next()
            .ok_or_else(no_addr)?;

<<<<<<< HEAD
        self.client
            .aqc
            .send_ctrl(peer_addr, aqc_ctrl, team_id._id)
=======
        self.aqc
            .send_ctrl(peer_addr, aqc_ctrl, team_id.__id)
>>>>>>> 9584941c
            .await?;

        let channel = self
            .aqc
<<<<<<< HEAD
            .create_uni_channel(peer_addr, label_id._id, psks)
=======
            .create_uni_channel(peer_addr, label_id.__id, psks)
>>>>>>> 9584941c
            .await?;
        Ok(channel)
    }

    /// Deletes an AQC bidi channel.
    ///
    /// Zeroizes PSKs associated with the channel.
    /// Closes all associated QUIC connections and streams.
    #[instrument(skip_all, fields(aqc_id = %chan.aqc_id(), label = %chan.label_id()))]
    pub async fn delete_bidi_channel(&mut self, chan: &mut AqcBidiChannel) -> crate::Result<()> {
        chan.close();
        Ok(())
    }

    /// Deletes a send AQC uni channel.
    ///
    /// Zeroizes PSKs associated with the channel.
    /// Closes all associated QUIC connections and streams.
    #[instrument(skip_all, fields(aqc_id = %chan.aqc_id(), label = %chan.label_id()))]
    pub async fn delete_send_uni_channel(
        &mut self,
        chan: &mut AqcSendChannel,
    ) -> crate::Result<()> {
        chan.close();
        Ok(())
    }

    /// Deletes a receive AQC uni channel.
    ///
    /// Zeroizes PSKs associated with the channel.
    /// Closes all associated QUIC connections and streams.
    #[instrument(skip_all, fields(aqc_id = %chan.aqc_id(), label = %chan.label_id()))]
    pub async fn delete_receive_uni_channel(
        &mut self,
        chan: &mut AqcReceiveChannel,
    ) -> crate::Result<()> {
        chan.close();
        Ok(())
    }

    /// Waits for a peer to create an AQC channel with this client.
    #[instrument(skip_all)]
    pub async fn receive_channel(&self) -> crate::Result<AqcPeerChannel> {
        self.aqc.receive_channel().await
    }

    /// Receive the next available channel.
    ///
    /// If there is no channel available, return Empty.
    /// If the channel is closed, return Closed.
    #[instrument(skip_all)]
    pub fn try_receive_channel(&self) -> Result<AqcPeerChannel, TryReceiveError<crate::Error>> {
        self.aqc.try_receive_channel()
    }
}<|MERGE_RESOLUTION|>--- conflicted
+++ resolved
@@ -9,10 +9,6 @@
     net::TryReceiveError, AqcBidiChannel, AqcPeerChannel, AqcReceiveChannel, AqcSendChannel,
 };
 use crate::{
-<<<<<<< HEAD
-    aqc::AqcReceiveChannel,
-=======
->>>>>>> 9584941c
     client::{LabelId, NetIdentifier, TeamId},
     error::{aranya_error, no_addr, AqcError, IpcError},
     Client,
@@ -68,15 +64,9 @@
             .daemon
             .create_aqc_bidi_channel(
                 context::current(),
-<<<<<<< HEAD
-                team_id._id,
-                peer.0.clone(),
-                label_id._id,
-=======
                 team_id.__id,
                 peer.0.clone(),
                 label_id.__id,
->>>>>>> 9584941c
             )
             .await
             .map_err(IpcError::new)?
@@ -89,22 +79,12 @@
             .next()
             .ok_or_else(no_addr)?;
 
-<<<<<<< HEAD
-        self.client
-            .aqc
-            .send_ctrl(peer_addr, aqc_ctrl, team_id._id)
-=======
         self.aqc
             .send_ctrl(peer_addr, aqc_ctrl, team_id.__id)
->>>>>>> 9584941c
             .await?;
         let channel = self
             .aqc
-<<<<<<< HEAD
-            .create_bidi_channel(peer_addr, label_id._id, psks)
-=======
             .create_bidi_channel(peer_addr, label_id.__id, psks)
->>>>>>> 9584941c
             .await?;
         Ok(channel)
     }
@@ -131,15 +111,9 @@
             .daemon
             .create_aqc_uni_channel(
                 context::current(),
-<<<<<<< HEAD
-                team_id._id,
-                peer.0.clone(),
-                label_id._id,
-=======
                 team_id.__id,
                 peer.0.clone(),
                 label_id.__id,
->>>>>>> 9584941c
             )
             .await
             .map_err(IpcError::new)?
@@ -152,23 +126,13 @@
             .next()
             .ok_or_else(no_addr)?;
 
-<<<<<<< HEAD
-        self.client
-            .aqc
-            .send_ctrl(peer_addr, aqc_ctrl, team_id._id)
-=======
         self.aqc
             .send_ctrl(peer_addr, aqc_ctrl, team_id.__id)
->>>>>>> 9584941c
             .await?;
 
         let channel = self
             .aqc
-<<<<<<< HEAD
-            .create_uni_channel(peer_addr, label_id._id, psks)
-=======
             .create_uni_channel(peer_addr, label_id.__id, psks)
->>>>>>> 9584941c
             .await?;
         Ok(channel)
     }
