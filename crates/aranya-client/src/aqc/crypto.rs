--- conflicted
+++ resolved
@@ -30,13 +30,7 @@
 
 #[derive(Debug)]
 pub(crate) struct ServerPresharedKeys {
-<<<<<<< HEAD
     keys: Mutex<HashSet<PskIdAsKey>>,
-    // Optional sender to report the selected identity
-    identity_sender: mpsc::Sender<Vec<u8>>,
-=======
-    keys: Mutex<HashMap<Vec<u8>, Arc<PresharedKey>>>,
->>>>>>> 14ab1d38
 }
 
 impl ServerPresharedKeys {
