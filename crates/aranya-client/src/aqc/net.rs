#![warn(missing_docs)]

//! The AQC network implementation.

use core::task::{Context as CoreContext, Poll};
use std::{collections::HashMap, net::SocketAddr, sync::Arc};

use anyhow::{Context, Result};
use aranya_crypto::aqc::{BidiChannelId, UniChannelId};
use aranya_daemon_api::{AqcCtrl, AqcPsk, DaemonApiClient, LabelId, TeamId};
use buggy::BugExt;
use bytes::Bytes;
use futures_util::task::noop_waker;
use s2n_quic::{
    client::Connect,
    connection::Handle,
    provider::{self, tls::rustls::rustls::crypto::PresharedKey},
    stream::{PeerStream, ReceiveStream, SendStream},
    Client, Connection, Server,
};
use tarpc::context;
use tokio::sync::mpsc;
<<<<<<< HEAD
use tracing::{debug, error, info};
=======
use tracing::{debug, error, warn};
>>>>>>> 9a68a848

use crate::{
    aqc::api::{AqcChannel, ClientPresharedKeys, PSK_BYTES_CTRL, PSK_IDENTITY_CTRL},
    error::{self, AqcError, IpcError},
};

/// An AQC control message.
#[derive(Debug, Clone, serde::Serialize, serde::Deserialize)]
pub struct AqcCtrlMessage {
    /// The team id.
    pub team_id: TeamId,
    /// The control message.
    pub ctrl: AqcCtrl,
}

/// An AQC control message.
#[derive(Debug, Clone, serde::Serialize, serde::Deserialize)]
pub enum AqcAckMessage {
    /// The success message.
    Success,
    /// The failure message.
    Failure(String),
}

/// Receives an AQC ctrl message.
async fn receive_aqc_ctrl(
    daemon: Arc<DaemonApiClient>,
    team: TeamId,
    ctrl: AqcCtrl,
    channel_map: &mut HashMap<Vec<u8>, AqcChannel>,
) -> crate::Result<()> {
    let (_peer, psk) = daemon
        .receive_aqc_ctrl(context::current(), team, ctrl)
        .await
        .map_err(IpcError::new)?
        .context("unable to receive aqc ctrl")
        .map_err(error::other)?;

    match psk {
        AqcPsk::Bidi(b) => {
            channel_map.insert(
                b.identity.as_bytes().to_vec(),
                AqcChannel::Bidirectional {
                    id: b.identity.into(),
                },
            );
        }
        AqcPsk::Uni(u) => {
            channel_map.insert(
                u.identity.as_bytes().to_vec(),
                AqcChannel::Unidirectional {
                    id: u.identity.into(),
                },
            );
        }
    }

    Ok(())
}

<<<<<<< HEAD
/// Runs a server listening for quic channel requests from other peers.
pub async fn run_channels_server(
    mut server: Server,
    sender: mpsc::Sender<AqcChannelType>,
    mut identity_rx: mpsc::Receiver<Vec<u8>>,
    daemon: Arc<DaemonApiClient>,
) {
    // Map of PSK identity to channel type
    let mut channel_map = HashMap::new();
    let mut ctrl_recv = 0;
    let mut conn_recv = 0;
    loop {
        // Accept a new connection
        match server.accept().await {
            Some(mut conn) => {
                // Receive a PSK identity hint if one is available
                // TODO: Instead of receiving the PSK identity hint here, we should
                // pull it directly from the connection. Eric is working on this.

                let identity = match identity_rx.try_recv() {
                    Ok(identity) => {
                        tracing::debug!("Received new PSK identity hint: {:02x?}", identity);
                        Some(identity)
                    }
                    Err(mpsc::error::TryRecvError::Empty) => None,
                    Err(mpsc::error::TryRecvError::Disconnected) => {
                        // Sender was dropped, likely AqcChannelsImpl was dropped.
                        error!("PSK Identity channel disconnected.");
                        break; // Exit the loop if the sender is gone
                    }
                };
                // If we have a PSK identity hint, process the connection
                if let Some(ref identity) = identity {
                    tracing::debug!(
                        "Processing connection accepted after seeing PSK identity hint: {:02x?}",
                        identity
                    );
                    // If the PSK identity hint is the control PSK, receive a control message.
                    // This will update the channel map with the PSK and associate it with an
                    // AqcChannel.
                    if identity == PSK_IDENTITY_CTRL {
                        ctrl_recv += 1;
                        info!(
                            "received aqc ctrl msg. ctrl_recv: {}, conn_recv: {}",
                            ctrl_recv, conn_recv
                        );
                        if let ControlFlow::Break(_) =
                            receive_ctrl_message(&daemon, &mut channel_map, &mut conn).await
                        {
                            continue;
                        }
                    // If the PSK identity hint is not the control PSK, check if it's in the channel map.
                    // If it is, create a channel of the appropriate type. We should have already received
                    // the control message for this PSK, if we don't we can't create a channel.
                    } else if let Some(channel_info) = channel_map.get(identity) {
                        tracing::debug!(
                            "Found channel info in map for identity hint {:02x?}: {:?}",
                            identity,
                            channel_info
                        );
                        if let ControlFlow::Break(_) =
                            create_channel_type(&sender, conn, channel_info).await
                        {
                            return;
                        }
                    } else {
                        tracing::debug!(
                            "No channel info found in map for identity hint {:02x?}",
                            identity
                        );
                        continue;
                    }
                } else {
                    conn_recv += 1;
                    tracing::error!("No identity hint received. Unable to create channel. ctrl_recv: {}, conn_recv: {}", ctrl_recv, conn_recv);
                }
            }
            None => {
                debug!("Server connection terminated");
                break;
            }
        }
    }
}

async fn create_channel_type(
    sender: &mpsc::Sender<AqcChannelType>,
    conn: Connection,
    channel_info: &AqcChannel,
) -> ControlFlow<()> {
=======
fn create_channel_type(conn: Connection, channel_info: &AqcChannel) -> AqcChannelType {
>>>>>>> 9a68a848
    match channel_info {
        AqcChannel::Bidirectional { id } => {
            // Once we accept a valid connection, let's turn it into an AQC Channel that we can
            // then open an arbitrary number of streams on.
            let channel = AqcBidirectionalChannel::new(LabelId::default(), *id, conn);
            AqcChannelType::Bidirectional { channel }
        }
        AqcChannel::Unidirectional { id } => {
            // Once we accept a valid connection, let's turn it into an AQC Channel that we can
            // then open an arbitrary number of streams on.
            let receiver = AqcReceiverChannel::new(LabelId::default(), *id, conn);
            AqcChannelType::Receiver { receiver }
        }
    }
}

async fn receive_ctrl_message(
    daemon: &Arc<DaemonApiClient>,
    channel_map: &mut HashMap<Vec<u8>, AqcChannel>,
    conn: &mut Connection,
) -> Result<(), AqcError> {
    match conn.accept_bidirectional_stream().await {
        Ok(Some(stream)) => {
            let (mut recv, mut send) = stream.split();
            let Ok(Some(ctrl_bytes)) = recv.receive().await else {
                error!("Failed to receive control message or stream closed");
                return Err(AqcError::ConnectionClosed);
            };
            match postcard::from_bytes::<AqcCtrlMessage>(&ctrl_bytes) {
                Ok(ctrl) => {
                    receive_aqc_ctrl(daemon.clone(), ctrl.team_id, ctrl.ctrl, channel_map)
                        .await
                        .map_err(anyhow::Error::new)?;
                    // Send an ACK back
                    let ack_msg = AqcAckMessage::Success;
                    let ack_bytes = postcard::to_stdvec(&ack_msg)
                        .map_err(|e_postcard| AqcError::Other(anyhow::Error::new(e_postcard)))?;
                    send.send(Bytes::from(ack_bytes))
                        .await
                        .map_err(|e| AqcError::ConnectionError(e.to_string()))?;
                    send.close()
                        .await
                        .map_err(|e| AqcError::ConnectionError(e.to_string()))?;
                }
                Err(e) => {
                    error!("Failed to deserialize AqcCtrlMessage: {}", e);
                    let ack_msg = AqcAckMessage::Failure(format!(
                        "Failed to deserialize AqcCtrlMessage: {}",
                        e
                    ));
                    let ack_bytes = postcard::to_stdvec(&ack_msg)
                        .map_err(|e_postcard| AqcError::Other(anyhow::Error::new(e_postcard)))?;
                    let _ = send.send(Bytes::from(ack_bytes)).await;
                    let _ = send.close().await;
                    return Err(AqcError::Other(anyhow::anyhow!(
                        "Failed to deserialize AqcCtrlMessage: {}",
                        e
                    )));
                }
            }
        }
        Ok(None) => {
            return Err(AqcError::ConnectionClosed);
        }
        Err(e) => {
            return Err(AqcError::ConnectionError(e.to_string()));
        }
    }
    Ok(())
}

/// Indicates the type of channel
#[derive(Debug)]
pub enum AqcChannelType {
    /// Used to send data to a peer.
    Sender {
        /// The sending end of a unidirectional channel.
        sender: AqcSenderChannel,
    },
    /// Used to receive data from a peer.
    Receiver {
        /// The receiving end of a unidirectional channel.
        receiver: AqcReceiverChannel,
    },
    /// Used to send and receive data from a peer.
    Bidirectional {
        /// The sending and receiving end of a bidirectional channel.
        channel: AqcBidirectionalChannel,
    },
}

/// The sending end of a unidirectional channel.
/// Allows sending data streams over a channel.
#[derive(Debug)]
pub struct AqcSenderChannel {
    label_id: LabelId,
    handle: Handle,
    id: UniChannelId,
}

impl AqcSenderChannel {
    /// Create a new channel with the given id and conection handle.
    ///
    /// Returns the new channel and the sender used to send new streams to the
    /// channel.
    pub fn new(label_id: LabelId, id: UniChannelId, handle: Handle) -> Self {
        Self {
            label_id,
            id,
            handle,
        }
    }

    /// Get the channel label id.
    pub fn label_id(&self) -> LabelId {
        self.label_id
    }

    /// Get the channel id.
    pub fn aqc_id(&self) -> UniChannelId {
        self.id
    }

    /// Creates a new unidirectional stream for the channel.
    pub async fn create_uni_stream(&mut self) -> Result<AqcSendStream> {
        let send = self.handle.open_send_stream().await?;
        Ok(AqcSendStream { send })
    }

    /// Close the channel if it's open. If the channel is already closed, do nothing.
    pub fn close(&mut self) {
        const ERROR_CODE: u32 = 0;
        self.handle.close(ERROR_CODE.into());
    }
}

impl Drop for AqcSenderChannel {
    fn drop(&mut self) {
<<<<<<< HEAD
        debug!("dropped uni channel");
        // Attempt to close the channel when the sender is dropped.
        // Log if there's an error, but don't panic as drop should not panic.
        if let Err(e) = self.close() {
            tracing::error!("Failed to close AqcChannelSender handle: {}", e);
        }
=======
        self.close();
    }
}

impl std::fmt::Display for AqcSenderChannel {
    fn fmt(&self, f: &mut std::fmt::Formatter<'_>) -> std::fmt::Result {
        write!(
            f,
            "AqcSenderChannel(label_id: {}, id: {})",
            self.label_id, self.id
        )
>>>>>>> 9a68a848
    }
}

/// The receive end of a unidirectional channel.
/// Allows receiving data streams over a channel.
#[derive(Debug)]
pub struct AqcReceiverChannel {
    label_id: LabelId,
    aqc_id: UniChannelId,
    conn: Connection,
}

impl AqcReceiverChannel {
    /// Create a new channel with the given conection handle.
    ///
    /// Returns the new channel and the sender used to send new streams to the
    /// channel.
    pub fn new(label_id: LabelId, aqc_id: UniChannelId, conn: Connection) -> Self {
        Self {
            label_id,
            aqc_id,
            conn,
        }
    }

    /// Get the channel id.
    pub fn label_id(&self) -> LabelId {
        self.label_id
    }

    /// Get the aqc id.
    pub fn aqc_id(&self) -> UniChannelId {
        self.aqc_id
    }

    /// Returns the next unidirectional stream.
    pub async fn receive_uni_stream(&mut self) -> Result<AqcReceiveStream, AqcError> {
        match self.conn.accept_receive_stream().await {
            Ok(Some(stream)) => Ok(AqcReceiveStream { receive: stream }),
            Ok(None) => Err(AqcError::ConnectionClosed),
            Err(e) => Err(AqcError::ConnectionError(e.to_string())),
        }
    }

    /// Receive a unidirectional stream if one is available. If there is no stream available,
    /// return Empty. If the stream is disconnected, return Disconnected. If disconnected
    /// is returned no streams will be available until a new channel is created.
    pub fn try_receive_uni_stream(&mut self) -> Result<AqcReceiveStream, TryReceiveError> {
        let waker = noop_waker();
        let mut cx = CoreContext::from_waker(&waker);
        match self.conn.poll_accept_receive_stream(&mut cx) {
            Poll::Ready(Ok(Some(stream))) => Ok(AqcReceiveStream { receive: stream }),
            Poll::Ready(Ok(None)) => Err(TryReceiveError::Empty),
            Poll::Ready(Err(e)) => Err(TryReceiveError::AqcError(AqcError::ConnectionError(
                e.to_string(),
            ))),
            Poll::Pending => Err(TryReceiveError::Empty),
        }
    }
}

/// A unique channel between two peers.
/// Allows sending and receiving data streams over a channel.
#[derive(Debug)]
pub struct AqcBidirectionalChannel {
    label_id: LabelId,
    aqc_id: BidiChannelId,
    conn: Connection,
}

impl AqcBidirectionalChannel {
    /// Create a new bidirectional channel with the given id and conection handle.
    pub fn new(label_id: LabelId, aqc_id: BidiChannelId, conn: Connection) -> Self {
        Self {
            label_id,
            aqc_id,
            conn,
        }
    }

    /// Get the channel label id.
    pub fn label_id(&self) -> LabelId {
        self.label_id
    }

    /// Get the aqc id.
    pub fn aqc_id(&self) -> BidiChannelId {
        self.aqc_id
    }

    /// Returns the next available stream.
    /// If the stream is bidirectional, return a tuple of the send and receive streams.
    /// If the stream is unidirectional, return a tuple of None and the receive stream.
    pub async fn receive_stream(
        &mut self,
    ) -> Result<(Option<AqcSendStream>, AqcReceiveStream), AqcError> {
        match self.conn.accept().await {
            Ok(Some(stream)) => match stream {
                PeerStream::Bidirectional(stream) => {
                    let (recv, send) = stream.split();
                    Ok((
                        Some(AqcSendStream { send }),
                        AqcReceiveStream { receive: recv },
                    ))
                }
                PeerStream::Receive(recv) => Ok((None, AqcReceiveStream { receive: recv })),
            },
            Ok(None) => Err(AqcError::ConnectionClosed),
            Err(e) => Err(AqcError::ConnectionError(e.to_string())),
        }
    }

    /// Receive a stream if one is available. If there is no stream available,
    /// return Empty. If the channel is closed, return Disconnected. If disconnected
    /// is returned no streams will be available until a new channel is created.
    pub fn try_receive_stream(
        &mut self,
    ) -> Result<(Option<AqcSendStream>, AqcReceiveStream), TryReceiveError> {
        let waker = noop_waker();
        let mut cx = CoreContext::from_waker(&waker);

        match self.conn.poll_accept(&mut cx) {
            Poll::Ready(Ok(Some(peer_stream))) => match peer_stream {
                PeerStream::Bidirectional(stream) => {
                    let (recv, send) = stream.split();
                    Ok((
                        Some(AqcSendStream { send }),
                        AqcReceiveStream { receive: recv },
                    ))
                }
                PeerStream::Receive(recv) => Ok((None, AqcReceiveStream { receive: recv })),
            },
            Poll::Ready(Ok(None)) => {
                // Connection closed by peer, no more streams will be accepted.
                Err(TryReceiveError::AqcError(AqcError::ConnectionClosed))
            }
            Poll::Ready(Err(e)) => {
                // An error occurred on the connection while trying to accept a stream.
                // This likely means the connection is unusable for new streams.
                Err(TryReceiveError::AqcError(AqcError::ConnectionError(
                    e.to_string(),
                )))
            }
            Poll::Pending => {
                // No stream is immediately available.
                Err(TryReceiveError::Empty)
            }
        }
    }

    /// Creates a new unidirectional stream for the channel.
    pub async fn create_uni_stream(&mut self) -> Result<AqcSendStream> {
        let send = self.conn.open_send_stream().await?;
        Ok(AqcSendStream { send })
    }

    /// Creates a new bidirectional stream for the channel.
    pub async fn create_bidi_stream(&mut self) -> Result<(AqcSendStream, AqcReceiveStream)> {
        let (receive, send) = self.conn.open_bidirectional_stream().await?.split();
        Ok((AqcSendStream { send }, AqcReceiveStream { receive }))
    }

    /// Close the channel if it's open. If the channel is already closed, do nothing.
    pub fn close(&mut self) {
        const ERROR_CODE: u32 = 0;
        self.conn.close(ERROR_CODE.into());
    }
}

impl Drop for AqcBidirectionalChannel {
    fn drop(&mut self) {
<<<<<<< HEAD
        debug!("dropped bidi channel");
        // Attempt to close the channel when the bidirectional channel is dropped.
        // Log if there's an error, but don't panic as drop should not panic.
        if let Err(e) = self.close() {
            tracing::error!("Failed to close AqcBidirectionalChannel handle: {}", e);
        }
=======
        self.close();
    }
}

impl std::fmt::Display for AqcBidirectionalChannel {
    fn fmt(&self, f: &mut std::fmt::Formatter<'_>) -> std::fmt::Result {
        write!(
            f,
            "AqcBidirectionalChannel(label_id: {}, aqc_id: {})",
            self.label_id, self.aqc_id
        )
>>>>>>> 9a68a848
    }
}

/// Used to receive data from a peer.
pub struct AqcReceiveStream {
    receive: ReceiveStream,
}

impl AqcReceiveStream {
    /// Receive the next available data from a stream. Writes the data to the
    /// target buffer and returns the number of bytes written. If the stream has
    /// been closed, return None.
    ///
    /// This method will block until data is available to return.
    /// The data is not guaranteed to be complete, and may need to be called
    /// multiple times to receive all data from a message.
    pub async fn receive(&mut self, target: &mut [u8]) -> Result<Option<usize>> {
        match self.receive.receive().await {
            Ok(Some(chunk)) => {
                let len = chunk.len();
                target[..len].copy_from_slice(&chunk);
                Ok(Some(len))
            }
            Ok(None) => Ok(None),
            Err(e) => Err(e.into()),
        }
    }

    /// Receive the next available data from a stream. Writes the data to the
    /// target buffer and returns the number of bytes written.
    ///
    /// This method will return immediately with an error if there is no data available.
    /// The errors are:
    /// - Empty: No data available.
    /// - Closed: The stream is closed.
    pub fn try_receive(&mut self, target: &mut [u8]) -> Result<usize, TryReceiveError> {
        let waker = noop_waker();
        let mut cx = CoreContext::from_waker(&waker);
        match self.receive.poll_receive(&mut cx) {
            Poll::Ready(Ok(Some(chunk))) => {
                let len = chunk.len();
                target[..len].copy_from_slice(&chunk);
                Ok(len)
            }
            Poll::Ready(Ok(None)) => Err(TryReceiveError::Closed),
            Poll::Ready(Err(_e)) => Err(TryReceiveError::Empty),
            Poll::Pending => Err(TryReceiveError::Empty),
        }
    }
}

/// Used to send data to a peer.
pub struct AqcSendStream {
    send: SendStream,
}

impl AqcSendStream {
    /// Send data to the given stream.
    pub async fn send(&mut self, data: &[u8]) -> Result<()> {
        self.send.send(Bytes::copy_from_slice(data)).await?;
        Ok(())
    }

    /// Close the stream.
    pub async fn close(&mut self) -> Result<()> {
        self.send.close().await?;
        Ok(())
    }
}

/// An error that occurs when trying to receive a channel or stream.
#[derive(Debug, thiserror::Error)]
pub enum TryReceiveError {
    /// The channel or stream is empty.
    #[error("channel or stream is empty")]
    Empty,
    /// An AQC error occurred.
    #[error("an AQC error occurred")]
    AqcError(AqcError),
    /// The channel or stream is closed.
    #[error("channel or stream is closed")]
    Closed,
}

/// An AQC client. Used to create and receive channels.
#[derive(Debug)]
pub(crate) struct AqcClient {
    quic_client: Client,
    client_keys: Arc<ClientPresharedKeys>,
<<<<<<< HEAD
    ctrl_sent: u16,
=======
    /// Map of PSK identity to channel type
    channels: HashMap<Vec<u8>, AqcChannel>,
    server: Server,
    daemon: Arc<DaemonApiClient>,
    identity_rx: mpsc::Receiver<Vec<u8>>,
>>>>>>> 9a68a848
}

impl AqcClient {
    /// Create an Aqc client with the given certificate chain.
    pub fn new<T: provider::tls::Provider>(
        provider: T,
        client_keys: Arc<ClientPresharedKeys>,
        identity_rx: mpsc::Receiver<Vec<u8>>,
        server: Server,
        daemon: Arc<DaemonApiClient>,
    ) -> Result<AqcClient> {
        let quic_client = Client::builder()
            .with_tls(provider)?
            .with_io("0.0.0.0:0")?
            .start()?;
<<<<<<< HEAD
        Ok((
            AqcClient {
                quic_client,
                receiver,
                client_keys,
                ctrl_sent: 0,
            },
            sender,
        ))
=======
        Ok(AqcClient {
            quic_client,
            client_keys,
            channels: HashMap::new(),
            server,
            daemon,
            identity_rx,
        })
>>>>>>> 9a68a848
    }

    /// Get the local address of the client.
    pub async fn local_addr(&self) -> Result<SocketAddr> {
        Ok(self.quic_client.local_addr()?)
    }

    /// Receive the next available channel. If the channel is closed, return None.
    /// This method will return a channel created by a peer that hasn't been received yet.
    pub async fn receive_channel(&mut self) -> Result<AqcChannelType, AqcError> {
        loop {
            // Accept a new connection
            match self.server.accept().await {
                Some(mut conn) => {
                    // Receive a PSK identity hint.
                    // TODO: Instead of receiving the PSK identity hint here, we should
                    // pull it directly from the connection.
                    let Some(identity) = self.identity_rx.recv().await else {
                        error!("Identity hint channel closed. Unable to create channel.");
                        return Err(AqcError::NoIdentityHint);
                    };
                    debug!(
                        "Processing connection accepted after seeing PSK identity hint: {:02x?}",
                        identity
                    );
                    // If the PSK identity hint is the control PSK, receive a control message.
                    // This will update the channel map with the PSK and associate it with an
                    // AqcChannel.
                    if identity == PSK_IDENTITY_CTRL {
                        receive_ctrl_message(&self.daemon, &mut self.channels, &mut conn).await?;
                    // If the PSK identity hint is not the control PSK, check if it's in the channel map.
                    // If it is, create a channel of the appropriate type. We should have already received
                    // the control message for this PSK, if we don't we can't create a channel.
                    } else {
                        match self.channels.get(&identity) {
                            Some(channel_info) => {
                                return Ok(create_channel_type(conn, channel_info));
                            }
                            None => {
                                debug!(
                                    "No channel info found in map for identity hint {:02x?}",
                                    identity
                                );
                                return Err(AqcError::NoChannelInfoFound);
                            }
                        }
                    }
                }
                None => {
                    return Err(AqcError::ServerConnectionTerminated);
                }
            }
        }
    }

    /// Receive the next available channel. If there is no channel available,
    /// return Empty. If the channel is disconnected, return Disconnected. If disconnected
    /// is returned no channels will be available until the application is restarted.
    pub fn try_receive_channel(&mut self) -> Result<AqcChannelType, TryReceiveError> {
        loop {
            let waker = noop_waker();
            let mut cx = CoreContext::from_waker(&waker);
            // Accept a new connection
            match self.server.poll_accept(&mut cx) {
                Poll::Ready(Some(mut conn)) => {
                    // Receive a PSK identity hint.
                    // TODO: Instead of receiving the PSK identity hint here, we should
                    // pull it directly from the connection.
                    let Ok(identity) = self.identity_rx.try_recv() else {
                        error!("Identity hint channel closed. Unable to create channel.");
                        return Err(TryReceiveError::AqcError(AqcError::NoIdentityHint));
                    };
                    debug!(
                        "Processing connection accepted after seeing PSK identity hint: {:02x?}",
                        identity
                    );
                    // If the PSK identity hint is the control PSK, receive a control message.
                    // This will update the channel map with the PSK and associate it with an
                    // AqcChannel.
                    if identity == PSK_IDENTITY_CTRL {
                        // Block on the async function
                        let result = futures_lite::future::block_on(async {
                            receive_ctrl_message(&self.daemon, &mut self.channels, &mut conn).await
                        });

                        if let Err(e) = result {
                            // The original function logged an error and returned ControlFlow::Break
                            // which implies the loop should terminate or an error state.
                            // For try_receive_channel, this might mean the connection is unusable for ctrl messages.
                            warn!("Receiving control message failed: {}, potential issue with connection.", e);
                            // Depending on desired behavior, you might return an error or continue.
                            // For now, let's assume it's an error if control message processing fails critically.
                            return Err(TryReceiveError::AqcError(AqcError::Other(
                                anyhow::anyhow!("Control message processing failed: {}", e),
                            )));
                        }
                    // If the PSK identity hint is not the control PSK, check if it's in the channel map.
                    // If it is, create a channel of the appropriate type. We should have already received
                    // the control message for this PSK, if we don't we can't create a channel.
                    } else if let Some(channel_info) = self.channels.get(&identity) {
                        return Ok(create_channel_type(conn, channel_info));
                    } else {
                        debug!(
                            "No channel info found in map for identity hint {:02x?}",
                            identity
                        );
                        return Err(TryReceiveError::AqcError(AqcError::NoChannelInfoFound));
                    }
                }
                Poll::Ready(None) => {
                    return Err(TryReceiveError::AqcError(
                        AqcError::ServerConnectionTerminated,
                    ));
                }
                Poll::Pending => {
                    return Err(TryReceiveError::Empty);
                }
            }
        }
    }

    /// Create a new channel to the given address.
    async fn create_channel(
        &mut self,
        addr: SocketAddr,
        label_id: LabelId,
        channel: AqcChannel,
        psk: PresharedKey,
    ) -> Result<AqcChannelType> {
        self.client_keys.set_key(psk);
        let mut conn = self
            .quic_client
            .connect(Connect::new(addr).with_server_name("localhost"))
            .await?;
        conn.keep_alive(true)?;
        let channel = match channel {
            AqcChannel::Unidirectional { id } => AqcChannelType::Sender {
                sender: AqcSenderChannel::new(label_id, id, conn.handle()),
            },
            AqcChannel::Bidirectional { id } => {
                let channel = AqcBidirectionalChannel::new(label_id, id, conn);
                AqcChannelType::Bidirectional { channel }
            }
        };
        Ok(channel)
    }

    /// Creates a new unidirectional channel to the given address.
    pub async fn create_uni_channel(
        &mut self,
        addr: SocketAddr,
        label_id: LabelId,
        id: UniChannelId,
        psk: PresharedKey,
    ) -> Result<AqcSenderChannel> {
        match self
            .create_channel(addr, label_id, AqcChannel::Unidirectional { id }, psk)
            .await?
        {
            AqcChannelType::Sender { sender } => Ok(sender),
            _ => buggy::bug!("Invalid channel type: expected Sender for unidirectional channel"),
        }
    }

    /// Creates a new bidirectional channel to the given address.
    pub async fn create_bidi_channel(
        &mut self,
        addr: SocketAddr,
        label_id: LabelId,
        id: BidiChannelId,
        psk: PresharedKey,
    ) -> Result<AqcBidirectionalChannel> {
        match self
            .create_channel(addr, label_id, AqcChannel::Bidirectional { id }, psk)
            .await?
        {
            AqcChannelType::Bidirectional { channel } => Ok(channel),
            _ => buggy::bug!(
                "Invalid channel type: expected Bidirectional for bidirectional channel"
            ),
        }
    }

    /// Send a control message to the given address.
    pub async fn send_ctrl(
        &mut self,
        addr: SocketAddr,
        ctrl: AqcCtrl,
        team_id: TeamId,
    ) -> Result<()> {
        let psk = PresharedKey::external(PSK_IDENTITY_CTRL, PSK_BYTES_CTRL)
            .assume("unable to create psk")?;
        self.client_keys.set_key(psk);
        let mut conn = self
            .quic_client
            .connect(Connect::new(addr).with_server_name("localhost"))
            .await?;
        conn.keep_alive(true)?;
        let (mut recv, mut send) = conn.open_bidirectional_stream().await?.split();
        let msg = AqcCtrlMessage { team_id, ctrl };
        let msg_bytes = postcard::to_stdvec(&msg)?;
        send.send(Bytes::from_owner(msg_bytes)).await?;
<<<<<<< HEAD

        self.ctrl_sent += 1;
        info!("sent aqc ctrl msg: {}", self.ctrl_sent);

=======
        if let Some(msg_bytes) = recv.receive().await? {
            let msg = postcard::from_bytes::<AqcAckMessage>(&msg_bytes)?;
            match msg {
                AqcAckMessage::Success => (),
                AqcAckMessage::Failure(e) => return Err(anyhow::anyhow!(e)),
            }
        }
>>>>>>> 9a68a848
        Ok(())
    }
}<|MERGE_RESOLUTION|>--- conflicted
+++ resolved
@@ -20,11 +20,7 @@
 };
 use tarpc::context;
 use tokio::sync::mpsc;
-<<<<<<< HEAD
-use tracing::{debug, error, info};
-=======
 use tracing::{debug, error, warn};
->>>>>>> 9a68a848
 
 use crate::{
     aqc::api::{AqcChannel, ClientPresharedKeys, PSK_BYTES_CTRL, PSK_IDENTITY_CTRL},
@@ -85,100 +81,7 @@
     Ok(())
 }
 
-<<<<<<< HEAD
-/// Runs a server listening for quic channel requests from other peers.
-pub async fn run_channels_server(
-    mut server: Server,
-    sender: mpsc::Sender<AqcChannelType>,
-    mut identity_rx: mpsc::Receiver<Vec<u8>>,
-    daemon: Arc<DaemonApiClient>,
-) {
-    // Map of PSK identity to channel type
-    let mut channel_map = HashMap::new();
-    let mut ctrl_recv = 0;
-    let mut conn_recv = 0;
-    loop {
-        // Accept a new connection
-        match server.accept().await {
-            Some(mut conn) => {
-                // Receive a PSK identity hint if one is available
-                // TODO: Instead of receiving the PSK identity hint here, we should
-                // pull it directly from the connection. Eric is working on this.
-
-                let identity = match identity_rx.try_recv() {
-                    Ok(identity) => {
-                        tracing::debug!("Received new PSK identity hint: {:02x?}", identity);
-                        Some(identity)
-                    }
-                    Err(mpsc::error::TryRecvError::Empty) => None,
-                    Err(mpsc::error::TryRecvError::Disconnected) => {
-                        // Sender was dropped, likely AqcChannelsImpl was dropped.
-                        error!("PSK Identity channel disconnected.");
-                        break; // Exit the loop if the sender is gone
-                    }
-                };
-                // If we have a PSK identity hint, process the connection
-                if let Some(ref identity) = identity {
-                    tracing::debug!(
-                        "Processing connection accepted after seeing PSK identity hint: {:02x?}",
-                        identity
-                    );
-                    // If the PSK identity hint is the control PSK, receive a control message.
-                    // This will update the channel map with the PSK and associate it with an
-                    // AqcChannel.
-                    if identity == PSK_IDENTITY_CTRL {
-                        ctrl_recv += 1;
-                        info!(
-                            "received aqc ctrl msg. ctrl_recv: {}, conn_recv: {}",
-                            ctrl_recv, conn_recv
-                        );
-                        if let ControlFlow::Break(_) =
-                            receive_ctrl_message(&daemon, &mut channel_map, &mut conn).await
-                        {
-                            continue;
-                        }
-                    // If the PSK identity hint is not the control PSK, check if it's in the channel map.
-                    // If it is, create a channel of the appropriate type. We should have already received
-                    // the control message for this PSK, if we don't we can't create a channel.
-                    } else if let Some(channel_info) = channel_map.get(identity) {
-                        tracing::debug!(
-                            "Found channel info in map for identity hint {:02x?}: {:?}",
-                            identity,
-                            channel_info
-                        );
-                        if let ControlFlow::Break(_) =
-                            create_channel_type(&sender, conn, channel_info).await
-                        {
-                            return;
-                        }
-                    } else {
-                        tracing::debug!(
-                            "No channel info found in map for identity hint {:02x?}",
-                            identity
-                        );
-                        continue;
-                    }
-                } else {
-                    conn_recv += 1;
-                    tracing::error!("No identity hint received. Unable to create channel. ctrl_recv: {}, conn_recv: {}", ctrl_recv, conn_recv);
-                }
-            }
-            None => {
-                debug!("Server connection terminated");
-                break;
-            }
-        }
-    }
-}
-
-async fn create_channel_type(
-    sender: &mpsc::Sender<AqcChannelType>,
-    conn: Connection,
-    channel_info: &AqcChannel,
-) -> ControlFlow<()> {
-=======
 fn create_channel_type(conn: Connection, channel_info: &AqcChannel) -> AqcChannelType {
->>>>>>> 9a68a848
     match channel_info {
         AqcChannel::Bidirectional { id } => {
             // Once we accept a valid connection, let's turn it into an AQC Channel that we can
@@ -317,15 +220,10 @@
 
 impl Drop for AqcSenderChannel {
     fn drop(&mut self) {
-<<<<<<< HEAD
         debug!("dropped uni channel");
         // Attempt to close the channel when the sender is dropped.
         // Log if there's an error, but don't panic as drop should not panic.
-        if let Err(e) = self.close() {
-            tracing::error!("Failed to close AqcChannelSender handle: {}", e);
-        }
-=======
-        self.close();
+        self.close()
     }
 }
 
@@ -336,7 +234,6 @@
             "AqcSenderChannel(label_id: {}, id: {})",
             self.label_id, self.id
         )
->>>>>>> 9a68a848
     }
 }
 
@@ -508,15 +405,10 @@
 
 impl Drop for AqcBidirectionalChannel {
     fn drop(&mut self) {
-<<<<<<< HEAD
         debug!("dropped bidi channel");
         // Attempt to close the channel when the bidirectional channel is dropped.
         // Log if there's an error, but don't panic as drop should not panic.
-        if let Err(e) = self.close() {
-            tracing::error!("Failed to close AqcBidirectionalChannel handle: {}", e);
-        }
-=======
-        self.close();
+        self.close()
     }
 }
 
@@ -527,7 +419,6 @@
             "AqcBidirectionalChannel(label_id: {}, aqc_id: {})",
             self.label_id, self.aqc_id
         )
->>>>>>> 9a68a848
     }
 }
 
@@ -617,15 +508,11 @@
 pub(crate) struct AqcClient {
     quic_client: Client,
     client_keys: Arc<ClientPresharedKeys>,
-<<<<<<< HEAD
-    ctrl_sent: u16,
-=======
     /// Map of PSK identity to channel type
     channels: HashMap<Vec<u8>, AqcChannel>,
     server: Server,
     daemon: Arc<DaemonApiClient>,
     identity_rx: mpsc::Receiver<Vec<u8>>,
->>>>>>> 9a68a848
 }
 
 impl AqcClient {
@@ -641,17 +528,6 @@
             .with_tls(provider)?
             .with_io("0.0.0.0:0")?
             .start()?;
-<<<<<<< HEAD
-        Ok((
-            AqcClient {
-                quic_client,
-                receiver,
-                client_keys,
-                ctrl_sent: 0,
-            },
-            sender,
-        ))
-=======
         Ok(AqcClient {
             quic_client,
             client_keys,
@@ -660,7 +536,6 @@
             daemon,
             identity_rx,
         })
->>>>>>> 9a68a848
     }
 
     /// Get the local address of the client.
@@ -863,12 +738,6 @@
         let msg = AqcCtrlMessage { team_id, ctrl };
         let msg_bytes = postcard::to_stdvec(&msg)?;
         send.send(Bytes::from_owner(msg_bytes)).await?;
-<<<<<<< HEAD
-
-        self.ctrl_sent += 1;
-        info!("sent aqc ctrl msg: {}", self.ctrl_sent);
-
-=======
         if let Some(msg_bytes) = recv.receive().await? {
             let msg = postcard::from_bytes::<AqcAckMessage>(&msg_bytes)?;
             match msg {
@@ -876,7 +745,6 @@
                 AqcAckMessage::Failure(e) => return Err(anyhow::anyhow!(e)),
             }
         }
->>>>>>> 9a68a848
         Ok(())
     }
 }