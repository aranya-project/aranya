--- conflicted
+++ resolved
@@ -4,17 +4,10 @@
 
 pub use api::AqcChannels;
 pub(super) use api::AqcChannelsImpl;
-<<<<<<< HEAD
-pub use api::{AqcChannels, AqcVersion, AQC_VERSION};
 pub use net::{
     channels::{
         AqcBidiChannel, AqcBidiStream, AqcPeerChannel, AqcPeerStream, AqcReceiveChannel,
         AqcReceiveStream, AqcSendStream, AqcSenderChannel,
     },
     TryReceiveError,
-=======
-pub use net::channels::{
-    AqcBidiChannel, AqcBidiStream, AqcPeerChannel, AqcPeerStream, AqcReceiveChannel,
-    AqcReceiveStream, AqcSendStream, AqcSenderChannel,
->>>>>>> 27923392
 };