--- conflicted
+++ resolved
@@ -160,15 +160,11 @@
     /// Returns:
     /// - A unidirectional channel [`SendChannel`] object that can only `seal()` data.
     /// - A [`CtrlMsg`] message to send to the peer.
-<<<<<<< HEAD
     ///
     /// # Panics
     ///
     /// Will panic on poisoned internal mutexes.
-    pub async fn create_uni_send_channel(
-=======
     pub async fn create_channel(
->>>>>>> f61fe5f9
         &self,
         team_id: TeamId,
         peer_id: DeviceId,
