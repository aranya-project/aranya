--- conflicted
+++ resolved
@@ -32,11 +32,8 @@
 
 [dependencies]
 aranya-daemon-api = { workspace = true }
-<<<<<<< HEAD
+aranya-fast-channels = { workspace = true, optional = true }
 aranya-policy-text = { workspace = true }
-=======
-aranya-fast-channels = { workspace = true, optional = true }
->>>>>>> c6b59b85
 aranya-util = { workspace = true }
 
 anyhow = { workspace = true }
