--- conflicted
+++ resolved
@@ -26,13 +26,9 @@
 aranya-runtime = { workspace = true, features = ["std"] }
 aranya-util = { workspace = true }
 buggy = { workspace = true, features = ["std"] }
-<<<<<<< HEAD
 bytes = { workspace = true }
 heapless = { workspace = true, features = ["serde"] }
 s2n-quic = { workspace = true }
-spideroak-base58 = { workspace = true, features = ["std"] }
-=======
->>>>>>> 9f479502
 
 anyhow = { workspace = true }
 postcard = { workspace = true }
