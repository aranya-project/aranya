--- conflicted
+++ resolved
@@ -46,12 +46,8 @@
 
 
 [dev-dependencies]
-<<<<<<< HEAD
-aranya-daemon = { path = "../aranya-daemon", features = ["aqc", "afc", "experimental", "preview"] }
+aranya-daemon = { path = "../aranya-daemon", features = ["afc", "experimental", "preview"] }
 spideroak-base58 = { workspace = true }
-=======
-aranya-daemon = { path = "../aranya-daemon", features = ["afc", "experimental", "preview"] }
->>>>>>> b588a66a
 
 backon = { workspace = true }
 serial_test = { workspace = true }
