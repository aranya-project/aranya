--- conflicted
+++ resolved
@@ -20,30 +20,25 @@
 [dependencies]
 aranya-daemon-api = { workspace = true }
 
+aranya-aqc-util = { workspace = true }
 aranya-crypto = { workspace = true }
-<<<<<<< HEAD
 aranya-fast-channels = { workspace = true, features = ["std", "posix"] }
 aranya-runtime = { workspace = true, features = ["std"] }
-=======
->>>>>>> 4daa3b08
 aranya-util = { workspace = true }
 buggy = { workspace = true, features = ["std"] }
 bytes = { workspace = true }
+rustls = { workspace = true }
+rustls-pemfile = { workspace = true }
 s2n-quic = { workspace = true }
-rustls-pemfile = { workspace = true }
-rustls = { workspace = true }
 
 anyhow = { workspace = true }
-<<<<<<< HEAD
 postcard = { workspace = true }
 serde = { workspace = true, features = ["derive"] }
-=======
->>>>>>> 4daa3b08
 tarpc = { workspace = true }
 thiserror = { workspace = true }
 tokio = { workspace = true, features = ["io-util", "macros", "net", "sync"] }
 tracing = { workspace = true }
-webpki-roots = { workspace = true}
+webpki-roots = { workspace = true }
 
 [dev-dependencies]
 aranya-daemon = { path = "../aranya-daemon" }
