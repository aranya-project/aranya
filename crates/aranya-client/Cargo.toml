--- conflicted
+++ resolved
@@ -46,11 +46,7 @@
 tracing = { workspace = true }
 
 [dev-dependencies]
-<<<<<<< HEAD
-aranya-daemon = { path = "../aranya-daemon", features = ["aqc", "experimental"] }
-=======
-aranya-daemon = { path = "../aranya-daemon", features = ["afc", "preview"] }
->>>>>>> 0bb86ebb
+aranya-daemon = { path = "../aranya-daemon", features = ["aqc", "afc", "experimental", "preview"] }
 
 backon = { workspace = true }
 serial_test = { workspace = true }
@@ -63,12 +59,7 @@
 
 [package.metadata.cargo-all-features]
 always_include_features = [
-<<<<<<< HEAD
     "default", # TODO: remove in #448
     "experimental",
-=======
-    # TODO: remove in #448
-    "default",
     "preview",
->>>>>>> 0bb86ebb
 ]