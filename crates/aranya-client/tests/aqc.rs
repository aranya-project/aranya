use std::time::Duration;

mod common;
use anyhow::Result;
use aranya_client::{aqc::net::AqcChannelType, TeamConfig};
use aranya_daemon_api::ChanOp;
use bytes::Bytes;
use common::{sleep, TeamCtx};
use tempfile::tempdir;
use tokio::task::JoinSet;
use tracing::info;

/// NOTE: this certificate is to be used for demonstration purposes only!
pub static CERT_PEM: &str = include_str!("../src/aqc/cert.pem");
/// NOTE: this certificate is to be used for demonstration purposes only!
pub static KEY_PEM: &str = include_str!("../src/aqc/key.pem");

// Test AQC channels.
//
// Have each member device do the following in parallel:
// 1. Create a bidirectional channel with each peer.
// 2. Create a unidirectional channel with each peer.
// 3. Send data over each channel that supports sending data.
// 4. Receive data over each channel that supports receiving data.
// 5. Delete all the channels that were created by the device.
#[test_log::test(tokio::test(flavor = "multi_thread"))]
async fn test_aqc_chans() -> Result<()> {
    let interval = Duration::from_millis(100);
    let sleep_interval = interval * 6;

    let tmp = tempdir()?;
    let work_dir = tmp.path().to_path_buf();

    let mut team = TeamCtx::new("test_aqc_chans", work_dir).await?;

    let cfg = TeamConfig::builder().build()?;
    // create team.
    let team_id = team
        .owner
        .client
        .create_team(cfg)
        .await
        .expect("expected to create team");
    info!(?team_id);

    // Tell all peers to sync with one another, and assign their roles.
    team.add_all_sync_peers(team_id).await?;
    team.add_all_device_roles(team_id).await?;

    // wait for syncing.
    sleep(sleep_interval).await;

    let mut operator_team = team.operator.client.team(team_id);
    operator_team
        .assign_aqc_net_identifier(team.membera.id, team.membera.aqc_addr.clone())
        .await?;
    operator_team
        .assign_aqc_net_identifier(team.memberb.id, team.memberb.aqc_addr.clone())
        .await?;
    operator_team
        .assign_aqc_net_identifier(team.memberc.id, team.memberc.aqc_addr.clone())
        .await?;

    // wait for syncing.
    sleep(sleep_interval).await;

    // wait for ctrl message to be sent.
    sleep(Duration::from_millis(100)).await;

    const NUM_DEVICES: i8 = 3;
    const LABELS_PER_DEVICE: i8 = 4;
    const NUM_LABELS: i8 = NUM_DEVICES * LABELS_PER_DEVICE;
    let mut labels = Vec::new();
    for i in 0..NUM_LABELS {
        let label = operator_team
            .create_label(format!("label{}", i).to_string())
            .await?;
        labels.push(label);
    }
    // TODO: test with different ops.
    let op = ChanOp::SendRecv;

    // wait for syncing.
    sleep(sleep_interval).await;

    let membera_peers = [team.memberb.aqc_addr.clone(), team.memberc.aqc_addr.clone()];
    let memberb_peers = [team.membera.aqc_addr.clone(), team.memberc.aqc_addr.clone()];
    let memberc_peers = [team.membera.aqc_addr.clone(), team.memberb.aqc_addr.clone()];
    let peers = [membera_peers, memberb_peers, memberc_peers];
    let mut devices = Vec::new();
    devices.push(team.memberc);
    devices.push(team.memberb);
    devices.push(team.membera);

    // Assign labels to all devices.
    // TODO: only assign labels to devices that use them.
    for device in &devices {
        for label in &labels {
            operator_team.assign_label(device.id, *label, op).await?;
        }
<<<<<<< HEAD
    }
    // wait for syncing.
    sleep(sleep_interval).await;

    // Run AQC channel tests in parallel.
    let mut set = JoinSet::new();
    for i in 0..devices.len() {
        let mut device = devices.pop().expect("expected a device");
        let peers = peers[i].clone();
        let mut l = Vec::new();
        for _i in 0..LABELS_PER_DEVICE {
            l.push(labels.pop().expect("expected label"));
        }
        set.spawn(async move {
            let mut bidi_chans = Vec::new();
            let mut uni_chans = Vec::new();
            for peer in peers {
                // create bidirectional channels with each peer.
                info!(?device.aqc_addr, ?peer, "creating bidi channel");
                let bidi = device
                    .client
                    .aqc()
                    .create_bidi_channel(team_id, peer.clone(), l.pop().expect("expected label"))
                    .await
                    .expect("expected to create bidi chan");
                bidi_chans.push(bidi);

                // create unidirectional channels with each peer.
                info!(?device.aqc_addr, ?peer, "creating uni channel");
                let uni = device
                    .client
                    .aqc()
                    .create_uni_channel(team_id, peer, l.pop().expect("expected label"))
                    .await
                    .expect("expected to create bidi chan");
                uni_chans.push(uni);
            }

            // Receive any channels that were created.
            tokio::time::sleep(Duration::from_millis(100)).await;
            let mut recv_chans = Vec::new();
            while let Some(recv_chan) = device.client.aqc().receive_channel().await {
                info!("received channel");
                recv_chans.push(recv_chan);
            }

            // Send data over all created channels that support send.
            // TODO: test create_bidirectional_stream()
            for bidi in &mut bidi_chans {
                let mut send = bidi
                    .create_unidirectional_stream()
                    .await
                    .expect("expected to create uni stream");
                info!("created unidirectional stream");
                let msg = Bytes::from("hello");
                send.send(&msg).await.expect("expected to send data");
                info!("sent bidi chan data");
            }
            for uni in &mut uni_chans {
                let mut send = uni
                    .create_unidirectional_stream()
                    .await
                    .expect("expected to create uni stream");
                let msg = Bytes::from("hello");
                send.send(&msg).await.expect("expected to send data");
                info!("sent uni chan data");
            }

            // Send data over all received channels that support send.
            // TODO: test sending larger messages.
            // TODO: send different data over each channel.
            for uni in &mut recv_chans {
                let mut send = match uni {
                    AqcChannelType::Sender { ref mut sender } => sender
                        .create_unidirectional_stream()
                        .await
                        .expect("expected to create uni stream"),
                    AqcChannelType::Receiver { .. } => continue,
                    AqcChannelType::Bidirectional { ref mut channel } => channel
                        .create_unidirectional_stream()
                        .await
                        .expect("expected to create uni stream"),
                };
                let msg = Bytes::from("hello");
                send.send(&msg).await.expect("expected to send data");
            }

            // Receive data over all created and received channels that support receiving data.
            tokio::time::sleep(Duration::from_millis(100)).await;
            for bidi in &mut bidi_chans {
                while let Some((_send, mut recv)) = bidi.receive_stream().await {
                    let mut buf = vec![0u8; 1024 * 1024 * 2];
                    let len = recv
                        .receive(buf.as_mut_slice())
                        .await
                        .expect("expected to receive data")
                        .expect("no data received");
                    assert_eq!(&buf[..len], b"hello");
                }
            }
            for uni in &mut recv_chans {
                let mut streams = Vec::new();
                match uni {
                    AqcChannelType::Sender { .. } => continue,
                    AqcChannelType::Receiver { ref mut receiver } => {
                        while let Some(recv) = receiver
                            .receive_unidirectional_stream()
                            .await
                            .expect("expected no error")
                        {
                            streams.push(recv);
                        }
                    }
                    AqcChannelType::Bidirectional { ref mut channel } => {
                        while let Some((_send, recv)) = channel.receive_stream().await {
                            streams.push(recv);
                        }
                    }
                };
                for mut recv in streams {
                    let mut buf = vec![0u8; 1024 * 1024 * 2];
                    let len = recv
                        .receive(buf.as_mut_slice())
                        .await
                        .expect("expected to receive data")
                        .expect("no data received");
                    assert_eq!(&buf[..len], b"hello");
                }
            }

            // Delete all channels created by the device.
            for bidi in &mut bidi_chans {
                bidi.close().expect("expected to close bidi channel");
            }
            for uni in &mut uni_chans {
                uni.close().expect("expected to close uni chan");
            }

            // TODO: verify total messages send/received.

            // TODO: optimize this delay.
            tokio::time::sleep(Duration::from_millis(2000)).await;
        });
    }
    set.join_all().await;

=======
    };
    tokio::time::sleep(Duration::from_millis(100)).await;
    let mut send1_1 = bidi_chan1.create_uni_stream().await?;
    tokio::time::sleep(Duration::from_millis(100)).await;

    // Test sending streams

    // Send from 1 to 2 with a unidirectional stream
    let msg1 = Bytes::from("hello");
    send1_1.send(&msg1).await?;
    tokio::time::sleep(Duration::from_millis(100)).await;
    // Receive a unidirectional stream from peer 1
    let (maybe_send2_1, mut recv2_1) = bidi_chan2
        .receive_stream()
        .await
        .assume("stream not received")?;
    assert!(maybe_send2_1.is_none(), "Expected unidirectional stream");
    tokio::time::sleep(Duration::from_millis(100)).await;

    let mut target = vec![0u8; 1024 * 1024 * 2];
    let len = recv2_1
        .receive(target.as_mut_slice())
        .await?
        .assume("no data received")?;
    assert_eq!(&target[..len], b"hello");

    let (mut send1_2, mut recv1_2) = bidi_chan1.create_bidi_stream().await?;
    tokio::time::sleep(Duration::from_millis(100)).await;
    // Send from 1 to 2 with a bidirectional stream
    let msg2 = Bytes::from("hello2");
    send1_2.send(&msg2).await?;
    tokio::time::sleep(Duration::from_millis(100)).await;
    let (maybe_send2_2, mut recv2_2) = bidi_chan2
        .receive_stream()
        .await
        .assume("stream not received")?;
    let mut send2_2 = maybe_send2_2.expect("Expected bidirectional stream");
    tokio::time::sleep(Duration::from_millis(100)).await;
    let mut target = vec![0u8; 1024 * 1024 * 2];
    let len = recv2_2
        .receive(target.as_mut_slice())
        .await?
        .assume("no data received")?;
    assert_eq!(&target[..len], b"hello2");
    // Send from 2 to 1 with a bidirectional stream
    let msg3 = Bytes::from("hello3");
    send2_2.send(&msg3).await?;
    tokio::time::sleep(Duration::from_millis(100)).await;
    let mut target = vec![0u8; 1024 * 1024 * 2];
    let len = recv1_2
        .receive(target.as_mut_slice())
        .await?
        .assume("no data received")?;
    assert_eq!(&target[..len], b"hello3");

    // Test sending a large message
    let big_data = {
        let mut rng = rand::thread_rng();
        let mut data = vec![0u8; 1024 * 1024 * 3 / 2];
        rand::Rng::fill(&mut rng, &mut data[..]);
        Bytes::from(data)
    };

    send1_2.send(&big_data).await?;
    tokio::time::sleep(Duration::from_millis(100)).await;
    let mut total_len: usize = 0;
    let mut total_pieces: i32 = 0;
    // Send stream should return the message in pieces
    while let Some(len) = recv2_2.receive(&mut target[total_len..]).await? {
        total_pieces = total_pieces.checked_add(1).expect("Pieces overflow");
        total_len = total_len.checked_add(len).expect("Length overflow");
        if total_len >= big_data.len() {
            break;
        }
        tokio::time::sleep(Duration::from_millis(20)).await;
    }
    assert!(total_pieces > 1);
    assert_eq!(total_len, big_data.len());
    assert_eq!(&target[..total_len], &big_data[..]);

    bidi_chan1.close()?;
    bidi_chan2.close()?;
    // membera creates aqc uni channel with memberb
    let mut uni_chan1 = team
        .membera
        .client
        .aqc()
        .create_uni_channel(team_id, team.memberb.aqc_addr.clone(), label1)
        .await?;
    tokio::time::sleep(Duration::from_millis(100)).await;
    let channel_type = team
        .memberb
        .client
        .aqc()
        .try_receive_channel()
        .expect("channel must exist");
    let mut uni_chan2 = match channel_type {
        AqcChannelType::Receiver { receiver } => receiver,
        _ => {
            buggy::bug!("Expected a unidirectional channel")
        }
    };
    tokio::time::sleep(Duration::from_millis(100)).await;
    let mut send1_1 = uni_chan1.create_uni_stream().await?;
    tokio::time::sleep(Duration::from_millis(100)).await;
    // Test sending streams

    // Send from 1 to 2 with a unidirectional stream
    let msg1 = Bytes::from("hello");
    send1_1.send(&msg1).await?;
    tokio::time::sleep(Duration::from_millis(100)).await;

    let mut recv2_1 = uni_chan2
        .receive_uni_stream()
        .await
        .assume("stream not received")?
        .assume("stream not received")?;
    tokio::time::sleep(Duration::from_millis(100)).await;

    let mut target = vec![0u8; 1024 * 1024 * 2];
    let len = recv2_1
        .receive(target.as_mut_slice())
        .await?
        .assume("no data received")?;
    assert_eq!(&target[..len], b"hello");
>>>>>>> c3318859
    Ok(())
}<|MERGE_RESOLUTION|>--- conflicted
+++ resolved
@@ -98,7 +98,6 @@
         for label in &labels {
             operator_team.assign_label(device.id, *label, op).await?;
         }
-<<<<<<< HEAD
     }
     // wait for syncing.
     sleep(sleep_interval).await;
@@ -149,7 +148,7 @@
             // TODO: test create_bidirectional_stream()
             for bidi in &mut bidi_chans {
                 let mut send = bidi
-                    .create_unidirectional_stream()
+                    .create_uni_stream()
                     .await
                     .expect("expected to create uni stream");
                 info!("created unidirectional stream");
@@ -159,7 +158,7 @@
             }
             for uni in &mut uni_chans {
                 let mut send = uni
-                    .create_unidirectional_stream()
+                    .create_uni_stream()
                     .await
                     .expect("expected to create uni stream");
                 let msg = Bytes::from("hello");
@@ -173,12 +172,12 @@
             for uni in &mut recv_chans {
                 let mut send = match uni {
                     AqcChannelType::Sender { ref mut sender } => sender
-                        .create_unidirectional_stream()
+                        .create_uni_stream()
                         .await
                         .expect("expected to create uni stream"),
                     AqcChannelType::Receiver { .. } => continue,
                     AqcChannelType::Bidirectional { ref mut channel } => channel
-                        .create_unidirectional_stream()
+                        .create_uni_stream()
                         .await
                         .expect("expected to create uni stream"),
                 };
@@ -205,7 +204,7 @@
                     AqcChannelType::Sender { .. } => continue,
                     AqcChannelType::Receiver { ref mut receiver } => {
                         while let Some(recv) = receiver
-                            .receive_unidirectional_stream()
+                            .receive_uni_stream()
                             .await
                             .expect("expected no error")
                         {
@@ -245,132 +244,5 @@
     }
     set.join_all().await;
 
-=======
-    };
-    tokio::time::sleep(Duration::from_millis(100)).await;
-    let mut send1_1 = bidi_chan1.create_uni_stream().await?;
-    tokio::time::sleep(Duration::from_millis(100)).await;
-
-    // Test sending streams
-
-    // Send from 1 to 2 with a unidirectional stream
-    let msg1 = Bytes::from("hello");
-    send1_1.send(&msg1).await?;
-    tokio::time::sleep(Duration::from_millis(100)).await;
-    // Receive a unidirectional stream from peer 1
-    let (maybe_send2_1, mut recv2_1) = bidi_chan2
-        .receive_stream()
-        .await
-        .assume("stream not received")?;
-    assert!(maybe_send2_1.is_none(), "Expected unidirectional stream");
-    tokio::time::sleep(Duration::from_millis(100)).await;
-
-    let mut target = vec![0u8; 1024 * 1024 * 2];
-    let len = recv2_1
-        .receive(target.as_mut_slice())
-        .await?
-        .assume("no data received")?;
-    assert_eq!(&target[..len], b"hello");
-
-    let (mut send1_2, mut recv1_2) = bidi_chan1.create_bidi_stream().await?;
-    tokio::time::sleep(Duration::from_millis(100)).await;
-    // Send from 1 to 2 with a bidirectional stream
-    let msg2 = Bytes::from("hello2");
-    send1_2.send(&msg2).await?;
-    tokio::time::sleep(Duration::from_millis(100)).await;
-    let (maybe_send2_2, mut recv2_2) = bidi_chan2
-        .receive_stream()
-        .await
-        .assume("stream not received")?;
-    let mut send2_2 = maybe_send2_2.expect("Expected bidirectional stream");
-    tokio::time::sleep(Duration::from_millis(100)).await;
-    let mut target = vec![0u8; 1024 * 1024 * 2];
-    let len = recv2_2
-        .receive(target.as_mut_slice())
-        .await?
-        .assume("no data received")?;
-    assert_eq!(&target[..len], b"hello2");
-    // Send from 2 to 1 with a bidirectional stream
-    let msg3 = Bytes::from("hello3");
-    send2_2.send(&msg3).await?;
-    tokio::time::sleep(Duration::from_millis(100)).await;
-    let mut target = vec![0u8; 1024 * 1024 * 2];
-    let len = recv1_2
-        .receive(target.as_mut_slice())
-        .await?
-        .assume("no data received")?;
-    assert_eq!(&target[..len], b"hello3");
-
-    // Test sending a large message
-    let big_data = {
-        let mut rng = rand::thread_rng();
-        let mut data = vec![0u8; 1024 * 1024 * 3 / 2];
-        rand::Rng::fill(&mut rng, &mut data[..]);
-        Bytes::from(data)
-    };
-
-    send1_2.send(&big_data).await?;
-    tokio::time::sleep(Duration::from_millis(100)).await;
-    let mut total_len: usize = 0;
-    let mut total_pieces: i32 = 0;
-    // Send stream should return the message in pieces
-    while let Some(len) = recv2_2.receive(&mut target[total_len..]).await? {
-        total_pieces = total_pieces.checked_add(1).expect("Pieces overflow");
-        total_len = total_len.checked_add(len).expect("Length overflow");
-        if total_len >= big_data.len() {
-            break;
-        }
-        tokio::time::sleep(Duration::from_millis(20)).await;
-    }
-    assert!(total_pieces > 1);
-    assert_eq!(total_len, big_data.len());
-    assert_eq!(&target[..total_len], &big_data[..]);
-
-    bidi_chan1.close()?;
-    bidi_chan2.close()?;
-    // membera creates aqc uni channel with memberb
-    let mut uni_chan1 = team
-        .membera
-        .client
-        .aqc()
-        .create_uni_channel(team_id, team.memberb.aqc_addr.clone(), label1)
-        .await?;
-    tokio::time::sleep(Duration::from_millis(100)).await;
-    let channel_type = team
-        .memberb
-        .client
-        .aqc()
-        .try_receive_channel()
-        .expect("channel must exist");
-    let mut uni_chan2 = match channel_type {
-        AqcChannelType::Receiver { receiver } => receiver,
-        _ => {
-            buggy::bug!("Expected a unidirectional channel")
-        }
-    };
-    tokio::time::sleep(Duration::from_millis(100)).await;
-    let mut send1_1 = uni_chan1.create_uni_stream().await?;
-    tokio::time::sleep(Duration::from_millis(100)).await;
-    // Test sending streams
-
-    // Send from 1 to 2 with a unidirectional stream
-    let msg1 = Bytes::from("hello");
-    send1_1.send(&msg1).await?;
-    tokio::time::sleep(Duration::from_millis(100)).await;
-
-    let mut recv2_1 = uni_chan2
-        .receive_uni_stream()
-        .await
-        .assume("stream not received")?
-        .assume("stream not received")?;
-    tokio::time::sleep(Duration::from_millis(100)).await;
-
-    let mut target = vec![0u8; 1024 * 1024 * 2];
-    let len = recv2_1
-        .receive(target.as_mut_slice())
-        .await?
-        .assume("no data received")?;
-    assert_eq!(&target[..len], b"hello");
->>>>>>> c3318859
     Ok(())
 }