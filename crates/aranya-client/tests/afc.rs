--- conflicted
+++ resolved
@@ -11,12 +11,11 @@
     aranya_daemon_api::text,
 };
 
-<<<<<<< HEAD
-/// Demonstrate creating a bidirectional AFC channel.
+/// Demonstrate creating a unidirectional AFC channel.
 #[cfg(feature = "afc")]
 #[test_log::test(tokio::test(flavor = "multi_thread"))]
-async fn test_afc_bidi_chan_create() -> Result<()> {
-    let mut devices = DevicesCtx::new("test_afc_bidi_chan_create").await?;
+async fn test_afc_uni_chan_create() -> Result<()> {
+    let mut devices = DevicesCtx::new("test_afc_uni_chan_create").await?;
 
     // create team.
     let team_id = devices.create_and_add_team().await?;
@@ -50,30 +49,32 @@
         .sync_now(operator_addr, None)
         .await?;
 
+    // Create uni channel.
     let (_chan, ctrl) = devices
         .membera
         .client
         .afc()
-        .create_bidi_channel(team_id, devices.memberb.id, label_id)
-        .await
-        .context("unable to create afc bidi channel")?;
-
+        .create_uni_send_channel(team_id, devices.memberb.id, label_id)
+        .await
+        .context("unable to create afc uni channel")?;
+
+    // Receive uni channel.
     devices
         .memberb
         .client
         .afc()
         .recv_ctrl(team_id, ctrl)
         .await
-        .context("unable to receive afc bidi channel")?;
+        .context("unable to receive afc uni channel")?;
 
     Ok(())
 }
 
-/// Demonstrate seal/open with bidirectional AFC channel.
+/// Demonstrate seal/open with unidirectional AFC send channel.
 #[cfg(feature = "afc")]
 #[test_log::test(tokio::test(flavor = "multi_thread"))]
-async fn test_afc_bidi_chan_seal_open() -> Result<()> {
-    let mut devices = DevicesCtx::new("test_afc_bidi_chan_seal_open").await?;
+async fn test_afc_uni_send_chan_seal_open() -> Result<()> {
+    let mut devices = DevicesCtx::new("test_afc_uni_send_chan_seal_open").await?;
 
     // create team.
     let team_id = devices.create_and_add_team().await?;
@@ -110,20 +111,17 @@
     let membera_afc = devices.membera.client.afc();
     let memberb_afc = devices.memberb.client.afc();
 
-    // Create bidi channel.
+    // Create uni channel.
     let (chan, ctrl) = membera_afc
-        .create_bidi_channel(team_id, devices.memberb.id, label_id)
-        .await
-        .context("unable to create afc bidi channel")?;
-
-    // Receive bidi channel.
-    let Channel::Bidi(recv) = memberb_afc
+        .create_uni_send_channel(team_id, devices.memberb.id, label_id)
+        .await
+        .context("unable to create afc uni channel")?;
+
+    // Receive uni channel.
+    let recv = memberb_afc
         .recv_ctrl(team_id, ctrl)
         .await
-        .context("unable to receive afc bidi channel")?
-    else {
-        bail!("expected a bidirectional receive channel");
-    };
+        .context("unable to receive afc uni channel")?;
 
     // Seal data.
     let afc_msg = "afc msg".as_bytes();
@@ -141,11 +139,11 @@
     Ok(())
 }
 
-/// Demonstrate deleting a bidirectional AFC channel.
+/// Demonstrate deleting a unidirectional AFC channel.
 #[cfg(feature = "afc")]
 #[test_log::test(tokio::test(flavor = "multi_thread"))]
-async fn test_afc_bidi_chan_delete() -> Result<()> {
-    let mut devices = DevicesCtx::new("test_afc_bidi_chan_delete").await?;
+async fn test_afc_uni_chan_delete() -> Result<()> {
+    let mut devices = DevicesCtx::new("test_afc_uni_chan_delete").await?;
 
     // create team.
     let team_id = devices.create_and_add_team().await?;
@@ -182,20 +180,17 @@
     let membera_afc = devices.membera.client.afc();
     let memberb_afc = devices.memberb.client.afc();
 
-    // Create bidi channel.
+    // Create uni channel.
     let (chan, ctrl) = membera_afc
-        .create_bidi_channel(team_id, devices.memberb.id, label_id)
-        .await
-        .context("unable to create afc bidi channel")?;
-
-    // Receive bidi channel.
-    let Channel::Bidi(recv) = memberb_afc
+        .create_uni_send_channel(team_id, devices.memberb.id, label_id)
+        .await
+        .context("unable to create afc uni channel")?;
+
+    // Receive uni channel.
+    let recv = memberb_afc
         .recv_ctrl(team_id, ctrl)
         .await
-        .context("unable to receive afc bidi channel")?
-    else {
-        bail!("expected a bidirectional receive channel");
-    };
+        .context("unable to receive afc uni channel")?;
 
     // Seal data.
     let afc_msg = "afc msg".as_bytes();
@@ -207,7 +202,6 @@
     let mut plaintext = vec![0u8; ciphertext.len() - Channels::OVERHEAD];
     recv.open(&mut plaintext, &ciphertext)
         .context("unable to open afc message")?;
-    assert_eq!(afc_msg, plaintext);
 
     // Delete channel.
     chan.delete().await.context("unable to delete channel")?;
@@ -224,11 +218,11 @@
     Ok(())
 }
 
-/// Demonstrate open/seal with multiple bidirectional AFC channels.
+/// Demonstrate open/seal with multiple unidirectional AFC channels.
 #[cfg(feature = "afc")]
 #[test_log::test(tokio::test(flavor = "multi_thread"))]
-async fn test_afc_bidi_multi_chans() -> Result<()> {
-    let mut devices = DevicesCtx::new("test_afc_bidi_multi_chans").await?;
+async fn test_afc_uni_multi_send_chans() -> Result<()> {
+    let mut devices = DevicesCtx::new("test_afc_uni_multi_chans").await?;
 
     // create team.
     let team_id = devices.create_and_add_team().await?;
@@ -276,35 +270,29 @@
     let membera_afc = devices.membera.client.afc();
     let memberb_afc = devices.memberb.client.afc();
 
-    // Create first bidi channel.
+    // Create first channel.
     let (chan1, ctrl1) = membera_afc
-        .create_bidi_channel(team_id, devices.memberb.id, label_id1)
-        .await
-        .context("unable to create afc bidi channel")?;
-
-    // Create second bidi channel.
+        .create_uni_send_channel(team_id, devices.memberb.id, label_id1)
+        .await
+        .context("unable to create afc uni channel")?;
+
+    // Create second channel.
     let (chan2, ctrl2) = memberb_afc
-        .create_bidi_channel(team_id, devices.membera.id, label_id2)
-        .await
-        .context("unable to create afc bidi channel")?;
-
-    // Receive first bidi channel.
-    let Channel::Bidi(recv1) = memberb_afc
+        .create_uni_send_channel(team_id, devices.membera.id, label_id2)
+        .await
+        .context("unable to create afc uni channel")?;
+
+    // Receive first channel.
+    let recv1 = memberb_afc
         .recv_ctrl(team_id, ctrl1)
         .await
-        .context("unable to receive afc bidi channel")?
-    else {
-        bail!("expected a bidirectional receive channel");
-    };
-
-    // Receive second bidi channel.
-    let Channel::Bidi(recv2) = membera_afc
+        .context("unable to receive afc uni channel")?;
+
+    // Receive second channel.
+    let recv2 = membera_afc
         .recv_ctrl(team_id, ctrl2)
         .await
-        .context("unable to receive afc bidi channel")?
-    else {
-        bail!("expected a bidirectional receive channel");
-    };
+        .context("unable to receive afc uni channel")?;
 
     // Seal data.
     let afc_msg = "afc msg".as_bytes();
@@ -318,11 +306,9 @@
     recv1
         .open(&mut plaintext1, &ciphertext1)
         .context("unable to open afc message")?;
-
     assert_eq!(afc_msg, plaintext1);
 
     // Seal data.
-    let afc_msg = "afc msg".as_bytes();
     let mut ciphertext2 = vec![0u8; afc_msg.len() + Channels::OVERHEAD];
     chan2
         .seal(&mut ciphertext2, afc_msg)
@@ -333,7 +319,6 @@
     recv2
         .open(&mut plaintext2, &ciphertext2)
         .context("unable to open afc message")?;
-
     assert_eq!(afc_msg, plaintext2);
 
     // Delete channels.
@@ -363,420 +348,4 @@
         .expect_err("expected open to fail");
 
     Ok(())
-}
-
-=======
->>>>>>> a289da8d
-/// Demonstrate creating a unidirectional AFC channel.
-#[cfg(feature = "afc")]
-#[test_log::test(tokio::test(flavor = "multi_thread"))]
-async fn test_afc_uni_chan_create() -> Result<()> {
-    let mut devices = DevicesCtx::new("test_afc_uni_chan_create").await?;
-
-    // create team.
-    let team_id = devices.create_and_add_team().await?;
-
-    // Tell all peers to sync with one another, and assign their roles.
-    devices.add_all_device_roles(team_id).await?;
-
-    let operator_team = devices.operator.client.team(team_id);
-
-    let label_id = operator_team.create_label(text!("label1")).await?;
-    let op = ChanOp::SendRecv;
-    operator_team
-        .assign_label(devices.membera.id, label_id, op)
-        .await?;
-    operator_team
-        .assign_label(devices.memberb.id, label_id, op)
-        .await?;
-
-    // wait for syncing.
-    let operator_addr = devices.operator.aranya_local_addr().await?;
-    devices
-        .membera
-        .client
-        .team(team_id)
-        .sync_now(operator_addr, None)
-        .await?;
-    devices
-        .memberb
-        .client
-        .team(team_id)
-        .sync_now(operator_addr, None)
-        .await?;
-
-    // Create uni channel.
-    let (_chan, ctrl) = devices
-        .membera
-        .client
-        .afc()
-        .create_uni_send_channel(team_id, devices.memberb.id, label_id)
-        .await
-        .context("unable to create afc uni channel")?;
-
-    // Receive uni channel.
-    devices
-        .memberb
-        .client
-        .afc()
-        .recv_ctrl(team_id, ctrl)
-        .await
-        .context("unable to receive afc uni channel")?;
-
-    Ok(())
-}
-
-/// Demonstrate seal/open with unidirectional AFC send channel.
-#[cfg(feature = "afc")]
-#[test_log::test(tokio::test(flavor = "multi_thread"))]
-async fn test_afc_uni_send_chan_seal_open() -> Result<()> {
-    let mut devices = DevicesCtx::new("test_afc_uni_send_chan_seal_open").await?;
-
-    // create team.
-    let team_id = devices.create_and_add_team().await?;
-
-    // Tell all peers to sync with one another, and assign their roles.
-    devices.add_all_device_roles(team_id).await?;
-
-    let operator_team = devices.operator.client.team(team_id);
-
-    let label_id = operator_team.create_label(text!("label1")).await?;
-    let op = ChanOp::SendRecv;
-    operator_team
-        .assign_label(devices.membera.id, label_id, op)
-        .await?;
-    operator_team
-        .assign_label(devices.memberb.id, label_id, op)
-        .await?;
-
-    // wait for syncing.
-    let operator_addr = devices.operator.aranya_local_addr().await?;
-    devices
-        .membera
-        .client
-        .team(team_id)
-        .sync_now(operator_addr, None)
-        .await?;
-    devices
-        .memberb
-        .client
-        .team(team_id)
-        .sync_now(operator_addr, None)
-        .await?;
-
-    let membera_afc = devices.membera.client.afc();
-    let memberb_afc = devices.memberb.client.afc();
-
-    // Create uni channel.
-    let (chan, ctrl) = membera_afc
-        .create_uni_send_channel(team_id, devices.memberb.id, label_id)
-        .await
-        .context("unable to create afc uni channel")?;
-
-    // Receive uni channel.
-    let recv = memberb_afc
-        .recv_ctrl(team_id, ctrl)
-        .await
-        .context("unable to receive afc uni channel")?;
-
-    // Seal data.
-    let afc_msg = "afc msg".as_bytes();
-    let mut ciphertext = vec![0u8; afc_msg.len() + Channels::OVERHEAD];
-    chan.seal(&mut ciphertext, afc_msg)
-        .context("unable to seal afc message")?;
-
-    // Open data.
-    let mut plaintext = vec![0u8; ciphertext.len() - Channels::OVERHEAD];
-    recv.open(&mut plaintext, &ciphertext)
-        .context("unable to open afc message")?;
-
-    assert_eq!(afc_msg, plaintext);
-
-    Ok(())
-}
-
-<<<<<<< HEAD
-/// Demonstrate seal/open with unidirectional AFC recv channel.
-#[cfg(feature = "afc")]
-#[test_log::test(tokio::test(flavor = "multi_thread"))]
-async fn test_afc_uni_recv_chan_seal_open() -> Result<()> {
-    let mut devices = DevicesCtx::new("test_afc_uni_recv_chan_seal_open").await?;
-
-    // create team.
-    let team_id = devices.create_and_add_team().await?;
-
-    // Tell all peers to sync with one another, and assign their roles.
-    devices.add_all_device_roles(team_id).await?;
-
-    let operator_team = devices.operator.client.team(team_id);
-
-    let label_id = operator_team.create_label(text!("label1")).await?;
-    let op = ChanOp::SendRecv;
-    operator_team
-        .assign_label(devices.membera.id, label_id, op)
-        .await?;
-    operator_team
-        .assign_label(devices.memberb.id, label_id, op)
-        .await?;
-
-    // wait for syncing.
-    let operator_addr = devices.operator.aranya_local_addr().await?;
-    devices
-        .membera
-        .client
-        .team(team_id)
-        .sync_now(operator_addr, None)
-        .await?;
-    devices
-        .memberb
-        .client
-        .team(team_id)
-        .sync_now(operator_addr, None)
-        .await?;
-
-    let membera_afc = devices.membera.client.afc();
-    let memberb_afc = devices.memberb.client.afc();
-
-    // Create uni channel.
-    let (recv, ctrl) = membera_afc
-        .create_uni_recv_channel(team_id, devices.memberb.id, label_id)
-        .await
-        .context("unable to create afc uni recv channel")?;
-
-    // Receive uni channel.
-    let Channel::Send(send) = memberb_afc
-        .recv_ctrl(team_id, ctrl)
-        .await
-        .context("unable to receive afc uni send channel")?
-    else {
-        bail!("expected a unidirectional send channel");
-    };
-
-    // Seal data.
-    let afc_msg = "afc msg".as_bytes();
-    let mut ciphertext = vec![0u8; afc_msg.len() + Channels::OVERHEAD];
-    send.seal(&mut ciphertext, afc_msg)
-        .context("unable to seal afc message")?;
-
-    // Open data.
-    let mut plaintext = vec![0u8; ciphertext.len() - Channels::OVERHEAD];
-    recv.open(&mut plaintext, &ciphertext)
-        .context("unable to open afc message")?;
-
-    assert_eq!(afc_msg, plaintext);
-
-    Ok(())
-}
-
-=======
->>>>>>> a289da8d
-/// Demonstrate deleting a unidirectional AFC channel.
-#[cfg(feature = "afc")]
-#[test_log::test(tokio::test(flavor = "multi_thread"))]
-async fn test_afc_uni_chan_delete() -> Result<()> {
-    let mut devices = DevicesCtx::new("test_afc_uni_chan_delete").await?;
-
-    // create team.
-    let team_id = devices.create_and_add_team().await?;
-
-    // Tell all peers to sync with one another, and assign their roles.
-    devices.add_all_device_roles(team_id).await?;
-
-    let operator_team = devices.operator.client.team(team_id);
-
-    let label_id = operator_team.create_label(text!("label1")).await?;
-    let op = ChanOp::SendRecv;
-    operator_team
-        .assign_label(devices.membera.id, label_id, op)
-        .await?;
-    operator_team
-        .assign_label(devices.memberb.id, label_id, op)
-        .await?;
-
-    // wait for syncing.
-    let operator_addr = devices.operator.aranya_local_addr().await?;
-    devices
-        .membera
-        .client
-        .team(team_id)
-        .sync_now(operator_addr, None)
-        .await?;
-    devices
-        .memberb
-        .client
-        .team(team_id)
-        .sync_now(operator_addr, None)
-        .await?;
-
-    let membera_afc = devices.membera.client.afc();
-    let memberb_afc = devices.memberb.client.afc();
-
-    // Create uni channel.
-    let (chan, ctrl) = membera_afc
-        .create_uni_send_channel(team_id, devices.memberb.id, label_id)
-        .await
-        .context("unable to create afc uni channel")?;
-
-    // Receive uni channel.
-    let recv = memberb_afc
-        .recv_ctrl(team_id, ctrl)
-        .await
-        .context("unable to receive afc uni channel")?;
-
-    // Seal data.
-    let afc_msg = "afc msg".as_bytes();
-    let mut ciphertext = vec![0u8; afc_msg.len() + Channels::OVERHEAD];
-    chan.seal(&mut ciphertext, afc_msg)
-        .context("unable to seal afc message")?;
-
-    // Open data.
-    let mut plaintext = vec![0u8; ciphertext.len() - Channels::OVERHEAD];
-    recv.open(&mut plaintext, &ciphertext)
-        .context("unable to open afc message")?;
-
-    // Delete channel.
-    chan.delete().await.context("unable to delete channel")?;
-    recv.delete().await.context("unable to delete channel")?;
-
-    // Try open/seal after delete.
-    chan.seal(&mut ciphertext, afc_msg)
-        .context("unable to seal afc message")
-        .expect_err("expected seal to fail");
-    recv.open(&mut plaintext, &ciphertext)
-        .context("unable to open afc message")
-        .expect_err("expected open to fail");
-
-    Ok(())
-}
-
-/// Demonstrate open/seal with multiple unidirectional AFC channels.
-#[cfg(feature = "afc")]
-#[test_log::test(tokio::test(flavor = "multi_thread"))]
-async fn test_afc_uni_multi_send_chans() -> Result<()> {
-    let mut devices = DevicesCtx::new("test_afc_uni_multi_chans").await?;
-
-    // create team.
-    let team_id = devices.create_and_add_team().await?;
-
-    // Tell all peers to sync with one another, and assign their roles.
-    devices.add_all_device_roles(team_id).await?;
-
-    let operator_team = devices.operator.client.team(team_id);
-
-    // First label.
-    let label_id1 = operator_team.create_label(text!("label1")).await?;
-    let op = ChanOp::SendRecv;
-    operator_team
-        .assign_label(devices.membera.id, label_id1, op)
-        .await?;
-    operator_team
-        .assign_label(devices.memberb.id, label_id1, op)
-        .await?;
-
-    // Second label.
-    let label_id2 = operator_team.create_label(text!("label2")).await?;
-    let op = ChanOp::SendRecv;
-    operator_team
-        .assign_label(devices.membera.id, label_id2, op)
-        .await?;
-    operator_team
-        .assign_label(devices.memberb.id, label_id2, op)
-        .await?;
-
-    // wait for syncing.
-    let operator_addr = devices.operator.aranya_local_addr().await?;
-    devices
-        .membera
-        .client
-        .team(team_id)
-        .sync_now(operator_addr, None)
-        .await?;
-    devices
-        .memberb
-        .client
-        .team(team_id)
-        .sync_now(operator_addr, None)
-        .await?;
-
-    let membera_afc = devices.membera.client.afc();
-    let memberb_afc = devices.memberb.client.afc();
-
-    // Create first channel.
-    let (chan1, ctrl1) = membera_afc
-        .create_uni_send_channel(team_id, devices.memberb.id, label_id1)
-        .await
-        .context("unable to create afc uni channel")?;
-
-    // Create second channel.
-    let (chan2, ctrl2) = memberb_afc
-        .create_uni_send_channel(team_id, devices.membera.id, label_id2)
-        .await
-        .context("unable to create afc uni channel")?;
-
-    // Receive first channel.
-    let recv1 = memberb_afc
-        .recv_ctrl(team_id, ctrl1)
-        .await
-        .context("unable to receive afc uni channel")?;
-
-    // Receive second channel.
-    let recv2 = membera_afc
-        .recv_ctrl(team_id, ctrl2)
-        .await
-        .context("unable to receive afc uni channel")?;
-
-    // Seal data.
-    let afc_msg = "afc msg".as_bytes();
-    let mut ciphertext1 = vec![0u8; afc_msg.len() + Channels::OVERHEAD];
-    chan1
-        .seal(&mut ciphertext1, afc_msg)
-        .context("unable to seal afc message")?;
-
-    // Open data.
-    let mut plaintext1 = vec![0u8; ciphertext1.len() - Channels::OVERHEAD];
-    recv1
-        .open(&mut plaintext1, &ciphertext1)
-        .context("unable to open afc message")?;
-    assert_eq!(afc_msg, plaintext1);
-
-    // Seal data.
-    let mut ciphertext2 = vec![0u8; afc_msg.len() + Channels::OVERHEAD];
-    chan2
-        .seal(&mut ciphertext2, afc_msg)
-        .context("unable to seal afc message")?;
-
-    // Open data.
-    let mut plaintext2 = vec![0u8; ciphertext2.len() - Channels::OVERHEAD];
-    recv2
-        .open(&mut plaintext2, &ciphertext2)
-        .context("unable to open afc message")?;
-    assert_eq!(afc_msg, plaintext2);
-
-    // Delete channels.
-    chan1.delete().await.context("unable to delete channel")?;
-    recv1.delete().await.context("unable to delete channel")?;
-
-    chan2.delete().await.context("unable to delete channel")?;
-    recv2.delete().await.context("unable to delete channel")?;
-
-    // Try open/seal after delete.
-    chan1
-        .seal(&mut ciphertext1, afc_msg)
-        .context("unable to seal afc message")
-        .expect_err("expected seal to fail");
-    recv1
-        .open(&mut plaintext1, &ciphertext1)
-        .context("unable to open afc message")
-        .expect_err("expected open to fail");
-
-    chan2
-        .seal(&mut ciphertext2, afc_msg)
-        .context("unable to seal afc message")
-        .expect_err("expected seal to fail");
-    recv2
-        .open(&mut plaintext2, &ciphertext2)
-        .context("unable to open afc message")
-        .expect_err("expected open to fail");
-
-    Ok(())
 }