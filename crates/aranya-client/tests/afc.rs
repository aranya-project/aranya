--- conflicted
+++ resolved
@@ -258,13 +258,8 @@
     let memberb_afc = devices.memberb.client.afc();
 
     // Create uni channel.
-<<<<<<< HEAD
     let (mut chan, ctrl) = membera_afc
-        .create_uni_send_channel(team_id, devices.memberb.id, label_id)
-=======
-    let (chan, ctrl) = membera_afc
         .create_channel(team_id, devices.memberb.id, label_id)
->>>>>>> f61fe5f9
         .await
         .context("unable to create afc uni channel")?;
 
@@ -340,13 +335,8 @@
     let memberb_afc = devices.memberb.client.afc();
 
     // Create uni channel.
-<<<<<<< HEAD
     let (mut chan, ctrl) = membera_afc
-        .create_uni_send_channel(team_id, devices.memberb.id, label_id)
-=======
-    let (chan, ctrl) = membera_afc
         .create_channel(team_id, devices.memberb.id, label_id)
->>>>>>> f61fe5f9
         .await
         .context("unable to create afc uni channel")?;
 
@@ -430,13 +420,8 @@
     let memberb_afc = devices.memberb.client.afc();
 
     // Create uni channel.
-<<<<<<< HEAD
     let (mut chan, ctrl) = membera_afc
-        .create_uni_send_channel(team_id, devices.memberb.id, label_id)
-=======
-    let (chan, ctrl) = membera_afc
         .create_channel(team_id, devices.memberb.id, label_id)
->>>>>>> f61fe5f9
         .await
         .context("unable to create afc uni channel")?;
 
@@ -539,13 +524,8 @@
     let memberb_afc = devices.memberb.client.afc();
 
     // Create uni channel.
-<<<<<<< HEAD
     let (mut chan, ctrl) = membera_afc
-        .create_uni_send_channel(team_id, devices.memberb.id, label_id)
-=======
-    let (chan, ctrl) = membera_afc
         .create_channel(team_id, devices.memberb.id, label_id)
->>>>>>> f61fe5f9
         .await
         .context("unable to create afc uni channel")?;
 
@@ -654,13 +634,8 @@
     let memberb_afc = devices.memberb.client.afc();
 
     // Create uni channel.
-<<<<<<< HEAD
     let (mut chan, ctrl) = membera_afc
-        .create_uni_send_channel(team_id, devices.memberb.id, label_id)
-=======
-    let (chan, ctrl) = membera_afc
         .create_channel(team_id, devices.memberb.id, label_id)
->>>>>>> f61fe5f9
         .await
         .context("unable to create afc uni channel")?;
 
@@ -772,13 +747,8 @@
     let memberb_afc = devices.memberb.client.afc();
 
     // Create uni channel.
-<<<<<<< HEAD
     let (mut chan, ctrl) = membera_afc
-        .create_uni_send_channel(team_id, devices.memberb.id, label_id)
-=======
-    let (chan, ctrl) = membera_afc
         .create_channel(team_id, devices.memberb.id, label_id)
->>>>>>> f61fe5f9
         .await
         .context("unable to create afc uni channel")?;
 
@@ -892,13 +862,8 @@
     let memberb_afc = devices.memberb.client.afc();
 
     // Create uni channel.
-<<<<<<< HEAD
     let (mut chan, ctrl) = membera_afc
-        .create_uni_send_channel(team_id, devices.memberb.id, label_id)
-=======
-    let (chan, ctrl) = membera_afc
         .create_channel(team_id, devices.memberb.id, label_id)
->>>>>>> f61fe5f9
         .await
         .context("unable to create afc uni channel")?;
 
@@ -1037,24 +1002,14 @@
     let memberb_afc = devices.memberb.client.afc();
 
     // Create first channel.
-<<<<<<< HEAD
     let (mut chan1, ctrl1) = membera_afc
-        .create_uni_send_channel(team_id, devices.memberb.id, label_id1)
-=======
-    let (chan1, ctrl1) = membera_afc
         .create_channel(team_id, devices.memberb.id, label_id1)
->>>>>>> f61fe5f9
         .await
         .context("unable to create afc uni channel")?;
 
     // Create second channel.
-<<<<<<< HEAD
     let (mut chan2, ctrl2) = memberb_afc
-        .create_uni_send_channel(team_id, devices.membera.id, label_id2)
-=======
-    let (chan2, ctrl2) = memberb_afc
         .create_channel(team_id, devices.membera.id, label_id2)
->>>>>>> f61fe5f9
         .await
         .context("unable to create afc uni channel")?;
 
