--- conflicted
+++ resolved
@@ -253,11 +253,7 @@
         sleep(SLEEP_INTERVAL).await;
 
         // Initialize the user library.
-<<<<<<< HEAD
-        let (mut client, aqc_addr) = (|| {
-=======
         let mut client = (|| {
->>>>>>> 27923392
             Client::builder()
                 .with_daemon_uds_path(&uds_api_path)
                 .with_daemon_api_pk(&pk_bytes)
