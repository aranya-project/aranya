--- conflicted
+++ resolved
@@ -142,38 +142,13 @@
             TeamConfig::builder().quic_sync(qs_cfg).build()?
         };
 
-<<<<<<< HEAD
-        let team_id = {
-=======
         let team = {
->>>>>>> 72b129d3
             self.owner
                 .client
                 .create_team(cfg.clone())
                 .await
                 .expect("expected to create team")
         };
-<<<<<<< HEAD
-        info!(?team_id);
-
-        // Owner has the team added due to calling `create_team`, now we assign it to all other peers
-        self.admin
-            .client
-            .team(team_id)
-            .add_team(cfg.clone())
-            .await?;
-        self.operator
-            .client
-            .team(team_id)
-            .add_team(cfg.clone())
-            .await?;
-        self.membera
-            .client
-            .team(team_id)
-            .add_team(cfg.clone())
-            .await?;
-        self.memberb.client.team(team_id).add_team(cfg).await?;
-=======
         let team_id = team.team_id();
         info!(?team_id);
 
@@ -182,7 +157,6 @@
         self.operator.client.add_team(team_id, cfg.clone()).await?;
         self.membera.client.add_team(team_id, cfg.clone()).await?;
         self.memberb.client.add_team(team_id, cfg).await?;
->>>>>>> 72b129d3
 
         Ok(team_id)
     }
