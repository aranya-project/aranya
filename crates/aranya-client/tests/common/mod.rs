use std::{
    net::{Ipv4Addr, SocketAddr},
    path::PathBuf,
    time::Duration,
};

use anyhow::{Context, Result};
use aranya_client::{
    client::Client, config::CreateTeamConfig, AddTeamConfig, AddTeamQuicSyncConfig,
    CreateTeamQuicSyncConfig,
};
use aranya_crypto::{
    dangerous::spideroak_crypto::{hash::Hash, rust::Sha256},
    id::ToBase58 as _,
};
use aranya_daemon::{
    config::{self as daemon_cfg, Config, Toggle},
    Daemon, DaemonHandle,
};
use aranya_daemon_api::{DeviceId, KeyBundle, Role, TeamId, SEED_IKM_SIZE};
use aranya_util::Addr;
use backon::{ExponentialBuilder, Retryable as _};
use futures_util::try_join;
use tempfile::TempDir;
use tokio::{fs, time};
use tracing::{info, instrument, trace};

#[instrument(skip_all)]
pub async fn sleep(duration: Duration) {
    trace!(?duration, "sleeping");
    time::sleep(duration).await;
}

pub struct DevicesCtx {
    pub owner: DeviceCtx,
    pub admin: DeviceCtx,
    pub operator: DeviceCtx,
    pub membera: DeviceCtx,
    pub memberb: DeviceCtx,
    _work_dir: TempDir,
}

impl DevicesCtx {
    pub async fn new(name: &str) -> Result<Self> {
        let work_dir = tempfile::tempdir()?;
        let work_dir_path = work_dir.path();

        let (owner, admin, operator, membera, memberb) = try_join!(
            DeviceCtx::new(name, "owner", work_dir_path.join("owner")),
            DeviceCtx::new(name, "admin", work_dir_path.join("admin")),
            DeviceCtx::new(name, "operator", work_dir_path.join("operator")),
            DeviceCtx::new(name, "membera", work_dir_path.join("membera")),
            DeviceCtx::new(name, "memberb", work_dir_path.join("memberb")),
        )?;

        Ok(Self {
            owner,
            admin,
            operator,
            membera,
            memberb,
            _work_dir: work_dir,
        })
    }

    pub async fn add_all_device_roles(&mut self, team_id: TeamId) -> Result<()> {
        // Shorthand for the teams we need to operate on.
        let owner_team = self.owner.client.team(team_id);
        let admin_team = self.admin.client.team(team_id);
        let operator_team = self.operator.client.team(team_id);
        let membera_team = self.membera.client.team(team_id);
        let memberb_team = self.memberb.client.team(team_id);

        // Add the admin as a new device, and assign its role.
        info!("adding admin to team");
        owner_team.add_device_to_team(self.admin.pk.clone()).await?;
        owner_team.assign_role(self.admin.id, Role::Admin).await?;

        // Add the operator as a new device.
        info!("adding operator to team");
        owner_team
            .add_device_to_team(self.operator.pk.clone())
            .await?;

        // Make sure it sees the configuration change.
        admin_team
            .sync_now(self.owner.aranya_local_addr().await?.into(), None)
            .await?;

        // Assign the operator its role.
        admin_team
            .assign_role(self.operator.id, Role::Operator)
            .await?;

        // Make sure it sees the configuration change.
        operator_team
            .sync_now(self.admin.aranya_local_addr().await?.into(), None)
            .await?;

        // Add member A as a new device.
        info!("adding membera to team");
        operator_team
            .add_device_to_team(self.membera.pk.clone())
            .await?;

        // Add member A as a new device.
        info!("adding memberb to team");
        operator_team
            .add_device_to_team(self.memberb.pk.clone())
            .await?;

        // Make sure all see the configuration change.
        let operator_addr = self.operator.aranya_local_addr().await?.into();
        for team in [owner_team, admin_team, membera_team, memberb_team] {
            team.sync_now(operator_addr, None).await?;
        }

        Ok(())
    }

    pub async fn create_and_add_team(&mut self) -> Result<TeamId> {
        // Create the initial team, and get our TeamId.
        let seed_ikm = {
            let mut buf = [0; SEED_IKM_SIZE];
            self.owner.client.rand(&mut buf).await;
            buf
        };
        let owner_cfg = {
            let qs_cfg = CreateTeamQuicSyncConfig::builder()
                .seed_ikm(seed_ikm)
                .build()?;
            CreateTeamConfig::builder().quic_sync(qs_cfg).build()?
        };

        let team = {
            self.owner
                .client
                .create_team(owner_cfg)
                .await
                .expect("expected to create team")
        };
        let team_id = team.team_id();
        info!(?team_id);

        let cfg = {
            let qs_cfg = AddTeamQuicSyncConfig::builder()
                .seed_ikm(seed_ikm)
                .build()?;
            AddTeamConfig::builder()
                .team_id(team_id)
                .quic_sync(qs_cfg)
                .build()?
        };

        // Owner has the team added due to calling `create_team`, now we assign it to all other peers
        self.admin.client.add_team(cfg.clone()).await?;
        self.operator.client.add_team(cfg.clone()).await?;
        self.membera.client.add_team(cfg.clone()).await?;
        self.memberb.client.add_team(cfg).await?;

        Ok(team_id)
    }
}

pub struct DeviceCtx {
    pub client: Client,
    pub pk: KeyBundle,
    pub id: DeviceId,
    #[expect(unused, reason = "manages tasks")]
    pub daemon: DaemonHandle,
}

impl DeviceCtx {
    async fn new(team_name: &str, name: &str, work_dir: PathBuf) -> Result<Self> {
        let addr_any = Addr::from((Ipv4Addr::LOCALHOST, 0));

        // TODO: only compile when 'afc' feature is enabled
        let afc_shm_path = {
            use aranya_daemon_api::shm;

            let path = Self::get_shm_path(format!("/{team_name}_{name}\0"));
            let path: Box<shm::Path> = path
                .as_str()
                .try_into()
                .context("unable to parse AFC shared memory path")?;
            let _ = shm::unlink(&path);
            path
        };

        // Setup daemon config.
        let cfg = Config {
            name: name.into(),
            runtime_dir: work_dir.join("run"),
            state_dir: work_dir.join("state"),
            cache_dir: work_dir.join("cache"),
            logs_dir: work_dir.join("log"),
            config_dir: work_dir.join("config"),
            aqc: Toggle::Enabled(daemon_cfg::AqcConfig {}),
            afc: Toggle::Enabled(daemon_cfg::AfcConfig {
                shm_path: afc_shm_path,
                max_chans: 100,
            }),
            sync: daemon_cfg::SyncConfig {
                quic: Toggle::Enabled(daemon_cfg::QuicSyncConfig { addr: addr_any }),
            },
        };

        for dir in [
            &cfg.runtime_dir,
            &cfg.state_dir,
            &cfg.cache_dir,
            &cfg.logs_dir,
            &cfg.config_dir,
        ] {
            fs::create_dir_all(dir)
                .await
                .with_context(|| format!("unable to create directory: {}", dir.display()))?;
        }
        let uds_path = cfg.uds_api_sock();

        // Load and start daemon from config.
        let daemon = Daemon::load(cfg.clone())
            .await
            .context("unable to load daemon")?
            .spawn()
            .await
            .context("unanble to start daemon")?;

        // Initialize the user library - the client will automatically load the daemon's public key.
        let client = (|| {
            let mut builder = Client::builder();
            builder = builder.daemon_uds_path(&uds_path);
            #[cfg(feature = "aqc")]
            {
                builder = builder.aqc_server_addr(&addr_any);
            }
            builder.connect()
        })
        .retry(ExponentialBuilder::default())
        .await
        .context("unable to init client")?;

        // Get device id and key bundle.
        let pk = client.get_key_bundle().await.expect("expected key bundle");
        let id = client.get_device_id().await.expect("expected device id");

        Ok(Self {
            client,
            pk,
            id,
            daemon,
        })
    }

    pub async fn aranya_local_addr(&self) -> Result<SocketAddr> {
        Ok(self.client.local_addr().await?)
    }
<<<<<<< HEAD
=======

    #[allow(unused, reason = "module compiled for each test file")]
    pub fn aqc_net_id(&mut self) -> NetIdentifier {
        NetIdentifier(
            self.client
                .aqc()
                .server_addr()
                .to_string()
                .try_into()
                .expect("socket addr is valid text"),
        )
    }

    fn get_shm_path(path: String) -> String {
        if cfg!(target_os = "macos") && path.len() > 31 {
            // Shrink the size of the team name down to 22 bytes to work within macOS's limits.
            let d = Sha256::hash(path.as_bytes());
            let t: [u8; 16] = d[..16].try_into().expect("expected shm path");
            return format!("/{}\0", t.to_base58());
        };
        path
    }
>>>>>>> 0bb86ebb
}<|MERGE_RESOLUTION|>--- conflicted
+++ resolved
@@ -255,20 +255,6 @@
     pub async fn aranya_local_addr(&self) -> Result<SocketAddr> {
         Ok(self.client.local_addr().await?)
     }
-<<<<<<< HEAD
-=======
-
-    #[allow(unused, reason = "module compiled for each test file")]
-    pub fn aqc_net_id(&mut self) -> NetIdentifier {
-        NetIdentifier(
-            self.client
-                .aqc()
-                .server_addr()
-                .to_string()
-                .try_into()
-                .expect("socket addr is valid text"),
-        )
-    }
 
     fn get_shm_path(path: String) -> String {
         if cfg!(target_os = "macos") && path.len() > 31 {
@@ -279,5 +265,4 @@
         };
         path
     }
->>>>>>> 0bb86ebb
 }