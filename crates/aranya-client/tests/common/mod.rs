#![allow(dead_code)]
use std::{
    fmt,
    net::{Ipv4Addr, SocketAddr},
    path::PathBuf,
    time::Duration,
};

use anyhow::{Context, Result};
use aranya_client::{client::Client, QuicSyncConfig, SyncPeerConfig, TeamConfig};
use aranya_crypto::{csprng::rand::RngCore, Rng};
use aranya_daemon::{
    config::{Config, QSConfig},
    Daemon,
};
use aranya_daemon_api::{DeviceId, KeyBundle, Role, TeamId};
use aranya_util::Addr;
use backon::{ExponentialBuilder, Retryable as _};
use tokio::{
    fs,
    task::{self, AbortHandle},
    time::{self, Sleep},
};
use tracing::{debug, info, instrument};

const SYNC_INTERVAL: Duration = Duration::from_millis(100);
// Allow for one missed sync and a misaligned sync rate, while keeping run times low.
pub const SLEEP_INTERVAL: Duration = Duration::from_millis(250);

#[instrument(skip_all, fields(%duration = FmtDuration(d)))]
pub fn sleep(d: Duration) -> Sleep {
    debug!("sleeping");

    time::sleep(d)
}

/// Formats a [`Duration`], using the same syntax as Go's `time.Duration`.
struct FmtDuration(Duration);

impl fmt::Display for FmtDuration {
    fn fmt(&self, f: &mut fmt::Formatter<'_>) -> fmt::Result {
        if self.0 < Duration::ZERO {
            write!(f, "-")?;
        }

        let mut d = self.0.abs_diff(Duration::ZERO);

        // Small number, format it with small units.
        if d < Duration::from_secs(1) {
            if d.is_zero() {
                return write!(f, "0s");
            }

            const MICROSECOND: u128 = 1000;
            const MILLISECOND: u128 = 1000 * MICROSECOND;

            // NB: the unwrap and error cases should never happen since `d` is less than one second.
            let ns = d.as_nanos();
            if ns < MICROSECOND {
                return write!(f, "{ns}ns");
            }

            let (v, width, fmt) = if ns < MILLISECOND {
                (MICROSECOND, 3, "µs")
            } else {
                (MILLISECOND, 6, "ms")
            };

            let quo = ns / v;
            let rem = ns % v;
            write!(f, "{quo}")?;
            if rem > 0 {
                let (rem, width) = trim(rem, width);
                write!(f, ".{rem:0width$}")?;
            }
            return write!(f, "{fmt}");
        }

        let hours = d.as_secs() / 3600;
        if hours > 0 {
            write!(f, "{hours}h")?;
            d -= Duration::from_secs(hours * 3600);
        }

        let mins = d.as_secs() / 60;
        if mins > 0 {
            write!(f, "{mins}m")?;
            d -= Duration::from_secs(mins * 60);
        }

        let secs = d.as_secs();
        write!(f, "{secs}")?;
        d -= Duration::from_secs(secs);

        if !d.is_zero() {
            // NB: the unwrap and error cases should never happen since `d` is less than one second.
            let (ns, width) = trim(d.as_nanos(), 9);
            write!(f, ".{ns:0width$}")?;
        }
        write!(f, "s")
    }
}

/// Trim up to `width` trailing zeros from `d`.
fn trim(mut d: u128, mut width: usize) -> (u128, usize) {
    while width > 0 {
        if d % 10 != 0 {
            break;
        }
        d /= 10;
        width -= 1;
    }
    (d, width)
}

pub struct TeamCtx {
    pub owner: DeviceCtx,
    pub admin: DeviceCtx,
    pub operator: DeviceCtx,
    pub membera: DeviceCtx,
    pub memberb: DeviceCtx,
}

impl TeamCtx {
    pub async fn new(name: &str, work_dir: PathBuf) -> Result<Self> {
        let owner = DeviceCtx::new(name, "owner", work_dir.join("owner"), 0).await?;
        let admin = DeviceCtx::new(name, "admin", work_dir.join("admin"), 0).await?;
        let operator = DeviceCtx::new(name, "operator", work_dir.join("operator"), 0).await?;
        let membera = DeviceCtx::new(name, "membera", work_dir.join("membera"), 0).await?;
        let memberb = DeviceCtx::new(name, "memberb", work_dir.join("memberb"), 0).await?;

        Ok(Self {
            owner,
            admin,
            operator,
            membera,
            memberb,
        })
    }

    pub(super) fn devices(&mut self) -> [&mut DeviceCtx; 5] {
        [
            &mut self.owner,
            &mut self.admin,
            &mut self.operator,
            &mut self.membera,
            &mut self.memberb,
        ]
    }

    pub async fn add_all_sync_peers(&mut self, team_id: TeamId) -> Result<()> {
        let config = SyncPeerConfig::builder().interval(SYNC_INTERVAL).build()?;
        let mut devices = self.devices();
        for i in 0..devices.len() {
            let (device, peers) = devices[i..].split_first_mut().expect("expected device");
            for peer in peers {
                device
                    .client
                    .team(team_id)
                    .add_sync_peer(peer.aranya_local_addr().await?.into(), config.clone())
                    .await?;
                peer.client
                    .team(team_id)
                    .add_sync_peer(device.aranya_local_addr().await?.into(), config.clone())
                    .await?;
            }
        }
        Ok(())
    }

    pub async fn add_all_device_roles(&mut self, team_id: TeamId) -> Result<()> {
        // Shorthand for the teams we need to operate on.
        let mut owner_team = self.owner.client.team(team_id);
        let mut admin_team = self.admin.client.team(team_id);
        let mut operator_team = self.operator.client.team(team_id);

        // Add the admin as a new device, and assign its role.
        info!("adding admin to team");
        owner_team.add_device_to_team(self.admin.pk.clone()).await?;
        owner_team.assign_role(self.admin.id, Role::Admin).await?;

        // Make sure it sees the configuration change.
        sleep(SLEEP_INTERVAL).await;

        // Add the operator as a new device.
        info!("adding operator to team");
        owner_team
            .add_device_to_team(self.operator.pk.clone())
            .await?;

        // Make sure it sees the configuration change.
        sleep(SLEEP_INTERVAL).await;

        // Assign the operator its role.
        admin_team
            .assign_role(self.operator.id, Role::Operator)
            .await?;

        // Make sure it sees the configuration change.
        sleep(SLEEP_INTERVAL).await;

        // Add member A as a new device.
        info!("adding membera to team");
        operator_team
            .add_device_to_team(self.membera.pk.clone())
            .await?;

        // Add member A as a new device.
        info!("adding memberb to team");
        operator_team
            .add_device_to_team(self.memberb.pk.clone())
            .await?;

        // Make sure they see the configuration change.
        sleep(SLEEP_INTERVAL).await;

        Ok(())
    }

    pub async fn create_and_add_team(&mut self) -> Result<TeamId> {
        // Create the initial team, and get our TeamId and PSK.
        let cfg = TeamConfig::builder().build()?;
        let response = {
            self.owner
                .client
                .create_team(cfg.clone())
                .await
                .expect("expected to create team")
        };
        info!(?response.team_id);

        let cfg = match response.psk {
            Some(psk) => {
                let qs_cfg = QuicSyncConfig::builder().psk(psk).build()?;
                TeamConfig::builder().quic_sync(qs_cfg).build()?
            }
            None => cfg,
        };

        self.admin
            .client
            .team(response.team_id)
            .add_team(cfg.clone())
            .await?;
        self.operator
            .client
            .team(response.team_id)
            .add_team(cfg.clone())
            .await?;
        self.membera
            .client
            .team(response.team_id)
            .add_team(cfg.clone())
            .await?;
        self.memberb
            .client
            .team(response.team_id)
            .add_team(cfg)
            .await?;

        Ok(response.team_id)
    }
}

pub struct DeviceCtx {
    pub client: Client,
    pub pk: KeyBundle,
    pub id: DeviceId,
    pub daemon: AbortHandle,
}

impl DeviceCtx {
    async fn new(team_name: &str, name: &str, work_dir: PathBuf, port: u16) -> Result<Self> {
        let aqc_addr = Addr::new("127.0.0.1", port).expect("unable to init AQC address");

        // Setup daemon config.
<<<<<<< HEAD
        let uds_api_path = work_dir.join("uds.sock");

        // Reduce chance of having a collision in the storage
        let combined_name = format!("{team_name}-{name}");
        let service_name = Self::gen_service_name(&combined_name, &mut Rng);

        let quic_sync = Some(QSConfig { service_name });

        let cfg = Config {
            name: "daemon".into(),
            work_dir: work_dir.clone(),
            uds_api_path: uds_api_path.clone(),
            pid_file: work_dir.join("pid"),
            sync_addr: Addr::from((Ipv4Addr::LOCALHOST, 0)),
=======
        let cfg = Config {
            name: "daemon".into(),
            runtime_dir: work_dir.join("run"),
            state_dir: work_dir.join("state"),
            cache_dir: work_dir.join("cache"),
            logs_dir: work_dir.join("log"),
            config_dir: work_dir.join("config"),
            sync_addr: Addr::new("localhost", 0)?,
>>>>>>> 1ede3418
            afc: None,
            aqc: None,
            quic_sync,
        };

        for dir in [
            &cfg.runtime_dir,
            &cfg.state_dir,
            &cfg.cache_dir,
            &cfg.logs_dir,
            &cfg.config_dir,
        ] {
            fs::create_dir_all(dir)
                .await
                .with_context(|| format!("unable to create directory: {}", dir.display()))?;
        }
        let uds_path = cfg.uds_api_sock();

        // Load and start daemon from config.
        let daemon = Daemon::load(cfg.clone())
            .await
            .context("unable to init daemon")?;
        let handle = task::spawn(async move {
            daemon
                .run()
                .await
                .expect("expected no errors running daemon")
        })
        .abort_handle();

        // give daemon time to setup UDS API and write the public key.
        sleep(SLEEP_INTERVAL).await;

        // Initialize the user library - the client will automatically load the daemon's public key.
        let mut client = (|| {
            Client::builder()
                .with_daemon_uds_path(&uds_path)
                .with_daemon_aqc_addr(&aqc_addr)
                .connect()
        })
        .retry(ExponentialBuilder::default())
        .await
        .context("unable to init client")?;

        // Get device id and key bundle.
        let pk = client.get_key_bundle().await.expect("expected key bundle");
        let id = client.get_device_id().await.expect("expected device id");

        Ok(Self {
            client,
            pk,
            id,
            daemon: handle,
        })
    }

    pub async fn aranya_local_addr(&self) -> Result<SocketAddr> {
        Ok(self.client.local_addr().await?)
    }

    pub async fn aqc_client_addr(&self) -> Result<SocketAddr> {
        Ok(self.client.aqc_client_addr().await?)
    }

    fn gen_service_name(name: &str, rng: &mut Rng) -> String {
        let exe_name = std::env::current_exe()
            .ok()
            .map(PathBuf::into_os_string)
            .and_then(|s| s.into_string().ok())
            .unwrap_or_else(|| String::from("test-device"));
        let pid = std::process::id();
        let rand_int = rng.next_u32();
        format!("{exe_name}-{name}-daemon-{pid}-{rand_int}")
    }
}

impl Drop for DeviceCtx {
    fn drop(&mut self) {
        self.daemon.abort();
    }
}<|MERGE_RESOLUTION|>--- conflicted
+++ resolved
@@ -274,22 +274,12 @@
         let aqc_addr = Addr::new("127.0.0.1", port).expect("unable to init AQC address");
 
         // Setup daemon config.
-<<<<<<< HEAD
-        let uds_api_path = work_dir.join("uds.sock");
-
         // Reduce chance of having a collision in the storage
         let combined_name = format!("{team_name}-{name}");
         let service_name = Self::gen_service_name(&combined_name, &mut Rng);
 
         let quic_sync = Some(QSConfig { service_name });
 
-        let cfg = Config {
-            name: "daemon".into(),
-            work_dir: work_dir.clone(),
-            uds_api_path: uds_api_path.clone(),
-            pid_file: work_dir.join("pid"),
-            sync_addr: Addr::from((Ipv4Addr::LOCALHOST, 0)),
-=======
         let cfg = Config {
             name: "daemon".into(),
             runtime_dir: work_dir.join("run"),
@@ -298,7 +288,6 @@
             logs_dir: work_dir.join("log"),
             config_dir: work_dir.join("config"),
             sync_addr: Addr::new("localhost", 0)?,
->>>>>>> 1ede3418
             afc: None,
             aqc: None,
             quic_sync,
