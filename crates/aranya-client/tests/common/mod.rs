--- conflicted
+++ resolved
@@ -1,28 +1,16 @@
-<<<<<<< HEAD
-#![allow(dead_code)]
 use std::{
-    fmt,
-=======
-use std::{
->>>>>>> 11347491
     net::{Ipv4Addr, SocketAddr},
     path::PathBuf,
     time::Duration,
 };
 
 use anyhow::{Context, Result};
-<<<<<<< HEAD
 use aranya_client::{client::Client, QuicSyncConfig, SyncPeerConfig, TeamConfig};
 use aranya_daemon::{
     config::{Config, QSConfig},
-    Daemon,
+    Daemon, DaemonHandle,
 };
 use aranya_daemon_api::{CreateTeamResponse, DeviceId, KeyBundle, Role, TeamId};
-=======
-use aranya_client::{client::Client, SyncPeerConfig};
-use aranya_daemon::{config::Config, Daemon, DaemonHandle};
-use aranya_daemon_api::{DeviceId, KeyBundle, Role, TeamId};
->>>>>>> 11347491
 use aranya_util::Addr;
 use backon::{ExponentialBuilder, Retryable as _};
 use tokio::{fs, time};
@@ -192,13 +180,8 @@
 }
 
 impl DeviceCtx {
-<<<<<<< HEAD
-    async fn new(_team_name: &str, name: &str, work_dir: PathBuf, port: u16) -> Result<Self> {
-        let aqc_addr = Addr::new("127.0.0.1", port).expect("unable to init AQC address");
-=======
     async fn new(_team_name: &str, name: &str, work_dir: PathBuf) -> Result<Self> {
         let addr_any = Addr::from((Ipv4Addr::LOCALHOST, 0));
->>>>>>> 11347491
 
         // Setup daemon config.
         let quic_sync = Some(QSConfig {});
@@ -210,11 +193,7 @@
             cache_dir: work_dir.join("cache"),
             logs_dir: work_dir.join("log"),
             config_dir: work_dir.join("config"),
-<<<<<<< HEAD
-            sync_addr: Addr::from((Ipv4Addr::LOCALHOST, 0)),
-=======
             sync_addr: addr_any,
->>>>>>> 11347491
             afc: None,
             aqc: None,
             quic_sync,
