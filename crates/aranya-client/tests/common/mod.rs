#![allow(dead_code)]
use std::{
    fmt,
    net::{Ipv4Addr, SocketAddr},
    path::PathBuf,
    time::Duration,
};

use anyhow::{Context, Result};
use aranya_client::{client::Client, SyncPeerConfig};
<<<<<<< HEAD
use aranya_crypto::{csprng::rand::RngCore, Rng};
use aranya_daemon::{
    config::{Config, QSConfig},
    Daemon,
};
use aranya_daemon_api::{DeviceId, KeyBundle, NetIdentifier, Role, TeamId};
=======
use aranya_daemon::{config::Config, Daemon};
use aranya_daemon_api::{DeviceId, KeyBundle, Role, TeamId};
>>>>>>> 2f264480
use aranya_util::Addr;
use backon::{ExponentialBuilder, Retryable as _};
use tokio::{
    fs,
    task::{self, AbortHandle},
    time::{self, Sleep},
};
use tracing::{debug, info, instrument};

const SYNC_INTERVAL: Duration = Duration::from_millis(100);
// Allow for one missed sync and a misaligned sync rate, while keeping run times low.
pub const SLEEP_INTERVAL: Duration = Duration::from_millis(250);

#[instrument(skip_all, fields(%duration = FmtDuration(d)))]
pub fn sleep(d: Duration) -> Sleep {
    debug!("sleeping");

    time::sleep(d)
}

/// Formats a [`Duration`], using the same syntax as Go's `time.Duration`.
struct FmtDuration(Duration);

impl fmt::Display for FmtDuration {
    fn fmt(&self, f: &mut fmt::Formatter<'_>) -> fmt::Result {
        if self.0 < Duration::ZERO {
            write!(f, "-")?;
        }

        let mut d = self.0.abs_diff(Duration::ZERO);

        // Small number, format it with small units.
        if d < Duration::from_secs(1) {
            if d.is_zero() {
                return write!(f, "0s");
            }

            const MICROSECOND: u128 = 1000;
            const MILLISECOND: u128 = 1000 * MICROSECOND;

            // NB: the unwrap and error cases should never happen since `d` is less than one second.
            let ns = d.as_nanos();
            if ns < MICROSECOND {
                return write!(f, "{ns}ns");
            }

            let (v, width, fmt) = if ns < MILLISECOND {
                (MICROSECOND, 3, "µs")
            } else {
                (MILLISECOND, 6, "ms")
            };

            let quo = ns / v;
            let rem = ns % v;
            write!(f, "{quo}")?;
            if rem > 0 {
                let (rem, width) = trim(rem, width);
                write!(f, ".{rem:0width$}")?;
            }
            return write!(f, "{fmt}");
        }

        let hours = d.as_secs() / 3600;
        if hours > 0 {
            write!(f, "{hours}h")?;
            d -= Duration::from_secs(hours * 3600);
        }

        let mins = d.as_secs() / 60;
        if mins > 0 {
            write!(f, "{mins}m")?;
            d -= Duration::from_secs(mins * 60);
        }

        let secs = d.as_secs();
        write!(f, "{secs}")?;
        d -= Duration::from_secs(secs);

        if !d.is_zero() {
            // NB: the unwrap and error cases should never happen since `d` is less than one second.
            let (ns, width) = trim(d.as_nanos(), 9);
            write!(f, ".{ns:0width$}")?;
        }
        write!(f, "s")
    }
}

/// Trim up to `width` trailing zeros from `d`.
fn trim(mut d: u128, mut width: usize) -> (u128, usize) {
    while width > 0 {
        if d % 10 != 0 {
            break;
        }
        d /= 10;
        width -= 1;
    }
    (d, width)
}

pub struct TeamCtx {
    pub owner: DeviceCtx,
    pub admin: DeviceCtx,
    pub operator: DeviceCtx,
    pub membera: DeviceCtx,
    pub memberb: DeviceCtx,
}

impl TeamCtx {
    pub async fn new(name: &str, work_dir: PathBuf) -> Result<Self> {
        let owner = DeviceCtx::new(name, "owner", work_dir.join("owner"), 0).await?;
        let admin = DeviceCtx::new(name, "admin", work_dir.join("admin"), 0).await?;
        let operator = DeviceCtx::new(name, "operator", work_dir.join("operator"), 0).await?;
        let membera = DeviceCtx::new(name, "membera", work_dir.join("membera"), 0).await?;
        let memberb = DeviceCtx::new(name, "memberb", work_dir.join("memberb"), 0).await?;

        Ok(Self {
            owner,
            admin,
            operator,
            membera,
            memberb,
        })
    }

    pub(super) fn devices(&mut self) -> [&mut DeviceCtx; 5] {
        [
            &mut self.owner,
            &mut self.admin,
            &mut self.operator,
            &mut self.membera,
            &mut self.memberb,
        ]
    }

    pub async fn add_all_sync_peers(&mut self, team_id: TeamId) -> Result<()> {
        let config = SyncPeerConfig::builder().interval(SYNC_INTERVAL).build()?;
        let mut devices = self.devices();
        for i in 0..devices.len() {
            let (device, peers) = devices[i..].split_first_mut().expect("expected device");
            for peer in peers {
                device
                    .client
                    .team(team_id)
                    .add_sync_peer(peer.aranya_local_addr().await?.into(), config.clone())
                    .await?;
                peer.client
                    .team(team_id)
                    .add_sync_peer(device.aranya_local_addr().await?.into(), config.clone())
                    .await?;
            }
        }
        Ok(())
    }

    pub async fn add_all_device_roles(&mut self, team_id: TeamId) -> Result<()> {
        // Shorthand for the teams we need to operate on.
        let mut owner_team = self.owner.client.team(team_id);
        let mut admin_team = self.admin.client.team(team_id);
        let mut operator_team = self.operator.client.team(team_id);

        // Add the admin as a new device, and assign its role.
        info!("adding admin to team");
        owner_team.add_device_to_team(self.admin.pk.clone()).await?;
        owner_team.assign_role(self.admin.id, Role::Admin).await?;

        // Make sure it sees the configuration change.
        sleep(SLEEP_INTERVAL).await;

        // Add the operator as a new device.
        info!("adding operator to team");
        owner_team
            .add_device_to_team(self.operator.pk.clone())
            .await?;

        // Make sure it sees the configuration change.
        sleep(SLEEP_INTERVAL).await;

        // Assign the operator its role.
        admin_team
            .assign_role(self.operator.id, Role::Operator)
            .await?;

        // Make sure it sees the configuration change.
        sleep(SLEEP_INTERVAL).await;

        // Add member A as a new device.
        info!("adding membera to team");
        operator_team
            .add_device_to_team(self.membera.pk.clone())
            .await?;

        // Add member A as a new device.
        info!("adding memberb to team");
        operator_team
            .add_device_to_team(self.memberb.pk.clone())
            .await?;

        // Make sure they see the configuration change.
        sleep(SLEEP_INTERVAL).await;

        Ok(())
    }
}

pub struct DeviceCtx {
    pub client: Client,
    pub pk: KeyBundle,
    pub id: DeviceId,
    pub daemon: AbortHandle,
}

impl DeviceCtx {
    async fn new(team_name: &str, name: &str, work_dir: PathBuf, port: u16) -> Result<Self> {
        let aqc_addr = Addr::new("127.0.0.1", port).expect("unable to init AQC address");
        fs::create_dir_all(work_dir.clone()).await?;

        // Setup daemon config.
        let uds_api_path = work_dir.join("uds.sock");

        // Reduce chance of having a collision in the storage
        let combined_name = format!("{team_name}-{name}");
        let service_name = Self::gen_service_name(&combined_name, &mut Rng);

        let quic_sync = Some(QSConfig { service_name });

        let cfg = Config {
            name: "daemon".into(),
            work_dir: work_dir.clone(),
            uds_api_path: uds_api_path.clone(),
            pid_file: work_dir.join("pid"),
            sync_addr: Addr::from((Ipv4Addr::LOCALHOST, 0)),
            afc: None,
            aqc: None,
            quic_sync,
        };

        // Load daemon from config.
        let daemon = Daemon::load(cfg.clone())
            .await
            .context("unable to init daemon")?;
        let pk = daemon.public_api_key().await?;
        let pk_bytes = pk.encode()?;
        let handle = task::spawn(async move {
            daemon
                .run()
                .await
                .expect("expected no errors running daemon")
        })
        .abort_handle();

        // give daemon time to setup UDS API.
        sleep(SLEEP_INTERVAL).await;

        // Initialize the user library.
        let mut client = (|| {
            Client::builder()
                .with_daemon_uds_path(&uds_api_path)
                .with_daemon_api_pk(&pk_bytes)
                .with_daemon_aqc_addr(&aqc_addr)
                .connect()
        })
        .retry(ExponentialBuilder::default())
        .await
        .context("unable to init client")?;

        // Get device id and key bundle.
        let pk = client.get_key_bundle().await.expect("expected key bundle");
        let id = client.get_device_id().await.expect("expected device id");

        Ok(Self {
            client,
            pk,
            id,
            daemon: handle,
        })
    }

    pub async fn aranya_local_addr(&self) -> Result<SocketAddr> {
        Ok(self.client.local_addr().await?)
    }

    pub async fn aqc_client_addr(&self) -> Result<SocketAddr> {
        Ok(self.client.aqc_client_addr().await?)
    }

    fn gen_service_name(name: &str, rng: &mut Rng) -> String {
        let exe_name = std::env::current_exe()
            .ok()
            .map(PathBuf::into_os_string)
            .and_then(|s| s.into_string().ok())
            .unwrap_or_else(|| String::from("test-device"));
        let pid = std::process::id();
        let rand_int = rng.next_u32();
        format!("{exe_name}-{name}-daemon-{pid}-{rand_int}")
    }
}

impl Drop for DeviceCtx {
    fn drop(&mut self) {
        self.daemon.abort();
    }
}<|MERGE_RESOLUTION|>--- conflicted
+++ resolved
@@ -8,17 +8,12 @@
 
 use anyhow::{Context, Result};
 use aranya_client::{client::Client, SyncPeerConfig};
-<<<<<<< HEAD
 use aranya_crypto::{csprng::rand::RngCore, Rng};
 use aranya_daemon::{
     config::{Config, QSConfig},
     Daemon,
 };
-use aranya_daemon_api::{DeviceId, KeyBundle, NetIdentifier, Role, TeamId};
-=======
-use aranya_daemon::{config::Config, Daemon};
 use aranya_daemon_api::{DeviceId, KeyBundle, Role, TeamId};
->>>>>>> 2f264480
 use aranya_util::Addr;
 use backon::{ExponentialBuilder, Retryable as _};
 use tokio::{
