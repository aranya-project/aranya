--- conflicted
+++ resolved
@@ -11,8 +11,7 @@
 use aranya_client::{
     client::{Client, DeviceId, Role, TeamId},
     config::CreateTeamConfig,
-    text, AddTeamConfig, AddTeamQuicSyncConfig, CreateTeamQuicSyncConfig, NetIdentifier,
-    SyncPeerConfig,
+    text, AddTeamConfig, AddTeamQuicSyncConfig, CreateTeamQuicSyncConfig, SyncPeerConfig,
 };
 use aranya_crypto::dangerous::spideroak_crypto::{hash::Hash, rust::Sha256};
 use aranya_daemon::{
@@ -283,20 +282,10 @@
             .context("unable to start daemon")?;
 
         // Initialize the user library - the client will automatically load the daemon's public key.
-        let client = (|| {
-<<<<<<< HEAD
-            let builder = Client::builder().with_daemon_uds_path(&uds_path);
-            #[cfg(feature = "aqc")]
-            let builder = builder.with_aqc_server_addr(&addr_any);
-=======
-            let mut builder = Client::builder();
-            builder = builder.daemon_uds_path(&uds_path);
->>>>>>> b588a66a
-            builder.connect()
-        })
-        .retry(ExponentialBuilder::default())
-        .await
-        .context("unable to init client")?;
+        let client = (|| Client::builder().with_daemon_uds_path(&uds_path).connect())
+            .retry(ExponentialBuilder::default())
+            .await
+            .context("unable to init client")?;
 
         // Get device id and key bundle.
         let pk = client.get_key_bundle().await.expect("expected key bundle");
@@ -370,19 +359,6 @@
         }
 
         Ok(roles)
-    }
-
-    #[cfg(feature = "aqc")]
-    #[allow(unused, reason = "module compiled for each test file")]
-    pub fn aqc_net_id(&mut self) -> NetIdentifier {
-        NetIdentifier::try_from(
-            self.client
-                .aqc()
-                .expect("AQC enabled")
-                .server_addr()
-                .to_string(),
-        )
-        .expect("socket addr is valid text")
     }
 }
 
