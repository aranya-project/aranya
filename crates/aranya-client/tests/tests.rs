//! Integration tests for the user library.

#![allow(
    clippy::disallowed_macros,
    clippy::expect_used,
    clippy::indexing_slicing,
    clippy::panic,
    clippy::unwrap_used,
    rust_2018_idioms
)]

mod common;

use anyhow::{bail, Context, Result};
use aranya_client::{
    config::CreateTeamConfig, AddTeamConfig, AddTeamQuicSyncConfig, CreateTeamQuicSyncConfig,
};
use aranya_daemon_api::Role;
use test_log::test;
use tracing::{debug, info};

use crate::common::TeamCtx;

/// Tests sync_now() by showing that an admin cannot assign any roles until it syncs with the owner.
#[test(tokio::test(flavor = "multi_thread"))]
async fn test_sync_now() -> Result<()> {
    // Set up our team context so we can run the test.
    let work_dir = tempfile::tempdir()?.path().to_path_buf();
    let mut team = TeamCtx::new("test_sync_now", work_dir).await?;

    // Create the initial team, and get our TeamId and seed.
    let team_id = team.create_and_add_team().await?;

    // Grab the shorthand for our address.
    let owner_addr = team.owner.aranya_local_addr().await?;

    // Grab the shorthand for the teams we need to operate on.
    let owner = team.owner.client.team(team_id);
    let admin = team.admin.client.team(team_id);

    // Add the admin as a new device, but don't give it a role.
    info!("adding admin to team");
    owner.add_device_to_team(team.admin.pk.clone()).await?;

    // Add the operator as a new device, but don't give it a role.
    info!("adding operator to team");
    owner.add_device_to_team(team.operator.pk.clone()).await?;

    // Finally, let's give the admin its role, but don't sync with peers.
    owner.assign_role(team.admin.id, Role::Admin).await?;

    // Now, we try to assign a role using the admin, which is expected to fail.
    match admin.assign_role(team.operator.id, Role::Operator).await {
        Ok(_) => bail!("Expected role assignment to fail"),
        Err(aranya_client::Error::Aranya(_)) => {}
        Err(_) => bail!("Unexpected error"),
    }

    // Let's sync immediately, which will propagate the role change.
    admin.sync_now(owner_addr.into(), None).await?;

    // Now we should be able to successfully assign a role.
    admin.assign_role(team.operator.id, Role::Operator).await?;

    Ok(())
}

/// Tests that devices can be removed from the team.
#[test(tokio::test(flavor = "multi_thread"))]
async fn test_remove_devices() -> Result<()> {
    // Set up our team context so we can run the test.
    let work_dir = tempfile::tempdir()?.path().to_path_buf();
    let mut team = TeamCtx::new("test_query_functions", work_dir).await?;

    // Create the initial team, and get our TeamId.
    let team_id = team
        .create_and_add_team()
        .await
        .expect("expected to create team");
    info!(?team_id);

    // Tell all peers to sync with one another, and assign their roles.
    team.add_all_device_roles(team_id).await?;

    // Remove devices from the team while checking that the device count decreases each time a device is removed.
    let owner = team.owner.client.team(team_id);
    let queries = owner.queries();

    assert_eq!(queries.devices_on_team().await?.iter().count(), 5);

    owner.remove_device_from_team(team.membera.id).await?;
    assert_eq!(queries.devices_on_team().await?.iter().count(), 4);

    owner.remove_device_from_team(team.memberb.id).await?;
    assert_eq!(queries.devices_on_team().await?.iter().count(), 3);

    owner.revoke_role(team.operator.id, Role::Operator).await?;
    owner.remove_device_from_team(team.operator.id).await?;
    assert_eq!(queries.devices_on_team().await?.iter().count(), 2);

    owner.revoke_role(team.admin.id, Role::Admin).await?;
    owner.remove_device_from_team(team.admin.id).await?;
    assert_eq!(queries.devices_on_team().await?.iter().count(), 1);

    owner.revoke_role(team.owner.id, Role::Owner).await?;
    owner
        .remove_device_from_team(team.owner.id)
        .await
        .expect_err("owner should not be able to remove itself from team");

    Ok(())
}

/// Tests functionality to make sure that we can query the fact database for various things.
#[test(tokio::test(flavor = "multi_thread"))]
async fn test_query_functions() -> Result<()> {
    // Set up our team context so we can run the test.
    let work_dir = tempfile::tempdir()?.path().to_path_buf();
    let mut team = TeamCtx::new("test_query_functions", work_dir).await?;

    // Create the initial team, and get our TeamId and seed.
    let team_id = team.create_and_add_team().await?;

    // Tell all peers to sync with one another, and assign their roles.
    team.add_all_device_roles(team_id).await?;

    // Test all our fact database queries.
    let memberb = team.membera.client.team(team_id);
    let queries = memberb.queries();

    // First, let's check how many devices are on the team.
    let devices = queries.devices_on_team().await?;
    assert_eq!(devices.iter().count(), 5);
    debug!("membera devices on team: {:?}", devices.iter().count());

    // Check the specific role(s) a device has.
    let role = queries.device_role(team.membera.id).await?;
    assert_eq!(role, Role::Member);
    debug!("membera role: {:?}", role);

    // Make sure that we have the correct keybundle.
    let keybundle = queries.device_keybundle(team.membera.id).await?;
    debug!("membera keybundle: {:?}", keybundle);

    // TODO(nikki): device_label_assignments, label_exists, labels

    // TODO(nikki): if cfg!(feature = "aqc") { aqc_net_identifier } and have aqc on by default.

    Ok(())
}

/// Tests add_team() by demonstrating that syncing can only occur after
/// a peer calls the add_team() API
#[test(tokio::test(flavor = "multi_thread"))]
async fn test_add_team() -> Result<()> {
    // Set up our team context so we can run the test.
    let work_dir = tempfile::tempdir()?.path().to_path_buf();
    let team = TeamCtx::new("test_add_team", work_dir).await?;

    // Grab the shorthand for our address.
    let owner_addr = team.owner.aranya_local_addr().await?;

    // Create the initial team, and get our TeamId.
    let owner = team
        .owner
        .client
        .create_team({
            CreateTeamConfig::builder()
                .quic_sync(CreateTeamQuicSyncConfig::builder().build()?)
                .build()?
        })
        .await
        .expect("expected to create team");
    let team_id = owner.team_id();
    info!(?team_id);

    // Add the admin as a new device.
    info!("adding admin to team");
    owner.add_device_to_team(team.admin.pk.clone()).await?;

    // Add the operator as a new device.
    info!("adding operator to team");
    owner.add_device_to_team(team.operator.pk.clone()).await?;

    // Give the admin its role.
    owner.assign_role(team.admin.id, Role::Admin).await?;

    // Let's sync immediately. The role change will not propogate since add_team() hasn't been called.
    {
        let admin = team.admin.client.team(team_id);
        match admin.sync_now(owner_addr.into(), None).await {
            Ok(()) => bail!("expected syncing to fail"),
            // TODO(#299): This should fail "immediately" with an `Aranya(_)` sync error,
            // but currently the handshake timeout races with the tarpc timeout.
            Err(aranya_client::Error::Aranya(_) | aranya_client::Error::Ipc(_)) => {}
            Err(err) => return Err(err).context("unexpected error while syncing"),
        }

        // Now, we try to assign a role using the admin, which is expected to fail.
        match admin.assign_role(team.operator.id, Role::Operator).await {
            Ok(()) => bail!("Expected role assignment to fail"),
            Err(aranya_client::Error::Aranya(_)) => {}
            Err(_) => bail!("Unexpected error"),
        }
    }

    let admin_seed = owner
        .encrypt_psk_seed_for_peer(&team.admin.pk.encoding)
        .await?;
    team.admin
        .client
        .add_team({
            AddTeamConfig::builder()
                .team_id(team_id)
                .quic_sync(
                    AddTeamQuicSyncConfig::builder()
                        .wrapped_seed(&admin_seed)?
                        .build()?,
                )
                .build()?
        })
        .await?;
    {
        let admin = team.admin.client.team(team_id);
        admin.sync_now(owner_addr.into(), None).await?;

        // Now we should be able to successfully assign a role.
        admin
            .assign_role(team.operator.id, Role::Operator)
            .await
            .context("Assigning a role should not fail here!")?;
    }

    return Ok(());
}

/// Tests that devices can be removed from the team.
#[test(tokio::test(flavor = "multi_thread"))]
async fn test_remove_team() -> Result<()> {
    // Set up our team context so we can run the test.
    let work_dir = tempfile::tempdir()?.path().to_path_buf();
    let mut team = TeamCtx::new("test_remove_team", work_dir).await?;

    // Create the initial team, and get our TeamId.
    let team_id = team
        .create_and_add_team()
        .await
        .expect("expected to create team");
    info!(?team_id);

    {
        let owner = team.owner.client.team(team_id);
        let admin = team.admin.client.team(team_id);

        // Add the operator as a new device.
        info!("adding operator to team");
        owner.add_device_to_team(team.operator.pk.clone()).await?;

        // Add the admin as a new device.
        owner.add_device_to_team(team.admin.pk.clone()).await?;

        // Give the admin its role.
        owner.assign_role(team.admin.id, Role::Admin).await?;

        admin
            .sync_now(team.owner.aranya_local_addr().await?.into(), None)
            .await?;

        // We should be able to successfully assign a role.
        admin.assign_role(team.operator.id, Role::Operator).await?;
    }

    // Remove the team from the admin's local storage
    team.admin.client.remove_team(team_id).await?;

    {
        let admin = team.admin.client.team(team_id);

        // Role assignment should fail
        match admin.assign_role(team.operator.id, Role::Member).await {
            Ok(_) => bail!("Expected role assignment to fail"),
            Err(aranya_client::Error::Aranya(_)) => {}
            Err(_) => bail!("Unexpected error"),
        }
    }

    Ok(())
}

/// Tests that a device can create multiple teams and receive sync requests for each team.
#[test(tokio::test(flavor = "multi_thread"))]
async fn test_multi_team_sync() -> Result<()> {
    // Set up our team context so we can run the test.
    let work_dir = tempfile::tempdir()?.path().to_path_buf();
    let team = TeamCtx::new("test_multi_team", work_dir).await?;

    // Grab the shorthand for our address.
    let owner_addr = team.owner.aranya_local_addr().await?;

    // Create the initial team, and get our TeamId.
    let team1 = team
        .owner
        .client
        .create_team({
            CreateTeamConfig::builder()
                .quic_sync(CreateTeamQuicSyncConfig::builder().build()?)
                .build()?
        })
        .await
        .expect("expected to create team1");
    let team_id1 = team1.team_id();
    info!(?team_id1);

    // Create the initial team, and get our TeamId.
    let team2 = team
        .owner
        .client
        .create_team({
            CreateTeamConfig::builder()
                .quic_sync(CreateTeamQuicSyncConfig::builder().build()?)
                .build()?
        })
        .await
        .expect("expected to create team2");
    let team_id2 = team2.team_id();
    info!(?team_id2);

<<<<<<< HEAD
    // Add the admin as a new device.
    info!("adding admin1 to team1");
    team1.add_device_to_team(team.admin.pk.clone()).await?;

    // Add the operator as a new device.
    info!("adding operator to team");
    team1.add_device_to_team(team.operator.pk.clone()).await?;

    // Give the admin its role.
    team1.assign_role(team.admin.id, Role::Admin).await?;

    // Add the admin as a new device.
    info!("adding admin1 to team2");
    team2.add_device_to_team(team.admin.pk.clone()).await?;

    // Add the operator as a new device.
    info!("adding operator1 to team2");
    team2.add_device_to_team(team.operator.pk.clone()).await?;
=======
    // Add devices and assign roles.
    team1.add_all_device_roles(team_id_1).await?;
    team2.add_all_device_roles(team_id_2).await?;
>>>>>>> 5090225c

    // Give the admin its role.
    team2.assign_role(team.admin.id, Role::Admin).await?;

    // Let's sync immediately. The role change will not propogate since add_team() hasn't been called.
    {
<<<<<<< HEAD
        let admin = team.admin.client.team(team_id2);
        match admin.sync_now(owner_addr.into(), None).await {
            Ok(()) => bail!("expected syncing to fail"),
            // TODO(#299): This should fail "immediately" with an `Aranya(_)` sync error,
            // but currently the handshake timeout races with the tarpc timeout.
            Err(aranya_client::Error::Aranya(_) | aranya_client::Error::Ipc(_)) => {}
            Err(err) => return Err(err).context("unexpected error while syncing"),
        }

        // Now, we try to assign a role using the admin, which is expected to fail.
        match admin.assign_role(team.operator.id, Role::Operator).await {
            Ok(()) => bail!("Expected role assignment to fail"),
            Err(aranya_client::Error::Aranya(_)) => {}
            Err(_) => bail!("Unexpected error"),
=======
        let owner1_addr = team1.owner.aranya_local_addr().await?;
        let owner1 = team1.owner.client.team(team_id_1);

        let admin_seed = {
            let admin2_device = &mut team2.admin;

            let admin_keys = admin2_device.pk.clone();
            owner1.add_device_to_team(admin_keys).await?;

            // Assign Admin2 the Admin role on team 1.
            owner1.assign_role(admin2_device.id, Role::Admin).await?;

            // Create a wrapped seed for Admin2
            owner1
                .encrypt_psk_seed_for_peer(&admin2_device.pk.encoding)
                .await?
        };

        // Admin2 adds team1 to it's local storage using the wrapped seed
        team2
            .admin
            .client
            .add_team({
                AddTeamConfig::builder()
                    .quic_sync(
                        AddTeamQuicSyncConfig::builder()
                            .wrapped_seed(&admin_seed)?
                            .build()?,
                    )
                    .team_id(team_id_1)
                    .build()?
            })
            .await?;
        {
            let admin2 = team2.admin.client.team(team_id_1);
            admin2.sync_now(owner1_addr.into(), None).await?;

            admin2.assign_role(team1.membera.id, Role::Operator).await?;
>>>>>>> 5090225c
        }
    }

    let admin_seed2 = team2
        .encrypt_psk_seed_for_peer(&team.admin.pk.encoding)
        .await?;
    team.admin
        .client
        .add_team({
            AddTeamConfig::builder()
                .team_id(team_id2)
                .quic_sync(
                    AddTeamQuicSyncConfig::builder()
                        .wrapped_seed(&admin_seed2)?
                        .build()?,
                )
                .build()?
        })
        .await?;

    let admin2 = team.admin.client.team(team_id2);
    admin2.sync_now(owner_addr.into(), None).await?;

<<<<<<< HEAD
    // Now we should be able to successfully assign a role.
    admin2
        .assign_role(team.operator.id, Role::Operator)
        .await
        .context("Assigning a role should not fail here!")?;

    // Let's sync immediately. The role change will not propogate since add_team() hasn't been called.
    {
        let admin = team.admin.client.team(team_id1);
        match admin.sync_now(owner_addr.into(), None).await {
            Ok(()) => bail!("expected syncing to fail"),
            // TODO(#299): This should fail "immediately" with an `Aranya(_)` sync error,
            // but currently the handshake timeout races with the tarpc timeout.
            Err(aranya_client::Error::Aranya(_) | aranya_client::Error::Ipc(_)) => {}
            Err(err) => return Err(err).context("unexpected error while syncing"),
        }

        // Now, we try to assign a role using the admin, which is expected to fail.
        match admin.assign_role(team.operator.id, Role::Operator).await {
            Ok(()) => bail!("Expected role assignment to fail"),
            Err(aranya_client::Error::Aranya(_)) => {}
            Err(_) => bail!("Unexpected error"),
        }
=======
        admin2.assign_role(team2.membera.id, Role::Operator).await?;
>>>>>>> 5090225c
    }

    let admin_seed1 = team1
        .encrypt_psk_seed_for_peer(&team.admin.pk.encoding)
        .await?;
    team.admin
        .client
        .add_team({
            AddTeamConfig::builder()
                .team_id(team_id1)
                .quic_sync(
                    AddTeamQuicSyncConfig::builder()
                        .wrapped_seed(&admin_seed1)?
                        .build()?,
                )
                .build()?
        })
        .await?;

    let admin1 = team.admin.client.team(team_id1);
    admin1.sync_now(owner_addr.into(), None).await?;

    // Now we should be able to successfully assign a role.
    admin1
        .assign_role(team.operator.id, Role::Operator)
        .await
        .context("Assigning a role should not fail here!")?;

    return Ok(());
}<|MERGE_RESOLUTION|>--- conflicted
+++ resolved
@@ -325,37 +325,30 @@
     let team_id2 = team2.team_id();
     info!(?team_id2);
 
-<<<<<<< HEAD
     // Add the admin as a new device.
-    info!("adding admin1 to team1");
+    info!("adding admin to team1");
     team1.add_device_to_team(team.admin.pk.clone()).await?;
 
     // Add the operator as a new device.
-    info!("adding operator to team");
+    info!("adding operator to team1");
     team1.add_device_to_team(team.operator.pk.clone()).await?;
 
     // Give the admin its role.
     team1.assign_role(team.admin.id, Role::Admin).await?;
 
     // Add the admin as a new device.
-    info!("adding admin1 to team2");
+    info!("adding admin to team2");
     team2.add_device_to_team(team.admin.pk.clone()).await?;
 
     // Add the operator as a new device.
-    info!("adding operator1 to team2");
+    info!("adding operator to team2");
     team2.add_device_to_team(team.operator.pk.clone()).await?;
-=======
-    // Add devices and assign roles.
-    team1.add_all_device_roles(team_id_1).await?;
-    team2.add_all_device_roles(team_id_2).await?;
->>>>>>> 5090225c
 
     // Give the admin its role.
     team2.assign_role(team.admin.id, Role::Admin).await?;
 
     // Let's sync immediately. The role change will not propogate since add_team() hasn't been called.
     {
-<<<<<<< HEAD
         let admin = team.admin.client.team(team_id2);
         match admin.sync_now(owner_addr.into(), None).await {
             Ok(()) => bail!("expected syncing to fail"),
@@ -370,46 +363,6 @@
             Ok(()) => bail!("Expected role assignment to fail"),
             Err(aranya_client::Error::Aranya(_)) => {}
             Err(_) => bail!("Unexpected error"),
-=======
-        let owner1_addr = team1.owner.aranya_local_addr().await?;
-        let owner1 = team1.owner.client.team(team_id_1);
-
-        let admin_seed = {
-            let admin2_device = &mut team2.admin;
-
-            let admin_keys = admin2_device.pk.clone();
-            owner1.add_device_to_team(admin_keys).await?;
-
-            // Assign Admin2 the Admin role on team 1.
-            owner1.assign_role(admin2_device.id, Role::Admin).await?;
-
-            // Create a wrapped seed for Admin2
-            owner1
-                .encrypt_psk_seed_for_peer(&admin2_device.pk.encoding)
-                .await?
-        };
-
-        // Admin2 adds team1 to it's local storage using the wrapped seed
-        team2
-            .admin
-            .client
-            .add_team({
-                AddTeamConfig::builder()
-                    .quic_sync(
-                        AddTeamQuicSyncConfig::builder()
-                            .wrapped_seed(&admin_seed)?
-                            .build()?,
-                    )
-                    .team_id(team_id_1)
-                    .build()?
-            })
-            .await?;
-        {
-            let admin2 = team2.admin.client.team(team_id_1);
-            admin2.sync_now(owner1_addr.into(), None).await?;
-
-            admin2.assign_role(team1.membera.id, Role::Operator).await?;
->>>>>>> 5090225c
         }
     }
 
@@ -433,7 +386,6 @@
     let admin2 = team.admin.client.team(team_id2);
     admin2.sync_now(owner_addr.into(), None).await?;
 
-<<<<<<< HEAD
     // Now we should be able to successfully assign a role.
     admin2
         .assign_role(team.operator.id, Role::Operator)
@@ -457,9 +409,6 @@
             Err(aranya_client::Error::Aranya(_)) => {}
             Err(_) => bail!("Unexpected error"),
         }
-=======
-        admin2.assign_role(team2.membera.id, Role::Operator).await?;
->>>>>>> 5090225c
     }
 
     let admin_seed1 = team1
@@ -488,5 +437,5 @@
         .await
         .context("Assigning a role should not fail here!")?;
 
-    return Ok(());
+    Ok(())
 }