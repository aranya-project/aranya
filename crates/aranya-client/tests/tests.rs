//! Integration tests for the user library.

#![allow(
    clippy::disallowed_macros,
    clippy::expect_used,
    clippy::indexing_slicing,
    clippy::panic,
    clippy::unwrap_used,
    rust_2018_idioms
)]
#[cfg(feature = "afc")]
use std::path::Path;
#[cfg(feature = "afc")]
use std::{fmt, net::SocketAddr, path::PathBuf, time::Duration};

<<<<<<< HEAD
use std::{
    fmt,
    net::SocketAddr,
    path::{Path, PathBuf},
    time::Duration,
};

use anyhow::{bail, Context, Result};
use aranya_client::{
    afc::Message,
    client::{Client, SyncPeerConfig},
};
=======
#[cfg(feature = "afc")]
use anyhow::{Context, Result};
#[cfg(feature = "afc")]
use aranya_client::afc::Message;
#[cfg(feature = "afc")]
use aranya_client::client::Client;
#[cfg(feature = "afc")]
>>>>>>> bd41b7d2
use aranya_crypto::{hash::Hash, rust::Sha256};
#[cfg(feature = "afc")]
use aranya_daemon::{
    config::{AfcConfig, Config},
    Daemon,
};
#[cfg(feature = "afc")]
use aranya_daemon_api::NetIdentifier;
#[cfg(feature = "afc")]
use aranya_daemon_api::Role;
#[cfg(feature = "afc")]
use aranya_daemon_api::{DeviceId, KeyBundle};
#[cfg(feature = "afc")]
use aranya_fast_channels::{Label, Seq};
#[cfg(feature = "afc")]
use aranya_util::addr::Addr;
#[cfg(feature = "afc")]
use backon::{ExponentialBuilder, Retryable};
#[cfg(feature = "afc")]
use buggy::BugExt;
#[cfg(feature = "afc")]
use spideroak_base58::ToBase58;
#[cfg(feature = "afc")]
use tempfile::tempdir;
#[cfg(feature = "afc")]
use test_log::test;
#[cfg(feature = "afc")]
use tokio::{
    fs,
    task::{self, AbortHandle},
    time::{self, Sleep},
};
#[cfg(feature = "afc")]
use tracing::info;
#[cfg(feature = "afc")]
use tracing::{debug, instrument};
#[cfg(feature = "afc")]
#[instrument(skip_all, fields(%duration = FmtDuration(d)))]
fn sleep(d: Duration) -> Sleep {
    debug!("sleeping");

    time::sleep(d)
}

/// Formats a [`Duration`].
///
/// It uses the same syntax as Go's `time.Duration`.
#[cfg(feature = "afc")]
pub struct FmtDuration(Duration);

#[cfg(feature = "afc")]
impl fmt::Display for FmtDuration {
    fn fmt(&self, f: &mut fmt::Formatter<'_>) -> fmt::Result {
        if self.0 < Duration::ZERO {
            write!(f, "-")?;
        }
        // Same as
        //    let mut d self.0.abs_diff(Duration::ZERO);
        // but for MSRV <= 1.80.
        let mut d = if let Some(res) = self.0.checked_sub(Duration::ZERO) {
            res
        } else {
            Duration::ZERO.checked_sub(self.0).unwrap()
        };

        // Small number, format it with small units.
        if d < Duration::from_secs(1) {
            if d.is_zero() {
                return write!(f, "0s");
            }

            const MICROSECOND: u128 = 1000;
            const MILLISECOND: u128 = 1000 * MICROSECOND;

            // NB: the unwrap and error cases should never happen
            // since `d` is less than one second.
            let ns = d.as_nanos();
            if ns < MICROSECOND {
                return write!(f, "{ns}ns");
            }

            let (v, width, fmt) = if ns < MILLISECOND {
                (MICROSECOND, 3, "µs")
            } else {
                (MILLISECOND, 6, "ms")
            };

            let quo = ns / v;
            let rem = ns % v;
            write!(f, "{quo}")?;
            if rem > 0 {
                let (rem, width) = trim(rem, width);
                write!(f, ".{rem:0width$}")?;
            }
            return write!(f, "{fmt}");
        }

        let hours = d.as_secs() / 3600;
        if hours > 0 {
            write!(f, "{hours}h")?;
            d -= Duration::from_secs(hours * 3600);
        }

        let mins = d.as_secs() / 60;
        if mins > 0 {
            write!(f, "{mins}m")?;
            d -= Duration::from_secs(mins * 60);
        }

        let secs = d.as_secs();
        write!(f, "{secs}")?;
        d -= Duration::from_secs(secs);

        if !d.is_zero() {
            // NB: the unwrap and error cases should never happen
            // since `d` is less than one second.
            let (ns, width) = trim(d.as_nanos(), 9);
            write!(f, ".{ns:0width$}")?;
        }
        write!(f, "s")
    }
}

/// Trim up to `width` trailing zeros from `d`.
#[cfg(feature = "afc")]
fn trim(mut d: u128, mut width: usize) -> (u128, usize) {
    while width > 0 {
        if d % 10 != 0 {
            break;
        }
        d /= 10;
        width -= 1;
    }
    (d, width)
}

/// Repeatedly calls `poll_data`, followed by `handle_data`, until all of the
/// clients are pending.
// TODO(nikki): alternative to select!{} to resolve lifetime issues
#[cfg(feature = "afc")]
macro_rules! do_poll {
    ($($client:expr),*) => {
        debug!(
            clients = stringify!($($client),*),
            "start `do_poll`",
        );
        loop {
            let mut afcs = [ $($client.afc()),* ];
            let mut afcs = afcs.iter_mut();
            tokio::select! {
                biased;
                $(data = afcs.next().assume("macro enforces client count")?.poll_data() => {
                    $client.afc().handle_data(data?).await?
                },)*
                _ = async {} => break,
            }
        }
        debug!(
            clients = stringify!($($client),*),
            "finish `do_poll`",
        );
    };
}

#[cfg(feature = "afc")]
#[allow(dead_code)] // memberb is unused if AFC is disabled
struct TeamCtx {
    owner: DeviceCtx,
    admin: DeviceCtx,
    operator: DeviceCtx,
    membera: DeviceCtx,
    memberb: DeviceCtx,
}

#[cfg(feature = "afc")]
impl TeamCtx {
    pub async fn new(name: String, work_dir: PathBuf) -> Result<Self> {
        let owner = DeviceCtx::new(name.clone(), "owner".into(), work_dir.join("owner")).await?;
        let admin = DeviceCtx::new(name.clone(), "admin".into(), work_dir.join("admin")).await?;
        let operator =
            DeviceCtx::new(name.clone(), "operator".into(), work_dir.join("operator")).await?;
        let membera =
            DeviceCtx::new(name.clone(), "membera".into(), work_dir.join("membera")).await?;
        let memberb =
            DeviceCtx::new(name.clone(), "memberb".into(), work_dir.join("memberb")).await?;

        Ok(Self {
            owner,
            admin,
            operator,
            membera,
            memberb,
        })
    }
}

#[cfg(feature = "afc")]
struct DeviceCtx {
    client: Client,
    pk: KeyBundle,
    id: DeviceId,
    daemon: AbortHandle,
}

#[cfg(feature = "afc")]
fn get_shm_path(path: String) -> String {
    if cfg!(target_os = "macos") && path.len() > 31 {
        // Shrink the size of the team name down to 22 bytes
        // to work within macOS's limits.
        let d = Sha256::hash(path.as_bytes());
        let t: [u8; 16] = d[..16].try_into().unwrap();
        return format!("/{}", t.to_base58());
    };
    path
}

#[cfg(feature = "afc")]
impl DeviceCtx {
    pub async fn new(team_name: String, name: String, work_dir: PathBuf) -> Result<Self> {
        fs::create_dir_all(work_dir.clone()).await?;

        #[allow(unused_variables)]
        let afc_shm_path = get_shm_path(format!("/{team_name}_{name}"));

        // Setup daemon config.
        let uds_api_path = work_dir.join("uds.sock");
        let max_chans = 100;
        let cfg = Config {
            name: "daemon".into(),
            work_dir: work_dir.clone(),
            uds_api_path: uds_api_path.clone(),
            pid_file: work_dir.join("pid"),
            sync_addr: Addr::new("localhost", 0)?,
            afc: AfcConfig {
                shm_path: afc_shm_path.clone(),
                unlink_on_startup: true,
                unlink_at_exit: true,
                create: true,
                max_chans,
            },
        };
        // Load daemon from config.
        let daemon = Daemon::load(cfg.clone())
            .await
            .context("unable to init daemon")?;
        // Start daemon.
        let handle = task::spawn(async move {
            daemon
                .run()
                .await
                .expect("expected no errors running daemon")
        })
        .abort_handle();
        // give daemon time to setup UDS API.
        sleep(Duration::from_millis(100)).await;

        // Initialize the user library.
        let mut client = {
            #[cfg(feature = "afc")]
            {
                let mut client = (|| {
                    Client::connect(
                        &uds_api_path,
                        Path::new(&afc_shm_path),
                        max_chans,
                        "localhost:0",
                    )
                })
                .retry(ExponentialBuilder::default())
                .await
                .context("unable to init client")?;
                client.afc().set_name(name);
                client
            }
            #[cfg(not(feature = "afc"))]
            (|| Client::connect(&uds_api_path))
                .retry(ExponentialBuilder::default())
                .await
                .context("unable to init client")?
        };

        // Get device id and key bundle.
        let pk = client.get_key_bundle().await.expect("expected key bundle");
        let id = client.get_device_id().await.expect("expected device id");

        Ok(Self {
            client,
            pk,
            id,
            daemon: handle,
        })
    }

    async fn aranya_local_addr(&self) -> Result<SocketAddr> {
        Ok(self.client.local_addr().await?)
    }

    #[cfg(feature = "afc")]
    async fn afc_local_addr(&mut self) -> Result<SocketAddr> {
        Ok(self.client.afc().local_addr().await?)
    }
}

#[cfg(feature = "afc")]
impl Drop for DeviceCtx {
    fn drop(&mut self) {
        self.daemon.abort();
    }
}

#[cfg(feature = "afc")]
#[test(tokio::test(flavor = "multi_thread"))]
async fn test_afc_one_way_two_chans() -> Result<()> {
    let interval = Duration::from_millis(100);
    let sync_config = SyncPeerConfig::builder().interval(interval).build();
    let sleep_interval = interval * 6;

    let tmp = tempdir()?;
    let work_dir = tmp.path().to_path_buf();

    let mut team = TeamCtx::new("test_afc_one_way_two_chans".into(), work_dir).await?;

    // create team.
    let team_id = team
        .owner
        .client
        .create_team()
        .await
        .expect("expected to create team");
    info!(?team_id);
    // TODO: implement add_team.
    /*
    team.admin.client.add_team(team_id).await?;
    team.operator.client.add_team(team_id).await?;
    team.membera.client.add_team(team_id).await?;
    team.memberb.client.add_team(team_id).await?;
    */

    // get sync addresses.
    let owner_addr = team.owner.aranya_local_addr().await?;
    let admin_addr = team.admin.aranya_local_addr().await?;
    let operator_addr = team.operator.aranya_local_addr().await?;
    let membera_addr = team.membera.aranya_local_addr().await?;
    let memberb_addr = team.memberb.aranya_local_addr().await?;

    // get afc addresses.
    let membera_afc_addr = team.membera.afc_local_addr().await?;
    let memberb_afc_addr = team.memberb.afc_local_addr().await?;

    // setup sync peers.
    let mut owner_team = team.owner.client.team(team_id);
    let mut admin_team = team.admin.client.team(team_id);
    let mut operator_team = team.operator.client.team(team_id);
    let mut membera_team = team.membera.client.team(team_id);
    let mut memberb_team = team.memberb.client.team(team_id);

    owner_team
        .add_sync_peer(admin_addr.into(), sync_config.clone())
        .await?;
    owner_team
        .add_sync_peer(operator_addr.into(), sync_config.clone())
        .await?;
    owner_team
        .add_sync_peer(membera_addr.into(), sync_config.clone())
        .await?;

    admin_team
        .add_sync_peer(owner_addr.into(), sync_config.clone())
        .await?;
    admin_team
        .add_sync_peer(operator_addr.into(), sync_config.clone())
        .await?;
    admin_team
        .add_sync_peer(membera_addr.into(), sync_config.clone())
        .await?;

    operator_team
        .add_sync_peer(owner_addr.into(), sync_config.clone())
        .await?;
    operator_team
        .add_sync_peer(admin_addr.into(), sync_config.clone())
        .await?;
    operator_team
        .add_sync_peer(membera_addr.into(), sync_config.clone())
        .await?;

    membera_team
        .add_sync_peer(owner_addr.into(), sync_config.clone())
        .await?;
    membera_team
        .add_sync_peer(admin_addr.into(), sync_config.clone())
        .await?;
    membera_team
        .add_sync_peer(operator_addr.into(), sync_config.clone())
        .await?;
    membera_team
        .add_sync_peer(memberb_addr.into(), sync_config.clone())
        .await?;

    memberb_team
        .add_sync_peer(owner_addr.into(), sync_config.clone())
        .await?;
    memberb_team
        .add_sync_peer(admin_addr.into(), sync_config.clone())
        .await?;
    memberb_team
        .add_sync_peer(operator_addr.into(), sync_config.clone())
        .await?;
    memberb_team
        .add_sync_peer(membera_addr.into(), sync_config)
        .await?;

    // add admin to team.
    info!("adding admin to team");
    owner_team.add_device_to_team(team.admin.pk.clone()).await?;
    owner_team.assign_role(team.admin.id, Role::Admin).await?;

    // wait for syncing.
    sleep(sleep_interval).await;

    // add operator to team.
    info!("adding operator to team");
    owner_team
        .add_device_to_team(team.operator.pk.clone())
        .await?;

    // wait for syncing.
    sleep(sleep_interval).await;

    admin_team
        .assign_role(team.operator.id, Role::Operator)
        .await?;

    // wait for syncing.
    sleep(sleep_interval).await;

    // add membera to team.
    info!("adding membera to team");
    operator_team
        .add_device_to_team(team.membera.pk.clone())
        .await?;

    // add memberb to team.
    info!("adding memberb to team");
    operator_team
        .add_device_to_team(team.memberb.pk.clone())
        .await?;

    // wait for syncing.
    sleep(sleep_interval).await;

    // operator assigns labels for AFC channels.
    let label1 = Label::new(1);
    operator_team.create_label(label1).await?;
    operator_team.assign_label(team.membera.id, label1).await?;
    operator_team.assign_label(team.memberb.id, label1).await?;

    let label2 = Label::new(2);
    operator_team.create_label(label2).await?;
    operator_team.assign_label(team.membera.id, label2).await?;
    operator_team.assign_label(team.memberb.id, label2).await?;

    // assign network addresses.
    operator_team
        .assign_afc_net_identifier(team.membera.id, NetIdentifier(membera_afc_addr.to_string()))
        .await?;
    operator_team
        .assign_afc_net_identifier(team.memberb.id, NetIdentifier(memberb_afc_addr.to_string()))
        .await?;
    // TODO: use aqc addr
    operator_team
        .assign_aqc_net_identifier(team.membera.id, NetIdentifier(membera_afc_addr.to_string()))
        .await?;
    operator_team
        .assign_aqc_net_identifier(team.memberb.id, NetIdentifier(memberb_afc_addr.to_string()))
        .await?;

    // wait for syncing.
    sleep(sleep_interval).await;

    // fact database queries
    let mut queries = team.membera.client.queries(team_id);
    let devices = queries.devices_on_team().await?;
    assert_eq!(devices.iter().count(), 5);
    debug!("membera devices on team: {:?}", devices.iter().count());
    let role = queries.device_role(team.membera.id).await?;
    assert_eq!(role, Role::Member);
    debug!("membera role: {:?}", role);
    let keybundle = queries.device_keybundle(team.membera.id).await?;
    debug!("membera keybundle: {:?}", keybundle);
    let labels = queries.device_label_assignments(team.membera.id).await?;
    assert_eq!(labels.iter().count(), 2);
    debug!("membera labels: {:?}", labels.__data());
    let afc_net_identifier = queries
        .afc_net_identifier(team.membera.id)
        .await?
        .expect("expected net identifier");
    assert_eq!(
        afc_net_identifier,
        NetIdentifier(membera_afc_addr.to_string())
    );
    debug!("membera afc_net_identifer: {:?}", afc_net_identifier);
    let aqc_net_identifier = queries
        .aqc_net_identifier(team.membera.id)
        .await?
        .expect("expected net identifier");
    assert_eq!(
        aqc_net_identifier,
        NetIdentifier(membera_afc_addr.to_string())
    );
    debug!("membera aqc_net_identifer: {:?}", aqc_net_identifier);
    let label_exists = queries.label_exists(label1).await?;
    assert!(label_exists);
    debug!("membera label1 exists?: {:?}", label_exists);

    // membera creates bidi channel with memberb
    let afc_id1 = team
        .membera
        .client
        .afc()
        .create_bidi_channel(team_id, NetIdentifier(memberb_afc_addr.to_string()), label1)
        .await?;

    // membera creates bidi channel with memberb
    let afc_id2 = team
        .membera
        .client
        .afc()
        .create_bidi_channel(team_id, NetIdentifier(memberb_afc_addr.to_string()), label2)
        .await?;

    // wait for ctrl message to be sent.
    sleep(Duration::from_millis(100)).await;

    do_poll!(team.membera.client, team.memberb.client);

    let msgs = ["hello world label1", "hello world label2"];

    team.membera
        .client
        .afc()
        .send_data(afc_id1, msgs[0].as_bytes())
        .await?;
    debug!(msg = msgs[0], "sent message");

    team.membera
        .client
        .afc()
        .send_data(afc_id2, msgs[1].as_bytes())
        .await?;
    debug!(msg = msgs[1], "sent message");

    sleep(sleep_interval).await;
    do_poll!(team.membera.client, team.memberb.client);

    let got = team
        .memberb
        .client
        .afc()
        .try_recv_data()
        .expect("should have a message");
    let want = Message {
        data: msgs[0].as_bytes().to_vec(),
        // We don't know the address of outgoing connections, so
        // assume `got.addr` is correct here.
        address: got.address,
        channel: afc_id1,
        label: label1,
        seq: Seq::ZERO,
    };
    assert_eq!(got, want);

    let got = team
        .memberb
        .client
        .afc()
        .try_recv_data()
        .expect("should have a message");
    let want = Message {
        data: msgs[1].as_bytes().to_vec(),
        // We don't know the address of outgoing connections, so
        // assume `got.addr` is correct here.
        address: got.address,
        channel: afc_id2,
        label: label2,
        seq: Seq::ZERO,
    };
    assert_eq!(got, want);

    Ok(())
}

/// Tests AFC two way communication within one channel.
#[cfg(feature = "afc")]
#[test(tokio::test(flavor = "multi_thread"))]
async fn test_afc_two_way_one_chan() -> Result<()> {
    let interval = Duration::from_millis(100);
    let sync_config = SyncPeerConfig::builder().interval(interval).build();
    let sleep_interval = interval * 6;

    let tmp = tempdir()?;
    let work_dir = tmp.path().to_path_buf();

    let mut team = TeamCtx::new("test_afc_two_way_one_chan".into(), work_dir).await?;

    // create team.
    let team_id = team
        .owner
        .client
        .create_team()
        .await
        .expect("expected to create team");
    info!(?team_id);

    // get sync addresses.
    let owner_addr = team.owner.aranya_local_addr().await?;
    let admin_addr = team.admin.aranya_local_addr().await?;
    let operator_addr = team.operator.aranya_local_addr().await?;
    let membera_addr = team.membera.aranya_local_addr().await?;
    let memberb_addr = team.memberb.aranya_local_addr().await?;

    // get afc addresses.
    let membera_afc_addr = team.membera.afc_local_addr().await?;
    let memberb_afc_addr = team.memberb.afc_local_addr().await?;

    // setup sync peers.
    let mut owner_team = team.owner.client.team(team_id);
    let mut admin_team = team.admin.client.team(team_id);
    let mut operator_team = team.operator.client.team(team_id);
    let mut membera_team = team.membera.client.team(team_id);
    let mut memberb_team = team.memberb.client.team(team_id);

    owner_team
        .add_sync_peer(admin_addr.into(), sync_config.clone())
        .await?;
    owner_team
        .add_sync_peer(operator_addr.into(), sync_config.clone())
        .await?;
    owner_team
        .add_sync_peer(membera_addr.into(), sync_config.clone())
        .await?;

    admin_team
        .add_sync_peer(owner_addr.into(), sync_config.clone())
        .await?;
    admin_team
        .add_sync_peer(operator_addr.into(), sync_config.clone())
        .await?;
    admin_team
        .add_sync_peer(membera_addr.into(), sync_config.clone())
        .await?;

    operator_team
        .add_sync_peer(owner_addr.into(), sync_config.clone())
        .await?;
    operator_team
        .add_sync_peer(admin_addr.into(), sync_config.clone())
        .await?;
    operator_team
        .add_sync_peer(membera_addr.into(), sync_config.clone())
        .await?;

    membera_team
        .add_sync_peer(owner_addr.into(), sync_config.clone())
        .await?;
    membera_team
        .add_sync_peer(admin_addr.into(), sync_config.clone())
        .await?;
    membera_team
        .add_sync_peer(operator_addr.into(), sync_config.clone())
        .await?;
    membera_team
        .add_sync_peer(memberb_addr.into(), sync_config.clone())
        .await?;

    memberb_team
        .add_sync_peer(owner_addr.into(), sync_config.clone())
        .await?;
    memberb_team
        .add_sync_peer(admin_addr.into(), sync_config.clone())
        .await?;
    memberb_team
        .add_sync_peer(operator_addr.into(), sync_config.clone())
        .await?;
    memberb_team
        .add_sync_peer(membera_addr.into(), sync_config)
        .await?;

    // add admin to team.
    info!("adding admin to team");
    owner_team.add_device_to_team(team.admin.pk.clone()).await?;
    owner_team.assign_role(team.admin.id, Role::Admin).await?;

    // wait for syncing.
    sleep(sleep_interval).await;

    // add operator to team.
    info!("adding operator to team");
    owner_team
        .add_device_to_team(team.operator.pk.clone())
        .await?;

    // wait for syncing.
    sleep(sleep_interval).await;

    admin_team
        .assign_role(team.operator.id, Role::Operator)
        .await?;

    // wait for syncing.
    sleep(sleep_interval).await;

    // add membera to team.
    info!("adding membera to team");
    operator_team
        .add_device_to_team(team.membera.pk.clone())
        .await?;

    // add memberb to team.
    info!("adding memberb to team");
    operator_team
        .add_device_to_team(team.memberb.pk.clone())
        .await?;

    // wait for syncing.
    sleep(sleep_interval).await;

    // ==== BASIC SETUP DONE ====

    // operator assigns labels for AFC channels.
    let label1 = Label::new(1);
    operator_team.create_label(label1).await?;
    operator_team.assign_label(team.membera.id, label1).await?;
    operator_team.assign_label(team.memberb.id, label1).await?;

    // assign network addresses.
    operator_team
        .assign_afc_net_identifier(team.membera.id, NetIdentifier(membera_afc_addr.to_string()))
        .await?;
    operator_team
        .assign_afc_net_identifier(team.memberb.id, NetIdentifier(memberb_afc_addr.to_string()))
        .await?;

    // wait for syncing.
    sleep(sleep_interval).await;

    // membera creates bidi channel with memberb
    let afc_id1 = team
        .membera
        .client
        .afc()
        .create_bidi_channel(team_id, NetIdentifier(memberb_afc_addr.to_string()), label1)
        .await?;

    let msg = "a to b";
    team.membera
        .client
        .afc()
        .send_data(afc_id1, msg.as_bytes())
        .await?;
    debug!(msg = msg, "sent message");

    do_poll!(team.membera.client, team.memberb.client);

    let got = team
        .memberb
        .client
        .afc()
        .try_recv_data()
        .expect("should have a message");
    let want = Message {
        data: msg.as_bytes().to_vec(),
        // We don't know the address of outgoing connections, so
        // assume `got.addr` is correct here.
        address: got.address,
        channel: afc_id1,
        label: label1,
        seq: Seq::ZERO,
    };
    assert_eq!(got, want, "a->b");

    let msg = "b to a";
    team.memberb
        .client
        .afc()
        .send_data(afc_id1, msg.as_bytes())
        .await?;
    debug!(msg, "sent message");

    sleep(Duration::from_secs(1)).await;
    do_poll!(team.membera.client, team.memberb.client);

    let want = Message {
        data: msg.as_bytes().to_vec(),
        address: memberb_afc_addr,
        channel: afc_id1,
        label: label1,
        seq: Seq::ZERO,
    };
    let got = team
        .membera
        .client
        .afc()
        .try_recv_data()
        .expect("should have a message");
    assert_eq!(got, want, "b->a");

    Ok(())
}

/// A positive test that sequence numbers are monotonic.
#[cfg(feature = "afc")]
#[test(tokio::test(flavor = "multi_thread"))]
async fn test_afc_monotonic_seq() -> Result<()> {
    let interval = Duration::from_millis(100);
    let sync_config = SyncPeerConfig::builder().interval(interval).build();
    let sleep_interval = interval * 6;

    let tmp = tempdir()?;
    let work_dir = tmp.path().to_path_buf();

    let mut team = TeamCtx::new("test_afc_monotonic_seq".into(), work_dir).await?;

    // create team.
    let team_id = team
        .owner
        .client
        .create_team()
        .await
        .expect("expected to create team");
    info!(?team_id);

    // get sync addresses.
    let owner_addr = team.owner.aranya_local_addr().await?;
    let admin_addr = team.admin.aranya_local_addr().await?;
    let operator_addr = team.operator.aranya_local_addr().await?;
    let membera_addr = team.membera.aranya_local_addr().await?;
    let memberb_addr = team.memberb.aranya_local_addr().await?;

    // get afc addresses.
    let membera_afc_addr = team.membera.afc_local_addr().await?;
    let memberb_afc_addr = team.memberb.afc_local_addr().await?;

    // setup sync peers.
    let mut owner_team = team.owner.client.team(team_id);
    let mut admin_team = team.admin.client.team(team_id);
    let mut operator_team = team.operator.client.team(team_id);
    let mut membera_team = team.membera.client.team(team_id);
    let mut memberb_team = team.memberb.client.team(team_id);

    owner_team
        .add_sync_peer(admin_addr.into(), sync_config.clone())
        .await?;
    owner_team
        .add_sync_peer(operator_addr.into(), sync_config.clone())
        .await?;
    owner_team
        .add_sync_peer(membera_addr.into(), sync_config.clone())
        .await?;

    admin_team
        .add_sync_peer(owner_addr.into(), sync_config.clone())
        .await?;
    admin_team
        .add_sync_peer(operator_addr.into(), sync_config.clone())
        .await?;
    admin_team
        .add_sync_peer(membera_addr.into(), sync_config.clone())
        .await?;

    operator_team
        .add_sync_peer(owner_addr.into(), sync_config.clone())
        .await?;
    operator_team
        .add_sync_peer(admin_addr.into(), sync_config.clone())
        .await?;
    operator_team
        .add_sync_peer(membera_addr.into(), sync_config.clone())
        .await?;

    membera_team
        .add_sync_peer(owner_addr.into(), sync_config.clone())
        .await?;
    membera_team
        .add_sync_peer(admin_addr.into(), sync_config.clone())
        .await?;
    membera_team
        .add_sync_peer(operator_addr.into(), sync_config.clone())
        .await?;
    membera_team
        .add_sync_peer(memberb_addr.into(), sync_config.clone())
        .await?;

    memberb_team
        .add_sync_peer(owner_addr.into(), sync_config.clone())
        .await?;
    memberb_team
        .add_sync_peer(admin_addr.into(), sync_config.clone())
        .await?;
    memberb_team
        .add_sync_peer(operator_addr.into(), sync_config.clone())
        .await?;
    memberb_team
        .add_sync_peer(membera_addr.into(), sync_config)
        .await?;

    // add admin to team.
    info!("adding admin to team");
    owner_team.add_device_to_team(team.admin.pk.clone()).await?;
    owner_team.assign_role(team.admin.id, Role::Admin).await?;

    // wait for syncing.
    sleep(sleep_interval).await;

    // add operator to team.
    info!("adding operator to team");
    owner_team
        .add_device_to_team(team.operator.pk.clone())
        .await?;

    // wait for syncing.
    sleep(sleep_interval).await;

    admin_team
        .assign_role(team.operator.id, Role::Operator)
        .await?;

    // wait for syncing.
    sleep(sleep_interval).await;

    // add membera to team.
    info!("adding membera to team");
    operator_team
        .add_device_to_team(team.membera.pk.clone())
        .await?;

    // add memberb to team.
    info!("adding memberb to team");
    operator_team
        .add_device_to_team(team.memberb.pk.clone())
        .await?;

    // wait for syncing.
    sleep(sleep_interval).await;

    // ==== BASIC SETUP DONE ====

    // operator assigns labels for AFC channels.
    let label1 = Label::new(1);
    operator_team.create_label(label1).await?;
    operator_team.assign_label(team.membera.id, label1).await?;
    operator_team.assign_label(team.memberb.id, label1).await?;

    // assign network addresses.
    operator_team
        .assign_afc_net_identifier(team.membera.id, NetIdentifier(membera_afc_addr.to_string()))
        .await?;
    operator_team
        .assign_afc_net_identifier(team.memberb.id, NetIdentifier(memberb_afc_addr.to_string()))
        .await?;

    // wait for syncing.
    sleep(sleep_interval).await;

    // membera creates bidi channel with memberb
    let afc_id1 = team
        .membera
        .client
        .afc()
        .create_bidi_channel(team_id, NetIdentifier(memberb_afc_addr.to_string()), label1)
        .await?;

    for i in 0..10u64 {
        let seq = Seq::new(i);

        let msg = format!("ping {i}");
        team.membera
            .client
            .afc()
            .send_data(afc_id1, msg.as_bytes())
            .await?;
        debug!(msg = msg, "sent message");

        sleep(Duration::from_secs(1)).await;
        do_poll!(team.membera.client, team.memberb.client);
        do_poll!(team.membera.client, team.memberb.client);

        let got = team
            .memberb
            .client
            .afc()
            .try_recv_data()
            .expect("should have a message");
        let want = Message {
            data: msg.into(),
            // We don't know the address of outgoing connections,
            // so assume `got.addr` is correct here.
            address: got.address,
            channel: afc_id1,
            label: label1,
            seq,
        };
        assert_eq!(got, want, "a->b");

        let msg = format!("pong {i}");
        team.memberb
            .client
            .afc()
            .send_data(afc_id1, msg.as_bytes())
            .await?;
        debug!(msg, "sent message");

        sleep(Duration::from_secs(1)).await;
        do_poll!(team.membera.client, team.memberb.client);
        do_poll!(team.membera.client, team.memberb.client);

        let want = Message {
            data: msg.into(),
            address: memberb_afc_addr,
            channel: afc_id1,
            label: label1,
            seq,
        };
        let got = team
            .membera
            .client
            .afc()
            .try_recv_data()
            .expect("should have a message");
        assert_eq!(got, want, "b->a");
    }

    Ok(())
}

/// Tests sync_now() by demonstrating that an admin cannot assign a role to a device until it syncs with the owner.
#[test(tokio::test(flavor = "multi_thread"))]
async fn test_sync_now() -> Result<()> {
    let tmp = tempdir()?;
    let work_dir = tmp.path().to_path_buf();

    let mut team = TeamCtx::new("test_sync_now".into(), work_dir).await?;

    // create team.
    let team_id = team
        .owner
        .client
        .create_team()
        .await
        .expect("expected to create team");
    info!(?team_id);

    // get sync addresses.
    let owner_addr = team.owner.aranya_local_addr().await?;

    // setup team handles.
    let mut owner_team = team.owner.client.team(team_id);
    let mut admin_team = team.admin.client.team(team_id);

    // add admin to team.
    info!("adding admin to team");
    owner_team.add_device_to_team(team.admin.pk.clone()).await?;

    // add operator to team.
    info!("adding operator to team");
    owner_team
        .add_device_to_team(team.operator.pk.clone())
        .await?;

    // Assign role to Admin
    owner_team.assign_role(team.admin.id, Role::Admin).await?;

    // Admin tries to assign a role
    match admin_team
        .assign_role(team.operator.id, Role::Operator)
        .await
    {
        Ok(_) => bail!("Expected role assignment to fail"),
        Err(aranya_client::Error::Daemon(_)) => {}
        Err(_) => bail!("Unexpected error"),
    }

    // Admin syncs with the Owner peer and retries the role
    // assignment command
    admin_team.sync_now(owner_addr.into(), None).await?;
    sleep(Duration::from_secs(1)).await;
    admin_team
        .assign_role(team.operator.id, Role::Operator)
        .await?;

    Ok(())
}<|MERGE_RESOLUTION|>--- conflicted
+++ resolved
@@ -10,68 +10,38 @@
 )]
 #[cfg(feature = "afc")]
 use std::path::Path;
-#[cfg(feature = "afc")]
 use std::{fmt, net::SocketAddr, path::PathBuf, time::Duration};
 
-<<<<<<< HEAD
-use std::{
-    fmt,
-    net::SocketAddr,
-    path::{Path, PathBuf},
-    time::Duration,
-};
-
 use anyhow::{bail, Context, Result};
-use aranya_client::{
-    afc::Message,
-    client::{Client, SyncPeerConfig},
-};
-=======
-#[cfg(feature = "afc")]
-use anyhow::{Context, Result};
 #[cfg(feature = "afc")]
 use aranya_client::afc::Message;
-#[cfg(feature = "afc")]
 use aranya_client::client::Client;
 #[cfg(feature = "afc")]
->>>>>>> bd41b7d2
+use aranya_client::SyncPeerConfig;
 use aranya_crypto::{hash::Hash, rust::Sha256};
-#[cfg(feature = "afc")]
 use aranya_daemon::{
     config::{AfcConfig, Config},
     Daemon,
 };
 #[cfg(feature = "afc")]
 use aranya_daemon_api::NetIdentifier;
-#[cfg(feature = "afc")]
-use aranya_daemon_api::Role;
-#[cfg(feature = "afc")]
-use aranya_daemon_api::{DeviceId, KeyBundle};
+use aranya_daemon_api::{DeviceId, KeyBundle, Role};
 #[cfg(feature = "afc")]
 use aranya_fast_channels::{Label, Seq};
-#[cfg(feature = "afc")]
 use aranya_util::addr::Addr;
-#[cfg(feature = "afc")]
 use backon::{ExponentialBuilder, Retryable};
 #[cfg(feature = "afc")]
 use buggy::BugExt;
-#[cfg(feature = "afc")]
 use spideroak_base58::ToBase58;
-#[cfg(feature = "afc")]
 use tempfile::tempdir;
-#[cfg(feature = "afc")]
 use test_log::test;
-#[cfg(feature = "afc")]
 use tokio::{
     fs,
     task::{self, AbortHandle},
     time::{self, Sleep},
 };
-#[cfg(feature = "afc")]
-use tracing::info;
-#[cfg(feature = "afc")]
-use tracing::{debug, instrument};
-#[cfg(feature = "afc")]
+use tracing::{debug, info, instrument};
+
 #[instrument(skip_all, fields(%duration = FmtDuration(d)))]
 fn sleep(d: Duration) -> Sleep {
     debug!("sleeping");
@@ -82,10 +52,8 @@
 /// Formats a [`Duration`].
 ///
 /// It uses the same syntax as Go's `time.Duration`.
-#[cfg(feature = "afc")]
 pub struct FmtDuration(Duration);
 
-#[cfg(feature = "afc")]
 impl fmt::Display for FmtDuration {
     fn fmt(&self, f: &mut fmt::Formatter<'_>) -> fmt::Result {
         if self.0 < Duration::ZERO {
@@ -159,7 +127,6 @@
 }
 
 /// Trim up to `width` trailing zeros from `d`.
-#[cfg(feature = "afc")]
 fn trim(mut d: u128, mut width: usize) -> (u128, usize) {
     while width > 0 {
         if d % 10 != 0 {
@@ -199,7 +166,6 @@
     };
 }
 
-#[cfg(feature = "afc")]
 #[allow(dead_code)] // memberb is unused if AFC is disabled
 struct TeamCtx {
     owner: DeviceCtx,
@@ -209,7 +175,6 @@
     memberb: DeviceCtx,
 }
 
-#[cfg(feature = "afc")]
 impl TeamCtx {
     pub async fn new(name: String, work_dir: PathBuf) -> Result<Self> {
         let owner = DeviceCtx::new(name.clone(), "owner".into(), work_dir.join("owner")).await?;
@@ -231,7 +196,6 @@
     }
 }
 
-#[cfg(feature = "afc")]
 struct DeviceCtx {
     client: Client,
     pk: KeyBundle,
@@ -239,7 +203,6 @@
     daemon: AbortHandle,
 }
 
-#[cfg(feature = "afc")]
 fn get_shm_path(path: String) -> String {
     if cfg!(target_os = "macos") && path.len() > 31 {
         // Shrink the size of the team name down to 22 bytes
@@ -251,7 +214,6 @@
     path
 }
 
-#[cfg(feature = "afc")]
 impl DeviceCtx {
     pub async fn new(team_name: String, name: String, work_dir: PathBuf) -> Result<Self> {
         fs::create_dir_all(work_dir.clone()).await?;
@@ -338,11 +300,68 @@
     }
 }
 
-#[cfg(feature = "afc")]
 impl Drop for DeviceCtx {
     fn drop(&mut self) {
         self.daemon.abort();
     }
+}
+
+/// Tests sync_now() by demonstrating that an admin cannot assign a role to a device until it syncs with the owner.
+#[test(tokio::test(flavor = "multi_thread"))]
+async fn test_sync_now() -> Result<()> {
+    let tmp = tempdir()?;
+    let work_dir = tmp.path().to_path_buf();
+
+    let mut team = TeamCtx::new("test_sync_now".into(), work_dir).await?;
+
+    // create team.
+    let team_id = team
+        .owner
+        .client
+        .create_team()
+        .await
+        .expect("expected to create team");
+    info!(?team_id);
+
+    // get sync addresses.
+    let owner_addr = team.owner.aranya_local_addr().await?;
+
+    // setup team handles.
+    let mut owner_team = team.owner.client.team(team_id);
+    let mut admin_team = team.admin.client.team(team_id);
+
+    // add admin to team.
+    info!("adding admin to team");
+    owner_team.add_device_to_team(team.admin.pk.clone()).await?;
+
+    // add operator to team.
+    info!("adding operator to team");
+    owner_team
+        .add_device_to_team(team.operator.pk.clone())
+        .await?;
+
+    // Assign role to Admin
+    owner_team.assign_role(team.admin.id, Role::Admin).await?;
+
+    // Admin tries to assign a role
+    match admin_team
+        .assign_role(team.operator.id, Role::Operator)
+        .await
+    {
+        Ok(_) => bail!("Expected role assignment to fail"),
+        Err(aranya_client::Error::Daemon(_)) => {}
+        Err(_) => bail!("Unexpected error"),
+    }
+
+    // Admin syncs with the Owner peer and retries the role
+    // assignment command
+    admin_team.sync_now(owner_addr.into(), None).await?;
+    sleep(Duration::from_secs(1)).await;
+    admin_team
+        .assign_role(team.operator.id, Role::Operator)
+        .await?;
+
+    Ok(())
 }
 
 #[cfg(feature = "afc")]
@@ -1068,62 +1087,4 @@
     }
 
     Ok(())
-}
-
-/// Tests sync_now() by demonstrating that an admin cannot assign a role to a device until it syncs with the owner.
-#[test(tokio::test(flavor = "multi_thread"))]
-async fn test_sync_now() -> Result<()> {
-    let tmp = tempdir()?;
-    let work_dir = tmp.path().to_path_buf();
-
-    let mut team = TeamCtx::new("test_sync_now".into(), work_dir).await?;
-
-    // create team.
-    let team_id = team
-        .owner
-        .client
-        .create_team()
-        .await
-        .expect("expected to create team");
-    info!(?team_id);
-
-    // get sync addresses.
-    let owner_addr = team.owner.aranya_local_addr().await?;
-
-    // setup team handles.
-    let mut owner_team = team.owner.client.team(team_id);
-    let mut admin_team = team.admin.client.team(team_id);
-
-    // add admin to team.
-    info!("adding admin to team");
-    owner_team.add_device_to_team(team.admin.pk.clone()).await?;
-
-    // add operator to team.
-    info!("adding operator to team");
-    owner_team
-        .add_device_to_team(team.operator.pk.clone())
-        .await?;
-
-    // Assign role to Admin
-    owner_team.assign_role(team.admin.id, Role::Admin).await?;
-
-    // Admin tries to assign a role
-    match admin_team
-        .assign_role(team.operator.id, Role::Operator)
-        .await
-    {
-        Ok(_) => bail!("Expected role assignment to fail"),
-        Err(aranya_client::Error::Daemon(_)) => {}
-        Err(_) => bail!("Unexpected error"),
-    }
-
-    // Admin syncs with the Owner peer and retries the role
-    // assignment command
-    admin_team.sync_now(owner_addr.into(), None).await?;
-    sleep(Duration::from_secs(1)).await;
-    admin_team
-        .assign_role(team.operator.id, Role::Operator)
-        .await?;
-
-    Ok(())
 }