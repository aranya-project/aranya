//! Integration tests for the user library.

#![allow(
    clippy::disallowed_macros,
    clippy::expect_used,
    clippy::indexing_slicing,
    clippy::panic,
    clippy::unwrap_used,
    rust_2018_idioms
)]

use std::time::Duration;

use anyhow::{bail, Context, Result};
use aranya_client::{QuicSyncConfig, TeamConfig};
use aranya_daemon_api::Role;
use test_log::test;
use tracing::{debug, info};

mod common;
use common::{sleep, TeamCtx, SLEEP_INTERVAL};

/// Tests sync_now() by showing that an admin cannot assign any roles until it syncs with the owner.
#[test(tokio::test(flavor = "multi_thread"))]
async fn test_sync_now() -> Result<()> {
    // Set up our team context so we can run the test.
    let work_dir = tempfile::tempdir()?.path().to_path_buf();
    let mut team = TeamCtx::new("test_sync_now", work_dir).await?;

    // Create the initial team, and get our TeamId and seed.
    let team_id = team.create_and_add_team().await?;

    // Grab the shorthand for our address.
    let owner_addr = team.owner.aranya_local_addr().await?;

    // Grab the shorthand for the teams we need to operate on.
    let mut owner = team.owner.client.team(team_id);
    let mut admin = team.admin.client.team(team_id);

    // Add the admin as a new device, but don't give it a role.
    info!("adding admin to team");
    owner.add_device_to_team(team.admin.pk.clone()).await?;

    // Add the operator as a new device, but don't give it a role.
    info!("adding operator to team");
    owner.add_device_to_team(team.operator.pk.clone()).await?;

    // Finally, let's give the admin its role, but don't sync with peers.
    owner.assign_role(team.admin.id, Role::Admin).await?;

    // Now, we try to assign a role using the admin, which is expected to fail.
    match admin.assign_role(team.operator.id, Role::Operator).await {
        Ok(_) => bail!("Expected role assignment to fail"),
        Err(aranya_client::Error::Aranya(_)) => {}
        Err(_) => bail!("Unexpected error"),
    }

    // Let's sync immediately, which will propagate the role change.
    admin.sync_now(owner_addr.into(), None).await?;
    sleep(SLEEP_INTERVAL).await;

    // Now we should be able to successfully assign a role.
    admin.assign_role(team.operator.id, Role::Operator).await?;

    Ok(())
}

/// Tests that devices can be removed from the team.
#[test(tokio::test(flavor = "multi_thread"))]
async fn test_remove_devices() -> Result<()> {
    // Set up our team context so we can run the test.
    let work_dir = tempfile::tempdir()?.path().to_path_buf();
    let mut team = TeamCtx::new("test_query_functions", work_dir).await?;

    // Create the initial team, and get our TeamId.
    let team_id = team
        .create_and_add_team()
        .await
        .expect("expected to create team");
    info!(?team_id);

    // Tell all peers to sync with one another, and assign their roles.
    team.add_all_sync_peers(team_id).await?;
    team.add_all_device_roles(team_id).await?;

    // Remove devices from the team while checking that the device count decreases each time a device is removed.
    {
        let mut queries = team.owner.client.queries(team_id);
        assert_eq!(queries.devices_on_team().await?.iter().count(), 5);
    }
    {
        let mut owner = team.owner.client.team(team_id);
        owner.remove_device_from_team(team.membera.id).await?;
    }
    {
        let mut queries = team.owner.client.queries(team_id);
        assert_eq!(queries.devices_on_team().await?.iter().count(), 4);
    }
    {
        let mut owner = team.owner.client.team(team_id);
        owner.remove_device_from_team(team.memberb.id).await?;
    }
    {
        let mut queries = team.owner.client.queries(team_id);
        assert_eq!(queries.devices_on_team().await?.iter().count(), 3);
    }
    {
        let mut owner = team.owner.client.team(team_id);
        owner.revoke_role(team.operator.id, Role::Operator).await?;
        owner.remove_device_from_team(team.operator.id).await?;
    }
    {
        let mut queries = team.owner.client.queries(team_id);
        assert_eq!(queries.devices_on_team().await?.iter().count(), 2);
    }
    {
        let mut owner = team.owner.client.team(team_id);
        owner.revoke_role(team.admin.id, Role::Admin).await?;
        owner.remove_device_from_team(team.admin.id).await?;
    }
    {
        let mut queries = team.owner.client.queries(team_id);
        assert_eq!(queries.devices_on_team().await?.iter().count(), 1);
    }
    {
        let mut owner = team.owner.client.team(team_id);
        owner.revoke_role(team.owner.id, Role::Owner).await?;
        owner
            .remove_device_from_team(team.owner.id)
            .await
            .expect_err("owner should not be able to remove itself from team");
    }

    Ok(())
}

/// Tests functionality to make sure that we can query the fact database for various things.
#[test(tokio::test(flavor = "multi_thread"))]
async fn test_query_functions() -> Result<()> {
    // Set up our team context so we can run the test.
    let work_dir = tempfile::tempdir()?.path().to_path_buf();
    let mut team = TeamCtx::new("test_query_functions", work_dir).await?;

    // Create the initial team, and get our TeamId and seed.
    let team_id = team.create_and_add_team().await?;

    // Tell all peers to sync with one another, and assign their roles.
    team.add_all_sync_peers(team_id).await?;
    team.add_all_device_roles(team_id).await?;

    // Test all our fact database queries.
    let mut queries = team.membera.client.queries(team_id);

    // First, let's check how many devices are on the team.
    let devices = queries.devices_on_team().await?;
    assert_eq!(devices.iter().count(), 5);
    debug!("membera devices on team: {:?}", devices.iter().count());

    // Check the specific role(s) a device has.
    let role = queries.device_role(team.membera.id).await?;
    assert_eq!(role, Role::Member);
    debug!("membera role: {:?}", role);

    // Make sure that we have the correct keybundle.
    let keybundle = queries.device_keybundle(team.membera.id).await?;
    debug!("membera keybundle: {:?}", keybundle);

    // TODO(nikki): device_label_assignments, label_exists, labels

    // TODO(nikki): if cfg!(feature = "aqc") { aqc_net_identifier } and have aqc on by default.

    Ok(())
}

/// Tests add_team() by demonstrating that syncing can only occur after
/// a peer calls the add_team() API
#[test(tokio::test(flavor = "multi_thread"))]
async fn test_add_team() -> Result<()> {
    const TLS_HANDSHAKE_DURATION: Duration = Duration::from_secs(10);

    // Set up our team context so we can run the test.
    let work_dir = tempfile::tempdir()?.path().to_path_buf();
    let mut team = TeamCtx::new("test_add_team", work_dir).await?;

    // Create the initial team, and get our TeamId.
<<<<<<< HEAD
    let seed_ikm = [0; 32]; // TODO: Randomize this
    let cfg = {
        let qs_cfg = QuicSyncConfig::builder()
            .raw_seed(Box::new(seed_ikm))
            .build()?;
        TeamConfig::builder().quic_sync(qs_cfg).build()?
    };

=======
>>>>>>> 518496be
    let team_id = team
        .owner
        .client
        .create_team({
            TeamConfig::builder()
                .quic_sync(QuicSyncConfig::builder().build()?)
                .build()?
        })
        .await
        .expect("expected to create team");
    info!(?team_id);

    // Grab the shorthand for our address.
    let owner_addr = team.owner.aranya_local_addr().await?;

    // Grab the shorthand for the teams we need to operate on.
    let mut owner = team.owner.client.team(team_id);
    let mut admin = team.admin.client.team(team_id);

    // Add the admin as a new device.
    info!("adding admin to team");
    owner.add_device_to_team(team.admin.pk.clone()).await?;

    // Add the operator as a new device.
    info!("adding operator to team");
    owner.add_device_to_team(team.operator.pk.clone()).await?;

    // Give the admin its role.
    owner.assign_role(team.admin.id, Role::Admin).await?;

    // Let's sync immediately. The role change will not propogate since add_team() hasn't been called.
    admin.sync_now(owner_addr.into(), None).await?;
    sleep(TLS_HANDSHAKE_DURATION).await;

    // Now, we try to assign a role using the admin, which is expected to fail.
    match admin.assign_role(team.operator.id, Role::Operator).await {
        Ok(_) => bail!("Expected role assignment to fail"),
        Err(aranya_client::Error::Aranya(_)) => {}
        Err(_) => bail!("Unexpected error"),
    }

    let admin_seed = owner
        .encrypt_psk_seed_for_peer(&team.admin.pk.encoding)
        .await?;
    admin
        .add_team({
            TeamConfig::builder()
                .quic_sync(
                    QuicSyncConfig::builder()
                        .wrapped_seed(&admin_seed)?
                        .build()?,
                )
                .build()?
        })
        .await?;
    sleep(SLEEP_INTERVAL).await;
    admin.sync_now(owner_addr.into(), None).await?;
    sleep(SLEEP_INTERVAL).await;

    // Now we should be able to successfully assign a role.
    admin
        .assign_role(team.operator.id, Role::Operator)
        .await
        .context("Assigning a role should not fail here!")?;

    return Ok(());
}<|MERGE_RESOLUTION|>--- conflicted
+++ resolved
@@ -183,17 +183,6 @@
     let mut team = TeamCtx::new("test_add_team", work_dir).await?;
 
     // Create the initial team, and get our TeamId.
-<<<<<<< HEAD
-    let seed_ikm = [0; 32]; // TODO: Randomize this
-    let cfg = {
-        let qs_cfg = QuicSyncConfig::builder()
-            .raw_seed(Box::new(seed_ikm))
-            .build()?;
-        TeamConfig::builder().quic_sync(qs_cfg).build()?
-    };
-
-=======
->>>>>>> 518496be
     let team_id = team
         .owner
         .client
