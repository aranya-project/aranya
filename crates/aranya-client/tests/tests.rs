--- conflicted
+++ resolved
@@ -9,45 +9,21 @@
     rust_2018_idioms
 )]
 
-<<<<<<< HEAD
-#[cfg(feature = "afc")]
-use std::net::Ipv4Addr;
-=======
->>>>>>> f5ae9fd2
 #[cfg(feature = "afc")]
 use std::path::Path;
 use std::{fmt, net::SocketAddr, path::PathBuf, time::Duration};
 
-<<<<<<< HEAD
-use anyhow::{bail, Context as _, Result};
-#[cfg(feature = "afc")]
-use aranya_client::SyncPeerConfig;
-use aranya_client::{client::Client, TeamConfig};
-=======
 use anyhow::{bail, Context, Result};
 use aranya_client::{Client, SyncPeerConfig};
->>>>>>> f5ae9fd2
 use aranya_crypto::{hash::Hash as _, rust::Sha256};
 use aranya_daemon::{
     config::{AfcConfig, Config},
     Daemon,
 };
-<<<<<<< HEAD
-#[cfg(feature = "afc")]
-use aranya_daemon_api::ChanOp;
-#[cfg(feature = "afc")]
-use aranya_daemon_api::NetIdentifier;
-use aranya_daemon_api::{DeviceId, KeyBundle, Role};
-use aranya_util::addr::Addr;
-use backon::{ExponentialBuilder, Retryable as _};
-use spideroak_base58::ToBase58 as _;
-use tempfile::tempdir;
-=======
 use aranya_daemon_api::{DeviceId, KeyBundle, Role, TeamId};
 use aranya_util::Addr;
 use backon::{ExponentialBuilder, Retryable as _};
 use spideroak_base58::ToBase58 as _;
->>>>>>> f5ae9fd2
 use test_log::test;
 use tokio::{
     fs,
@@ -413,12 +389,8 @@
     let work_dir = tempfile::tempdir()?.path().to_path_buf();
     let mut team = TeamCtx::new("test_sync_now", work_dir).await?;
 
-<<<<<<< HEAD
-    // create team.
+    // Create the initial team, and get our TeamId.
     let cfg = TeamConfig::builder().build()?;
-=======
-    // Create the initial team, and get our TeamId.
->>>>>>> f5ae9fd2
     let team_id = team
         .owner
         .client
@@ -480,17 +452,8 @@
     let work_dir = tempfile::tempdir()?.path().to_path_buf();
     let mut team = TeamCtx::new("test_query_functions", work_dir).await?;
 
-<<<<<<< HEAD
-    let tmp = tempdir()?;
-    let work_dir = tmp.path().to_path_buf();
-
-    let mut team = TeamCtx::new("test_afc_one_way_two_chans".into(), work_dir).await?;
-
-    // create team.
+    // Create the initial team, and get our TeamId.
     let cfg = TeamConfig::builder().build()?;
-=======
-    // Create the initial team, and get our TeamId.
->>>>>>> f5ae9fd2
     let team_id = team
         .owner
         .client
@@ -717,12 +680,8 @@
     let work_dir = tempfile::tempdir()?.path().to_path_buf();
     let mut team = TeamCtx::new("test_afc_two_way_one_chan", work_dir).await?;
 
-<<<<<<< HEAD
-    // create team.
+    // Create the initial team, and get our TeamId.
     let cfg = TeamConfig::builder().build()?;
-=======
-    // Create the initial team, and get our TeamId.
->>>>>>> f5ae9fd2
     let team_id = team
         .owner
         .client
@@ -845,10 +804,11 @@
     let mut team = TeamCtx::new("test_afc_monotonic_seq", work_dir).await?;
 
     // Create the initial team, and get our TeamId.
+    let cfg = TeamConfig::builder().build()?;
     let team_id = team
         .owner
         .client
-        .create_team()
+        .create_team(cfg)
         .await
         .expect("expected to create team");
     info!(?team_id);
@@ -970,21 +930,11 @@
     let work_dir = tempfile::tempdir()?.path().to_path_buf();
     let mut team = TeamCtx::new("test_afc_reboot", work_dir.clone()).await?;
 
-<<<<<<< HEAD
-    let tmp = tempdir()?;
-    let work_dir = tmp.path().to_path_buf();
-
-    let mut team = TeamCtx::new("test_afc_monotonic_seq".into(), work_dir).await?;
-
-    // create team.
-    let cfg = TeamConfig::builder().build()?;
-=======
     // Create the initial team, and get our TeamId.
->>>>>>> f5ae9fd2
     let team_id = team
         .owner
         .client
-        .create_team(cfg)
+        .create_team()
         .await
         .expect("expected to create team");
     info!(?team_id);
