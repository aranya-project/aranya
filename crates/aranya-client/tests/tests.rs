--- conflicted
+++ resolved
@@ -160,16 +160,11 @@
     let work_dir = tempfile::tempdir()?.path().to_path_buf();
     let mut team = TeamCtx::new("test_add_team", work_dir).await?;
 
-<<<<<<< HEAD
-    // Create the initial team, and get our TeamId.
-    let team_id = team
-=======
     // Grab the shorthand for our address.
     let owner_addr = team.owner.aranya_local_addr().await?;
 
     // Create the initial team, and get our TeamId.
     let mut owner = team
->>>>>>> 72b129d3
         .owner
         .client
         .create_team({
@@ -179,21 +174,9 @@
         })
         .await
         .expect("expected to create team");
-<<<<<<< HEAD
-    info!(?team_id);
-
-    // Grab the shorthand for our address.
-    let owner_addr = team.owner.aranya_local_addr().await?;
-
-    // Grab the shorthand for the teams we need to operate on.
-    let mut owner = team.owner.client.team(team_id);
-    let mut admin = team.admin.client.team(team_id);
-
-=======
     let team_id = owner.team_id();
     info!(?team_id);
 
->>>>>>> 72b129d3
     // Add the admin as a new device.
     info!("adding admin to team");
     owner.add_device_to_team(team.admin.pk.clone()).await?;
@@ -206,16 +189,6 @@
     owner.assign_role(team.admin.id, Role::Admin).await?;
 
     // Let's sync immediately. The role change will not propogate since add_team() hasn't been called.
-<<<<<<< HEAD
-    admin.sync_now(owner_addr.into(), None).await?;
-    sleep(TLS_HANDSHAKE_DURATION).await;
-
-    // Now, we try to assign a role using the admin, which is expected to fail.
-    match admin.assign_role(team.operator.id, Role::Operator).await {
-        Ok(_) => bail!("Expected role assignment to fail"),
-        Err(aranya_client::Error::Aranya(_)) => {}
-        Err(_) => bail!("Unexpected error"),
-=======
     {
         let mut admin = team.admin.client.team(team_id);
         admin.sync_now(owner_addr.into(), None).await?;
@@ -227,20 +200,14 @@
             Err(aranya_client::Error::Aranya(_)) => {}
             Err(_) => bail!("Unexpected error"),
         }
->>>>>>> 72b129d3
     }
 
     let admin_seed = owner
         .encrypt_psk_seed_for_peer(&team.admin.pk.encoding)
         .await?;
-<<<<<<< HEAD
-    admin
-        .add_team({
-=======
     team.admin
         .client
         .add_team(team_id, {
->>>>>>> 72b129d3
             TeamConfig::builder()
                 .quic_sync(
                     QuicSyncConfig::builder()
@@ -250,16 +217,6 @@
                 .build()?
         })
         .await?;
-<<<<<<< HEAD
-    admin.sync_now(owner_addr.into(), None).await?;
-    sleep(SLEEP_INTERVAL).await;
-
-    // Now we should be able to successfully assign a role.
-    admin
-        .assign_role(team.operator.id, Role::Operator)
-        .await
-        .context("Assigning a role should not fail here!")?;
-=======
     {
         let mut admin = team.admin.client.team(team_id);
         admin.sync_now(owner_addr.into(), None).await?;
@@ -271,7 +228,6 @@
             .await
             .context("Assigning a role should not fail here!")?;
     }
->>>>>>> 72b129d3
 
     return Ok(());
 }
@@ -292,36 +248,6 @@
 
     team.add_all_sync_peers(team_id).await?;
 
-<<<<<<< HEAD
-    let mut owner = team.owner.client.team(team_id);
-    let mut admin = team.admin.client.team(team_id);
-
-    // Add the operator as a new device.
-    info!("adding operator to team");
-    owner.add_device_to_team(team.operator.pk.clone()).await?;
-
-    // Add the admin as a new device.
-    owner.add_device_to_team(team.admin.pk.clone()).await?;
-
-    // Give the admin its role.
-    owner.assign_role(team.admin.id, Role::Admin).await?;
-
-    sleep(SLEEP_INTERVAL).await;
-
-    // We should be able to successfully assign a role.
-    admin.assign_role(team.operator.id, Role::Operator).await?;
-
-    // Remove the team from the admin's local storage
-    admin.remove_team().await?;
-
-    sleep(SLEEP_INTERVAL).await;
-
-    // Role assignment should fail
-    match admin.assign_role(team.operator.id, Role::Member).await {
-        Ok(_) => bail!("Expected role assignment to fail"),
-        Err(aranya_client::Error::Aranya(_)) => {}
-        Err(_) => bail!("Unexpected error"),
-=======
     {
         let mut owner = team.owner.client.team(team_id);
         let mut admin = team.admin.client.team(team_id);
@@ -356,7 +282,6 @@
             Err(aranya_client::Error::Aranya(_)) => {}
             Err(_) => bail!("Unexpected error"),
         }
->>>>>>> 72b129d3
     }
 
     Ok(())
@@ -393,29 +318,6 @@
 
     // Admin2 syncs on team 1
     {
-<<<<<<< HEAD
-        let admin2_device = &mut team2.admin;
-        let owner1_addr = team1.owner.aranya_local_addr().await?;
-        let mut owner1 = team1.owner.client.team(team_id_1);
-
-        let mut admin2 = admin2_device.client.team(team_id_1);
-
-        let admin_keys = admin2_device.pk.clone();
-        owner1.add_device_to_team(admin_keys).await?;
-
-        // Assign Admin2 the Admin role on team 1.
-        owner1.assign_role(admin2_device.id, Role::Admin).await?;
-        sleep(SLEEP_INTERVAL).await;
-
-        // Create a wrapped seed for Admin2
-        let admin_seed = owner1
-            .encrypt_psk_seed_for_peer(&admin2_device.pk.encoding)
-            .await?;
-
-        // Admin2 adds team1 to it's local storage using the wrapped seed
-        admin2
-            .add_team({
-=======
         let owner1_addr = team1.owner.aranya_local_addr().await?;
         let mut owner1 = team1.owner.client.team(team_id_1);
 
@@ -440,7 +342,6 @@
             .admin
             .client
             .add_team(team_id_1, {
->>>>>>> 72b129d3
                 TeamConfig::builder()
                     .quic_sync(
                         QuicSyncConfig::builder()
@@ -450,12 +351,6 @@
                     .build()?
             })
             .await?;
-<<<<<<< HEAD
-        admin2.sync_now(owner1_addr.into(), None).await?;
-
-        sleep(SLEEP_INTERVAL).await;
-        admin2.assign_role(team1.membera.id, Role::Operator).await?;
-=======
         {
             let mut admin2 = team2.admin.client.team(team_id_1);
             admin2.sync_now(owner1_addr.into(), None).await?;
@@ -463,7 +358,6 @@
             sleep(SLEEP_INTERVAL).await;
             admin2.assign_role(team1.membera.id, Role::Operator).await?;
         }
->>>>>>> 72b129d3
     }
 
     // Admin2 syncs on team 2
