--- conflicted
+++ resolved
@@ -144,13 +144,8 @@
         loop {
             tokio::select! {
                 biased;
-<<<<<<< HEAD
                 $(data = $client.afc.poll_data() => {
                     $client.afc.handle_data(data?).await?
-=======
-                $(data = $client.poll_afc_data() => {
-                    $client.handle_afc_data(data?).await?
->>>>>>> 611fbbb1
                 },)*
                 _ = async {} => break,
             }
@@ -584,24 +579,16 @@
     let afc_id1 = team
         .membera
         .client
-<<<<<<< HEAD
         .afc
         .create_bidi_channel(team_id, NetIdentifier(memberb_afc_addr.to_string()), label1)
-=======
-        .create_afc_bidi_channel(team_id, NetIdentifier(memberb_afc_addr.to_string()), label1)
->>>>>>> 611fbbb1
         .await?;
 
     // membera creates bidi channel with memberb
     let afc_id2 = team
         .membera
         .client
-<<<<<<< HEAD
         .afc
         .create_bidi_channel(team_id, NetIdentifier(memberb_afc_addr.to_string()), label2)
-=======
-        .create_afc_bidi_channel(team_id, NetIdentifier(memberb_afc_addr.to_string()), label2)
->>>>>>> 611fbbb1
         .await?;
 
     // wait for ctrl message to be sent.
@@ -613,23 +600,15 @@
 
     team.membera
         .client
-<<<<<<< HEAD
         .afc
         .send_data(afc_id1, msgs[0].as_bytes())
-=======
-        .send_afc_data(afc_id1, msgs[0].as_bytes())
->>>>>>> 611fbbb1
         .await?;
     debug!(msg = msgs[0], "sent message");
 
     team.membera
         .client
-<<<<<<< HEAD
         .afc
         .send_data(afc_id2, msgs[1].as_bytes())
-=======
-        .send_afc_data(afc_id2, msgs[1].as_bytes())
->>>>>>> 611fbbb1
         .await?;
     debug!(msg = msgs[1], "sent message");
 
@@ -639,12 +618,8 @@
     let got = team
         .memberb
         .client
-<<<<<<< HEAD
         .afc
         .try_recv_data()
-=======
-        .try_recv_afc_data()
->>>>>>> 611fbbb1
         .expect("should have a message");
     let want = Message {
         data: msgs[0].as_bytes().to_vec(),
@@ -660,12 +635,8 @@
     let got = team
         .memberb
         .client
-<<<<<<< HEAD
         .afc
         .try_recv_data()
-=======
-        .try_recv_afc_data()
->>>>>>> 611fbbb1
         .expect("should have a message");
     let want = Message {
         data: msgs[1].as_bytes().to_vec(),
@@ -837,23 +808,15 @@
     let afc_id1 = team
         .membera
         .client
-<<<<<<< HEAD
         .afc
         .create_bidi_channel(team_id, NetIdentifier(memberb_afc_addr.to_string()), label1)
-=======
-        .create_afc_bidi_channel(team_id, NetIdentifier(memberb_afc_addr.to_string()), label1)
->>>>>>> 611fbbb1
         .await?;
 
     let msg = "a to b";
     team.membera
         .client
-<<<<<<< HEAD
         .afc
         .send_data(afc_id1, msg.as_bytes())
-=======
-        .send_afc_data(afc_id1, msg.as_bytes())
->>>>>>> 611fbbb1
         .await?;
     debug!(msg = msg, "sent message");
 
@@ -862,12 +825,8 @@
     let got = team
         .memberb
         .client
-<<<<<<< HEAD
         .afc
         .try_recv_data()
-=======
-        .try_recv_afc_data()
->>>>>>> 611fbbb1
         .expect("should have a message");
     let want = Message {
         data: msg.as_bytes().to_vec(),
@@ -883,12 +842,8 @@
     let msg = "b to a";
     team.memberb
         .client
-<<<<<<< HEAD
         .afc
         .send_data(afc_id1, msg.as_bytes())
-=======
-        .send_afc_data(afc_id1, msg.as_bytes())
->>>>>>> 611fbbb1
         .await?;
     debug!(msg, "sent message");
 
@@ -905,12 +860,8 @@
     let got = team
         .membera
         .client
-<<<<<<< HEAD
         .afc
         .try_recv_data()
-=======
-        .try_recv_afc_data()
->>>>>>> 611fbbb1
         .expect("should have a message");
     assert_eq!(got, want, "b->a");
 
@@ -1073,12 +1024,8 @@
     let afc_id1 = team
         .membera
         .client
-<<<<<<< HEAD
         .afc
         .create_bidi_channel(team_id, NetIdentifier(memberb_afc_addr.to_string()), label1)
-=======
-        .create_afc_bidi_channel(team_id, NetIdentifier(memberb_afc_addr.to_string()), label1)
->>>>>>> 611fbbb1
         .await?;
 
     for i in 0..10u64 {
@@ -1087,12 +1034,8 @@
         let msg = format!("ping {i}");
         team.membera
             .client
-<<<<<<< HEAD
             .afc
             .send_data(afc_id1, msg.as_bytes())
-=======
-            .send_afc_data(afc_id1, msg.as_bytes())
->>>>>>> 611fbbb1
             .await?;
         debug!(msg = msg, "sent message");
 
@@ -1103,12 +1046,8 @@
         let got = team
             .memberb
             .client
-<<<<<<< HEAD
             .afc
             .try_recv_data()
-=======
-            .try_recv_afc_data()
->>>>>>> 611fbbb1
             .expect("should have a message");
         let want = Message {
             data: msg.into(),
@@ -1124,12 +1063,8 @@
         let msg = format!("pong {i}");
         team.memberb
             .client
-<<<<<<< HEAD
             .afc
             .send_data(afc_id1, msg.as_bytes())
-=======
-            .send_afc_data(afc_id1, msg.as_bytes())
->>>>>>> 611fbbb1
             .await?;
         debug!(msg, "sent message");
 
@@ -1147,12 +1082,8 @@
         let got = team
             .membera
             .client
-<<<<<<< HEAD
             .afc
             .try_recv_data()
-=======
-            .try_recv_afc_data()
->>>>>>> 611fbbb1
             .expect("should have a message");
         assert_eq!(got, want, "b->a");
     }
