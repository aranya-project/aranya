--- conflicted
+++ resolved
@@ -649,12 +649,6 @@
     };
     assert_eq!(got, want);
 
-<<<<<<< HEAD
-    // TODO: send AQC data.
-    operator_team.revoke_label(team.membera.id, label3).await?;
-    operator_team.revoke_label(team.memberb.id, label3).await?;
-    admin_team.delete_label(label3).await?;
-=======
     // Check that the second message arrived.
     let got = team
         .memberb
@@ -672,7 +666,6 @@
         seq: Seq::ZERO,
     };
     assert_eq!(got, want);
->>>>>>> f5ae9fd2
 
     Ok(())
 }
