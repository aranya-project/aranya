//! Integration tests for the user library.

#![allow(
    clippy::disallowed_macros,
    clippy::expect_used,
    clippy::indexing_slicing,
    clippy::panic,
    clippy::unwrap_used,
    rust_2018_idioms
)]

mod common;

use anyhow::{bail, Context, Result};
use aranya_client::{
    client::Role, config::CreateTeamConfig, AddTeamConfig, AddTeamQuicSyncConfig,
    CreateTeamQuicSyncConfig,
};
use test_log::test;
use tracing::{debug, info};

use crate::common::DevicesCtx;

/// Tests sync_now() by showing that an admin cannot assign any roles until it syncs with the owner.
#[test(tokio::test(flavor = "multi_thread"))]
async fn test_sync_now() -> Result<()> {
    // Set up our team context so we can run the test.
    let mut devices = DevicesCtx::new("test_sync_now").await?;

    // Create the initial team, and get our TeamId and seed.
    let team_id = devices.create_and_add_team().await?;

    // Grab the shorthand for our address.
    let owner_addr = devices.owner.aranya_local_addr().await?;

    // Grab the shorthand for the teams we need to operate on.
    let owner = devices.owner.client.team(team_id);
    let admin = devices.admin.client.team(team_id);

    // Add the admin as a new device, but don't give it a role.
    info!("adding admin to team");
    owner.add_device_to_team(devices.admin.pk.clone()).await?;

    // Add the operator as a new device, but don't give it a role.
    info!("adding operator to team");
    owner
        .add_device_to_team(devices.operator.pk.clone())
        .await?;

    // Finally, let's give the admin its role, but don't sync with peers.
    owner.assign_role(devices.admin.id, Role::Admin).await?;

    // Now, we try to assign a role using the admin, which is expected to fail.
    match admin.assign_role(devices.operator.id, Role::Operator).await {
        Ok(_) => bail!("Expected role assignment to fail"),
        Err(aranya_client::Error::Aranya(_)) => {}
        Err(_) => bail!("Unexpected error"),
    }

    // Let's sync immediately, which will propagate the role change.
    admin.sync_now(owner_addr.into(), None).await?;

    // Now we should be able to successfully assign a role.
    admin
        .assign_role(devices.operator.id, Role::Operator)
        .await?;

    Ok(())
}

/// Tests that devices can be removed from the team.
#[test(tokio::test(flavor = "multi_thread"))]
async fn test_remove_devices() -> Result<()> {
    // Set up our team context so we can run the test.
    let mut devices = DevicesCtx::new("test_remove_devices").await?;

    // Create the initial team, and get our TeamId.
    let team_id = devices
        .create_and_add_team()
        .await
        .expect("expected to create team");
    info!(?team_id);

    // Tell all peers to sync with one another, and assign their roles.
    devices.add_all_device_roles(team_id).await?;

    // Remove devices from the team while checking that the device count decreases each time a device is removed.
    let owner = devices.owner.client.team(team_id);
    let queries = owner.queries();

    assert_eq!(queries.devices_on_team().await?.iter().count(), 5);

    owner.remove_device_from_team(devices.membera.id).await?;
    assert_eq!(queries.devices_on_team().await?.iter().count(), 4);

    owner.remove_device_from_team(devices.memberb.id).await?;
    assert_eq!(queries.devices_on_team().await?.iter().count(), 3);

    owner
        .revoke_role(devices.operator.id, Role::Operator)
        .await?;
    owner.remove_device_from_team(devices.operator.id).await?;
    assert_eq!(queries.devices_on_team().await?.iter().count(), 2);

    owner.revoke_role(devices.admin.id, Role::Admin).await?;
    owner.remove_device_from_team(devices.admin.id).await?;
    assert_eq!(queries.devices_on_team().await?.iter().count(), 1);

    owner.revoke_role(devices.owner.id, Role::Owner).await?;
    owner
        .remove_device_from_team(devices.owner.id)
        .await
        .expect_err("owner should not be able to remove itself from team");

    Ok(())
}

/// Tests functionality to make sure that we can query the fact database for various things.
#[test(tokio::test(flavor = "multi_thread"))]
async fn test_query_functions() -> Result<()> {
    // Set up our team context so we can run the test.
    let mut devices = DevicesCtx::new("test_query_functions").await?;

    // Create the initial team, and get our TeamId and seed.
    let team_id = devices.create_and_add_team().await?;

    // Tell all peers to sync with one another, and assign their roles.
    devices.add_all_device_roles(team_id).await?;

    // Test all our fact database queries.
    let memberb = devices.membera.client.team(team_id);
    let queries = memberb.queries();

    // First, let's check how many devices are on the team.
    let devices_query = queries.devices_on_team().await?;
    assert_eq!(devices_query.iter().count(), 5);
    debug!(
        "membera devices on team: {:?}",
        devices_query.iter().count()
    );

    // Check the specific role(s) a device has.
    let role = queries.device_role(devices.membera.id).await?;
    assert_eq!(role, Role::Member);
    debug!("membera role: {:?}", role);

    // Make sure that we have the correct keybundle.
    let keybundle = queries.device_keybundle(devices.membera.id).await?;
    debug!("membera keybundle: {:?}", keybundle);

    // TODO(nikki): device_label_assignments, label_exists, labels

    // TODO(nikki): if cfg!(feature = "aqc") { aqc_net_identifier } and have aqc on by default.

    Ok(())
}

/// Tests add_team() by demonstrating that syncing can only occur after
/// a peer calls the add_team() API
#[test(tokio::test(flavor = "multi_thread"))]
async fn test_add_team() -> Result<()> {
    // Set up our team context so we can run the test.
    let devices = DevicesCtx::new("test_add_team").await?;

    // Grab the shorthand for our address.
    let owner_addr = devices.owner.aranya_local_addr().await?;

    // Create the initial team, and get our TeamId.
    let owner = devices
        .owner
        .client
        .create_team({
            CreateTeamConfig::builder()
                .quic_sync(CreateTeamQuicSyncConfig::builder().build()?)
                .build()?
        })
        .await
        .expect("expected to create team");
    let team_id = owner.team_id();
    info!(?team_id);

    // Add the admin as a new device.
    info!("adding admin to team");
    owner.add_device_to_team(devices.admin.pk.clone()).await?;

    // Add the operator as a new device.
    info!("adding operator to team");
    owner
        .add_device_to_team(devices.operator.pk.clone())
        .await?;

    // Give the admin its role.
    owner.assign_role(devices.admin.id, Role::Admin).await?;

    // Let's sync immediately. The role change will not propogate since add_team() hasn't been called.
    {
        let admin = devices.admin.client.team(team_id);
        match admin.sync_now(owner_addr.into(), None).await {
            Ok(()) => bail!("expected syncing to fail"),
            // TODO(#299): This should fail "immediately" with an `Aranya(_)` sync error,
            // but currently the handshake timeout races with the tarpc timeout.
            Err(aranya_client::Error::Aranya(_) | aranya_client::Error::Ipc(_)) => {}
            Err(err) => return Err(err).context("unexpected error while syncing"),
        }

        // Now, we try to assign a role using the admin, which is expected to fail.
        match admin.assign_role(devices.operator.id, Role::Operator).await {
            Ok(()) => bail!("Expected role assignment to fail"),
            Err(aranya_client::Error::Aranya(_)) => {}
            Err(_) => bail!("Unexpected error"),
        }
    }

    let admin_seed = owner
<<<<<<< HEAD
        .encrypt_psk_seed_for_peer(&devices.admin.pk.encryption())
=======
        .encrypt_psk_seed_for_peer(devices.admin.pk.encryption())
>>>>>>> 9584941c
        .await?;
    devices
        .admin
        .client
        .add_team({
            AddTeamConfig::builder()
                .team_id(team_id)
                .quic_sync(
                    AddTeamQuicSyncConfig::builder()
                        .wrapped_seed(&admin_seed)?
                        .build()?,
                )
                .build()?
        })
        .await?;
    {
        let admin = devices.admin.client.team(team_id);
        admin.sync_now(owner_addr.into(), None).await?;

        // Now we should be able to successfully assign a role.
        admin
            .assign_role(devices.operator.id, Role::Operator)
            .await
            .context("Assigning a role should not fail here!")?;
    }

    return Ok(());
}

/// Tests that devices can be removed from the team.
#[test(tokio::test(flavor = "multi_thread"))]
async fn test_remove_team() -> Result<()> {
    // Set up our team context so we can run the test.
    let mut devices = DevicesCtx::new("test_remove_team").await?;

    // Create the initial team, and get our TeamId.
    let team_id = devices
        .create_and_add_team()
        .await
        .expect("expected to create team");
    info!(?team_id);

    {
        let owner = devices.owner.client.team(team_id);
        let admin = devices.admin.client.team(team_id);

        // Add the operator as a new device.
        info!("adding operator to team");
        owner
            .add_device_to_team(devices.operator.pk.clone())
            .await?;

        // Add the admin as a new device.
        owner.add_device_to_team(devices.admin.pk.clone()).await?;

        // Give the admin its role.
        owner.assign_role(devices.admin.id, Role::Admin).await?;

        admin
            .sync_now(devices.owner.aranya_local_addr().await?.into(), None)
            .await?;

        // We should be able to successfully assign a role.
        admin
            .assign_role(devices.operator.id, Role::Operator)
            .await?;
    }

    // Remove the team from the admin's local storage
    devices.admin.client.remove_team(team_id).await?;

    {
        let admin = devices.admin.client.team(team_id);

        // Role assignment should fail
        match admin.assign_role(devices.operator.id, Role::Member).await {
            Ok(_) => bail!("Expected role assignment to fail"),
            Err(aranya_client::Error::Aranya(_)) => {}
            Err(_) => bail!("Unexpected error"),
        }
    }

    Ok(())
}

/// Tests that a device can create multiple teams and receive sync requests for each team.
#[test(tokio::test(flavor = "multi_thread"))]
async fn test_multi_team_sync() -> Result<()> {
    // Set up our team context so we can run the test.
    let devices = DevicesCtx::new("test_multi_team_sync").await?;

    // Grab the shorthand for our address.
    let owner_addr = devices.owner.aranya_local_addr().await?;

    // Create the initial team, and get our TeamId.
    let team1 = devices
        .owner
        .client
        .create_team({
            CreateTeamConfig::builder()
                .quic_sync(CreateTeamQuicSyncConfig::builder().build()?)
                .build()?
        })
        .await
        .expect("expected to create team1");
    let team_id1 = team1.team_id();
    info!(?team_id1);

    // Create the second team, and get our TeamId.
    let team2 = devices
        .owner
        .client
        .create_team({
            CreateTeamConfig::builder()
                .quic_sync(CreateTeamQuicSyncConfig::builder().build()?)
                .build()?
        })
        .await
        .expect("expected to create team2");
    let team_id2 = team2.team_id();
    info!(?team_id2);

    // Add the admin as a new device.
    info!("adding admin to team1");
    team1.add_device_to_team(devices.admin.pk.clone()).await?;

    // Add the operator as a new device.
    info!("adding operator to team1");
    team1
        .add_device_to_team(devices.operator.pk.clone())
        .await?;

    // Give the admin its role.
    team1.assign_role(devices.admin.id, Role::Admin).await?;

    // Add the admin as a new device.
    info!("adding admin to team2");
    team2.add_device_to_team(devices.admin.pk.clone()).await?;

    // Add the operator as a new device.
    info!("adding operator to team2");
    team2
        .add_device_to_team(devices.operator.pk.clone())
        .await?;

    // Give the admin its role.
    team2.assign_role(devices.admin.id, Role::Admin).await?;

    // Let's sync immediately. The role change will not propogate since add_team() hasn't been called.
    {
        let admin = devices.admin.client.team(team_id1);
        match admin.sync_now(owner_addr.into(), None).await {
            Ok(()) => bail!("expected syncing to fail"),
            // TODO(#299): This should fail "immediately" with an `Aranya(_)` sync error,
            // but currently the handshake timeout races with the tarpc timeout.
            Err(aranya_client::Error::Aranya(_) | aranya_client::Error::Ipc(_)) => {}
            Err(err) => return Err(err).context("unexpected error while syncing"),
        }

        // Now, we try to assign a role using the admin, which is expected to fail.
        match admin.assign_role(devices.operator.id, Role::Operator).await {
            Ok(()) => bail!("Expected role assignment to fail"),
            Err(aranya_client::Error::Aranya(_)) => {}
            Err(_) => bail!("Unexpected error"),
        }
    }

    let admin_seed1 = team1
<<<<<<< HEAD
        .encrypt_psk_seed_for_peer(&devices.admin.pk.encryption())
=======
        .encrypt_psk_seed_for_peer(devices.admin.pk.encryption())
>>>>>>> 9584941c
        .await?;
    devices
        .admin
        .client
        .add_team({
            AddTeamConfig::builder()
                .team_id(team_id1)
                .quic_sync(
                    AddTeamQuicSyncConfig::builder()
                        .wrapped_seed(&admin_seed1)?
                        .build()?,
                )
                .build()?
        })
        .await?;

    let admin1 = devices.admin.client.team(team_id1);
    admin1.sync_now(owner_addr.into(), None).await?;

    // Now we should be able to successfully assign a role.
    admin1
        .assign_role(devices.operator.id, Role::Operator)
        .await
        .context("Assigning a role should not fail here!")?;

    // Let's sync immediately. The role change will not propogate since add_team() hasn't been called.
    {
        let admin = devices.admin.client.team(team_id2);
        match admin.sync_now(owner_addr.into(), None).await {
            Ok(()) => bail!("expected syncing to fail"),
            // TODO(#299): This should fail "immediately" with an `Aranya(_)` sync error,
            // but currently the handshake timeout races with the tarpc timeout.
            Err(aranya_client::Error::Aranya(_) | aranya_client::Error::Ipc(_)) => {}
            Err(err) => return Err(err).context("unexpected error while syncing"),
        }

        // Now, we try to assign a role using the admin, which is expected to fail.
        match admin.assign_role(devices.operator.id, Role::Operator).await {
            Ok(()) => bail!("Expected role assignment to fail"),
            Err(aranya_client::Error::Aranya(_)) => {}
            Err(_) => bail!("Unexpected error"),
        }
    }

    let admin_seed2 = team2
<<<<<<< HEAD
        .encrypt_psk_seed_for_peer(&devices.admin.pk.encryption())
=======
        .encrypt_psk_seed_for_peer(devices.admin.pk.encryption())
>>>>>>> 9584941c
        .await?;
    devices
        .admin
        .client
        .add_team({
            AddTeamConfig::builder()
                .team_id(team_id2)
                .quic_sync(
                    AddTeamQuicSyncConfig::builder()
                        .wrapped_seed(&admin_seed2)?
                        .build()?,
                )
                .build()?
        })
        .await?;

    let admin2 = devices.admin.client.team(team_id2);
    admin2.sync_now(owner_addr.into(), None).await?;

    // Now we should be able to successfully assign a role.
    admin2
        .assign_role(devices.operator.id, Role::Operator)
        .await
        .context("Assigning a role should not fail here!")?;

    Ok(())
}<|MERGE_RESOLUTION|>--- conflicted
+++ resolved
@@ -212,11 +212,7 @@
     }
 
     let admin_seed = owner
-<<<<<<< HEAD
-        .encrypt_psk_seed_for_peer(&devices.admin.pk.encryption())
-=======
         .encrypt_psk_seed_for_peer(devices.admin.pk.encryption())
->>>>>>> 9584941c
         .await?;
     devices
         .admin
@@ -385,11 +381,7 @@
     }
 
     let admin_seed1 = team1
-<<<<<<< HEAD
-        .encrypt_psk_seed_for_peer(&devices.admin.pk.encryption())
-=======
         .encrypt_psk_seed_for_peer(devices.admin.pk.encryption())
->>>>>>> 9584941c
         .await?;
     devices
         .admin
@@ -435,11 +427,7 @@
     }
 
     let admin_seed2 = team2
-<<<<<<< HEAD
-        .encrypt_psk_seed_for_peer(&devices.admin.pk.encryption())
-=======
         .encrypt_psk_seed_for_peer(devices.admin.pk.encryption())
->>>>>>> 9584941c
         .await?;
     devices
         .admin
