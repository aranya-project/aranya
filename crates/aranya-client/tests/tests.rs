//! Integration tests for the user library.

#![allow(
    clippy::disallowed_macros,
    clippy::expect_used,
    clippy::indexing_slicing,
    clippy::panic,
    clippy::unwrap_used,
    rust_2018_idioms
)]

use anyhow::{bail, Result};
use aranya_client::TeamConfig;
use aranya_daemon_api::Role;
use test_log::test;
use tracing::{debug, info};

<<<<<<< HEAD
mod common;
use common::{sleep, TeamCtx, SLEEP_INTERVAL}; // Import from common
=======
        let secs = d.as_secs();
        write!(f, "{secs}")?;
        d -= Duration::from_secs(secs);

        if !d.is_zero() {
            // NB: the unwrap and error cases should never happen since `d` is less than one second.
            let (ns, width) = trim(d.as_nanos(), 9);
            write!(f, ".{ns:0width$}")?;
        }
        write!(f, "s")
    }
}

/// Trim up to `width` trailing zeros from `d`.
fn trim(mut d: u128, mut width: usize) -> (u128, usize) {
    while width > 0 {
        if d % 10 != 0 {
            break;
        }
        d /= 10;
        width -= 1;
    }
    (d, width)
}

struct TeamCtx {
    owner: DeviceCtx,
    admin: DeviceCtx,
    operator: DeviceCtx,
    membera: DeviceCtx,
    memberb: DeviceCtx,
}

impl TeamCtx {
    async fn new(name: &str, work_dir: PathBuf) -> Result<Self> {
        let owner = DeviceCtx::new(name, "owner", work_dir.join("owner")).await?;
        let admin = DeviceCtx::new(name, "admin", work_dir.join("admin")).await?;
        let operator = DeviceCtx::new(name, "operator", work_dir.join("operator")).await?;
        let membera = DeviceCtx::new(name, "membera", work_dir.join("membera")).await?;
        let memberb = DeviceCtx::new(name, "memberb", work_dir.join("memberb")).await?;

        Ok(Self {
            owner,
            admin,
            operator,
            membera,
            memberb,
        })
    }

    fn devices(&mut self) -> [&mut DeviceCtx; 5] {
        [
            &mut self.owner,
            &mut self.admin,
            &mut self.operator,
            &mut self.membera,
            &mut self.memberb,
        ]
    }

    async fn add_all_sync_peers(&mut self, team_id: TeamId) -> Result<()> {
        let config = SyncPeerConfig::builder().interval(SYNC_INTERVAL).build()?;
        let mut devices = self.devices();
        for i in 0..devices.len() {
            let (device, peers) = devices[i..].split_first_mut().unwrap();
            for peer in peers {
                device
                    .client
                    .team(team_id)
                    .add_sync_peer(peer.aranya_local_addr().await?.into(), config.clone())
                    .await?;
                peer.client
                    .team(team_id)
                    .add_sync_peer(device.aranya_local_addr().await?.into(), config.clone())
                    .await?;
            }
        }
        Ok(())
    }

    async fn add_all_device_roles(&mut self, team_id: TeamId) -> Result<()> {
        // Shorthand for the teams we need to operate on.
        let mut owner_team = self.owner.client.team(team_id);
        let mut admin_team = self.admin.client.team(team_id);
        let mut operator_team = self.operator.client.team(team_id);

        // Add the admin as a new device, and assign its role.
        info!("adding admin to team");
        owner_team.add_device_to_team(self.admin.pk.clone()).await?;
        owner_team.assign_role(self.admin.id, Role::Admin).await?;

        // Make sure it sees the configuration change.
        sleep(SLEEP_INTERVAL).await;

        // Add the operator as a new device.
        info!("adding operator to team");
        owner_team
            .add_device_to_team(self.operator.pk.clone())
            .await?;

        // Make sure it sees the configuration change.
        sleep(SLEEP_INTERVAL).await;

        // Assign the operator its role.
        admin_team
            .assign_role(self.operator.id, Role::Operator)
            .await?;

        // Make sure it sees the configuration change.
        sleep(SLEEP_INTERVAL).await;

        // Add member A as a new device.
        info!("adding membera to team");
        operator_team
            .add_device_to_team(self.membera.pk.clone())
            .await?;

        // Add member A as a new device.
        info!("adding memberb to team");
        operator_team
            .add_device_to_team(self.memberb.pk.clone())
            .await?;

        // Make sure they see the configuration change.
        sleep(SLEEP_INTERVAL).await;

        Ok(())
    }
}

struct DeviceCtx {
    client: Client,
    pk: KeyBundle,
    id: DeviceId,
    daemon: AbortHandle,
}

impl DeviceCtx {
    async fn new(_team_name: &str, _name: &str, work_dir: PathBuf) -> Result<Self> {
        fs::create_dir_all(work_dir.clone()).await?;

        // Setup daemon config.
        let uds_api_path = work_dir.join("uds.sock");
        let cfg = Config {
            name: "daemon".into(),
            work_dir: work_dir.clone(),
            uds_api_path: uds_api_path.clone(),
            pid_file: work_dir.join("pid"),
            sync_addr: Addr::new("localhost", 0)?,
            afc: None,
            aqc: None,
        };

        // Load daemon from config.
        let daemon = Daemon::load(cfg.clone())
            .await
            .context("unable to init daemon")?;
        // Start daemon.
        let handle = task::spawn(async move {
            daemon
                .run()
                .await
                .expect("expected no errors running daemon")
        })
        .abort_handle();

        // give daemon time to setup UDS API.
        sleep(SLEEP_INTERVAL).await;

        let pk_path = cfg.daemon_api_pk_path();
        let pk = (|| Daemon::load_api_pk(&pk_path))
            .retry(ExponentialBuilder::default())
            .await
            .context("unable to find `ApiKeyId`")?;

        // Initialize the user library.
        let mut client = (|| {
            Client::builder()
                .with_daemon_api_pk(&pk)
                .with_daemon_uds_path(&uds_api_path)
                .connect()
        })
        .retry(ExponentialBuilder::default())
        .await
        .context("unable to init client")?;

        // Get device id and key bundle.
        let pk = client.get_key_bundle().await.expect("expected key bundle");
        let id = client.get_device_id().await.expect("expected device id");

        Ok(Self {
            client,
            pk,
            id,
            daemon: handle,
        })
    }

    async fn aranya_local_addr(&self) -> Result<SocketAddr> {
        Ok(self.client.local_addr().await?)
    }
}

impl Drop for DeviceCtx {
    fn drop(&mut self) {
        self.daemon.abort();
    }
}
>>>>>>> 4daa3b08

/// Tests sync_now() by showing that an admin cannot assign any roles until it syncs with the owner.
#[test(tokio::test(flavor = "multi_thread"))]
async fn test_sync_now() -> Result<()> {
    // Set up our team context so we can run the test.
    let work_dir = tempfile::tempdir()?.path().to_path_buf();
    let mut team = TeamCtx::new("test_sync_now", work_dir).await?;

    // Create the initial team, and get our TeamId.
    let cfg = TeamConfig::builder().build()?;
    let team_id = team
        .owner
        .client
        .create_team(cfg)
        .await
        .expect("expected to create team");
    info!(?team_id);

    // TODO(geoff): implement add_team.
    /*
    team.admin.client.add_team(team_id).await?;
    team.operator.client.add_team(team_id).await?;
    team.membera.client.add_team(team_id).await?;
    team.memberb.client.add_team(team_id).await?;
    */

    // Grab the shorthand for our address.
    let owner_addr = team.owner.aranya_local_addr().await?;

    // Grab the shorthand for the teams we need to operate on.
    let mut owner = team.owner.client.team(team_id);
    let mut admin = team.admin.client.team(team_id);

    // Add the admin as a new device, but don't give it a role.
    info!("adding admin to team");
    owner.add_device_to_team(team.admin.pk.clone()).await?;

    // Add the operator as a new device, but don't give it a role.
    info!("adding operator to team");
    owner.add_device_to_team(team.operator.pk.clone()).await?;

    // Finally, let's give the admin its role, but don't sync with peers.
    owner.assign_role(team.admin.id, Role::Admin).await?;

    // Now, we try to assign a role using the admin, which is expected to fail.
    match admin.assign_role(team.operator.id, Role::Operator).await {
        Ok(_) => bail!("Expected role assignment to fail"),
        Err(aranya_client::Error::Aranya(_)) => {}
        Err(_) => bail!("Unexpected error"),
    }

    // Let's sync immediately, which will propagate the role change.
    admin.sync_now(owner_addr.into(), None).await?;
    sleep(SLEEP_INTERVAL).await;

    // Now we should be able to successfully assign a role.
    admin.assign_role(team.operator.id, Role::Operator).await?;

    Ok(())
}

/// Tests functionality to make sure that we can query the fact database for various things.
#[test(tokio::test(flavor = "multi_thread"))]
async fn test_query_functions() -> Result<()> {
    // Set up our team context so we can run the test.
    let work_dir = tempfile::tempdir()?.path().to_path_buf();
    let mut team = TeamCtx::new("test_query_functions", work_dir).await?;

    // Create the initial team, and get our TeamId.
    let cfg = TeamConfig::builder().build()?;
    let team_id = team
        .owner
        .client
        .create_team(cfg)
        .await
        .expect("expected to create team");
    info!(?team_id);

    /*
     * TODO(geoff): implement this
    team.admin.client.add_team(team_id).await?;
    team.operator.client.add_team(team_id).await?;
    team.membera.client.add_team(team_id).await?;
    team.memberb.client.add_team(team_id).await?;
    */

    // Tell all peers to sync with one another, and assign their roles.
    team.add_all_sync_peers(team_id).await?;
    team.add_all_device_roles(team_id).await?;

    // Test all our fact database queries.
    let mut queries = team.membera.client.queries(team_id);

    // First, let's check how many devices are on the team.
    let devices = queries.devices_on_team().await?;
    assert_eq!(devices.iter().count(), 5);
    debug!("membera devices on team: {:?}", devices.iter().count());

    // Check the specific role(s) a device has.
    let role = queries.device_role(team.membera.id).await?;
    assert_eq!(role, Role::Member);
    debug!("membera role: {:?}", role);

    // Make sure that we have the correct keybundle.
    let keybundle = queries.device_keybundle(team.membera.id).await?;
    debug!("membera keybundle: {:?}", keybundle);

    // TODO(nikki): device_label_assignments, label_exists, labels

    // TODO(nikki): if cfg!(feature = "aqc") { aqc_net_identifier } and have aqc on by default.

    Ok(())
}<|MERGE_RESOLUTION|>--- conflicted
+++ resolved
@@ -15,219 +15,8 @@
 use test_log::test;
 use tracing::{debug, info};
 
-<<<<<<< HEAD
 mod common;
 use common::{sleep, TeamCtx, SLEEP_INTERVAL}; // Import from common
-=======
-        let secs = d.as_secs();
-        write!(f, "{secs}")?;
-        d -= Duration::from_secs(secs);
-
-        if !d.is_zero() {
-            // NB: the unwrap and error cases should never happen since `d` is less than one second.
-            let (ns, width) = trim(d.as_nanos(), 9);
-            write!(f, ".{ns:0width$}")?;
-        }
-        write!(f, "s")
-    }
-}
-
-/// Trim up to `width` trailing zeros from `d`.
-fn trim(mut d: u128, mut width: usize) -> (u128, usize) {
-    while width > 0 {
-        if d % 10 != 0 {
-            break;
-        }
-        d /= 10;
-        width -= 1;
-    }
-    (d, width)
-}
-
-struct TeamCtx {
-    owner: DeviceCtx,
-    admin: DeviceCtx,
-    operator: DeviceCtx,
-    membera: DeviceCtx,
-    memberb: DeviceCtx,
-}
-
-impl TeamCtx {
-    async fn new(name: &str, work_dir: PathBuf) -> Result<Self> {
-        let owner = DeviceCtx::new(name, "owner", work_dir.join("owner")).await?;
-        let admin = DeviceCtx::new(name, "admin", work_dir.join("admin")).await?;
-        let operator = DeviceCtx::new(name, "operator", work_dir.join("operator")).await?;
-        let membera = DeviceCtx::new(name, "membera", work_dir.join("membera")).await?;
-        let memberb = DeviceCtx::new(name, "memberb", work_dir.join("memberb")).await?;
-
-        Ok(Self {
-            owner,
-            admin,
-            operator,
-            membera,
-            memberb,
-        })
-    }
-
-    fn devices(&mut self) -> [&mut DeviceCtx; 5] {
-        [
-            &mut self.owner,
-            &mut self.admin,
-            &mut self.operator,
-            &mut self.membera,
-            &mut self.memberb,
-        ]
-    }
-
-    async fn add_all_sync_peers(&mut self, team_id: TeamId) -> Result<()> {
-        let config = SyncPeerConfig::builder().interval(SYNC_INTERVAL).build()?;
-        let mut devices = self.devices();
-        for i in 0..devices.len() {
-            let (device, peers) = devices[i..].split_first_mut().unwrap();
-            for peer in peers {
-                device
-                    .client
-                    .team(team_id)
-                    .add_sync_peer(peer.aranya_local_addr().await?.into(), config.clone())
-                    .await?;
-                peer.client
-                    .team(team_id)
-                    .add_sync_peer(device.aranya_local_addr().await?.into(), config.clone())
-                    .await?;
-            }
-        }
-        Ok(())
-    }
-
-    async fn add_all_device_roles(&mut self, team_id: TeamId) -> Result<()> {
-        // Shorthand for the teams we need to operate on.
-        let mut owner_team = self.owner.client.team(team_id);
-        let mut admin_team = self.admin.client.team(team_id);
-        let mut operator_team = self.operator.client.team(team_id);
-
-        // Add the admin as a new device, and assign its role.
-        info!("adding admin to team");
-        owner_team.add_device_to_team(self.admin.pk.clone()).await?;
-        owner_team.assign_role(self.admin.id, Role::Admin).await?;
-
-        // Make sure it sees the configuration change.
-        sleep(SLEEP_INTERVAL).await;
-
-        // Add the operator as a new device.
-        info!("adding operator to team");
-        owner_team
-            .add_device_to_team(self.operator.pk.clone())
-            .await?;
-
-        // Make sure it sees the configuration change.
-        sleep(SLEEP_INTERVAL).await;
-
-        // Assign the operator its role.
-        admin_team
-            .assign_role(self.operator.id, Role::Operator)
-            .await?;
-
-        // Make sure it sees the configuration change.
-        sleep(SLEEP_INTERVAL).await;
-
-        // Add member A as a new device.
-        info!("adding membera to team");
-        operator_team
-            .add_device_to_team(self.membera.pk.clone())
-            .await?;
-
-        // Add member A as a new device.
-        info!("adding memberb to team");
-        operator_team
-            .add_device_to_team(self.memberb.pk.clone())
-            .await?;
-
-        // Make sure they see the configuration change.
-        sleep(SLEEP_INTERVAL).await;
-
-        Ok(())
-    }
-}
-
-struct DeviceCtx {
-    client: Client,
-    pk: KeyBundle,
-    id: DeviceId,
-    daemon: AbortHandle,
-}
-
-impl DeviceCtx {
-    async fn new(_team_name: &str, _name: &str, work_dir: PathBuf) -> Result<Self> {
-        fs::create_dir_all(work_dir.clone()).await?;
-
-        // Setup daemon config.
-        let uds_api_path = work_dir.join("uds.sock");
-        let cfg = Config {
-            name: "daemon".into(),
-            work_dir: work_dir.clone(),
-            uds_api_path: uds_api_path.clone(),
-            pid_file: work_dir.join("pid"),
-            sync_addr: Addr::new("localhost", 0)?,
-            afc: None,
-            aqc: None,
-        };
-
-        // Load daemon from config.
-        let daemon = Daemon::load(cfg.clone())
-            .await
-            .context("unable to init daemon")?;
-        // Start daemon.
-        let handle = task::spawn(async move {
-            daemon
-                .run()
-                .await
-                .expect("expected no errors running daemon")
-        })
-        .abort_handle();
-
-        // give daemon time to setup UDS API.
-        sleep(SLEEP_INTERVAL).await;
-
-        let pk_path = cfg.daemon_api_pk_path();
-        let pk = (|| Daemon::load_api_pk(&pk_path))
-            .retry(ExponentialBuilder::default())
-            .await
-            .context("unable to find `ApiKeyId`")?;
-
-        // Initialize the user library.
-        let mut client = (|| {
-            Client::builder()
-                .with_daemon_api_pk(&pk)
-                .with_daemon_uds_path(&uds_api_path)
-                .connect()
-        })
-        .retry(ExponentialBuilder::default())
-        .await
-        .context("unable to init client")?;
-
-        // Get device id and key bundle.
-        let pk = client.get_key_bundle().await.expect("expected key bundle");
-        let id = client.get_device_id().await.expect("expected device id");
-
-        Ok(Self {
-            client,
-            pk,
-            id,
-            daemon: handle,
-        })
-    }
-
-    async fn aranya_local_addr(&self) -> Result<SocketAddr> {
-        Ok(self.client.local_addr().await?)
-    }
-}
-
-impl Drop for DeviceCtx {
-    fn drop(&mut self) {
-        self.daemon.abort();
-    }
-}
->>>>>>> 4daa3b08
 
 /// Tests sync_now() by showing that an admin cannot assign any roles until it syncs with the owner.
 #[test(tokio::test(flavor = "multi_thread"))]
