--- conflicted
+++ resolved
@@ -9,179 +9,14 @@
     rust_2018_idioms
 )]
 
-<<<<<<< HEAD
-use std::{
-    fmt,
-    net::{Ipv4Addr, SocketAddr},
-    path::PathBuf,
-    time::Duration,
-};
-
 use anyhow::{bail, Context, Result};
-use aranya_client::{Client, SyncPeerConfig, TeamConfig};
-use aranya_crypto::{csprng::rand::RngCore, Rng};
-use aranya_daemon::{config::Config, Daemon};
-use aranya_daemon_api::{DeviceId, KeyBundle, Role, TeamId};
-use aranya_util::{Addr, NonEmptyString};
-use backon::{ExponentialBuilder, Retryable as _};
-=======
-use anyhow::{bail, Result};
 use aranya_client::TeamConfig;
 use aranya_daemon_api::Role;
->>>>>>> 8d0e16ea
 use test_log::test;
 use tracing::{debug, info};
 
-<<<<<<< HEAD
-    async fn add_all_device_roles(&mut self, team_id: TeamId) -> Result<()> {
-        // Shorthand for the teams we need to operate on.
-        let mut owner_team = self.owner.client.team(team_id);
-        let mut admin_team = self.admin.client.team(team_id);
-        let mut operator_team = self.operator.client.team(team_id);
-
-        // Add the admin as a new device, and assign its role.
-        info!("adding admin to team");
-        owner_team.add_device_to_team(self.admin.pk.clone()).await?;
-        owner_team.assign_role(self.admin.id, Role::Admin).await?;
-
-        // Make sure it sees the configuration change.
-        sleep(SLEEP_INTERVAL).await;
-
-        // Add the operator as a new device.
-        info!("adding operator to team");
-        owner_team
-            .add_device_to_team(self.operator.pk.clone())
-            .await?;
-
-        // Make sure it sees the configuration change.
-        sleep(SLEEP_INTERVAL).await;
-
-        // Assign the operator its role.
-        admin_team
-            .assign_role(self.operator.id, Role::Operator)
-            .await?;
-
-        // Make sure it sees the configuration change.
-        sleep(SLEEP_INTERVAL).await;
-
-        // Add member A as a new device.
-        info!("adding membera to team");
-        operator_team
-            .add_device_to_team(self.membera.pk.clone())
-            .await?;
-
-        // Add member A as a new device.
-        info!("adding memberb to team");
-        operator_team
-            .add_device_to_team(self.memberb.pk.clone())
-            .await?;
-
-        // Make sure they see the configuration change.
-        sleep(SLEEP_INTERVAL).await;
-
-        Ok(())
-    }
-}
-
-struct DeviceCtx {
-    client: Client,
-    pk: KeyBundle,
-    id: DeviceId,
-    daemon: AbortHandle,
-}
-
-impl DeviceCtx {
-    async fn new(_team_name: &str, name: &str, work_dir: PathBuf) -> Result<Self> {
-        fs::create_dir_all(work_dir.clone()).await?;
-
-        // Setup daemon config.
-        let uds_api_path = work_dir.join("uds.sock");
-
-        // Reduce chance of having a collision in the storage
-        let serice_name = Self::gen_service_name(name, &mut Rng);
-
-        let cfg = Config {
-            name: name.into(),
-            work_dir: work_dir.clone(),
-            uds_api_path: uds_api_path.clone(),
-            pid_file: work_dir.join("pid"),
-            sync_addr: Addr::from((Ipv4Addr::LOCALHOST, 0)),
-            service_name: NonEmptyString::try_from(serice_name)?,
-            afc: None,
-            aqc: None,
-        };
-
-        // Load daemon from config.
-        let daemon = Daemon::load(cfg.clone())
-            .await
-            .context("unable to init daemon")?;
-
-        // Start daemon.
-        let handle = task::spawn(async move {
-            daemon
-                .run()
-                .await
-                .expect("expected no errors running daemon")
-        })
-        .abort_handle();
-
-        // give daemon time to setup UDS API.
-        sleep(SLEEP_INTERVAL).await;
-
-        let pk_path = cfg.daemon_api_pk_path();
-        let pk = (|| Daemon::load_api_pk(&pk_path))
-            .retry(ExponentialBuilder::default())
-            .await
-            .context("unable to find `ApiKeyId`")?;
-
-        // Initialize the user library.
-        let mut client = (|| {
-            Client::builder()
-                .with_daemon_api_pk(&pk)
-                .with_daemon_uds_path(&uds_api_path)
-                .connect()
-        })
-        .retry(ExponentialBuilder::default())
-        .await
-        .context("unable to init client")?;
-
-        // Get device id and key bundle.
-        let pk = client.get_key_bundle().await.expect("expected key bundle");
-        let id = client.get_device_id().await.expect("expected device id");
-
-        Ok(Self {
-            client,
-            pk,
-            id,
-            daemon: handle,
-        })
-    }
-
-    async fn aranya_local_addr(&self) -> Result<SocketAddr> {
-        Ok(self.client.local_addr().await?)
-    }
-
-    fn gen_service_name(name: &str, rng: &mut Rng) -> String {
-        let exe_name = std::env::current_exe()
-            .ok()
-            .map(PathBuf::into_os_string)
-            .and_then(|s| s.into_string().ok())
-            .unwrap_or_else(|| String::from("test-device"));
-        let pid = std::process::id();
-        let rand_int = rng.next_u32();
-        format!("{exe_name}-{name}-daemon-{pid}-{rand_int}")
-    }
-}
-
-impl Drop for DeviceCtx {
-    fn drop(&mut self) {
-        self.daemon.abort();
-    }
-}
-=======
 mod common;
 use common::{sleep, TeamCtx, SLEEP_INTERVAL};
->>>>>>> 8d0e16ea
 
 /// Tests sync_now() by showing that an admin cannot assign any roles until it syncs with the owner.
 #[test(tokio::test(flavor = "multi_thread"))]
