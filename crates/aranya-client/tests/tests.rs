--- conflicted
+++ resolved
@@ -1073,7 +1073,6 @@
     Ok(())
 }
 
-<<<<<<< HEAD
 /// Tests that privilege escalation attempt is rejected.
 #[test(tokio::test(flavor = "multi_thread"))]
 async fn test_privilege_escalation_rejected() -> Result<()> {
@@ -1143,7 +1142,10 @@
         .add_perm_to_role(target_role.id, text!("CanUseAfc"))
         .await
         .expect_err("expected privilege escalation attempt to fail");
-=======
+
+    Ok(())
+}
+
 /// Tests that role creation works.
 #[test(tokio::test(flavor = "multi_thread"))]
 async fn test_remove_perm_from_default_role() -> Result<()> {
@@ -1177,7 +1179,6 @@
         .add_device(devices.operator.pk, None)
         .await
         .expect_err("admin should not be able to add operator");
->>>>>>> 021a8f22
 
     Ok(())
 }
