//! Integration tests for the user library.

#![allow(
    clippy::disallowed_macros,
    clippy::expect_used,
    clippy::indexing_slicing,
    clippy::panic,
    clippy::unwrap_used,
    rust_2018_idioms
)]
#[cfg(feature = "afc")]
use std::path::Path;
use std::{fmt, net::SocketAddr, path::PathBuf, time::Duration};

use anyhow::{bail, Context, Result};
#[cfg(feature = "afc")]
use aranya_client::afc::Message;
use aranya_client::client::Client;
#[cfg(feature = "afc")]
use aranya_client::SyncPeerConfig;
use aranya_crypto::{hash::Hash, rust::Sha256};
use aranya_daemon::{
    config::{AfcConfig, Config},
    Daemon,
};
#[cfg(feature = "afc")]
use aranya_daemon_api::NetIdentifier;
use aranya_daemon_api::{DeviceId, KeyBundle, Role};
#[cfg(feature = "afc")]
use aranya_fast_channels::{Label, Seq};
use aranya_util::addr::Addr;
use backon::{ExponentialBuilder, Retryable};
#[cfg(feature = "afc")]
use buggy::BugExt;
use spideroak_base58::ToBase58;
use tempfile::tempdir;
use test_log::test;
use tokio::{
    fs,
    task::{self, AbortHandle},
    time::{self, Sleep},
};
use tracing::{debug, info, instrument};

#[instrument(skip_all, fields(%duration = FmtDuration(d)))]
fn sleep(d: Duration) -> Sleep {
    debug!("sleeping");

    time::sleep(d)
}

/// Formats a [`Duration`].
///
/// It uses the same syntax as Go's `time.Duration`.
pub struct FmtDuration(Duration);

impl fmt::Display for FmtDuration {
    fn fmt(&self, f: &mut fmt::Formatter<'_>) -> fmt::Result {
        if self.0 < Duration::ZERO {
            write!(f, "-")?;
        }
        // Same as
        //    let mut d self.0.abs_diff(Duration::ZERO);
        // but for MSRV <= 1.80.
        let mut d = if let Some(res) = self.0.checked_sub(Duration::ZERO) {
            res
        } else {
            Duration::ZERO.checked_sub(self.0).unwrap()
        };

        // Small number, format it with small units.
        if d < Duration::from_secs(1) {
            if d.is_zero() {
                return write!(f, "0s");
            }

            const MICROSECOND: u128 = 1000;
            const MILLISECOND: u128 = 1000 * MICROSECOND;

            // NB: the unwrap and error cases should never happen
            // since `d` is less than one second.
            let ns = d.as_nanos();
            if ns < MICROSECOND {
                return write!(f, "{ns}ns");
            }

            let (v, width, fmt) = if ns < MILLISECOND {
                (MICROSECOND, 3, "µs")
            } else {
                (MILLISECOND, 6, "ms")
            };

            let quo = ns / v;
            let rem = ns % v;
            write!(f, "{quo}")?;
            if rem > 0 {
                let (rem, width) = trim(rem, width);
                write!(f, ".{rem:0width$}")?;
            }
            return write!(f, "{fmt}");
        }

        let hours = d.as_secs() / 3600;
        if hours > 0 {
            write!(f, "{hours}h")?;
            d -= Duration::from_secs(hours * 3600);
        }

        let mins = d.as_secs() / 60;
        if mins > 0 {
            write!(f, "{mins}m")?;
            d -= Duration::from_secs(mins * 60);
        }

        let secs = d.as_secs();
        write!(f, "{secs}")?;
        d -= Duration::from_secs(secs);

        if !d.is_zero() {
            // NB: the unwrap and error cases should never happen
            // since `d` is less than one second.
            let (ns, width) = trim(d.as_nanos(), 9);
            write!(f, ".{ns:0width$}")?;
        }
        write!(f, "s")
    }
}

/// Trim up to `width` trailing zeros from `d`.
fn trim(mut d: u128, mut width: usize) -> (u128, usize) {
    while width > 0 {
        if d % 10 != 0 {
            break;
        }
        d /= 10;
        width -= 1;
    }
    (d, width)
}

/// Repeatedly calls `poll_data`, followed by `handle_data`, until all of the
/// clients are pending.
// TODO(nikki): alternative to select!{} to resolve lifetime issues
#[cfg(feature = "afc")]
macro_rules! do_poll {
    ($($client:expr),*) => {
        debug!(
            clients = stringify!($($client),*),
            "start `do_poll`",
        );
        loop {
            let mut afcs = [ $($client.afc()),* ];
            let mut afcs = afcs.iter_mut();
            tokio::select! {
                biased;
                $(data = afcs.next().assume("macro enforces client count")?.poll_data() => {
                    $client.afc().handle_data(data?).await?
                },)*
                _ = async {} => break,
            }
        }
        debug!(
            clients = stringify!($($client),*),
            "finish `do_poll`",
        );
    };
}

<<<<<<< HEAD
fn get_shm_path(path: String) -> String {
    if cfg!(target_os = "macos") && path.len() > 31 {
        // Shrink the size of the team name down to 22 bytes
        // to work within macOS's limits.
        let d = Sha256::hash(path.as_bytes());
        let t: [u8; 16] = d[..16].try_into().unwrap();
        return format!("/{}", t.to_base58());
    };
    path
}

=======
#[allow(dead_code)] // memberb is unused if AFC is disabled
>>>>>>> 7df67810
struct TeamCtx {
    owner: DeviceCtx,
    admin: DeviceCtx,
    operator: DeviceCtx,
    membera: DeviceCtx,
    memberb: DeviceCtx,
}

impl TeamCtx {
    pub async fn new(name: String, work_dir: PathBuf) -> Result<Self> {
        let owner = DeviceCtx::new(name.clone(), "owner".into(), work_dir.join("owner")).await?;
        let admin = DeviceCtx::new(name.clone(), "admin".into(), work_dir.join("admin")).await?;
        let operator =
            DeviceCtx::new(name.clone(), "operator".into(), work_dir.join("operator")).await?;
        let membera =
            DeviceCtx::new(name.clone(), "membera".into(), work_dir.join("membera")).await?;
        let memberb =
            DeviceCtx::new(name.clone(), "memberb".into(), work_dir.join("memberb")).await?;

        Ok(Self {
            owner,
            admin,
            operator,
            membera,
            memberb,
        })
    }
}

struct DeviceCtx {
    client: Client,
    pk: KeyBundle,
    id: DeviceId,
    daemon: AbortHandle,
}

fn get_shm_path(path: String) -> String {
    if cfg!(target_os = "macos") && path.len() > 31 {
        // Shrink the size of the team name down to 22 bytes
        // to work within macOS's limits.
        let d = Sha256::hash(path.as_bytes());
        let t: [u8; 16] = d[..16].try_into().unwrap();
        return format!("/{}", t.to_base58());
    };
    path
}

impl DeviceCtx {
    pub async fn new(team_name: String, name: String, work_dir: PathBuf) -> Result<Self> {
        fs::create_dir_all(work_dir.clone()).await?;

<<<<<<< HEAD
        let afc_shm_path = get_shm_path(format!("/afc_{team_name}_{name}"));
=======
        #[allow(unused_variables)]
        let afc_shm_path = get_shm_path(format!("/{team_name}_{name}"));
>>>>>>> 7df67810

        // Setup daemon config.
        let uds_api_path = work_dir.join("uds.sock");
        let max_chans = 100;
        let cfg = Config {
            name: "daemon".into(),
            work_dir: work_dir.clone(),
            uds_api_path: uds_api_path.clone(),
            pid_file: work_dir.join("pid"),
            sync_addr: Addr::new("localhost", 0)?,
            afc: AfcConfig {
                shm_path: afc_shm_path.clone(),
                unlink_on_startup: true,
                unlink_at_exit: true,
                create: true,
                max_chans,
            },
        };
        // Load daemon from config.
        let daemon = Daemon::load(cfg.clone())
            .await
            .context("unable to init daemon")?;
        // Start daemon.
        let handle = task::spawn(async move {
            daemon
                .run()
                .await
                .expect("expected no errors running daemon")
        })
        .abort_handle();
        // give daemon time to setup UDS API.
        sleep(Duration::from_millis(100)).await;

        // Initialize the user library.
<<<<<<< HEAD
        let mut client = (|| {
            Client::connect(
                &uds_api_path,
                Path::new(&afc_shm_path),
                max_chans,
                "localhost:0",
            )
        })
        .retry(ExponentialBuilder::default())
        .await
        .context("unable to init client")?;
        client.afc().set_name(name);
=======
        let mut client = {
            #[cfg(feature = "afc")]
            {
                let mut client = (|| {
                    Client::connect(
                        &uds_api_path,
                        Path::new(&afc_shm_path),
                        max_chans,
                        "localhost:0",
                    )
                })
                .retry(ExponentialBuilder::default())
                .await
                .context("unable to init client")?;
                client.afc().set_name(name);
                client
            }
            #[cfg(not(feature = "afc"))]
            (|| Client::connect(&uds_api_path))
                .retry(ExponentialBuilder::default())
                .await
                .context("unable to init client")?
        };
>>>>>>> 7df67810

        // Get device id and key bundle.
        let pk = client.get_key_bundle().await.expect("expected key bundle");
        let id = client.get_device_id().await.expect("expected device id");

        Ok(Self {
            client,
            pk,
            id,
            daemon: handle,
        })
    }

    async fn aranya_local_addr(&self) -> Result<SocketAddr> {
        Ok(self.client.local_addr().await?)
    }

    #[cfg(feature = "afc")]
    async fn afc_local_addr(&mut self) -> Result<SocketAddr> {
        Ok(self.client.afc().local_addr().await?)
    }
}

impl Drop for DeviceCtx {
    fn drop(&mut self) {
        self.daemon.abort();
    }
}

/// Tests sync_now() by demonstrating that an admin cannot assign a role to a device until it syncs with the owner.
#[test(tokio::test(flavor = "multi_thread"))]
async fn test_sync_now() -> Result<()> {
    let tmp = tempdir()?;
    let work_dir = tmp.path().to_path_buf();

    let mut team = TeamCtx::new("test_sync_now".into(), work_dir).await?;

    // create team.
    let team_id = team
        .owner
        .client
        .create_team()
        .await
        .expect("expected to create team");
    info!(?team_id);

    // get sync addresses.
    let owner_addr = team.owner.aranya_local_addr().await?;

    // setup team handles.
    let mut owner_team = team.owner.client.team(team_id);
    let mut admin_team = team.admin.client.team(team_id);

    // add admin to team.
    info!("adding admin to team");
    owner_team.add_device_to_team(team.admin.pk.clone()).await?;

    // add operator to team.
    info!("adding operator to team");
    owner_team
        .add_device_to_team(team.operator.pk.clone())
        .await?;

    // Assign role to Admin
    owner_team.assign_role(team.admin.id, Role::Admin).await?;

    // Admin tries to assign a role
    match admin_team
        .assign_role(team.operator.id, Role::Operator)
        .await
    {
        Ok(_) => bail!("Expected role assignment to fail"),
        Err(aranya_client::Error::Daemon(_)) => {}
        Err(_) => bail!("Unexpected error"),
    }

    // Admin syncs with the Owner peer and retries the role
    // assignment command
    admin_team.sync_now(owner_addr.into(), None).await?;
    sleep(Duration::from_secs(1)).await;
    admin_team
        .assign_role(team.operator.id, Role::Operator)
        .await?;

    Ok(())
}

#[cfg(feature = "afc")]
#[test(tokio::test(flavor = "multi_thread"))]
async fn test_afc_one_way_two_chans() -> Result<()> {
    let interval = Duration::from_millis(100);
    let sync_config = SyncPeerConfig::builder().interval(interval).build()?;
    let sleep_interval = interval * 6;

    let tmp = tempdir()?;
    let work_dir = tmp.path().to_path_buf();

    let mut team = TeamCtx::new("test_afc_one_way_two_chans".into(), work_dir).await?;

    // create team.
    let team_id = team
        .owner
        .client
        .create_team()
        .await
        .expect("expected to create team");
    info!(?team_id);
    // TODO: implement add_team.
    /*
    team.admin.client.add_team(team_id).await?;
    team.operator.client.add_team(team_id).await?;
    team.membera.client.add_team(team_id).await?;
    team.memberb.client.add_team(team_id).await?;
    */

    // get sync addresses.
    let owner_addr = team.owner.aranya_local_addr().await?;
    let admin_addr = team.admin.aranya_local_addr().await?;
    let operator_addr = team.operator.aranya_local_addr().await?;
    let membera_addr = team.membera.aranya_local_addr().await?;
    let memberb_addr = team.memberb.aranya_local_addr().await?;

    // get afc addresses.
    let membera_afc_addr = team.membera.afc_local_addr().await?;
    let memberb_afc_addr = team.memberb.afc_local_addr().await?;

    // setup sync peers.
    let mut owner_team = team.owner.client.team(team_id);
    let mut admin_team = team.admin.client.team(team_id);
    let mut operator_team = team.operator.client.team(team_id);
    let mut membera_team = team.membera.client.team(team_id);
    let mut memberb_team = team.memberb.client.team(team_id);

    owner_team
        .add_sync_peer(admin_addr.into(), sync_config.clone())
        .await?;
    owner_team
        .add_sync_peer(operator_addr.into(), sync_config.clone())
        .await?;
    owner_team
        .add_sync_peer(membera_addr.into(), sync_config.clone())
        .await?;

    admin_team
        .add_sync_peer(owner_addr.into(), sync_config.clone())
        .await?;
    admin_team
        .add_sync_peer(operator_addr.into(), sync_config.clone())
        .await?;
    admin_team
        .add_sync_peer(membera_addr.into(), sync_config.clone())
        .await?;

    operator_team
        .add_sync_peer(owner_addr.into(), sync_config.clone())
        .await?;
    operator_team
        .add_sync_peer(admin_addr.into(), sync_config.clone())
        .await?;
    operator_team
        .add_sync_peer(membera_addr.into(), sync_config.clone())
        .await?;

    membera_team
        .add_sync_peer(owner_addr.into(), sync_config.clone())
        .await?;
    membera_team
        .add_sync_peer(admin_addr.into(), sync_config.clone())
        .await?;
    membera_team
        .add_sync_peer(operator_addr.into(), sync_config.clone())
        .await?;
    membera_team
        .add_sync_peer(memberb_addr.into(), sync_config.clone())
        .await?;

    memberb_team
        .add_sync_peer(owner_addr.into(), sync_config.clone())
        .await?;
    memberb_team
        .add_sync_peer(admin_addr.into(), sync_config.clone())
        .await?;
    memberb_team
        .add_sync_peer(operator_addr.into(), sync_config.clone())
        .await?;
    memberb_team
        .add_sync_peer(membera_addr.into(), sync_config)
        .await?;

    // add admin to team.
    info!("adding admin to team");
    owner_team.add_device_to_team(team.admin.pk.clone()).await?;
    owner_team.assign_role(team.admin.id, Role::Admin).await?;

    // wait for syncing.
    sleep(sleep_interval).await;

    // add operator to team.
    info!("adding operator to team");
    owner_team
        .add_device_to_team(team.operator.pk.clone())
        .await?;

    // wait for syncing.
    sleep(sleep_interval).await;

    admin_team
        .assign_role(team.operator.id, Role::Operator)
        .await?;

    // wait for syncing.
    sleep(sleep_interval).await;

    // add membera to team.
    info!("adding membera to team");
    operator_team
        .add_device_to_team(team.membera.pk.clone())
        .await?;

    // add memberb to team.
    info!("adding memberb to team");
    operator_team
        .add_device_to_team(team.memberb.pk.clone())
        .await?;

    // wait for syncing.
    sleep(sleep_interval).await;

    // operator assigns labels for AFC channels.
    let label1 = Label::new(1);
    operator_team.create_label(label1).await?;
    operator_team.assign_label(team.membera.id, label1).await?;
    operator_team.assign_label(team.memberb.id, label1).await?;

    let label2 = Label::new(2);
    operator_team.create_label(label2).await?;
    operator_team.assign_label(team.membera.id, label2).await?;
    operator_team.assign_label(team.memberb.id, label2).await?;

    // assign network addresses.
    operator_team
        .assign_afc_net_identifier(team.membera.id, NetIdentifier(membera_afc_addr.to_string()))
        .await?;
    operator_team
        .assign_afc_net_identifier(team.memberb.id, NetIdentifier(memberb_afc_addr.to_string()))
        .await?;
    // TODO: move aqc methods to aqc test when it is added.
    // TODO: use aqc addr
    operator_team
        .assign_aqc_net_identifier(team.membera.id, NetIdentifier(membera_afc_addr.to_string()))
        .await?;
    operator_team
        .assign_aqc_net_identifier(team.memberb.id, NetIdentifier(memberb_afc_addr.to_string()))
        .await?;

    // wait for syncing.
    sleep(sleep_interval).await;

    // fact database queries
    let mut queries = team.membera.client.queries(team_id);
    let devices = queries.devices_on_team().await?;
    assert_eq!(devices.iter().count(), 5);
    debug!("membera devices on team: {:?}", devices.iter().count());
    let role = queries.device_role(team.membera.id).await?;
    assert_eq!(role, Role::Member);
    debug!("membera role: {:?}", role);
    let keybundle = queries.device_keybundle(team.membera.id).await?;
    debug!("membera keybundle: {:?}", keybundle);
    let labels = queries.device_label_assignments(team.membera.id).await?;
    assert_eq!(labels.iter().count(), 2);
    debug!("membera labels: {:?}", labels.__data());
    let afc_net_identifier = queries
        .afc_net_identifier(team.membera.id)
        .await?
        .expect("expected net identifier");
    assert_eq!(
        afc_net_identifier,
        NetIdentifier(membera_afc_addr.to_string())
    );
    debug!("membera afc_net_identifer: {:?}", afc_net_identifier);
    let aqc_net_identifier = queries
        .aqc_net_identifier(team.membera.id)
        .await?
        .expect("expected net identifier");
    assert_eq!(
        aqc_net_identifier,
        NetIdentifier(membera_afc_addr.to_string())
    );
    debug!("membera aqc_net_identifer: {:?}", aqc_net_identifier);
    let label_exists = queries.label_exists(label1).await?;
    assert!(label_exists);
    debug!("membera label1 exists?: {:?}", label_exists);

    // membera creates bidi channel with memberb
    let afc_id1 = team
        .membera
        .client
        .afc()
        .create_bidi_channel(team_id, NetIdentifier(memberb_afc_addr.to_string()), label1)
        .await?;

    // membera creates aqc bidi channel with memberb
    let (_aqc_id1, aqc_bidi_ctrl) = team
        .membera
        .client
        .aqc()
        .create_bidi_channel(team_id, NetIdentifier(memberb_afc_addr.to_string()), label1)
        .await?;

    // memberb received aqc bidi channel ctrl message
    // TODO: receiving AQC ctrl messages will happen via the network.
    team.memberb
        .client
        .aqc()
        .receive_aqc_ctrl(team_id, aqc_bidi_ctrl)
        .await?;

    // membera creates aqc uni channel with memberb
    let (_aqc_id1, aqc_uni_ctrl) = team
        .membera
        .client
        .aqc()
        .create_uni_channel(team_id, NetIdentifier(memberb_afc_addr.to_string()), label1)
        .await?;

    // memberb received aqc uni channel ctrl message
    // TODO: receiving AQC ctrl messages will happen via the network.
    team.memberb
        .client
        .aqc()
        .receive_aqc_ctrl(team_id, aqc_uni_ctrl)
        .await?;

    // membera creates afc bidi channel with memberb
    let afc_id2 = team
        .membera
        .client
        .afc()
        .create_bidi_channel(team_id, NetIdentifier(memberb_afc_addr.to_string()), label2)
        .await?;

    // wait for ctrl message to be sent.
    sleep(Duration::from_millis(100)).await;

    do_poll!(team.membera.client, team.memberb.client);

    let msgs = ["hello world label1", "hello world label2"];

    team.membera
        .client
        .afc()
        .send_data(afc_id1, msgs[0].as_bytes())
        .await?;
    debug!(msg = msgs[0], "sent message");

    team.membera
        .client
        .afc()
        .send_data(afc_id2, msgs[1].as_bytes())
        .await?;
    debug!(msg = msgs[1], "sent message");

    sleep(sleep_interval).await;
    do_poll!(team.membera.client, team.memberb.client);

    let got = team
        .memberb
        .client
        .afc()
        .try_recv_data()
        .expect("should have a message");
    let want = Message {
        data: msgs[0].as_bytes().to_vec(),
        // We don't know the address of outgoing connections, so
        // assume `got.addr` is correct here.
        address: got.address,
        channel: afc_id1,
        label: label1,
        seq: Seq::ZERO,
    };
    assert_eq!(got, want);

    let got = team
        .memberb
        .client
        .afc()
        .try_recv_data()
        .expect("should have a message");
    let want = Message {
        data: msgs[1].as_bytes().to_vec(),
        // We don't know the address of outgoing connections, so
        // assume `got.addr` is correct here.
        address: got.address,
        channel: afc_id2,
        label: label2,
        seq: Seq::ZERO,
    };
    assert_eq!(got, want);

    Ok(())
}

/// Tests AFC two way communication within one channel.
#[cfg(feature = "afc")]
#[test(tokio::test(flavor = "multi_thread"))]
async fn test_afc_two_way_one_chan() -> Result<()> {
    let interval = Duration::from_millis(100);
    let sync_config = SyncPeerConfig::builder().interval(interval).build()?;
    let sleep_interval = interval * 6;

    let tmp = tempdir()?;
    let work_dir = tmp.path().to_path_buf();

    let mut team = TeamCtx::new("test_afc_two_way_one_chan".into(), work_dir).await?;

    // create team.
    let team_id = team
        .owner
        .client
        .create_team()
        .await
        .expect("expected to create team");
    info!(?team_id);

    // get sync addresses.
    let owner_addr = team.owner.aranya_local_addr().await?;
    let admin_addr = team.admin.aranya_local_addr().await?;
    let operator_addr = team.operator.aranya_local_addr().await?;
    let membera_addr = team.membera.aranya_local_addr().await?;
    let memberb_addr = team.memberb.aranya_local_addr().await?;

    // get afc addresses.
    let membera_afc_addr = team.membera.afc_local_addr().await?;
    let memberb_afc_addr = team.memberb.afc_local_addr().await?;

    // setup sync peers.
    let mut owner_team = team.owner.client.team(team_id);
    let mut admin_team = team.admin.client.team(team_id);
    let mut operator_team = team.operator.client.team(team_id);
    let mut membera_team = team.membera.client.team(team_id);
    let mut memberb_team = team.memberb.client.team(team_id);

    owner_team
        .add_sync_peer(admin_addr.into(), sync_config.clone())
        .await?;
    owner_team
        .add_sync_peer(operator_addr.into(), sync_config.clone())
        .await?;
    owner_team
        .add_sync_peer(membera_addr.into(), sync_config.clone())
        .await?;

    admin_team
        .add_sync_peer(owner_addr.into(), sync_config.clone())
        .await?;
    admin_team
        .add_sync_peer(operator_addr.into(), sync_config.clone())
        .await?;
    admin_team
        .add_sync_peer(membera_addr.into(), sync_config.clone())
        .await?;

    operator_team
        .add_sync_peer(owner_addr.into(), sync_config.clone())
        .await?;
    operator_team
        .add_sync_peer(admin_addr.into(), sync_config.clone())
        .await?;
    operator_team
        .add_sync_peer(membera_addr.into(), sync_config.clone())
        .await?;

    membera_team
        .add_sync_peer(owner_addr.into(), sync_config.clone())
        .await?;
    membera_team
        .add_sync_peer(admin_addr.into(), sync_config.clone())
        .await?;
    membera_team
        .add_sync_peer(operator_addr.into(), sync_config.clone())
        .await?;
    membera_team
        .add_sync_peer(memberb_addr.into(), sync_config.clone())
        .await?;

    memberb_team
        .add_sync_peer(owner_addr.into(), sync_config.clone())
        .await?;
    memberb_team
        .add_sync_peer(admin_addr.into(), sync_config.clone())
        .await?;
    memberb_team
        .add_sync_peer(operator_addr.into(), sync_config.clone())
        .await?;
    memberb_team
        .add_sync_peer(membera_addr.into(), sync_config)
        .await?;

    // add admin to team.
    info!("adding admin to team");
    owner_team.add_device_to_team(team.admin.pk.clone()).await?;
    owner_team.assign_role(team.admin.id, Role::Admin).await?;

    // wait for syncing.
    sleep(sleep_interval).await;

    // add operator to team.
    info!("adding operator to team");
    owner_team
        .add_device_to_team(team.operator.pk.clone())
        .await?;

    // wait for syncing.
    sleep(sleep_interval).await;

    admin_team
        .assign_role(team.operator.id, Role::Operator)
        .await?;

    // wait for syncing.
    sleep(sleep_interval).await;

    // add membera to team.
    info!("adding membera to team");
    operator_team
        .add_device_to_team(team.membera.pk.clone())
        .await?;

    // add memberb to team.
    info!("adding memberb to team");
    operator_team
        .add_device_to_team(team.memberb.pk.clone())
        .await?;

    // wait for syncing.
    sleep(sleep_interval).await;

    // ==== BASIC SETUP DONE ====

    // operator assigns labels for AFC channels.
    let label1 = Label::new(1);
    operator_team.create_label(label1).await?;
    operator_team.assign_label(team.membera.id, label1).await?;
    operator_team.assign_label(team.memberb.id, label1).await?;

    // assign network addresses.
    operator_team
        .assign_afc_net_identifier(team.membera.id, NetIdentifier(membera_afc_addr.to_string()))
        .await?;
    operator_team
        .assign_afc_net_identifier(team.memberb.id, NetIdentifier(memberb_afc_addr.to_string()))
        .await?;

    // wait for syncing.
    sleep(sleep_interval).await;

    // membera creates bidi channel with memberb
    let afc_id1 = team
        .membera
        .client
        .afc()
        .create_bidi_channel(team_id, NetIdentifier(memberb_afc_addr.to_string()), label1)
        .await?;

    let msg = "a to b";
    team.membera
        .client
        .afc()
        .send_data(afc_id1, msg.as_bytes())
        .await?;
    debug!(msg = msg, "sent message");

    do_poll!(team.membera.client, team.memberb.client);

    let got = team
        .memberb
        .client
        .afc()
        .try_recv_data()
        .expect("should have a message");
    let want = Message {
        data: msg.as_bytes().to_vec(),
        // We don't know the address of outgoing connections, so
        // assume `got.addr` is correct here.
        address: got.address,
        channel: afc_id1,
        label: label1,
        seq: Seq::ZERO,
    };
    assert_eq!(got, want, "a->b");

    let msg = "b to a";
    team.memberb
        .client
        .afc()
        .send_data(afc_id1, msg.as_bytes())
        .await?;
    debug!(msg, "sent message");

    sleep(Duration::from_secs(1)).await;
    do_poll!(team.membera.client, team.memberb.client);

    let want = Message {
        data: msg.as_bytes().to_vec(),
        address: memberb_afc_addr,
        channel: afc_id1,
        label: label1,
        seq: Seq::ZERO,
    };
    let got = team
        .membera
        .client
        .afc()
        .try_recv_data()
        .expect("should have a message");
    assert_eq!(got, want, "b->a");

    Ok(())
}

/// A positive test that sequence numbers are monotonic.
#[cfg(feature = "afc")]
#[test(tokio::test(flavor = "multi_thread"))]
async fn test_afc_monotonic_seq() -> Result<()> {
    let interval = Duration::from_millis(100);
    let sync_config = SyncPeerConfig::builder().interval(interval).build()?;
    let sleep_interval = interval * 6;

    let tmp = tempdir()?;
    let work_dir = tmp.path().to_path_buf();

    let mut team = TeamCtx::new("test_afc_monotonic_seq".into(), work_dir).await?;

    // create team.
    let team_id = team
        .owner
        .client
        .create_team()
        .await
        .expect("expected to create team");
    info!(?team_id);

    // get sync addresses.
    let owner_addr = team.owner.aranya_local_addr().await?;
    let admin_addr = team.admin.aranya_local_addr().await?;
    let operator_addr = team.operator.aranya_local_addr().await?;
    let membera_addr = team.membera.aranya_local_addr().await?;
    let memberb_addr = team.memberb.aranya_local_addr().await?;

    // get afc addresses.
    let membera_afc_addr = team.membera.afc_local_addr().await?;
    let memberb_afc_addr = team.memberb.afc_local_addr().await?;

    // setup sync peers.
    let mut owner_team = team.owner.client.team(team_id);
    let mut admin_team = team.admin.client.team(team_id);
    let mut operator_team = team.operator.client.team(team_id);
    let mut membera_team = team.membera.client.team(team_id);
    let mut memberb_team = team.memberb.client.team(team_id);

    owner_team
        .add_sync_peer(admin_addr.into(), sync_config.clone())
        .await?;
    owner_team
        .add_sync_peer(operator_addr.into(), sync_config.clone())
        .await?;
    owner_team
        .add_sync_peer(membera_addr.into(), sync_config.clone())
        .await?;

    admin_team
        .add_sync_peer(owner_addr.into(), sync_config.clone())
        .await?;
    admin_team
        .add_sync_peer(operator_addr.into(), sync_config.clone())
        .await?;
    admin_team
        .add_sync_peer(membera_addr.into(), sync_config.clone())
        .await?;

    operator_team
        .add_sync_peer(owner_addr.into(), sync_config.clone())
        .await?;
    operator_team
        .add_sync_peer(admin_addr.into(), sync_config.clone())
        .await?;
    operator_team
        .add_sync_peer(membera_addr.into(), sync_config.clone())
        .await?;

    membera_team
        .add_sync_peer(owner_addr.into(), sync_config.clone())
        .await?;
    membera_team
        .add_sync_peer(admin_addr.into(), sync_config.clone())
        .await?;
    membera_team
        .add_sync_peer(operator_addr.into(), sync_config.clone())
        .await?;
    membera_team
        .add_sync_peer(memberb_addr.into(), sync_config.clone())
        .await?;

    memberb_team
        .add_sync_peer(owner_addr.into(), sync_config.clone())
        .await?;
    memberb_team
        .add_sync_peer(admin_addr.into(), sync_config.clone())
        .await?;
    memberb_team
        .add_sync_peer(operator_addr.into(), sync_config.clone())
        .await?;
    memberb_team
        .add_sync_peer(membera_addr.into(), sync_config)
        .await?;

    // add admin to team.
    info!("adding admin to team");
    owner_team.add_device_to_team(team.admin.pk.clone()).await?;
    owner_team.assign_role(team.admin.id, Role::Admin).await?;

    // wait for syncing.
    sleep(sleep_interval).await;

    // add operator to team.
    info!("adding operator to team");
    owner_team
        .add_device_to_team(team.operator.pk.clone())
        .await?;

    // wait for syncing.
    sleep(sleep_interval).await;

    admin_team
        .assign_role(team.operator.id, Role::Operator)
        .await?;

    // wait for syncing.
    sleep(sleep_interval).await;

    // add membera to team.
    info!("adding membera to team");
    operator_team
        .add_device_to_team(team.membera.pk.clone())
        .await?;

    // add memberb to team.
    info!("adding memberb to team");
    operator_team
        .add_device_to_team(team.memberb.pk.clone())
        .await?;

    // wait for syncing.
    sleep(sleep_interval).await;

    // ==== BASIC SETUP DONE ====

    // operator assigns labels for AFC channels.
    let label1 = Label::new(1);
    operator_team.create_label(label1).await?;
    operator_team.assign_label(team.membera.id, label1).await?;
    operator_team.assign_label(team.memberb.id, label1).await?;

    // assign network addresses.
    operator_team
        .assign_afc_net_identifier(team.membera.id, NetIdentifier(membera_afc_addr.to_string()))
        .await?;
    operator_team
        .assign_afc_net_identifier(team.memberb.id, NetIdentifier(memberb_afc_addr.to_string()))
        .await?;

    // wait for syncing.
    sleep(sleep_interval).await;

    // membera creates bidi channel with memberb
    let afc_id1 = team
        .membera
        .client
        .afc()
        .create_bidi_channel(team_id, NetIdentifier(memberb_afc_addr.to_string()), label1)
        .await?;

    for i in 0..10u64 {
        let seq = Seq::new(i);

        let msg = format!("ping {i}");
        team.membera
            .client
            .afc()
            .send_data(afc_id1, msg.as_bytes())
            .await?;
        debug!(msg = msg, "sent message");

        sleep(Duration::from_secs(1)).await;
        do_poll!(team.membera.client, team.memberb.client);
        do_poll!(team.membera.client, team.memberb.client);

        let got = team
            .memberb
            .client
            .afc()
            .try_recv_data()
            .expect("should have a message");
        let want = Message {
            data: msg.into(),
            // We don't know the address of outgoing connections,
            // so assume `got.addr` is correct here.
            address: got.address,
            channel: afc_id1,
            label: label1,
            seq,
        };
        assert_eq!(got, want, "a->b");

        let msg = format!("pong {i}");
        team.memberb
            .client
            .afc()
            .send_data(afc_id1, msg.as_bytes())
            .await?;
        debug!(msg, "sent message");

        sleep(Duration::from_secs(1)).await;
        do_poll!(team.membera.client, team.memberb.client);
        do_poll!(team.membera.client, team.memberb.client);

        let want = Message {
            data: msg.into(),
            address: memberb_afc_addr,
            channel: afc_id1,
            label: label1,
            seq,
        };
        let got = team
            .membera
            .client
            .afc()
            .try_recv_data()
            .expect("should have a message");
        assert_eq!(got, want, "b->a");
    }

    Ok(())
}<|MERGE_RESOLUTION|>--- conflicted
+++ resolved
@@ -166,21 +166,7 @@
     };
 }
 
-<<<<<<< HEAD
-fn get_shm_path(path: String) -> String {
-    if cfg!(target_os = "macos") && path.len() > 31 {
-        // Shrink the size of the team name down to 22 bytes
-        // to work within macOS's limits.
-        let d = Sha256::hash(path.as_bytes());
-        let t: [u8; 16] = d[..16].try_into().unwrap();
-        return format!("/{}", t.to_base58());
-    };
-    path
-}
-
-=======
 #[allow(dead_code)] // memberb is unused if AFC is disabled
->>>>>>> 7df67810
 struct TeamCtx {
     owner: DeviceCtx,
     admin: DeviceCtx,
@@ -232,12 +218,8 @@
     pub async fn new(team_name: String, name: String, work_dir: PathBuf) -> Result<Self> {
         fs::create_dir_all(work_dir.clone()).await?;
 
-<<<<<<< HEAD
-        let afc_shm_path = get_shm_path(format!("/afc_{team_name}_{name}"));
-=======
         #[allow(unused_variables)]
         let afc_shm_path = get_shm_path(format!("/{team_name}_{name}"));
->>>>>>> 7df67810
 
         // Setup daemon config.
         let uds_api_path = work_dir.join("uds.sock");
@@ -272,20 +254,6 @@
         sleep(Duration::from_millis(100)).await;
 
         // Initialize the user library.
-<<<<<<< HEAD
-        let mut client = (|| {
-            Client::connect(
-                &uds_api_path,
-                Path::new(&afc_shm_path),
-                max_chans,
-                "localhost:0",
-            )
-        })
-        .retry(ExponentialBuilder::default())
-        .await
-        .context("unable to init client")?;
-        client.afc().set_name(name);
-=======
         let mut client = {
             #[cfg(feature = "afc")]
             {
@@ -309,7 +277,6 @@
                 .await
                 .context("unable to init client")?
         };
->>>>>>> 7df67810
 
         // Get device id and key bundle.
         let pk = client.get_key_bundle().await.expect("expected key bundle");
