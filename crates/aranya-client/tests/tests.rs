//! Integration tests for the user library.

#![allow(
    clippy::disallowed_macros,
    clippy::expect_used,
    clippy::indexing_slicing,
    clippy::panic,
    clippy::unwrap_used,
    rust_2018_idioms
)]

use std::time::Duration;

use anyhow::{bail, Context, Result};
use aranya_client::{QuicSyncConfig, TeamConfig};
use test_log::test;
use tracing::{debug, info};

mod common;
use common::{sleep, RolesExt, TeamCtx, SLEEP_INTERVAL};

/// Tests sync_now() by showing that an admin cannot assign any roles until it syncs with the owner.
#[test(tokio::test(flavor = "multi_thread"))]
async fn test_sync_now() -> Result<()> {
    let work_dir = tempfile::tempdir()?.path().to_path_buf();
    let mut team = TeamCtx::new("test_sync_now", work_dir).await?;

    let team_id = team.create_and_add_team().await?;
    info!(?team_id);

    let roles = team
        .setup_default_roles(team_id)
        .await
        .context("unable to setup default roles")?;

    let owner_addr = team.owner.aranya_local_addr().await?;

<<<<<<< HEAD
    let mut owner = team.owner.client.team(team_id);
    let mut admin = team.admin.client.team(team_id);
=======
    // Grab the shorthand for the teams we need to operate on.
    let owner = team.owner.client.team(team_id);
    let admin = team.admin.client.team(team_id);
>>>>>>> 7bd9d54c

    // Add the admin as a new device, but don't give it a role.
    owner
        .add_device_to_team(team.admin.pk.clone(), None)
        .await
        .context("owner unable to add admin to team")?;

    // Add the operator as a new device, but don't give it a role.
    owner
        .add_device_to_team(team.operator.pk.clone(), None)
        .await
        .context("owner unable to add operator to team")?;

    // Finally, let's give the admin its role, but don't sync with peers.
    owner
        .assign_role(team.admin.id, roles.admin().id)
        .await
        .context("owner unable to assign admin role")?;

    // Now, we try to assign a role using the admin, which is expected to fail.
    match admin
        .assign_role(team.operator.id, roles.operator().id)
        .await
    {
        Ok(_) => bail!("Expected role assignment to fail"),
        Err(aranya_client::Error::Aranya(_)) => {}
        Err(err) => bail!("Unexpected error: {err}"),
    }

    // Let's sync immediately, which will propagate the role change.
    admin
        .sync_now(owner_addr.into(), None)
        .await
        .context("admin unable to sync with owner")?;

    sleep(SLEEP_INTERVAL).await;

    // Now we should be able to successfully assign a role.
    admin
        .assign_role(team.operator.id, roles.operator().id)
        .await
        .context("admin unable to assign role to operator")?;

    Ok(())
}

/// Tests that devices can be removed from the team.
#[test(tokio::test(flavor = "multi_thread"))]
async fn test_remove_devices() -> Result<()> {
    let work_dir = tempfile::tempdir()?.path().to_path_buf();
    let mut team = TeamCtx::new("test_query_functions", work_dir).await?;

    let team_id = team
        .create_and_add_team()
        .await
        .expect("expected to create team");
    info!(?team_id);

<<<<<<< HEAD
    team.add_all_sync_peers(team_id)
        .await
        .context("unable to add all sync peers")?;

    team.owner
        .client
        .team(team_id)
        .add_device_to_team(team.admin.pk.clone(), None)
        .await
        .context("owner should be able to add admin to team")?;

    // There are now three more roles:
    // - admin
    // - operator
    // - member
    // The owner role manages all of those roles.
    let roles = team
        .setup_default_roles(team_id)
        .await
        .context("unable to setup default roles")?;

    let mut owner = team.owner.client.team(team_id);
    let mut admin = team.admin.client.team(team_id);
    let mut operator = team.operator.client.team(team_id);

    // The owner
    owner.assign_role(team.admin.id, roles.admin().id).await?;

    owner
        .change_role_managing_role(roles.admin().id, roles.operator().id)
        .await
        .context("owner should be able to change admin role to operator")?;

    sleep(SLEEP_INTERVAL).await;
=======
    // Tell all peers to sync with one another, and assign their roles.
    team.add_all_sync_peers(team_id).await?;
    team.add_all_device_roles(team_id).await?;

    // Remove devices from the team while checking that the device count decreases each time a device is removed.
    let owner = team.owner.client.team(team_id);
    let queries = owner.queries();

    assert_eq!(queries.devices_on_team().await?.iter().count(), 5);

    owner.remove_device_from_team(team.membera.id).await?;
    assert_eq!(queries.devices_on_team().await?.iter().count(), 4);

    owner.remove_device_from_team(team.memberb.id).await?;
    assert_eq!(queries.devices_on_team().await?.iter().count(), 3);

    owner.revoke_role(team.operator.id, Role::Operator).await?;
    owner.remove_device_from_team(team.operator.id).await?;
    assert_eq!(queries.devices_on_team().await?.iter().count(), 2);

    owner.revoke_role(team.admin.id, Role::Admin).await?;
    owner.remove_device_from_team(team.admin.id).await?;
    assert_eq!(queries.devices_on_team().await?.iter().count(), 1);
>>>>>>> 7bd9d54c

    admin
        .add_device_to_team(team.operator.pk.clone(), None)
        .await
        .context("admin should be able to add operator to team")?;
    admin
        .add_device_to_team(team.membera.pk.clone(), None)
        .await
        .context("admin should be able to add membera to team")?;
    admin
        .add_device_to_team(team.memberb.pk.clone(), None)
        .await
        .context("admin should be able to add memberb to team")?;

    //assert_eq!(owner.queries().devices_on_team().await?.iter().count(), 5);

    Ok(())
}

/// TODO
#[test(tokio::test(flavor = "multi_thread"))]
async fn test_query_roles() -> Result<()> {
    let work_dir = tempfile::tempdir()?.path().to_path_buf();
    let mut team = TeamCtx::new("test_query_functions", work_dir).await?;

    let team_id = team.create_and_add_team().await?;

    team.add_all_sync_peers(team_id).await?;
    team.add_all_device_roles(team_id).await?;

<<<<<<< HEAD
    let owner_role_id = team
        .owner
        .client
        .team(team_id)
        .roles()
        .await?
        .try_into_owner_role()?
        .id;
    let roles = team
        .owner
        .client
        .team(team_id)
        .setup_default_roles(owner_role_id)
        .await?
        .try_into_default_roles()?;
=======
    // Test all our fact database queries.
    let memberb = team.membera.client.team(team_id);
    let queries = memberb.queries();
>>>>>>> 7bd9d54c

    let mut membera = team.membera.client.team(team_id);

    let devices = membera.queries().devices_on_team().await?;
    assert_eq!(devices.iter().count(), 5);
    debug!(
        count = %devices.iter().count(),
        "`membera` devices on team",
    );

    // Check the specific role(s) a device has.
    let dev_roles = membera
        .device(team.membera.id)
        .roles()
        .await?
        .iter()
        .map(|r| r.id)
        .collect::<Vec<_>>();
    assert_eq!(dev_roles, vec![roles.member().id]);

    // Make sure that we have the correct keybundle.
    let keybundle = membera.queries().device_keybundle(team.membera.id).await?;
    debug!("membera keybundle: {:?}", keybundle);

    Ok(())
}

/// Tests add_team() by demonstrating that syncing can only occur after
/// a peer calls the add_team() API
#[test(tokio::test(flavor = "multi_thread"))]
async fn test_add_team() -> Result<()> {
    const TLS_HANDSHAKE_DURATION: Duration = Duration::from_secs(10);

    // Set up our team context so we can run the test.
    let work_dir = tempfile::tempdir()?.path().to_path_buf();
    let team = TeamCtx::new("test_add_team", work_dir).await?;

    // Grab the shorthand for our address.
    let owner_addr = team.owner.aranya_local_addr().await?;

    // Create the initial team, and get our TeamId.
    let owner = team
        .owner
        .client
        .create_team({
            TeamConfig::builder()
                .quic_sync(QuicSyncConfig::builder().build()?)
                .build()?
        })
        .await
        .expect("expected to create team");
    let team_id = owner.team_id();
    info!(?team_id);

    let owner_role_id = owner.roles().await?.try_into_owner_role()?.id;
    let roles = owner
        .setup_default_roles(owner_role_id)
        .await?
        .try_into_default_roles()?;

    // Add the admin as a new device.
    info!("adding admin to team");
    owner
        .add_device_to_team(team.admin.pk.clone(), None)
        .await?;

    // Add the operator as a new device.
    info!("adding operator to team");
    owner
        .add_device_to_team(team.operator.pk.clone(), None)
        .await?;

    // Give the admin its role.
    owner.assign_role(team.admin.id, roles.admin().id).await?;

    // Let's sync immediately. The role change will not propogate since add_team() hasn't been called.
    {
        let admin = team.admin.client.team(team_id);
        admin.sync_now(owner_addr.into(), None).await?;
        sleep(TLS_HANDSHAKE_DURATION).await;

        // Now, we try to assign a role using the admin, which is expected to fail.
        match admin
            .assign_role(team.operator.id, roles.operator().id)
            .await
        {
            Ok(_) => bail!("Expected role assignment to fail"),
            Err(aranya_client::Error::Aranya(_)) => {}
            Err(_) => bail!("Unexpected error"),
        }
    }

    let admin_seed = owner
        .encrypt_psk_seed_for_peer(&team.admin.pk.encoding)
        .await?;
    team.admin
        .client
        .add_team(team_id, {
            TeamConfig::builder()
                .quic_sync(
                    QuicSyncConfig::builder()
                        .wrapped_seed(&admin_seed)?
                        .build()?,
                )
                .build()?
        })
        .await?;
    {
        let admin = team.admin.client.team(team_id);
        admin.sync_now(owner_addr.into(), None).await?;
        sleep(SLEEP_INTERVAL).await;

        // Now we should be able to successfully assign a role.
        admin
            .assign_role(team.operator.id, roles.operator().id)
            .await
            .context("Assigning a role should not fail here!")?;
    }

    return Ok(());
}

/// Tests that devices can be removed from the team.
#[test(tokio::test(flavor = "multi_thread"))]
async fn test_remove_team() -> Result<()> {
    // Set up our team context so we can run the test.
    let work_dir = tempfile::tempdir()?.path().to_path_buf();
    let mut team = TeamCtx::new("test_remove_team", work_dir).await?;

    // Create the initial team, and get our TeamId.
    let team_id = team
        .create_and_add_team()
        .await
        .expect("expected to create team");
    info!(?team_id);

    team.add_all_sync_peers(team_id).await?;

    {
        let owner = team.owner.client.team(team_id);
        let admin = team.admin.client.team(team_id);

        let owner_role_id = owner.roles().await?.try_into_owner_role()?.id;
        let roles = owner
            .setup_default_roles(owner_role_id)
            .await?
            .try_into_default_roles()?;

        // Add the operator as a new device.
        info!("adding operator to team");
        owner
            .add_device_to_team(team.operator.pk.clone(), None)
            .await?;

        // Add the admin as a new device.
        owner
            .add_device_to_team(team.admin.pk.clone(), None)
            .await?;

        // Give the admin its role.
        owner.assign_role(team.admin.id, roles.admin().id).await?;

        sleep(SLEEP_INTERVAL).await;

        // We should be able to successfully assign a role.
        admin
            .assign_role(team.operator.id, roles.operator().id)
            .await?;
    }

    // Remove the team from the admin's local storage
    team.admin.client.remove_team(team_id).await?;

    sleep(SLEEP_INTERVAL).await;

    {
        let admin = team.admin.client.team(team_id);

        // Role assignment should fail
        let owner_role_id = admin.roles().await?.try_into_owner_role()?.id;
        let roles = admin
            .setup_default_roles(owner_role_id)
            .await?
            .try_into_default_roles()?;
        match admin.assign_role(team.operator.id, roles.member().id).await {
            Ok(_) => bail!("Expected role assignment to fail"),
            Err(aranya_client::Error::Aranya(_)) => {}
            Err(_) => bail!("Unexpected error"),
        }
    }

    Ok(())
}

/// Tests that devices can sync to multiple teams.
#[test(tokio::test(flavor = "multi_thread"))]
async fn test_multi_team_sync() -> Result<()> {
    // Set up our team context so we can run the test.
    let work_dir = tempfile::tempdir()?.path().to_path_buf();
    let mut team1 = TeamCtx::new("test_multi_team_sync_1", work_dir.join("team1")).await?;
    let mut team2 = TeamCtx::new("test_multi_team_sync_2", work_dir.join("team2")).await?;

    // Create the first team, and get our TeamId.
    let team_id_1 = team1
        .create_and_add_team()
        .await
        .expect("expected to create team");
    info!(?team_id_1);

    // Create the second team, and get our TeamId.
    let team_id_2 = team2
        .create_and_add_team()
        .await
        .expect("expected to create team");
    info!(?team_id_2);

    // Tell all peers to sync with one another, and assign their roles.
    team1.add_all_sync_peers(team_id_1).await?;
    team1.add_all_device_roles(team_id_1).await?;

    team2.add_all_sync_peers(team_id_2).await?;
    team2.add_all_device_roles(team_id_2).await?;

    // Admin2 syncs on team 1
    {
        let owner1_addr = team1.owner.aranya_local_addr().await?;
        let owner1 = team1.owner.client.team(team_id_1);

        let owner_role_id = owner1.roles().await?.try_into_owner_role()?.id;
        let roles = owner1
            .setup_default_roles(owner_role_id)
            .await?
            .try_into_default_roles()?;

        let admin_seed = {
            let admin2_device = &mut team2.admin;

            let admin_keys = admin2_device.pk.clone();
            owner1.add_device_to_team(admin_keys, None).await?;

            // Assign Admin2 the Admin role on team 1.
            owner1
                .assign_role(admin2_device.id, roles.admin().id)
                .await?;
            sleep(SLEEP_INTERVAL).await;

            // Create a wrapped seed for Admin2
            owner1
                .encrypt_psk_seed_for_peer(&admin2_device.pk.encoding)
                .await?
        };

        // Admin2 adds team1 to it's local storage using the wrapped seed
        team2
            .admin
            .client
            .add_team(team_id_1, {
                TeamConfig::builder()
                    .quic_sync(
                        QuicSyncConfig::builder()
                            .wrapped_seed(&admin_seed)?
                            .build()?,
                    )
                    .build()?
            })
            .await?;
        {
            let admin2 = team2.admin.client.team(team_id_1);
            admin2.sync_now(owner1_addr.into(), None).await?;

            sleep(SLEEP_INTERVAL).await;
            admin2
                .assign_role(team1.membera.id, roles.operator().id)
                .await?;
        }
    }

    // Admin2 syncs on team 2
    {
        let owner2_addr = team2.owner.aranya_local_addr().await?;
        let admin2 = team2.admin.client.team(team_id_2);

        let owner_role_id = admin2.roles().await?.try_into_owner_role()?.id;
        let roles = admin2
            .setup_default_roles(owner_role_id)
            .await?
            .try_into_default_roles()?;

        admin2.sync_now(owner2_addr.into(), None).await?;

        sleep(SLEEP_INTERVAL).await;
        admin2
            .assign_role(team2.membera.id, roles.operator().id)
            .await?;
    }

    Ok(())
}<|MERGE_RESOLUTION|>--- conflicted
+++ resolved
@@ -35,14 +35,8 @@
 
     let owner_addr = team.owner.aranya_local_addr().await?;
 
-<<<<<<< HEAD
     let mut owner = team.owner.client.team(team_id);
     let mut admin = team.admin.client.team(team_id);
-=======
-    // Grab the shorthand for the teams we need to operate on.
-    let owner = team.owner.client.team(team_id);
-    let admin = team.admin.client.team(team_id);
->>>>>>> 7bd9d54c
 
     // Add the admin as a new device, but don't give it a role.
     owner
@@ -101,7 +95,6 @@
         .expect("expected to create team");
     info!(?team_id);
 
-<<<<<<< HEAD
     team.add_all_sync_peers(team_id)
         .await
         .context("unable to add all sync peers")?;
@@ -136,31 +129,6 @@
         .context("owner should be able to change admin role to operator")?;
 
     sleep(SLEEP_INTERVAL).await;
-=======
-    // Tell all peers to sync with one another, and assign their roles.
-    team.add_all_sync_peers(team_id).await?;
-    team.add_all_device_roles(team_id).await?;
-
-    // Remove devices from the team while checking that the device count decreases each time a device is removed.
-    let owner = team.owner.client.team(team_id);
-    let queries = owner.queries();
-
-    assert_eq!(queries.devices_on_team().await?.iter().count(), 5);
-
-    owner.remove_device_from_team(team.membera.id).await?;
-    assert_eq!(queries.devices_on_team().await?.iter().count(), 4);
-
-    owner.remove_device_from_team(team.memberb.id).await?;
-    assert_eq!(queries.devices_on_team().await?.iter().count(), 3);
-
-    owner.revoke_role(team.operator.id, Role::Operator).await?;
-    owner.remove_device_from_team(team.operator.id).await?;
-    assert_eq!(queries.devices_on_team().await?.iter().count(), 2);
-
-    owner.revoke_role(team.admin.id, Role::Admin).await?;
-    owner.remove_device_from_team(team.admin.id).await?;
-    assert_eq!(queries.devices_on_team().await?.iter().count(), 1);
->>>>>>> 7bd9d54c
 
     admin
         .add_device_to_team(team.operator.pk.clone(), None)
@@ -191,7 +159,6 @@
     team.add_all_sync_peers(team_id).await?;
     team.add_all_device_roles(team_id).await?;
 
-<<<<<<< HEAD
     let owner_role_id = team
         .owner
         .client
@@ -207,11 +174,6 @@
         .setup_default_roles(owner_role_id)
         .await?
         .try_into_default_roles()?;
-=======
-    // Test all our fact database queries.
-    let memberb = team.membera.client.team(team_id);
-    let queries = memberb.queries();
->>>>>>> 7bd9d54c
 
     let mut membera = team.membera.client.team(team_id);
 
