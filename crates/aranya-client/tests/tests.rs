--- conflicted
+++ resolved
@@ -15,13 +15,8 @@
 
 use anyhow::{bail, Context, Result};
 use aranya_client::{
-<<<<<<< HEAD
     client::{ChanOp, Permission, RoleId, RoleManagementPermission},
-    config::CreateTeamConfig,
-=======
-    client::{ChanOp, RoleId},
     config::{CreateTeamConfig, SyncPeerConfig},
->>>>>>> e9018a93
     AddTeamConfig, AddTeamQuicSyncConfig, CreateTeamQuicSyncConfig,
 };
 use aranya_daemon_api::text;
