//! Integration tests for the user library.

#![allow(
    clippy::disallowed_macros,
    clippy::expect_used,
    clippy::indexing_slicing,
    clippy::panic,
    clippy::unwrap_used,
    rust_2018_idioms
)]

mod common;

use anyhow::{bail, Context, Result};
use aranya_client::{config::CreateTeamConfig, AddTeamConfig, CreateTeamQuicSyncConfig};
use aranya_daemon_api::Role;
use test_log::test;
use tracing::{debug, info};

use crate::common::DevicesCtx;

/// Tests sync_now() by showing that an admin cannot assign any roles until it syncs with the owner.
#[test(tokio::test(flavor = "multi_thread"))]
async fn test_sync_now() -> Result<()> {
    // Set up our team context so we can run the test.
    let work_dir = tempfile::tempdir()?.path().to_path_buf();
    let mut devices = DevicesCtx::new("test_sync_now", work_dir).await?;

    // Create the initial team, and get our TeamId and seed.
    let team_id = devices.create_and_add_team().await?;

    // Grab the shorthand for our address.
    let owner_addr = devices.owner.aranya_local_addr().await?;

    // Grab the shorthand for the teams we need to operate on.
    let owner = devices.owner.client.team(team_id);
    let admin = devices.admin.client.team(team_id);

    // Add the admin as a new device, but don't give it a role.
    info!("adding admin to team");
    owner.add_device_to_team(devices.admin.pk.clone()).await?;

    // Add the operator as a new device, but don't give it a role.
    info!("adding operator to team");
    owner
        .add_device_to_team(devices.operator.pk.clone())
        .await?;

    // Finally, let's give the admin its role, but don't sync with peers.
    owner.assign_role(devices.admin.id, Role::Admin).await?;

    // Now, we try to assign a role using the admin, which is expected to fail.
    match admin.assign_role(devices.operator.id, Role::Operator).await {
        Ok(_) => bail!("Expected role assignment to fail"),
        Err(aranya_client::Error::Aranya(_)) => {}
        Err(_) => bail!("Unexpected error"),
    }

    // Let's sync immediately, which will propagate the role change.
    admin.sync_now(owner_addr.into(), None).await?;

    // Now we should be able to successfully assign a role.
    admin
        .assign_role(devices.operator.id, Role::Operator)
        .await?;

    Ok(())
}

/// Tests that devices can be removed from the team.
#[test(tokio::test(flavor = "multi_thread"))]
async fn test_remove_devices() -> Result<()> {
    // Set up our team context so we can run the test.
    let work_dir = tempfile::tempdir()?.path().to_path_buf();
    let mut devices = DevicesCtx::new("test_query_functions", work_dir).await?;

    // Create the initial team, and get our TeamId.
    let team_id = devices
        .create_and_add_team()
        .await
        .expect("expected to create team");
    info!(?team_id);

    // Tell all peers to sync with one another, and assign their roles.
    devices.add_all_device_roles(team_id).await?;

    // Remove devices from the team while checking that the device count decreases each time a device is removed.
    let owner = devices.owner.client.team(team_id);
    let queries = owner.queries();

    assert_eq!(queries.devices_on_team().await?.iter().count(), 5);

    owner.remove_device_from_team(devices.membera.id).await?;
    assert_eq!(queries.devices_on_team().await?.iter().count(), 4);

    owner.remove_device_from_team(devices.memberb.id).await?;
    assert_eq!(queries.devices_on_team().await?.iter().count(), 3);

    owner
        .revoke_role(devices.operator.id, Role::Operator)
        .await?;
    owner.remove_device_from_team(devices.operator.id).await?;
    assert_eq!(queries.devices_on_team().await?.iter().count(), 2);

    owner.revoke_role(devices.admin.id, Role::Admin).await?;
    owner.remove_device_from_team(devices.admin.id).await?;
    assert_eq!(queries.devices_on_team().await?.iter().count(), 1);

    owner.revoke_role(devices.owner.id, Role::Owner).await?;
    owner
        .remove_device_from_team(devices.owner.id)
        .await
        .expect_err("owner should not be able to remove itself from team");

    Ok(())
}

/// Tests functionality to make sure that we can query the fact database for various things.
#[test(tokio::test(flavor = "multi_thread"))]
async fn test_query_functions() -> Result<()> {
    // Set up our team context so we can run the test.
    let work_dir = tempfile::tempdir()?.path().to_path_buf();
    let mut devices = DevicesCtx::new("test_query_functions", work_dir).await?;

    // Create the initial team, and get our TeamId and seed.
    let team_id = devices.create_and_add_team().await?;

    // Tell all peers to sync with one another, and assign their roles.
    devices.add_all_device_roles(team_id).await?;

    // Test all our fact database queries.
    let memberb = devices.membera.client.team(team_id);
    let queries = memberb.queries();

    // First, let's check how many devices are on the team.
    let devices_query = queries.devices_on_team().await?;
    assert_eq!(devices_query.iter().count(), 5);
    debug!(
        "membera devices on team: {:?}",
        devices_query.iter().count()
    );

    // Check the specific role(s) a device has.
    let role = queries.device_role(devices.membera.id).await?;
    assert_eq!(role, Role::Member);
    debug!("membera role: {:?}", role);

    // Make sure that we have the correct keybundle.
    let keybundle = queries.device_keybundle(devices.membera.id).await?;
    debug!("membera keybundle: {:?}", keybundle);

    // TODO(nikki): device_label_assignments, label_exists, labels

    // TODO(nikki): if cfg!(feature = "aqc") { aqc_net_identifier } and have aqc on by default.

    Ok(())
}

/// Tests add_team() by demonstrating that syncing can only occur after
/// a peer calls the add_team() API
#[test(tokio::test(flavor = "multi_thread"))]
async fn test_add_team() -> Result<()> {
    // Set up our team context so we can run the test.
    let work_dir = tempfile::tempdir()?.path().to_path_buf();
    let devices = DevicesCtx::new("test_add_team", work_dir).await?;

    // Grab the shorthand for our address.
    let owner_addr = devices.owner.aranya_local_addr().await?;

    // Create the initial team, and get our TeamId.
    let owner = devices
        .owner
        .client
        .create_team({
            CreateTeamConfig::builder()
                .quic_sync(CreateTeamQuicSyncConfig::builder().build()?)
                .build()?
        })
        .await
        .expect("expected to create team");
    let team_id = owner.team_id();
    info!(?team_id);

    // Add the admin as a new device.
    info!("adding admin to team");
    owner.add_device_to_team(devices.admin.pk.clone()).await?;

    // Add the operator as a new device.
    info!("adding operator to team");
    owner
        .add_device_to_team(devices.operator.pk.clone())
        .await?;

    // Give the admin its role.
    owner.assign_role(devices.admin.id, Role::Admin).await?;

    // Let's sync immediately. The role change will not propogate since add_team() hasn't been called.
    {
        let admin = devices.admin.client.team(team_id);
        match admin.sync_now(owner_addr.into(), None).await {
            Ok(()) => bail!("expected syncing to fail"),
            // TODO(#299): This should fail "immediately" with an `Aranya(_)` sync error,
            // but currently the handshake timeout races with the tarpc timeout.
            Err(aranya_client::Error::Aranya(_) | aranya_client::Error::Ipc(_)) => {}
            Err(err) => return Err(err).context("unexpected error while syncing"),
        }

        // Now, we try to assign a role using the admin, which is expected to fail.
        match admin.assign_role(devices.operator.id, Role::Operator).await {
            Ok(()) => bail!("Expected role assignment to fail"),
            Err(aranya_client::Error::Aranya(_)) => {}
            Err(_) => bail!("Unexpected error"),
        }
    }

    let admin_seed = owner
        .encrypt_psk_seed_for_peer(&devices.admin.pk.encoding)
        .await?;
<<<<<<< HEAD

    let admin_cfg = {
        let mut team_cfg_builder = AddTeamConfig::builder().team_id(team_id);
        team_cfg_builder.quic_sync().wrapped_seed(&admin_seed)?;

        team_cfg_builder.build()?
    };

    team.admin.client.add_team(admin_cfg).await?;
=======
    devices
        .admin
        .client
        .add_team({
            AddTeamConfig::builder()
                .team_id(team_id)
                .quic_sync(
                    AddTeamQuicSyncConfig::builder()
                        .wrapped_seed(&admin_seed)?
                        .build()?,
                )
                .build()?
        })
        .await?;
>>>>>>> c32e371c
    {
        let admin = devices.admin.client.team(team_id);
        admin.sync_now(owner_addr.into(), None).await?;

        // Now we should be able to successfully assign a role.
        admin
            .assign_role(devices.operator.id, Role::Operator)
            .await
            .context("Assigning a role should not fail here!")?;
    }

    return Ok(());
}

/// Tests that devices can be removed from the team.
#[test(tokio::test(flavor = "multi_thread"))]
async fn test_remove_team() -> Result<()> {
    // Set up our team context so we can run the test.
    let work_dir = tempfile::tempdir()?.path().to_path_buf();
    let mut devices = DevicesCtx::new("test_remove_team", work_dir).await?;

    // Create the initial team, and get our TeamId.
    let team_id = devices
        .create_and_add_team()
        .await
        .expect("expected to create team");
    info!(?team_id);

    {
        let owner = devices.owner.client.team(team_id);
        let admin = devices.admin.client.team(team_id);

        // Add the operator as a new device.
        info!("adding operator to team");
        owner
            .add_device_to_team(devices.operator.pk.clone())
            .await?;

        // Add the admin as a new device.
        owner.add_device_to_team(devices.admin.pk.clone()).await?;

        // Give the admin its role.
        owner.assign_role(devices.admin.id, Role::Admin).await?;

        admin
            .sync_now(devices.owner.aranya_local_addr().await?.into(), None)
            .await?;

        // We should be able to successfully assign a role.
        admin
            .assign_role(devices.operator.id, Role::Operator)
            .await?;
    }

    // Remove the team from the admin's local storage
    devices.admin.client.remove_team(team_id).await?;

    {
        let admin = devices.admin.client.team(team_id);

        // Role assignment should fail
        match admin.assign_role(devices.operator.id, Role::Member).await {
            Ok(_) => bail!("Expected role assignment to fail"),
            Err(aranya_client::Error::Aranya(_)) => {}
            Err(_) => bail!("Unexpected error"),
        }
    }

    Ok(())
}

/// Tests that a device can create multiple teams and receive sync requests for each team.
#[test(tokio::test(flavor = "multi_thread"))]
async fn test_multi_team_sync() -> Result<()> {
    // Set up our team context so we can run the test.
    let work_dir = tempfile::tempdir()?.path().to_path_buf();
    let devices = DevicesCtx::new("test_multi_team", work_dir).await?;

    // Grab the shorthand for our address.
    let owner_addr = devices.owner.aranya_local_addr().await?;

    // Create the initial team, and get our TeamId.
    let team1 = devices
        .owner
        .client
        .create_team({
            CreateTeamConfig::builder()
                .quic_sync(CreateTeamQuicSyncConfig::builder().build()?)
                .build()?
        })
        .await
        .expect("expected to create team1");
    let team_id1 = team1.team_id();
    info!(?team_id1);

    // Create the second team, and get our TeamId.
    let team2 = devices
        .owner
        .client
        .create_team({
            CreateTeamConfig::builder()
                .quic_sync(CreateTeamQuicSyncConfig::builder().build()?)
                .build()?
        })
        .await
        .expect("expected to create team2");
    let team_id2 = team2.team_id();
    info!(?team_id2);

    // Add the admin as a new device.
    info!("adding admin to team1");
    team1.add_device_to_team(devices.admin.pk.clone()).await?;

    // Add the operator as a new device.
    info!("adding operator to team1");
    team1
        .add_device_to_team(devices.operator.pk.clone())
        .await?;

    // Give the admin its role.
    team1.assign_role(devices.admin.id, Role::Admin).await?;

    // Add the admin as a new device.
    info!("adding admin to team2");
    team2.add_device_to_team(devices.admin.pk.clone()).await?;

    // Add the operator as a new device.
    info!("adding operator to team2");
    team2
        .add_device_to_team(devices.operator.pk.clone())
        .await?;

    // Give the admin its role.
    team2.assign_role(devices.admin.id, Role::Admin).await?;

    // Let's sync immediately. The role change will not propogate since add_team() hasn't been called.
    {
<<<<<<< HEAD
        let owner1_addr = team1.owner.aranya_local_addr().await?;
        let owner1 = team1.owner.client.team(team_id_1);

        let admin_seed = {
            let admin2_device = &mut team2.admin;

            let admin_keys = admin2_device.pk.clone();
            owner1.add_device_to_team(admin_keys).await?;

            // Assign Admin2 the Admin role on team 1.
            owner1.assign_role(admin2_device.id, Role::Admin).await?;
            sleep(SLEEP_INTERVAL).await;

            // Create a wrapped seed for Admin2
            owner1
                .encrypt_psk_seed_for_peer(&admin2_device.pk.encoding)
                .await?
        };

        // Admin2 adds team1 to it's local storage using the wrapped seed
        let admin_cfg = {
            let mut team_cfg_builder = AddTeamConfig::builder().team_id(team_id_1);
            team_cfg_builder.quic_sync().wrapped_seed(&admin_seed)?;

            team_cfg_builder.build()?
        };

        team2.admin.client.add_team(admin_cfg).await?;
        {
            let admin2 = team2.admin.client.team(team_id_1);
            admin2.sync_now(owner1_addr.into(), None).await?;
=======
        let admin = devices.admin.client.team(team_id1);
        match admin.sync_now(owner_addr.into(), None).await {
            Ok(()) => bail!("expected syncing to fail"),
            // TODO(#299): This should fail "immediately" with an `Aranya(_)` sync error,
            // but currently the handshake timeout races with the tarpc timeout.
            Err(aranya_client::Error::Aranya(_) | aranya_client::Error::Ipc(_)) => {}
            Err(err) => return Err(err).context("unexpected error while syncing"),
        }
>>>>>>> c32e371c

        // Now, we try to assign a role using the admin, which is expected to fail.
        match admin.assign_role(devices.operator.id, Role::Operator).await {
            Ok(()) => bail!("Expected role assignment to fail"),
            Err(aranya_client::Error::Aranya(_)) => {}
            Err(_) => bail!("Unexpected error"),
        }
    }

    let admin_seed1 = team1
        .encrypt_psk_seed_for_peer(&devices.admin.pk.encoding)
        .await?;
    devices
        .admin
        .client
        .add_team({
            AddTeamConfig::builder()
                .team_id(team_id1)
                .quic_sync(
                    AddTeamQuicSyncConfig::builder()
                        .wrapped_seed(&admin_seed1)?
                        .build()?,
                )
                .build()?
        })
        .await?;

    let admin1 = devices.admin.client.team(team_id1);
    admin1.sync_now(owner_addr.into(), None).await?;

    // Now we should be able to successfully assign a role.
    admin1
        .assign_role(devices.operator.id, Role::Operator)
        .await
        .context("Assigning a role should not fail here!")?;

    // Let's sync immediately. The role change will not propogate since add_team() hasn't been called.
    {
        let admin = devices.admin.client.team(team_id2);
        match admin.sync_now(owner_addr.into(), None).await {
            Ok(()) => bail!("expected syncing to fail"),
            // TODO(#299): This should fail "immediately" with an `Aranya(_)` sync error,
            // but currently the handshake timeout races with the tarpc timeout.
            Err(aranya_client::Error::Aranya(_) | aranya_client::Error::Ipc(_)) => {}
            Err(err) => return Err(err).context("unexpected error while syncing"),
        }

        // Now, we try to assign a role using the admin, which is expected to fail.
        match admin.assign_role(devices.operator.id, Role::Operator).await {
            Ok(()) => bail!("Expected role assignment to fail"),
            Err(aranya_client::Error::Aranya(_)) => {}
            Err(_) => bail!("Unexpected error"),
        }
    }

    let admin_seed2 = team2
        .encrypt_psk_seed_for_peer(&devices.admin.pk.encoding)
        .await?;
    devices
        .admin
        .client
        .add_team({
            AddTeamConfig::builder()
                .team_id(team_id2)
                .quic_sync(
                    AddTeamQuicSyncConfig::builder()
                        .wrapped_seed(&admin_seed2)?
                        .build()?,
                )
                .build()?
        })
        .await?;

    let admin2 = devices.admin.client.team(team_id2);
    admin2.sync_now(owner_addr.into(), None).await?;

    // Now we should be able to successfully assign a role.
    admin2
        .assign_role(devices.operator.id, Role::Operator)
        .await
        .context("Assigning a role should not fail here!")?;

    Ok(())
}<|MERGE_RESOLUTION|>--- conflicted
+++ resolved
@@ -216,7 +216,6 @@
     let admin_seed = owner
         .encrypt_psk_seed_for_peer(&devices.admin.pk.encoding)
         .await?;
-<<<<<<< HEAD
 
     let admin_cfg = {
         let mut team_cfg_builder = AddTeamConfig::builder().team_id(team_id);
@@ -225,23 +224,7 @@
         team_cfg_builder.build()?
     };
 
-    team.admin.client.add_team(admin_cfg).await?;
-=======
-    devices
-        .admin
-        .client
-        .add_team({
-            AddTeamConfig::builder()
-                .team_id(team_id)
-                .quic_sync(
-                    AddTeamQuicSyncConfig::builder()
-                        .wrapped_seed(&admin_seed)?
-                        .build()?,
-                )
-                .build()?
-        })
-        .await?;
->>>>>>> c32e371c
+    devices.admin.client.add_team(admin_cfg).await?;
     {
         let admin = devices.admin.client.team(team_id);
         admin.sync_now(owner_addr.into(), None).await?;
@@ -379,39 +362,6 @@
 
     // Let's sync immediately. The role change will not propogate since add_team() hasn't been called.
     {
-<<<<<<< HEAD
-        let owner1_addr = team1.owner.aranya_local_addr().await?;
-        let owner1 = team1.owner.client.team(team_id_1);
-
-        let admin_seed = {
-            let admin2_device = &mut team2.admin;
-
-            let admin_keys = admin2_device.pk.clone();
-            owner1.add_device_to_team(admin_keys).await?;
-
-            // Assign Admin2 the Admin role on team 1.
-            owner1.assign_role(admin2_device.id, Role::Admin).await?;
-            sleep(SLEEP_INTERVAL).await;
-
-            // Create a wrapped seed for Admin2
-            owner1
-                .encrypt_psk_seed_for_peer(&admin2_device.pk.encoding)
-                .await?
-        };
-
-        // Admin2 adds team1 to it's local storage using the wrapped seed
-        let admin_cfg = {
-            let mut team_cfg_builder = AddTeamConfig::builder().team_id(team_id_1);
-            team_cfg_builder.quic_sync().wrapped_seed(&admin_seed)?;
-
-            team_cfg_builder.build()?
-        };
-
-        team2.admin.client.add_team(admin_cfg).await?;
-        {
-            let admin2 = team2.admin.client.team(team_id_1);
-            admin2.sync_now(owner1_addr.into(), None).await?;
-=======
         let admin = devices.admin.client.team(team_id1);
         match admin.sync_now(owner_addr.into(), None).await {
             Ok(()) => bail!("expected syncing to fail"),
@@ -420,7 +370,6 @@
             Err(aranya_client::Error::Aranya(_) | aranya_client::Error::Ipc(_)) => {}
             Err(err) => return Err(err).context("unexpected error while syncing"),
         }
->>>>>>> c32e371c
 
         // Now, we try to assign a role using the admin, which is expected to fail.
         match admin.assign_role(devices.operator.id, Role::Operator).await {
@@ -433,20 +382,15 @@
     let admin_seed1 = team1
         .encrypt_psk_seed_for_peer(&devices.admin.pk.encoding)
         .await?;
-    devices
-        .admin
-        .client
-        .add_team({
-            AddTeamConfig::builder()
-                .team_id(team_id1)
-                .quic_sync(
-                    AddTeamQuicSyncConfig::builder()
-                        .wrapped_seed(&admin_seed1)?
-                        .build()?,
-                )
-                .build()?
-        })
-        .await?;
+
+    let admin_cfg = {
+        let mut team_cfg_builder = AddTeamConfig::builder();
+        team_cfg_builder.quic_sync().wrapped_seed(&admin_seed1)?;
+
+        team_cfg_builder.team_id(team_id1).build()?
+    };
+
+    devices.admin.client.add_team(admin_cfg).await?;
 
     let admin1 = devices.admin.client.team(team_id1);
     admin1.sync_now(owner_addr.into(), None).await?;
@@ -479,20 +423,14 @@
     let admin_seed2 = team2
         .encrypt_psk_seed_for_peer(&devices.admin.pk.encoding)
         .await?;
-    devices
-        .admin
-        .client
-        .add_team({
-            AddTeamConfig::builder()
-                .team_id(team_id2)
-                .quic_sync(
-                    AddTeamQuicSyncConfig::builder()
-                        .wrapped_seed(&admin_seed2)?
-                        .build()?,
-                )
-                .build()?
-        })
-        .await?;
+    let admin_cfg = {
+        let mut team_cfg_builder = AddTeamConfig::builder();
+        team_cfg_builder.quic_sync().wrapped_seed(&admin_seed2)?;
+
+        team_cfg_builder.team_id(team_id2).build()?
+    };
+
+    devices.admin.client.add_team(admin_cfg).await?;
 
     let admin2 = devices.admin.client.team(team_id2);
     admin2.sync_now(owner_addr.into(), None).await?;
