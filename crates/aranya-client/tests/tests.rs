--- conflicted
+++ resolved
@@ -9,6 +9,8 @@
     rust_2018_idioms
 )]
 #[cfg(feature = "afc")]
+use std::net::Ipv4Addr;
+#[cfg(feature = "afc")]
 use std::path::Path;
 use std::{fmt, net::SocketAddr, path::PathBuf, time::Duration};
 
@@ -21,13 +23,10 @@
     config::{AfcConfig, Config},
     Daemon,
 };
-<<<<<<< HEAD
 #[cfg(feature = "afc")]
 use aranya_daemon_api::ChanOp;
 #[cfg(feature = "afc")]
 use aranya_daemon_api::NetIdentifier;
-=======
->>>>>>> a823575d
 use aranya_daemon_api::{DeviceId, KeyBundle, Role};
 use aranya_util::addr::Addr;
 use backon::{ExponentialBuilder, Retryable};
@@ -500,34 +499,6 @@
     // wait for syncing.
     sleep(sleep_interval).await;
 
-<<<<<<< HEAD
-    // operator assigns labels for AFC channels.
-    let label1 = Label::new(1);
-    operator_team.create_label(label1).await?;
-    operator_team.assign_label(team.membera.id, label1).await?;
-    operator_team.assign_label(team.memberb.id, label1).await?;
-
-    let label2 = Label::new(2);
-    operator_team.create_label(label2).await?;
-    operator_team.assign_label(team.membera.id, label2).await?;
-    operator_team.assign_label(team.memberb.id, label2).await?;
-
-    // assign network addresses.
-    operator_team
-        .assign_afc_net_identifier(team.membera.id, NetIdentifier(membera_afc_addr.to_string()))
-        .await?;
-    operator_team
-        .assign_afc_net_identifier(team.memberb.id, NetIdentifier(memberb_afc_addr.to_string()))
-        .await?;
-    // TODO: move aqc methods to aqc test when it is added.
-    // TODO: use aqc addr
-    operator_team
-        .assign_aqc_net_identifier(team.membera.id, NetIdentifier(membera_afc_addr.to_string()))
-        .await?;
-    operator_team
-        .assign_aqc_net_identifier(team.memberb.id, NetIdentifier(memberb_afc_addr.to_string()))
-        .await?;
-=======
     #[cfg(any())]
     {
         // get afc addresses.
@@ -536,12 +507,15 @@
 
         // operator assigns labels for AFC channels.
         let label1 = Label::new(1);
-        operator_team.create_label(label1).await?;
-        operator_team.assign_label(team.membera.id, label1).await?;
-        operator_team.assign_label(team.memberb.id, label1).await?;
-
-        let label2 = Label::new(2);
-        operator_team.create_label(label2).await?;
+        operator_team.create_afc_label(label1).await?;
+        operator_team
+            .assign_afc_label(team.membera.id, label1)
+            .await?;
+        operator_team
+            .assign_afc_label(team.memberb.id, label1)
+            .await?;
+
+        let label2 = operator_team.create_label("label2".to_string()).await?;
         operator_team.assign_label(team.membera.id, label2).await?;
         operator_team.assign_label(team.memberb.id, label2).await?;
 
@@ -552,15 +526,20 @@
         operator_team
             .assign_afc_net_identifier(team.memberb.id, NetIdentifier(memberb_afc_addr.to_string()))
             .await?;
-        // TODO: use aqc addr
-        operator_team
-            .assign_aqc_net_identifier(team.membera.id, NetIdentifier(membera_afc_addr.to_string()))
-            .await?;
-        operator_team
-            .assign_aqc_net_identifier(team.memberb.id, NetIdentifier(memberb_afc_addr.to_string()))
-            .await?;
     }
->>>>>>> a823575d
+
+    // get aqc addresses.
+    // TODO: use aqc_local_addr()
+    let membera_aqc_addr = SocketAddr::new(std::net::IpAddr::V4(Ipv4Addr::LOCALHOST), 0);
+    let memberb_aqc_addr = SocketAddr::new(std::net::IpAddr::V4(Ipv4Addr::LOCALHOST), 1);
+
+    // TODO: use aqc addr
+    operator_team
+        .assign_aqc_net_identifier(team.membera.id, NetIdentifier(membera_aqc_addr.to_string()))
+        .await?;
+    operator_team
+        .assign_aqc_net_identifier(team.memberb.id, NetIdentifier(memberb_aqc_addr.to_string()))
+        .await?;
 
     // wait for syncing.
     sleep(sleep_interval).await;
@@ -576,68 +555,6 @@
     let keybundle = queries.device_keybundle(team.membera.id).await?;
     debug!("membera keybundle: {:?}", keybundle);
 
-<<<<<<< HEAD
-    let label3 = operator_team.create_aqc_label("label3".to_string()).await?;
-    let op = ChanOp::SendRecv;
-    operator_team
-        .assign_aqc_label(team.membera.id, label3, op)
-        .await?;
-    operator_team
-        .assign_aqc_label(team.memberb.id, label3, op)
-        .await?;
-
-    // wait for syncing.
-    sleep(sleep_interval).await;
-
-    // membera creates aqc bidi channel with memberb
-    let (_aqc_id1, aqc_bidi_ctrl) = team
-        .membera
-        .client
-        .aqc()
-        .create_bidi_channel(team_id, NetIdentifier(memberb_afc_addr.to_string()), label3)
-        .await?;
-
-    // memberb received aqc bidi channel ctrl message
-    // TODO: receiving AQC ctrl messages will happen via the network.
-    team.memberb
-        .client
-        .aqc()
-        .receive_aqc_ctrl(team_id, aqc_bidi_ctrl)
-        .await?;
-
-    // membera creates aqc uni channel with memberb
-    let (_aqc_id1, aqc_uni_ctrl) = team
-        .membera
-        .client
-        .aqc()
-        .create_uni_channel(team_id, NetIdentifier(memberb_afc_addr.to_string()), label3)
-        .await?;
-
-    // memberb received aqc uni channel ctrl message
-    // TODO: receiving AQC ctrl messages will happen via the network.
-    team.memberb
-        .client
-        .aqc()
-        .receive_aqc_ctrl(team_id, aqc_uni_ctrl)
-        .await?;
-
-    // TODO: send AQC data.
-    operator_team
-        .revoke_aqc_label(team.membera.id, label3)
-        .await?;
-    operator_team
-        .revoke_aqc_label(team.memberb.id, label3)
-        .await?;
-    operator_team.delete_aqc_label(label3).await?;
-
-    // membera creates afc bidi channel with memberb
-    let afc_id2 = team
-        .membera
-        .client
-        .afc()
-        .create_bidi_channel(team_id, NetIdentifier(memberb_afc_addr.to_string()), label2)
-        .await?;
-=======
     #[cfg(any())]
     {
         let aqc_net_identifier = queries
@@ -648,11 +565,14 @@
             aqc_net_identifier,
             NetIdentifier(membera_afc_addr.to_string())
         );
->>>>>>> a823575d
-
-        let labels = queries.device_label_assignments(team.membera.id).await?;
-        assert_eq!(labels.iter().count(), 2);
-        debug!("membera labels: {:?}", labels.__data());
+
+        // membera creates afc bidi channel with memberb
+        let afc_id2 = team
+            .membera
+            .client
+            .afc()
+            .create_bidi_channel(team_id, NetIdentifier(memberb_afc_addr.to_string()), label2)
+            .await?;
 
         let afc_net_identifier = queries
             .afc_net_identifier(team.membera.id)
@@ -743,6 +663,55 @@
         };
         assert_eq!(got, want);
     }
+
+    let label3 = operator_team.create_label("label3".to_string()).await?;
+    let op = ChanOp::SendRecv;
+    operator_team
+        .assign_label(team.membera.id, label3, op)
+        .await?;
+    operator_team
+        .assign_label(team.memberb.id, label3, op)
+        .await?;
+
+    // wait for syncing.
+    sleep(sleep_interval).await;
+
+    // membera creates aqc bidi channel with memberb
+    let (_aqc_id1, aqc_bidi_ctrl) = team
+        .membera
+        .client
+        .aqc()
+        .create_bidi_channel(team_id, NetIdentifier(memberb_aqc_addr.to_string()), label3)
+        .await?;
+
+    // memberb received aqc bidi channel ctrl message
+    // TODO: receiving AQC ctrl messages will happen via the network.
+    team.memberb
+        .client
+        .aqc()
+        .receive_aqc_ctrl(team_id, aqc_bidi_ctrl)
+        .await?;
+
+    // membera creates aqc uni channel with memberb
+    let (_aqc_id1, aqc_uni_ctrl) = team
+        .membera
+        .client
+        .aqc()
+        .create_uni_channel(team_id, NetIdentifier(memberb_aqc_addr.to_string()), label3)
+        .await?;
+
+    // memberb received aqc uni channel ctrl message
+    // TODO: receiving AQC ctrl messages will happen via the network.
+    team.memberb
+        .client
+        .aqc()
+        .receive_aqc_ctrl(team_id, aqc_uni_ctrl)
+        .await?;
+
+    // TODO: send AQC data.
+    operator_team.revoke_label(team.membera.id, label3).await?;
+    operator_team.revoke_label(team.memberb.id, label3).await?;
+    operator_team.delete_label(label3).await?;
 
     Ok(())
 }
