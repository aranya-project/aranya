--- conflicted
+++ resolved
@@ -15,13 +15,8 @@
 
 use anyhow::{bail, Context, Result};
 use aranya_client::{
-<<<<<<< HEAD
-    config::{CreateTeamConfig, SyncPeerConfig},
-    AddTeamConfig, AddTeamQuicSyncConfig, CreateTeamQuicSyncConfig,
-=======
-    client::Role, config::CreateTeamConfig, AddTeamConfig, AddTeamQuicSyncConfig,
-    CreateTeamQuicSyncConfig,
->>>>>>> 1c4f544c
+    client::Role, config::{CreateTeamConfig, SyncPeerConfig}, AddTeamConfig, 
+    AddTeamQuicSyncConfig, CreateTeamQuicSyncConfig,
 };
 use test_log::test;
 use tracing::{debug, info};
