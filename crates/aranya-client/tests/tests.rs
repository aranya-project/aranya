//! Integration tests for the user library.

#![allow(
    clippy::disallowed_macros,
    clippy::expect_used,
    clippy::indexing_slicing,
    clippy::panic,
    clippy::unwrap_used,
    rust_2018_idioms
)]

mod common;

use anyhow::{bail, Context, Result};
<<<<<<< HEAD
use aranya_client::{QuicSyncConfig, TeamConfig};
use test_log::test;
use tracing::{debug, info};

mod common;
use common::{sleep, RolesExt, TeamCtx, SLEEP_INTERVAL};
=======
use aranya_client::{
    config::CreateTeamConfig, AddTeamConfig, AddTeamQuicSyncConfig, CreateTeamQuicSyncConfig,
};
use aranya_daemon_api::Role;
use test_log::test;
use tracing::{debug, info};

use crate::common::DevicesCtx;
>>>>>>> 0fb49748

/// Tests sync_now() by showing that an admin cannot assign any roles until it syncs with the owner.
#[test(tokio::test(flavor = "multi_thread"))]
async fn test_sync_now() -> Result<()> {
<<<<<<< HEAD
    let work_dir = tempfile::tempdir()?.path().to_path_buf();
    let team = TeamCtx::new("test_sync_now", work_dir).await?;

    let team_id = team.create_and_add_team().await?;
    info!(?team_id);

    let roles = team
        .setup_default_roles(team_id)
        .await
        .context("unable to setup default roles")?;

    let owner_addr = team.owner.aranya_local_addr().await?;

    let owner = team.owner.client.team(team_id);
    let admin = team.admin.client.team(team_id);

    // Add the admin as a new device, but don't give it a role.
    owner
        .add_device(team.admin.pk.clone(), None)
        .await
        .context("owner unable to add admin to team")?;

    // Add the operator as a new device, but don't give it a role.
    owner
        .add_device(team.operator.pk.clone(), None)
        .await
        .context("owner unable to add operator to team")?;

    // Finally, let's give the admin its role, but don't sync with peers.
    owner
        .assign_role(team.admin.id, roles.admin().id)
        .await
        .context("owner unable to assign admin role")?;

    // Now, we try to assign a role using the admin, which is expected to fail.
    match admin
        .assign_role(team.operator.id, roles.operator().id)
        .await
    {
=======
    // Set up our team context so we can run the test.
    let mut devices = DevicesCtx::new("test_sync_now").await?;

    // Create the initial team, and get our TeamId and seed.
    let team_id = devices.create_and_add_team().await?;

    // Grab the shorthand for our address.
    let owner_addr = devices.owner.aranya_local_addr().await?;

    // Grab the shorthand for the teams we need to operate on.
    let owner = devices.owner.client.team(team_id);
    let admin = devices.admin.client.team(team_id);

    // Add the admin as a new device, but don't give it a role.
    info!("adding admin to team");
    owner.add_device_to_team(devices.admin.pk.clone()).await?;

    // Add the operator as a new device, but don't give it a role.
    info!("adding operator to team");
    owner
        .add_device_to_team(devices.operator.pk.clone())
        .await?;

    // Finally, let's give the admin its role, but don't sync with peers.
    owner.assign_role(devices.admin.id, Role::Admin).await?;

    // Now, we try to assign a role using the admin, which is expected to fail.
    match admin.assign_role(devices.operator.id, Role::Operator).await {
>>>>>>> 0fb49748
        Ok(_) => bail!("Expected role assignment to fail"),
        Err(aranya_client::Error::Aranya(_)) => {}
        Err(err) => bail!("Unexpected error: {err}"),
    }

    // Let's sync immediately, which will propagate the role change.
<<<<<<< HEAD
    admin
        .sync_now(owner_addr.into(), None)
        .await
        .context("admin unable to sync with owner")?;

    sleep(SLEEP_INTERVAL).await;

    // Now we should be able to successfully assign a role.
    admin
        .assign_role(team.operator.id, roles.operator().id)
        .await
        .context("admin unable to assign role to operator")?;

    Ok(())
}

/// Tests that devices can be added to the team.
#[test(tokio::test(flavor = "multi_thread"))]
async fn test_add_devices() -> Result<()> {
    let work_dir = tempfile::tempdir()?.path().to_path_buf();
    let team = TeamCtx::new("test_add_devices", work_dir).await?;

    let team_id = team
        .create_and_add_team()
        .await
        .expect("expected to create team");
    info!(?team_id);

    let owner = team.owner.client.team(team_id);
    let admin = team.admin.client.team(team_id);
    let operator = team.operator.client.team(team_id);

    team.add_all_sync_peers(team_id)
        .await
        .context("unable to add all sync peers")?;

    // There are now three more roles in addition to the original
    // owner role:
    // - admin
    // - operator
    // - member
    // The owner role manages all of those roles.
    let roles = team
        .setup_default_roles(team_id)
        .await
        .context("unable to setup default roles")?;

    // Add the initial admin who should be allowed to add
    // devices.
    owner
        .add_device(team.admin.pk.clone(), Some(roles.admin().id))
        .await
        .context("owner should be able to add admin to team")?;

    sleep(SLEEP_INTERVAL).await;

    admin
        .add_device(team.operator.pk.clone(), Some(roles.operator().id))
        .await
        .context("owner should be able to add operator to team")?;

    sleep(SLEEP_INTERVAL).await;

    for (name, kb) in [
        ("membera", team.membera.pk.clone()),
        ("memberb", team.memberb.pk.clone()),
    ] {
        admin
            .add_device(kb, None)
            .await
            .with_context(|| format!("admin should be able to add `{name}` to team"))?;
        sleep(SLEEP_INTERVAL).await;
        operator
            .assign_role(team.membera.id, roles.member().id)
            .await
            .with_context(|| {
                format!("operator should be able to assign member role to `{name}`")
            })?;
    }

    sleep(SLEEP_INTERVAL).await;
=======
    admin.sync_now(owner_addr.into(), None).await?;

    // Now we should be able to successfully assign a role.
    admin
        .assign_role(devices.operator.id, Role::Operator)
        .await?;
>>>>>>> 0fb49748

    Ok(())
}

/// Tests that devices can be removed from the team.
#[test(tokio::test(flavor = "multi_thread"))]
async fn test_remove_devices() -> Result<()> {
<<<<<<< HEAD
    let work_dir = tempfile::tempdir()?.path().to_path_buf();
    let team = TeamCtx::new("test_query_functions", work_dir).await?;

    let team_id = team
=======
    // Set up our team context so we can run the test.
    let mut devices = DevicesCtx::new("test_query_functions").await?;

    // Create the initial team, and get our TeamId.
    let team_id = devices
>>>>>>> 0fb49748
        .create_and_add_team()
        .await
        .expect("expected to create team");
    info!(?team_id);

<<<<<<< HEAD
    let owner = team.owner.client.team(team_id);
    let admin = team.admin.client.team(team_id);
    let operator = team.operator.client.team(team_id);
=======
    // Tell all peers to sync with one another, and assign their roles.
    devices.add_all_device_roles(team_id).await?;

    // Remove devices from the team while checking that the device count decreases each time a device is removed.
    let owner = devices.owner.client.team(team_id);
    let queries = owner.queries();
>>>>>>> 0fb49748

    team.add_all_sync_peers(team_id)
        .await
        .context("unable to add all sync peers")?;

    // There are now three more roles in addition to the original
    // owner role:
    // - admin
    // - operator
    // - member
    // The owner role manages all of those roles.
    let roles = team
        .setup_default_roles(team_id)
        .await
        .context("unable to setup default roles")?;

<<<<<<< HEAD
    // Add the initial admin.
    owner
        .add_device(team.admin.pk.clone(), Some(roles.admin().id))
        .await
        .context("owner should be able to add admin to team")?;

    sleep(SLEEP_INTERVAL).await;

    owner
        .assign_role_management_permission(roles.admin().id, roles.operator().id, todo!())
        .await
        .context("owner should be able to change admin role to operator")?;

    sleep(SLEEP_INTERVAL).await;

    admin
        .add_device(team.operator.pk.clone(), None)
        .await
        .context("admin should be able to add operator to team")?;
    admin
        .add_device(team.membera.pk.clone(), None)
        .await
        .context("admin should be able to add membera to team")?;
    admin
        .add_device(team.memberb.pk.clone(), None)
=======
    owner.remove_device_from_team(devices.membera.id).await?;
    assert_eq!(queries.devices_on_team().await?.iter().count(), 4);

    owner.remove_device_from_team(devices.memberb.id).await?;
    assert_eq!(queries.devices_on_team().await?.iter().count(), 3);

    owner
        .revoke_role(devices.operator.id, Role::Operator)
        .await?;
    owner.remove_device_from_team(devices.operator.id).await?;
    assert_eq!(queries.devices_on_team().await?.iter().count(), 2);

    owner.revoke_role(devices.admin.id, Role::Admin).await?;
    owner.remove_device_from_team(devices.admin.id).await?;
    assert_eq!(queries.devices_on_team().await?.iter().count(), 1);

    owner.revoke_role(devices.owner.id, Role::Owner).await?;
    owner
        .remove_device_from_team(devices.owner.id)
>>>>>>> 0fb49748
        .await
        .context("admin should be able to add memberb to team")?;

    //assert_eq!(owner.queries().devices_on_team().await?.iter().count(), 5);

    Ok(())
}

/// TODO
#[test(tokio::test(flavor = "multi_thread"))]
<<<<<<< HEAD
async fn test_query_roles() -> Result<()> {
    let work_dir = tempfile::tempdir()?.path().to_path_buf();
    let mut team = TeamCtx::new("test_query_functions", work_dir).await?;

    let team_id = team.create_and_add_team().await?;

    team.add_all_sync_peers(team_id).await?;
    team.add_all_device_roles(team_id).await?;

    let owner_role_id = team
        .owner
        .client
        .team(team_id)
        .roles()
        .await?
        .try_into_owner_role()?
        .id;
    let roles = team
        .owner
        .client
        .team(team_id)
        .setup_default_roles(owner_role_id)
        .await?
        .try_into_default_roles()?;

    let mut membera = team.membera.client.team(team_id);

    let devices = membera.devices().await?;
    assert_eq!(devices.iter().count(), 5);
    debug!(
        count = %devices.iter().count(),
        "`membera` devices on team",
    );

    // Check the specific role a device has.
    let dev_role = membera.device(team.membera.id).role().await?;
    assert_eq!(dev_role.map(|r| r.id), Some(roles.member().id));

    // Make sure that we have the correct keybundle.
    let keybundle = membera.device(team.membera.id).keybundle().await?;
=======
async fn test_query_functions() -> Result<()> {
    // Set up our team context so we can run the test.
    let mut devices = DevicesCtx::new("test_query_functions").await?;

    // Create the initial team, and get our TeamId and seed.
    let team_id = devices.create_and_add_team().await?;

    // Tell all peers to sync with one another, and assign their roles.
    devices.add_all_device_roles(team_id).await?;

    // Test all our fact database queries.
    let memberb = devices.membera.client.team(team_id);
    let queries = memberb.queries();

    // First, let's check how many devices are on the team.
    let devices_query = queries.devices_on_team().await?;
    assert_eq!(devices_query.iter().count(), 5);
    debug!(
        "membera devices on team: {:?}",
        devices_query.iter().count()
    );

    // Check the specific role(s) a device has.
    let role = queries.device_role(devices.membera.id).await?;
    assert_eq!(role, Role::Member);
    debug!("membera role: {:?}", role);

    // Make sure that we have the correct keybundle.
    let keybundle = queries.device_keybundle(devices.membera.id).await?;
>>>>>>> 0fb49748
    debug!("membera keybundle: {:?}", keybundle);

    Ok(())
}

/// Tests add_team() by demonstrating that syncing can only occur after
/// a peer calls the add_team() API
#[test(tokio::test(flavor = "multi_thread"))]
async fn test_add_team() -> Result<()> {
    // Set up our team context so we can run the test.
    let devices = DevicesCtx::new("test_add_team").await?;

    // Grab the shorthand for our address.
    let owner_addr = devices.owner.aranya_local_addr().await?;

    // Create the initial team, and get our TeamId.
    let owner = devices
        .owner
        .client
        .create_team({
            CreateTeamConfig::builder()
                .quic_sync(CreateTeamQuicSyncConfig::builder().build()?)
                .build()?
        })
        .await
        .expect("expected to create team");
    let team_id = owner.team_id();
    info!(?team_id);

    let owner_role_id = owner.roles().await?.try_into_owner_role()?.id;
    let roles = owner
        .setup_default_roles(owner_role_id)
        .await?
        .try_into_default_roles()?;

    // Add the admin as a new device.
    info!("adding admin to team");
<<<<<<< HEAD
    owner.add_device(team.admin.pk.clone(), None).await?;

    // Add the operator as a new device.
    info!("adding operator to team");
    owner.add_device(team.operator.pk.clone(), None).await?;

    // Give the admin its role.
    owner.assign_role(team.admin.id, roles.admin().id).await?;
=======
    owner.add_device_to_team(devices.admin.pk.clone()).await?;

    // Add the operator as a new device.
    info!("adding operator to team");
    owner
        .add_device_to_team(devices.operator.pk.clone())
        .await?;

    // Give the admin its role.
    owner.assign_role(devices.admin.id, Role::Admin).await?;
>>>>>>> 0fb49748

    // Let's sync immediately. The role change will not propogate since add_team() hasn't been called.
    {
        let admin = devices.admin.client.team(team_id);
        match admin.sync_now(owner_addr.into(), None).await {
            Ok(()) => bail!("expected syncing to fail"),
            // TODO(#299): This should fail "immediately" with an `Aranya(_)` sync error,
            // but currently the handshake timeout races with the tarpc timeout.
            Err(aranya_client::Error::Aranya(_) | aranya_client::Error::Ipc(_)) => {}
            Err(err) => return Err(err).context("unexpected error while syncing"),
        }

        // Now, we try to assign a role using the admin, which is expected to fail.
<<<<<<< HEAD
        match admin
            .assign_role(team.operator.id, roles.operator().id)
            .await
        {
            Ok(_) => bail!("Expected role assignment to fail"),
=======
        match admin.assign_role(devices.operator.id, Role::Operator).await {
            Ok(()) => bail!("Expected role assignment to fail"),
>>>>>>> 0fb49748
            Err(aranya_client::Error::Aranya(_)) => {}
            Err(_) => bail!("Unexpected error"),
        }
    }

    let admin_seed = owner
        .encrypt_psk_seed_for_peer(&devices.admin.pk.encoding)
        .await?;
    devices
        .admin
        .client
        .add_team({
            AddTeamConfig::builder()
                .team_id(team_id)
                .quic_sync(
                    AddTeamQuicSyncConfig::builder()
                        .wrapped_seed(&admin_seed)?
                        .build()?,
                )
                .build()?
        })
        .await?;
    {
        let admin = devices.admin.client.team(team_id);
        admin.sync_now(owner_addr.into(), None).await?;

        // Now we should be able to successfully assign a role.
        admin
<<<<<<< HEAD
            .assign_role(team.operator.id, roles.operator().id)
=======
            .assign_role(devices.operator.id, Role::Operator)
>>>>>>> 0fb49748
            .await
            .context("Assigning a role should not fail here!")?;
    }

    return Ok(());
}

/// Tests that devices can be removed from the team.
#[test(tokio::test(flavor = "multi_thread"))]
async fn test_remove_team() -> Result<()> {
    // Set up our team context so we can run the test.
    let mut devices = DevicesCtx::new("test_remove_team").await?;

    // Create the initial team, and get our TeamId.
    let team_id = devices
        .create_and_add_team()
        .await
        .expect("expected to create team");
    info!(?team_id);

    {
        let owner = devices.owner.client.team(team_id);
        let admin = devices.admin.client.team(team_id);

        let owner_role_id = owner.roles().await?.try_into_owner_role()?.id;
        let roles = owner
            .setup_default_roles(owner_role_id)
            .await?
            .try_into_default_roles()?;

        // Add the operator as a new device.
        info!("adding operator to team");
<<<<<<< HEAD
        owner.add_device(team.operator.pk.clone(), None).await?;

        // Add the admin as a new device.
        owner.add_device(team.admin.pk.clone(), None).await?;

        // Give the admin its role.
        owner.assign_role(team.admin.id, roles.admin().id).await?;
=======
        owner
            .add_device_to_team(devices.operator.pk.clone())
            .await?;

        // Add the admin as a new device.
        owner.add_device_to_team(devices.admin.pk.clone()).await?;

        // Give the admin its role.
        owner.assign_role(devices.admin.id, Role::Admin).await?;
>>>>>>> 0fb49748

        admin
            .sync_now(devices.owner.aranya_local_addr().await?.into(), None)
            .await?;

        // We should be able to successfully assign a role.
        admin
<<<<<<< HEAD
            .assign_role(team.operator.id, roles.operator().id)
=======
            .assign_role(devices.operator.id, Role::Operator)
>>>>>>> 0fb49748
            .await?;
    }

    // Remove the team from the admin's local storage
    devices.admin.client.remove_team(team_id).await?;

    {
        let admin = devices.admin.client.team(team_id);

        // Role assignment should fail
<<<<<<< HEAD
        let owner_role_id = admin.roles().await?.try_into_owner_role()?.id;
        let roles = admin
            .setup_default_roles(owner_role_id)
            .await?
            .try_into_default_roles()?;
        match admin.assign_role(team.operator.id, roles.member().id).await {
=======
        match admin.assign_role(devices.operator.id, Role::Member).await {
>>>>>>> 0fb49748
            Ok(_) => bail!("Expected role assignment to fail"),
            Err(aranya_client::Error::Aranya(_)) => {}
            Err(_) => bail!("Unexpected error"),
        }
    }

    Ok(())
}

/// Tests that a device can create multiple teams and receive sync requests for each team.
#[test(tokio::test(flavor = "multi_thread"))]
async fn test_multi_team_sync() -> Result<()> {
    // Set up our team context so we can run the test.
    let devices = DevicesCtx::new("test_multi_team").await?;

    // Grab the shorthand for our address.
    let owner_addr = devices.owner.aranya_local_addr().await?;

    // Create the initial team, and get our TeamId.
    let team1 = devices
        .owner
        .client
        .create_team({
            CreateTeamConfig::builder()
                .quic_sync(CreateTeamQuicSyncConfig::builder().build()?)
                .build()?
        })
        .await
        .expect("expected to create team1");
    let team_id1 = team1.team_id();
    info!(?team_id1);

    // Create the second team, and get our TeamId.
    let team2 = devices
        .owner
        .client
        .create_team({
            CreateTeamConfig::builder()
                .quic_sync(CreateTeamQuicSyncConfig::builder().build()?)
                .build()?
        })
        .await
        .expect("expected to create team2");
    let team_id2 = team2.team_id();
    info!(?team_id2);

    // Add the admin as a new device.
    info!("adding admin to team1");
    team1.add_device_to_team(devices.admin.pk.clone()).await?;

    // Add the operator as a new device.
    info!("adding operator to team1");
    team1
        .add_device_to_team(devices.operator.pk.clone())
        .await?;

    // Give the admin its role.
    team1.assign_role(devices.admin.id, Role::Admin).await?;

    // Add the admin as a new device.
    info!("adding admin to team2");
    team2.add_device_to_team(devices.admin.pk.clone()).await?;

    // Add the operator as a new device.
    info!("adding operator to team2");
    team2
        .add_device_to_team(devices.operator.pk.clone())
        .await?;

    // Give the admin its role.
    team2.assign_role(devices.admin.id, Role::Admin).await?;

    // Let's sync immediately. The role change will not propogate since add_team() hasn't been called.
    {
<<<<<<< HEAD
        let owner1_addr = team1.owner.aranya_local_addr().await?;
        let owner1 = team1.owner.client.team(team_id_1);

        let owner_role_id = owner1.roles().await?.try_into_owner_role()?.id;
        let roles = owner1
            .setup_default_roles(owner_role_id)
            .await?
            .try_into_default_roles()?;

        let admin_seed = {
            let admin2_device = &mut team2.admin;

            let admin_keys = admin2_device.pk.clone();
            owner1.add_device(admin_keys, None).await?;

            // Assign Admin2 the Admin role on team 1.
            owner1
                .assign_role(admin2_device.id, roles.admin().id)
                .await?;
            sleep(SLEEP_INTERVAL).await;

            // Create a wrapped seed for Admin2
            owner1
                .encrypt_psk_seed_for_peer(&admin2_device.pk.encoding)
                .await?
        };

        // Admin2 adds team1 to it's local storage using the wrapped seed
        team2
            .admin
            .client
            .add_team(team_id_1, {
                TeamConfig::builder()
                    .quic_sync(
                        QuicSyncConfig::builder()
                            .wrapped_seed(&admin_seed)?
                            .build()?,
                    )
                    .build()?
            })
            .await?;
        {
            let admin2 = team2.admin.client.team(team_id_1);
            admin2.sync_now(owner1_addr.into(), None).await?;

            sleep(SLEEP_INTERVAL).await;
            admin2
                .assign_role(team1.membera.id, roles.operator().id)
                .await?;
=======
        let admin = devices.admin.client.team(team_id1);
        match admin.sync_now(owner_addr.into(), None).await {
            Ok(()) => bail!("expected syncing to fail"),
            // TODO(#299): This should fail "immediately" with an `Aranya(_)` sync error,
            // but currently the handshake timeout races with the tarpc timeout.
            Err(aranya_client::Error::Aranya(_) | aranya_client::Error::Ipc(_)) => {}
            Err(err) => return Err(err).context("unexpected error while syncing"),
        }

        // Now, we try to assign a role using the admin, which is expected to fail.
        match admin.assign_role(devices.operator.id, Role::Operator).await {
            Ok(()) => bail!("Expected role assignment to fail"),
            Err(aranya_client::Error::Aranya(_)) => {}
            Err(_) => bail!("Unexpected error"),
>>>>>>> 0fb49748
        }
    }

    let admin_seed1 = team1
        .encrypt_psk_seed_for_peer(&devices.admin.pk.encoding)
        .await?;
    devices
        .admin
        .client
        .add_team({
            AddTeamConfig::builder()
                .team_id(team_id1)
                .quic_sync(
                    AddTeamQuicSyncConfig::builder()
                        .wrapped_seed(&admin_seed1)?
                        .build()?,
                )
                .build()?
        })
        .await?;

    let admin1 = devices.admin.client.team(team_id1);
    admin1.sync_now(owner_addr.into(), None).await?;

    // Now we should be able to successfully assign a role.
    admin1
        .assign_role(devices.operator.id, Role::Operator)
        .await
        .context("Assigning a role should not fail here!")?;

<<<<<<< HEAD
        let owner_role_id = admin2.roles().await?.try_into_owner_role()?.id;
        let roles = admin2
            .setup_default_roles(owner_role_id)
            .await?
            .try_into_default_roles()?;

        admin2.sync_now(owner2_addr.into(), None).await?;

        sleep(SLEEP_INTERVAL).await;
        admin2
            .assign_role(team2.membera.id, roles.operator().id)
            .await?;
=======
    // Let's sync immediately. The role change will not propogate since add_team() hasn't been called.
    {
        let admin = devices.admin.client.team(team_id2);
        match admin.sync_now(owner_addr.into(), None).await {
            Ok(()) => bail!("expected syncing to fail"),
            // TODO(#299): This should fail "immediately" with an `Aranya(_)` sync error,
            // but currently the handshake timeout races with the tarpc timeout.
            Err(aranya_client::Error::Aranya(_) | aranya_client::Error::Ipc(_)) => {}
            Err(err) => return Err(err).context("unexpected error while syncing"),
        }

        // Now, we try to assign a role using the admin, which is expected to fail.
        match admin.assign_role(devices.operator.id, Role::Operator).await {
            Ok(()) => bail!("Expected role assignment to fail"),
            Err(aranya_client::Error::Aranya(_)) => {}
            Err(_) => bail!("Unexpected error"),
        }
>>>>>>> 0fb49748
    }

    let admin_seed2 = team2
        .encrypt_psk_seed_for_peer(&devices.admin.pk.encoding)
        .await?;
    devices
        .admin
        .client
        .add_team({
            AddTeamConfig::builder()
                .team_id(team_id2)
                .quic_sync(
                    AddTeamQuicSyncConfig::builder()
                        .wrapped_seed(&admin_seed2)?
                        .build()?,
                )
                .build()?
        })
        .await?;

    let admin2 = devices.admin.client.team(team_id2);
    admin2.sync_now(owner_addr.into(), None).await?;

    // Now we should be able to successfully assign a role.
    admin2
        .assign_role(devices.operator.id, Role::Operator)
        .await
        .context("Assigning a role should not fail here!")?;

    Ok(())
}<|MERGE_RESOLUTION|>--- conflicted
+++ resolved
@@ -11,105 +11,66 @@
 
 mod common;
 
+use std::time::Duration;
+
 use anyhow::{bail, Context, Result};
-<<<<<<< HEAD
-use aranya_client::{QuicSyncConfig, TeamConfig};
+use aranya_client::{
+    client::RoleId,
+    config::CreateTeamConfig, AddTeamConfig, AddTeamQuicSyncConfig, CreateTeamQuicSyncConfig,
+};
 use test_log::test;
 use tracing::{debug, info};
 
-mod common;
-use common::{sleep, RolesExt, TeamCtx, SLEEP_INTERVAL};
-=======
-use aranya_client::{
-    config::CreateTeamConfig, AddTeamConfig, AddTeamQuicSyncConfig, CreateTeamQuicSyncConfig,
-};
-use aranya_daemon_api::Role;
-use test_log::test;
-use tracing::{debug, info};
-
-use crate::common::DevicesCtx;
->>>>>>> 0fb49748
+use crate::common::{sleep, DevicesCtx, DefaultRoles, RolesExt, SLEEP_INTERVAL};
 
 /// Tests sync_now() by showing that an admin cannot assign any roles until it syncs with the owner.
 #[test(tokio::test(flavor = "multi_thread"))]
 async fn test_sync_now() -> Result<()> {
-<<<<<<< HEAD
-    let work_dir = tempfile::tempdir()?.path().to_path_buf();
-    let team = TeamCtx::new("test_sync_now", work_dir).await?;
-
-    let team_id = team.create_and_add_team().await?;
-    info!(?team_id);
-
-    let roles = team
+    // Set up our team context so we can run the test.
+    let mut devices = DevicesCtx::new("test_sync_now").await?;
+
+    // Create the initial team, and get our TeamId and seed.
+    let team_id = devices.create_and_add_team().await?;
+
+    let roles = devices
         .setup_default_roles(team_id)
         .await
         .context("unable to setup default roles")?;
 
-    let owner_addr = team.owner.aranya_local_addr().await?;
-
-    let owner = team.owner.client.team(team_id);
-    let admin = team.admin.client.team(team_id);
+    let owner_addr = devices.owner.aranya_local_addr().await?;
+
+    let owner = devices.owner.client.team(team_id);
+    let admin = devices.admin.client.team(team_id);
 
     // Add the admin as a new device, but don't give it a role.
     owner
-        .add_device(team.admin.pk.clone(), None)
+        .add_device(devices.admin.pk.clone(), None)
         .await
         .context("owner unable to add admin to team")?;
 
     // Add the operator as a new device, but don't give it a role.
     owner
-        .add_device(team.operator.pk.clone(), None)
+        .add_device(devices.operator.pk.clone(), None)
         .await
         .context("owner unable to add operator to team")?;
 
     // Finally, let's give the admin its role, but don't sync with peers.
     owner
-        .assign_role(team.admin.id, roles.admin().id)
+        .assign_role(devices.admin.id, roles.admin().id)
         .await
         .context("owner unable to assign admin role")?;
 
     // Now, we try to assign a role using the admin, which is expected to fail.
     match admin
-        .assign_role(team.operator.id, roles.operator().id)
-        .await
-    {
-=======
-    // Set up our team context so we can run the test.
-    let mut devices = DevicesCtx::new("test_sync_now").await?;
-
-    // Create the initial team, and get our TeamId and seed.
-    let team_id = devices.create_and_add_team().await?;
-
-    // Grab the shorthand for our address.
-    let owner_addr = devices.owner.aranya_local_addr().await?;
-
-    // Grab the shorthand for the teams we need to operate on.
-    let owner = devices.owner.client.team(team_id);
-    let admin = devices.admin.client.team(team_id);
-
-    // Add the admin as a new device, but don't give it a role.
-    info!("adding admin to team");
-    owner.add_device_to_team(devices.admin.pk.clone()).await?;
-
-    // Add the operator as a new device, but don't give it a role.
-    info!("adding operator to team");
-    owner
-        .add_device_to_team(devices.operator.pk.clone())
-        .await?;
-
-    // Finally, let's give the admin its role, but don't sync with peers.
-    owner.assign_role(devices.admin.id, Role::Admin).await?;
-
-    // Now, we try to assign a role using the admin, which is expected to fail.
-    match admin.assign_role(devices.operator.id, Role::Operator).await {
->>>>>>> 0fb49748
+        .assign_role(devices.operator.id, roles.operator().id)
+        .await
+    {
         Ok(_) => bail!("Expected role assignment to fail"),
         Err(aranya_client::Error::Aranya(_)) => {}
-        Err(err) => bail!("Unexpected error: {err}"),
+        Err(_) => bail!("Unexpected error"),
     }
 
     // Let's sync immediately, which will propagate the role change.
-<<<<<<< HEAD
     admin
         .sync_now(owner_addr.into(), None)
         .await
@@ -119,7 +80,7 @@
 
     // Now we should be able to successfully assign a role.
     admin
-        .assign_role(team.operator.id, roles.operator().id)
+        .assign_role(devices.operator.id, roles.operator().id)
         .await
         .context("admin unable to assign role to operator")?;
 
@@ -129,8 +90,7 @@
 /// Tests that devices can be added to the team.
 #[test(tokio::test(flavor = "multi_thread"))]
 async fn test_add_devices() -> Result<()> {
-    let work_dir = tempfile::tempdir()?.path().to_path_buf();
-    let team = TeamCtx::new("test_add_devices", work_dir).await?;
+    let mut team = DevicesCtx::new("test_add_devices").await?;
 
     let team_id = team
         .create_and_add_team()
@@ -191,14 +151,6 @@
     }
 
     sleep(SLEEP_INTERVAL).await;
-=======
-    admin.sync_now(owner_addr.into(), None).await?;
-
-    // Now we should be able to successfully assign a role.
-    admin
-        .assign_role(devices.operator.id, Role::Operator)
-        .await?;
->>>>>>> 0fb49748
 
     Ok(())
 }
@@ -206,150 +158,48 @@
 /// Tests that devices can be removed from the team.
 #[test(tokio::test(flavor = "multi_thread"))]
 async fn test_remove_devices() -> Result<()> {
-<<<<<<< HEAD
-    let work_dir = tempfile::tempdir()?.path().to_path_buf();
-    let team = TeamCtx::new("test_query_functions", work_dir).await?;
-
-    let team_id = team
-=======
     // Set up our team context so we can run the test.
     let mut devices = DevicesCtx::new("test_query_functions").await?;
 
     // Create the initial team, and get our TeamId.
     let team_id = devices
->>>>>>> 0fb49748
         .create_and_add_team()
         .await
         .expect("expected to create team");
     info!(?team_id);
 
-<<<<<<< HEAD
-    let owner = team.owner.client.team(team_id);
-    let admin = team.admin.client.team(team_id);
-    let operator = team.operator.client.team(team_id);
-=======
     // Tell all peers to sync with one another, and assign their roles.
     devices.add_all_device_roles(team_id).await?;
 
     // Remove devices from the team while checking that the device count decreases each time a device is removed.
     let owner = devices.owner.client.team(team_id);
-    let queries = owner.queries();
->>>>>>> 0fb49748
-
-    team.add_all_sync_peers(team_id)
-        .await
-        .context("unable to add all sync peers")?;
-
-    // There are now three more roles in addition to the original
-    // owner role:
-    // - admin
-    // - operator
-    // - member
-    // The owner role manages all of those roles.
-    let roles = team
-        .setup_default_roles(team_id)
-        .await
-        .context("unable to setup default roles")?;
-
-<<<<<<< HEAD
-    // Add the initial admin.
+
+    assert_eq!(owner.devices().await?.iter().count(), 5);
+
+    owner.remove_device(devices.membera.id).await?;
+    assert_eq!(owner.devices().await?.iter().count(), 4);
+
+    owner.remove_device(devices.memberb.id).await?;
+    assert_eq!(owner.devices().await?.iter().count(), 3);
+
+    // TODO: Implement role revocation with proper RoleId system
+    owner.remove_device(devices.operator.id).await?;
+    assert_eq!(owner.devices().await?.iter().count(), 2);
+
+    owner.remove_device(devices.admin.id).await?;
+    assert_eq!(owner.devices().await?.iter().count(), 1);
+
+    // TODO: Implement role revocation with proper RoleId system
     owner
-        .add_device(team.admin.pk.clone(), Some(roles.admin().id))
-        .await
-        .context("owner should be able to add admin to team")?;
-
-    sleep(SLEEP_INTERVAL).await;
-
-    owner
-        .assign_role_management_permission(roles.admin().id, roles.operator().id, todo!())
-        .await
-        .context("owner should be able to change admin role to operator")?;
-
-    sleep(SLEEP_INTERVAL).await;
-
-    admin
-        .add_device(team.operator.pk.clone(), None)
-        .await
-        .context("admin should be able to add operator to team")?;
-    admin
-        .add_device(team.membera.pk.clone(), None)
-        .await
-        .context("admin should be able to add membera to team")?;
-    admin
-        .add_device(team.memberb.pk.clone(), None)
-=======
-    owner.remove_device_from_team(devices.membera.id).await?;
-    assert_eq!(queries.devices_on_team().await?.iter().count(), 4);
-
-    owner.remove_device_from_team(devices.memberb.id).await?;
-    assert_eq!(queries.devices_on_team().await?.iter().count(), 3);
-
-    owner
-        .revoke_role(devices.operator.id, Role::Operator)
-        .await?;
-    owner.remove_device_from_team(devices.operator.id).await?;
-    assert_eq!(queries.devices_on_team().await?.iter().count(), 2);
-
-    owner.revoke_role(devices.admin.id, Role::Admin).await?;
-    owner.remove_device_from_team(devices.admin.id).await?;
-    assert_eq!(queries.devices_on_team().await?.iter().count(), 1);
-
-    owner.revoke_role(devices.owner.id, Role::Owner).await?;
-    owner
-        .remove_device_from_team(devices.owner.id)
->>>>>>> 0fb49748
-        .await
-        .context("admin should be able to add memberb to team")?;
-
-    //assert_eq!(owner.queries().devices_on_team().await?.iter().count(), 5);
+        .remove_device(devices.owner.id)
+        .await
+        .expect_err("owner should not be able to remove itself from team");
 
     Ok(())
 }
 
-/// TODO
-#[test(tokio::test(flavor = "multi_thread"))]
-<<<<<<< HEAD
-async fn test_query_roles() -> Result<()> {
-    let work_dir = tempfile::tempdir()?.path().to_path_buf();
-    let mut team = TeamCtx::new("test_query_functions", work_dir).await?;
-
-    let team_id = team.create_and_add_team().await?;
-
-    team.add_all_sync_peers(team_id).await?;
-    team.add_all_device_roles(team_id).await?;
-
-    let owner_role_id = team
-        .owner
-        .client
-        .team(team_id)
-        .roles()
-        .await?
-        .try_into_owner_role()?
-        .id;
-    let roles = team
-        .owner
-        .client
-        .team(team_id)
-        .setup_default_roles(owner_role_id)
-        .await?
-        .try_into_default_roles()?;
-
-    let mut membera = team.membera.client.team(team_id);
-
-    let devices = membera.devices().await?;
-    assert_eq!(devices.iter().count(), 5);
-    debug!(
-        count = %devices.iter().count(),
-        "`membera` devices on team",
-    );
-
-    // Check the specific role a device has.
-    let dev_role = membera.device(team.membera.id).role().await?;
-    assert_eq!(dev_role.map(|r| r.id), Some(roles.member().id));
-
-    // Make sure that we have the correct keybundle.
-    let keybundle = membera.device(team.membera.id).keybundle().await?;
-=======
+/// Tests functionality to make sure that we can query the fact database for various things.
+#[test(tokio::test(flavor = "multi_thread"))]
 async fn test_query_functions() -> Result<()> {
     // Set up our team context so we can run the test.
     let mut devices = DevicesCtx::new("test_query_functions").await?;
@@ -357,15 +207,20 @@
     // Create the initial team, and get our TeamId and seed.
     let team_id = devices.create_and_add_team().await?;
 
+    // Set up the default roles first
+    let roles = devices
+        .setup_default_roles(team_id)
+        .await
+        .context("unable to setup default roles")?;
+
     // Tell all peers to sync with one another, and assign their roles.
     devices.add_all_device_roles(team_id).await?;
 
     // Test all our fact database queries.
     let memberb = devices.membera.client.team(team_id);
-    let queries = memberb.queries();
 
     // First, let's check how many devices are on the team.
-    let devices_query = queries.devices_on_team().await?;
+    let devices_query = memberb.devices().await?;
     assert_eq!(devices_query.iter().count(), 5);
     debug!(
         "membera devices on team: {:?}",
@@ -373,14 +228,17 @@
     );
 
     // Check the specific role(s) a device has.
-    let role = queries.device_role(devices.membera.id).await?;
-    assert_eq!(role, Role::Member);
-    debug!("membera role: {:?}", role);
+    let dev_role = memberb.device(devices.membera.id).role().await?;
+    assert_eq!(dev_role.as_ref().map(|r| r.id), Some(roles.member().id));
+    debug!("membera role: {:?}", dev_role);
 
     // Make sure that we have the correct keybundle.
-    let keybundle = queries.device_keybundle(devices.membera.id).await?;
->>>>>>> 0fb49748
+    let keybundle = memberb.device(devices.membera.id).keybundle().await?;
     debug!("membera keybundle: {:?}", keybundle);
+
+    // TODO(nikki): device_label_assignments, label_exists, labels
+
+    // TODO(nikki): if cfg!(feature = "aqc") { aqc_net_identifier } and have aqc on by default.
 
     Ok(())
 }
@@ -417,27 +275,16 @@
 
     // Add the admin as a new device.
     info!("adding admin to team");
-<<<<<<< HEAD
-    owner.add_device(team.admin.pk.clone(), None).await?;
-
-    // Add the operator as a new device.
-    info!("adding operator to team");
-    owner.add_device(team.operator.pk.clone(), None).await?;
-
-    // Give the admin its role.
-    owner.assign_role(team.admin.id, roles.admin().id).await?;
-=======
-    owner.add_device_to_team(devices.admin.pk.clone()).await?;
+    owner.add_device(devices.admin.pk.clone(), None).await?;
 
     // Add the operator as a new device.
     info!("adding operator to team");
     owner
-        .add_device_to_team(devices.operator.pk.clone())
+        .add_device(devices.operator.pk.clone(), None)
         .await?;
 
     // Give the admin its role.
-    owner.assign_role(devices.admin.id, Role::Admin).await?;
->>>>>>> 0fb49748
+    owner.assign_role(devices.admin.id, roles.admin().id).await?;
 
     // Let's sync immediately. The role change will not propogate since add_team() hasn't been called.
     {
@@ -451,16 +298,8 @@
         }
 
         // Now, we try to assign a role using the admin, which is expected to fail.
-<<<<<<< HEAD
-        match admin
-            .assign_role(team.operator.id, roles.operator().id)
-            .await
-        {
-            Ok(_) => bail!("Expected role assignment to fail"),
-=======
-        match admin.assign_role(devices.operator.id, Role::Operator).await {
+        match admin.assign_role(devices.operator.id, roles.operator().id).await {
             Ok(()) => bail!("Expected role assignment to fail"),
->>>>>>> 0fb49748
             Err(aranya_client::Error::Aranya(_)) => {}
             Err(_) => bail!("Unexpected error"),
         }
@@ -489,11 +328,7 @@
 
         // Now we should be able to successfully assign a role.
         admin
-<<<<<<< HEAD
-            .assign_role(team.operator.id, roles.operator().id)
-=======
-            .assign_role(devices.operator.id, Role::Operator)
->>>>>>> 0fb49748
+            .assign_role(devices.operator.id, roles.operator().id)
             .await
             .context("Assigning a role should not fail here!")?;
     }
@@ -514,37 +349,27 @@
         .expect("expected to create team");
     info!(?team_id);
 
-    {
-        let owner = devices.owner.client.team(team_id);
+    let owner = devices.owner.client.team(team_id);
+    let owner_role_id = owner.roles().await?.try_into_owner_role()?.id;
+    let roles = owner
+        .setup_default_roles(owner_role_id)
+        .await?
+        .try_into_default_roles()?;
+
+    {
         let admin = devices.admin.client.team(team_id);
-
-        let owner_role_id = owner.roles().await?.try_into_owner_role()?.id;
-        let roles = owner
-            .setup_default_roles(owner_role_id)
-            .await?
-            .try_into_default_roles()?;
 
         // Add the operator as a new device.
         info!("adding operator to team");
-<<<<<<< HEAD
-        owner.add_device(team.operator.pk.clone(), None).await?;
+        owner
+            .add_device(devices.operator.pk.clone(), None)
+            .await?;
 
         // Add the admin as a new device.
-        owner.add_device(team.admin.pk.clone(), None).await?;
+        owner.add_device(devices.admin.pk.clone(), None).await?;
 
         // Give the admin its role.
-        owner.assign_role(team.admin.id, roles.admin().id).await?;
-=======
-        owner
-            .add_device_to_team(devices.operator.pk.clone())
-            .await?;
-
-        // Add the admin as a new device.
-        owner.add_device_to_team(devices.admin.pk.clone()).await?;
-
-        // Give the admin its role.
-        owner.assign_role(devices.admin.id, Role::Admin).await?;
->>>>>>> 0fb49748
+        owner.assign_role(devices.admin.id, roles.admin().id).await?;
 
         admin
             .sync_now(devices.owner.aranya_local_addr().await?.into(), None)
@@ -552,11 +377,7 @@
 
         // We should be able to successfully assign a role.
         admin
-<<<<<<< HEAD
-            .assign_role(team.operator.id, roles.operator().id)
-=======
-            .assign_role(devices.operator.id, Role::Operator)
->>>>>>> 0fb49748
+            .assign_role(devices.operator.id, roles.operator().id)
             .await?;
     }
 
@@ -567,16 +388,7 @@
         let admin = devices.admin.client.team(team_id);
 
         // Role assignment should fail
-<<<<<<< HEAD
-        let owner_role_id = admin.roles().await?.try_into_owner_role()?.id;
-        let roles = admin
-            .setup_default_roles(owner_role_id)
-            .await?
-            .try_into_default_roles()?;
-        match admin.assign_role(team.operator.id, roles.member().id).await {
-=======
-        match admin.assign_role(devices.operator.id, Role::Member).await {
->>>>>>> 0fb49748
+        match admin.assign_role(devices.operator.id, roles.member().id).await {
             Ok(_) => bail!("Expected role assignment to fail"),
             Err(aranya_client::Error::Aranya(_)) => {}
             Err(_) => bail!("Unexpected error"),
@@ -623,85 +435,48 @@
     let team_id2 = team2.team_id();
     info!(?team_id2);
 
+    // Set up roles for team1
+    let owner_role_id1 = team1.roles().await?.try_into_owner_role()?.id;
+    let roles1 = team1
+        .setup_default_roles(owner_role_id1)
+        .await?
+        .try_into_default_roles()?;
+
+    // Set up roles for team2
+    let owner_role_id2 = team2.roles().await?.try_into_owner_role()?.id;
+    let roles2 = team2
+        .setup_default_roles(owner_role_id2)
+        .await?
+        .try_into_default_roles()?;
+
     // Add the admin as a new device.
     info!("adding admin to team1");
-    team1.add_device_to_team(devices.admin.pk.clone()).await?;
+    team1.add_device(devices.admin.pk.clone(), None).await?;
 
     // Add the operator as a new device.
     info!("adding operator to team1");
     team1
-        .add_device_to_team(devices.operator.pk.clone())
+        .add_device(devices.operator.pk.clone(), None)
         .await?;
 
     // Give the admin its role.
-    team1.assign_role(devices.admin.id, Role::Admin).await?;
+    team1.assign_role(devices.admin.id, roles1.admin().id).await?;
 
     // Add the admin as a new device.
     info!("adding admin to team2");
-    team2.add_device_to_team(devices.admin.pk.clone()).await?;
+    team2.add_device(devices.admin.pk.clone(), None).await?;
 
     // Add the operator as a new device.
     info!("adding operator to team2");
     team2
-        .add_device_to_team(devices.operator.pk.clone())
+        .add_device(devices.operator.pk.clone(), None)
         .await?;
 
     // Give the admin its role.
-    team2.assign_role(devices.admin.id, Role::Admin).await?;
+    team2.assign_role(devices.admin.id, roles2.admin().id).await?;
 
     // Let's sync immediately. The role change will not propogate since add_team() hasn't been called.
     {
-<<<<<<< HEAD
-        let owner1_addr = team1.owner.aranya_local_addr().await?;
-        let owner1 = team1.owner.client.team(team_id_1);
-
-        let owner_role_id = owner1.roles().await?.try_into_owner_role()?.id;
-        let roles = owner1
-            .setup_default_roles(owner_role_id)
-            .await?
-            .try_into_default_roles()?;
-
-        let admin_seed = {
-            let admin2_device = &mut team2.admin;
-
-            let admin_keys = admin2_device.pk.clone();
-            owner1.add_device(admin_keys, None).await?;
-
-            // Assign Admin2 the Admin role on team 1.
-            owner1
-                .assign_role(admin2_device.id, roles.admin().id)
-                .await?;
-            sleep(SLEEP_INTERVAL).await;
-
-            // Create a wrapped seed for Admin2
-            owner1
-                .encrypt_psk_seed_for_peer(&admin2_device.pk.encoding)
-                .await?
-        };
-
-        // Admin2 adds team1 to it's local storage using the wrapped seed
-        team2
-            .admin
-            .client
-            .add_team(team_id_1, {
-                TeamConfig::builder()
-                    .quic_sync(
-                        QuicSyncConfig::builder()
-                            .wrapped_seed(&admin_seed)?
-                            .build()?,
-                    )
-                    .build()?
-            })
-            .await?;
-        {
-            let admin2 = team2.admin.client.team(team_id_1);
-            admin2.sync_now(owner1_addr.into(), None).await?;
-
-            sleep(SLEEP_INTERVAL).await;
-            admin2
-                .assign_role(team1.membera.id, roles.operator().id)
-                .await?;
-=======
         let admin = devices.admin.client.team(team_id1);
         match admin.sync_now(owner_addr.into(), None).await {
             Ok(()) => bail!("expected syncing to fail"),
@@ -712,11 +487,10 @@
         }
 
         // Now, we try to assign a role using the admin, which is expected to fail.
-        match admin.assign_role(devices.operator.id, Role::Operator).await {
+        match admin.assign_role(devices.operator.id, roles1.operator().id).await {
             Ok(()) => bail!("Expected role assignment to fail"),
             Err(aranya_client::Error::Aranya(_)) => {}
             Err(_) => bail!("Unexpected error"),
->>>>>>> 0fb49748
         }
     }
 
@@ -743,24 +517,10 @@
 
     // Now we should be able to successfully assign a role.
     admin1
-        .assign_role(devices.operator.id, Role::Operator)
+        .assign_role(devices.operator.id, roles1.operator().id)
         .await
         .context("Assigning a role should not fail here!")?;
 
-<<<<<<< HEAD
-        let owner_role_id = admin2.roles().await?.try_into_owner_role()?.id;
-        let roles = admin2
-            .setup_default_roles(owner_role_id)
-            .await?
-            .try_into_default_roles()?;
-
-        admin2.sync_now(owner2_addr.into(), None).await?;
-
-        sleep(SLEEP_INTERVAL).await;
-        admin2
-            .assign_role(team2.membera.id, roles.operator().id)
-            .await?;
-=======
     // Let's sync immediately. The role change will not propogate since add_team() hasn't been called.
     {
         let admin = devices.admin.client.team(team_id2);
@@ -773,12 +533,11 @@
         }
 
         // Now, we try to assign a role using the admin, which is expected to fail.
-        match admin.assign_role(devices.operator.id, Role::Operator).await {
+        match admin.assign_role(devices.operator.id, roles2.operator().id).await {
             Ok(()) => bail!("Expected role assignment to fail"),
             Err(aranya_client::Error::Aranya(_)) => {}
             Err(_) => bail!("Unexpected error"),
         }
->>>>>>> 0fb49748
     }
 
     let admin_seed2 = team2
@@ -804,7 +563,7 @@
 
     // Now we should be able to successfully assign a role.
     admin2
-        .assign_role(devices.operator.id, Role::Operator)
+        .assign_role(devices.operator.id, roles2.operator().id)
         .await
         .context("Assigning a role should not fail here!")?;
 
