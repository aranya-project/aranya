//! Integration tests for the user library.

#![allow(
    clippy::disallowed_macros,
    clippy::expect_used,
    clippy::indexing_slicing,
    clippy::panic,
    clippy::unwrap_used,
    rust_2018_idioms
)]

use std::time::Duration;

use anyhow::{bail, Context, Result};
use aranya_client::TeamConfig;
use aranya_daemon_api::Role;
use test_log::test;
use tracing::{debug, info};

mod common;
use common::{sleep, TeamCtx, SLEEP_INTERVAL};

/// Tests sync_now() by showing that an admin cannot assign any roles until it syncs with the owner.
#[test(tokio::test(flavor = "multi_thread"))]
async fn test_sync_now() -> Result<()> {
    // Set up our team context so we can run the test.
    let work_dir = tempfile::tempdir()?.path().to_path_buf();
    let mut team = TeamCtx::new("test_sync_now", work_dir).await?;

    // Create the initial team, and get our TeamId and seed.
    let team_id = team.create_and_add_team().await?;

    // Grab the shorthand for our address.
    let owner_addr = team.owner.aranya_local_addr().await?;

    // Grab the shorthand for the teams we need to operate on.
    let mut owner = team.owner.client.team(team_id);
    let mut admin = team.admin.client.team(team_id);

    // Add the admin as a new device, but don't give it a role.
    info!("adding admin to team");
    owner.add_device_to_team(team.admin.pk.clone()).await?;

    // Add the operator as a new device, but don't give it a role.
    info!("adding operator to team");
    owner.add_device_to_team(team.operator.pk.clone()).await?;

    // Finally, let's give the admin its role, but don't sync with peers.
    owner.assign_role(team.admin.id, Role::Admin).await?;

    // Now, we try to assign a role using the admin, which is expected to fail.
    match admin.assign_role(team.operator.id, Role::Operator).await {
        Ok(_) => bail!("Expected role assignment to fail"),
        Err(aranya_client::Error::Aranya(_)) => {}
        Err(_) => bail!("Unexpected error"),
    }

    // Let's sync immediately, which will propagate the role change.
    admin.sync_now(owner_addr.into(), None).await?;
    sleep(SLEEP_INTERVAL).await;

    // Now we should be able to successfully assign a role.
    admin.assign_role(team.operator.id, Role::Operator).await?;

    Ok(())
}

/// Tests that devices can be removed from the team.
#[test(tokio::test(flavor = "multi_thread"))]
async fn test_remove_devices() -> Result<()> {
    // Set up our team context so we can run the test.
    let work_dir = tempfile::tempdir()?.path().to_path_buf();
    let mut team = TeamCtx::new("test_query_functions", work_dir).await?;

    // Create the initial team, and get our TeamId.
    let team_id = team
        .create_and_add_team()
        .await
        .expect("expected to create team");
    info!(?team_id);

    // Tell all peers to sync with one another, and assign their roles.
    team.add_all_sync_peers(team_id).await?;
    team.add_all_device_roles(team_id).await?;

    // Remove devices from the team while checking that the device count decreases each time a device is removed.
    let mut owner = team.owner.client.team(team_id);

    assert_eq!(owner.queries().devices_on_team().await?.iter().count(), 5);

    owner.remove_device_from_team(team.membera.id).await?;
    assert_eq!(owner.queries().devices_on_team().await?.iter().count(), 4);

    owner.remove_device_from_team(team.memberb.id).await?;
    assert_eq!(owner.queries().devices_on_team().await?.iter().count(), 3);

    owner.revoke_role(team.operator.id, Role::Operator).await?;
    owner.remove_device_from_team(team.operator.id).await?;
    assert_eq!(owner.queries().devices_on_team().await?.iter().count(), 2);

    owner.revoke_role(team.admin.id, Role::Admin).await?;
    owner.remove_device_from_team(team.admin.id).await?;
    assert_eq!(owner.queries().devices_on_team().await?.iter().count(), 1);

    owner.revoke_role(team.owner.id, Role::Owner).await?;
    owner
        .remove_device_from_team(team.owner.id)
        .await
        .expect_err("owner should not be able to remove itself from team");

    Ok(())
}

/// Tests functionality to make sure that we can query the fact database for various things.
#[test(tokio::test(flavor = "multi_thread"))]
async fn test_query_functions() -> Result<()> {
    // Set up our team context so we can run the test.
    let work_dir = tempfile::tempdir()?.path().to_path_buf();
    let mut team = TeamCtx::new("test_query_functions", work_dir).await?;

    // Create the initial team, and get our TeamId and seed.
    let team_id = team.create_and_add_team().await?;

    // Tell all peers to sync with one another, and assign their roles.
    team.add_all_sync_peers(team_id).await?;
    team.add_all_device_roles(team_id).await?;

    // Test all our fact database queries.
    let mut memberb = team.membera.client.team(team_id);
    let mut queries = memberb.queries();

    // First, let's check how many devices are on the team.
    let devices = queries.devices_on_team().await?;
    assert_eq!(devices.iter().count(), 5);
    debug!("membera devices on team: {:?}", devices.iter().count());

    // Check the specific role(s) a device has.
    let role = queries.device_role(team.membera.id).await?;
    assert_eq!(role, Role::Member);
    debug!("membera role: {:?}", role);

    // Make sure that we have the correct keybundle.
    let keybundle = queries.device_keybundle(team.membera.id).await?;
    debug!("membera keybundle: {:?}", keybundle);

    // TODO(nikki): device_label_assignments, label_exists, labels

    // TODO(nikki): if cfg!(feature = "aqc") { aqc_net_identifier } and have aqc on by default.

    Ok(())
}

/// Tests add_team() by demonstrating that syncing can only occur after
/// a peer calls the add_team() API
#[test(tokio::test(flavor = "multi_thread"))]
async fn test_add_team() -> Result<()> {
    const TLS_HANDSHAKE_DURATION: Duration = Duration::from_secs(10);

    // Set up our team context so we can run the test.
    let work_dir = tempfile::tempdir()?.path().to_path_buf();
    let mut team = TeamCtx::new("test_add_team", work_dir).await?;

    // Grab the shorthand for our address.
    let owner_addr = team.owner.aranya_local_addr().await?;

    // Create the initial team, and get our TeamId.
<<<<<<< HEAD
    let owner_cfg = {
        let mut team_cfg_builder = TeamConfig::builder();
        let _ = team_cfg_builder.quic_sync();
        team_cfg_builder.build()?
    };
    let team_id = team
=======
    let mut owner = team
>>>>>>> 85ce1de2
        .owner
        .client
        .create_team(owner_cfg)
        .await
        .expect("expected to create team");
    let team_id = owner.team_id();
    info!(?team_id);

    // Add the admin as a new device.
    info!("adding admin to team");
    owner.add_device_to_team(team.admin.pk.clone()).await?;

    // Add the operator as a new device.
    info!("adding operator to team");
    owner.add_device_to_team(team.operator.pk.clone()).await?;

    // Give the admin its role.
    owner.assign_role(team.admin.id, Role::Admin).await?;

    // Let's sync immediately. The role change will not propogate since add_team() hasn't been called.
    {
        let mut admin = team.admin.client.team(team_id);
        admin.sync_now(owner_addr.into(), None).await?;
        sleep(TLS_HANDSHAKE_DURATION).await;

        // Now, we try to assign a role using the admin, which is expected to fail.
        match admin.assign_role(team.operator.id, Role::Operator).await {
            Ok(_) => bail!("Expected role assignment to fail"),
            Err(aranya_client::Error::Aranya(_)) => {}
            Err(_) => bail!("Unexpected error"),
        }
    }

    let admin_seed = owner
        .encrypt_psk_seed_for_peer(&team.admin.pk.encoding)
        .await?;
<<<<<<< HEAD

    let admin_cfg = {
        let mut team_cfg_builder = TeamConfig::builder();
        let qs_cfg_builder = team_cfg_builder.quic_sync();
        qs_cfg_builder.wrapped_seed(&admin_seed)?;
        team_cfg_builder.build()?
    };
    admin.add_team(admin_cfg).await?;
    admin.sync_now(owner_addr.into(), None).await?;
    sleep(SLEEP_INTERVAL).await;
=======
    team.admin
        .client
        .add_team(team_id, {
            TeamConfig::builder()
                .quic_sync(
                    QuicSyncConfig::builder()
                        .wrapped_seed(&admin_seed)?
                        .build()?,
                )
                .build()?
        })
        .await?;
    {
        let mut admin = team.admin.client.team(team_id);
        admin.sync_now(owner_addr.into(), None).await?;
        sleep(SLEEP_INTERVAL).await;
>>>>>>> 85ce1de2

        // Now we should be able to successfully assign a role.
        admin
            .assign_role(team.operator.id, Role::Operator)
            .await
            .context("Assigning a role should not fail here!")?;
    }

    return Ok(());
}

/// Tests that devices can be removed from the team.
#[test(tokio::test(flavor = "multi_thread"))]
async fn test_remove_team() -> Result<()> {
    // Set up our team context so we can run the test.
    let work_dir = tempfile::tempdir()?.path().to_path_buf();
    let mut team = TeamCtx::new("test_remove_team", work_dir).await?;

    // Create the initial team, and get our TeamId.
    let team_id = team
        .create_and_add_team()
        .await
        .expect("expected to create team");
    info!(?team_id);

    team.add_all_sync_peers(team_id).await?;

    {
        let mut owner = team.owner.client.team(team_id);
        let mut admin = team.admin.client.team(team_id);

        // Add the operator as a new device.
        info!("adding operator to team");
        owner.add_device_to_team(team.operator.pk.clone()).await?;

        // Add the admin as a new device.
        owner.add_device_to_team(team.admin.pk.clone()).await?;

        // Give the admin its role.
        owner.assign_role(team.admin.id, Role::Admin).await?;

        sleep(SLEEP_INTERVAL).await;

        // We should be able to successfully assign a role.
        admin.assign_role(team.operator.id, Role::Operator).await?;
    }

    // Remove the team from the admin's local storage
    team.admin.client.remove_team(team_id).await?;

    sleep(SLEEP_INTERVAL).await;

    {
        let mut admin = team.admin.client.team(team_id);

        // Role assignment should fail
        match admin.assign_role(team.operator.id, Role::Member).await {
            Ok(_) => bail!("Expected role assignment to fail"),
            Err(aranya_client::Error::Aranya(_)) => {}
            Err(_) => bail!("Unexpected error"),
        }
    }

    Ok(())
}

/// Tests that devices can sync to multiple teams.
#[test(tokio::test(flavor = "multi_thread"))]
async fn test_multi_team_sync() -> Result<()> {
    // Set up our team context so we can run the test.
    let work_dir = tempfile::tempdir()?.path().to_path_buf();
    let mut team1 = TeamCtx::new("test_multi_team_sync_1", work_dir.join("team1")).await?;
    let mut team2 = TeamCtx::new("test_multi_team_sync_2", work_dir.join("team2")).await?;

    // Create the first team, and get our TeamId.
    let team_id_1 = team1
        .create_and_add_team()
        .await
        .expect("expected to create team");
    info!(?team_id_1);

    // Create the second team, and get our TeamId.
    let team_id_2 = team2
        .create_and_add_team()
        .await
        .expect("expected to create team");
    info!(?team_id_2);

    // Tell all peers to sync with one another, and assign their roles.
    team1.add_all_sync_peers(team_id_1).await?;
    team1.add_all_device_roles(team_id_1).await?;

    team2.add_all_sync_peers(team_id_2).await?;
    team2.add_all_device_roles(team_id_2).await?;

    // Admin2 syncs on team 1
    {
        let owner1_addr = team1.owner.aranya_local_addr().await?;
        let mut owner1 = team1.owner.client.team(team_id_1);

        let admin_seed = {
            let admin2_device = &mut team2.admin;

            let admin_keys = admin2_device.pk.clone();
            owner1.add_device_to_team(admin_keys).await?;

            // Assign Admin2 the Admin role on team 1.
            owner1.assign_role(admin2_device.id, Role::Admin).await?;
            sleep(SLEEP_INTERVAL).await;

            // Create a wrapped seed for Admin2
            owner1
                .encrypt_psk_seed_for_peer(&admin2_device.pk.encoding)
                .await?
        };

        let admin_cfg = {
            let mut team_cfg_builder = TeamConfig::builder();
            let qs_cfg_builder = team_cfg_builder.quic_sync();
            qs_cfg_builder.wrapped_seed(&admin_seed)?;
            team_cfg_builder.build()?
        };

        // Admin2 adds team1 to it's local storage using the wrapped seed
<<<<<<< HEAD
        admin2.add_team(admin_cfg).await?;
        admin2.sync_now(owner1_addr.into(), None).await?;
=======
        team2
            .admin
            .client
            .add_team(team_id_1, {
                TeamConfig::builder()
                    .quic_sync(
                        QuicSyncConfig::builder()
                            .wrapped_seed(&admin_seed)?
                            .build()?,
                    )
                    .build()?
            })
            .await?;
        {
            let mut admin2 = team2.admin.client.team(team_id_1);
            admin2.sync_now(owner1_addr.into(), None).await?;
>>>>>>> 85ce1de2

            sleep(SLEEP_INTERVAL).await;
            admin2.assign_role(team1.membera.id, Role::Operator).await?;
        }
    }

    // Admin2 syncs on team 2
    {
        let owner2_addr = team2.owner.aranya_local_addr().await?;
        let mut admin2 = team2.admin.client.team(team_id_2);

        admin2.sync_now(owner2_addr.into(), None).await?;

        sleep(SLEEP_INTERVAL).await;
        admin2.assign_role(team2.membera.id, Role::Operator).await?;
    }

    Ok(())
}<|MERGE_RESOLUTION|>--- conflicted
+++ resolved
@@ -12,7 +12,7 @@
 use std::time::Duration;
 
 use anyhow::{bail, Context, Result};
-use aranya_client::TeamConfig;
+use aranya_client::{config::TeamInfo, TeamConfig, TeamConfigBuilder};
 use aranya_daemon_api::Role;
 use test_log::test;
 use tracing::{debug, info};
@@ -164,16 +164,12 @@
     let owner_addr = team.owner.aranya_local_addr().await?;
 
     // Create the initial team, and get our TeamId.
-<<<<<<< HEAD
     let owner_cfg = {
         let mut team_cfg_builder = TeamConfig::builder();
         let _ = team_cfg_builder.quic_sync();
         team_cfg_builder.build()?
     };
-    let team_id = team
-=======
     let mut owner = team
->>>>>>> 85ce1de2
         .owner
         .client
         .create_team(owner_cfg)
@@ -210,35 +206,25 @@
     let admin_seed = owner
         .encrypt_psk_seed_for_peer(&team.admin.pk.encoding)
         .await?;
-<<<<<<< HEAD
+
+    let team_info_for_admin = TeamInfo::V1 {
+        id: team_id,
+        wrapped_seed: admin_seed,
+    };
 
     let admin_cfg = {
-        let mut team_cfg_builder = TeamConfig::builder();
-        let qs_cfg_builder = team_cfg_builder.quic_sync();
-        qs_cfg_builder.wrapped_seed(&admin_seed)?;
+        // QuicSyncConfigBuilder is initialized
+        let (team_cfg_builder, _team_id_from_peer) =
+            TeamConfigBuilder::from_team_info_v1(team_info_for_admin)?;
+
         team_cfg_builder.build()?
     };
-    admin.add_team(admin_cfg).await?;
-    admin.sync_now(owner_addr.into(), None).await?;
-    sleep(SLEEP_INTERVAL).await;
-=======
-    team.admin
-        .client
-        .add_team(team_id, {
-            TeamConfig::builder()
-                .quic_sync(
-                    QuicSyncConfig::builder()
-                        .wrapped_seed(&admin_seed)?
-                        .build()?,
-                )
-                .build()?
-        })
-        .await?;
+
+    team.admin.client.add_team(team_id, admin_cfg).await?;
     {
         let mut admin = team.admin.client.team(team_id);
         admin.sync_now(owner_addr.into(), None).await?;
         sleep(SLEEP_INTERVAL).await;
->>>>>>> 85ce1de2
 
         // Now we should be able to successfully assign a role.
         admin
@@ -363,27 +349,10 @@
         };
 
         // Admin2 adds team1 to it's local storage using the wrapped seed
-<<<<<<< HEAD
-        admin2.add_team(admin_cfg).await?;
-        admin2.sync_now(owner1_addr.into(), None).await?;
-=======
-        team2
-            .admin
-            .client
-            .add_team(team_id_1, {
-                TeamConfig::builder()
-                    .quic_sync(
-                        QuicSyncConfig::builder()
-                            .wrapped_seed(&admin_seed)?
-                            .build()?,
-                    )
-                    .build()?
-            })
-            .await?;
+        team2.admin.client.add_team(team_id_1, admin_cfg).await?;
         {
             let mut admin2 = team2.admin.client.team(team_id_1);
             admin2.sync_now(owner1_addr.into(), None).await?;
->>>>>>> 85ce1de2
 
             sleep(SLEEP_INTERVAL).await;
             admin2.assign_role(team1.membera.id, Role::Operator).await?;
