--- conflicted
+++ resolved
@@ -35,25 +35,10 @@
 wildcard_imports = "warn"
 
 [workspace.dependencies]
-<<<<<<< HEAD
-aranya-aqc-util = { version = "0.7.0", features = ["alloc"] }
-aranya-capi-core = { version = "0.4.4" }
-aranya-capi-codegen = { version = "0.3.3" }
-aranya-crypto = { version = "0.9.0", features = ["alloc", "fs-keystore", "clone-aead", "std", "tls"] }
-aranya-crypto-ffi = { version = "0.12.0" }
-aranya-device-ffi = { version = "0.12.0" }
-aranya-envelope-ffi = { version = "0.12.0" }
-aranya-idam-ffi = { version = "0.12.0" }
-aranya-perspective-ffi = { version = "0.12.0" }
-aranya-policy-compiler = { version = "0.12.0" }
-aranya-policy-ifgen = { version = "0.12.0", features = ["serde"] }
-aranya-policy-ifgen-build = { version = "0.6.0" }
-aranya-policy-lang = { version = "0.7.0" }
-=======
 aranya-aqc-util = { version = "0.8.0", features = ["alloc"] }
 aranya-capi-core = { version = "0.5.0" }
 aranya-capi-codegen = { version = "0.4.0" }
-aranya-crypto = { version = "0.10.0", features = ["alloc", "aqc", "fs-keystore", "clone-aead", "std", "tls"] }
+aranya-crypto = { version = "0.10.0", features = ["alloc", "fs-keystore", "clone-aead", "std", "tls"] }
 aranya-crypto-ffi = { version = "0.13.0" }
 aranya-device-ffi = { version = "0.13.0" }
 aranya-envelope-ffi = { version = "0.13.0" }
@@ -63,7 +48,6 @@
 aranya-policy-ifgen = { version = "0.13.0", features = ["serde"] }
 aranya-policy-ifgen-build = { version = "0.7.0" }
 aranya-policy-lang = { version = "0.8.0" }
->>>>>>> eae7539f
 aranya-policy-text = { version = "0.1.2" }
 aranya-policy-vm = { version = "0.13.0", features = ["std"] }
 aranya-runtime = { version = "0.13.0", features = ["std", "libc"] }
