[workspace]
resolver = "2"

members = [
    "crates/*",
]


[workspace.package]
version = "3.0.0"
authors = ["SpiderOak, Inc."]
edition = "2021"
license = "AGPL-3.0-only"
repository = "https://github.com/aranya-project/aranya"
rust-version = "1.85"


[workspace.lints.rust]
# missing_docs = "warn"
missing_debug_implementations = "warn"
rust_2018_idioms = { level = "warn", priority = -1 }
unsafe_op_in_unsafe_fn = "warn"
unused_lifetimes = "warn"
unused_qualifications = "warn"

[workspace.lints.clippy]
cast_lossless = "warn"
cast_possible_wrap = "warn"
cast_precision_loss = "warn"
cast_sign_loss = "warn"
panic = "warn"
unsafe_derive_deserialize = "warn"
undocumented_unsafe_blocks = "warn"
unwrap_used = "warn"
wildcard_imports = "warn"

[workspace.dependencies]
aranya-fast-channels = { version = "0.13.0", features = ["alloc"] }
aranya-afc-util = { version = "0.14.0", features = ["alloc"] }
aranya-aqc-util = { version = "0.8.0", features = ["alloc"] }
aranya-capi-core = { version = "0.5.0" }
aranya-capi-codegen = { version = "0.4.0" }
aranya-crypto = { version = "0.10.0", features = ["alloc", "fs-keystore", "clone-aead", "std", "tls"] }
aranya-crypto-ffi = { version = "0.13.0" }
aranya-device-ffi = { version = "0.13.0" }
aranya-envelope-ffi = { version = "0.13.0" }
aranya-idam-ffi = { version = "0.13.0" }
aranya-perspective-ffi = { version = "0.13.0" }
aranya-policy-compiler = { version = "0.13.0" }
aranya-policy-ifgen = { version = "0.14.0", features = ["serde"] }
aranya-policy-ifgen-build = { version = "0.7.0" }
aranya-policy-lang = { version = "0.8.0" }
aranya-policy-text = { version = "0.1.2" }
aranya-policy-vm = { version = "0.13.0", features = ["std"] }
aranya-runtime = { version = "0.14.0", features = ["std", "libc"] }

<<<<<<< HEAD
aranya-client = { version = "2.0.0", path = "crates/aranya-client" }
aranya-daemon = { version = "2.0.0", path = "crates/aranya-daemon" }
aranya-daemon-api = { version = "2.0.0", path = "crates/aranya-daemon-api" }
aranya-keygen = { version = "2.0.0", path = "crates/aranya-keygen" }
aranya-util = { version = "2.0.0", path = "crates/aranya-util" }
=======
buggy = { version = "0.1.0" }

aranya-client = { version = "3.0.0", path = "crates/aranya-client" }
aranya-daemon = { version = "3.0.0", path = "crates/aranya-daemon" }
aranya-daemon-api = { version = "3.0.0", path = "crates/aranya-daemon-api" }
aranya-keygen = { version = "3.0.0", path = "crates/aranya-keygen" }
aranya-util = { version = "3.0.0", path = "crates/aranya-util" }
>>>>>>> 4ed38ada

# External dependencies
anyhow = { version = "1.0.86" }
backon = { version = "1.2.0" }
buggy = { version = "0.1.0" }
bytes = { version = "1.0" }
ciborium = { version = "0.2" }
clap = { version = "4", features = ["derive"] }
derive-where = { version = "1" }
divan = { version = "0.1", default-features = false }
futures-lite = { version = "2.6.0" }
futures-util = { version = "0.3.30" }
http = { version = "1" }
libc = { version = "0.2" }
metrics = { version = "0.24" }
metrics-util = { version = "0.20" }
postcard = { version = "1", default-features = false, features = ["use-std", "heapless", "experimental-derive"] }
pretty_assertions = { version = "1.4" }
s2n-quic = { version = "1.58.0-psk.2", default-features = false, features = ["provider-address-token-default", "provider-tls-rustls"], package = "aranya-internal-s2n-quic" }
semver = { version = "1", features = ["serde"] }
serde = "1"
serial_test = { version = "3" }
sysinfo = { version = "0.36" }
tarpc = { version = "0.35.0", features = ["unix", "serde-transport", "serde-transport-json"] }
tempfile = { version = "3.6.0" }
test-log = { version = "0.2.14", default-features = false, features = ["trace"] }
thiserror = { version = "2.0" }
tokio = { version = "1.44" }
tokio-util = { version = "0.7.12" }
toml = { version = "0.9", default-features = false, features = ["std", "serde", "parse"] }
tracing = { version = "0.1.40" }
tracing-subscriber = { version = "0.3.18", features = ["env-filter"] }

[profile.dev]
opt-level = 1

[profile.release]
opt-level = "z"
strip = true
lto = true
panic = "abort"

[workspace.metadata.release]
allow-branch = ["main"]
shared-version = true
tag-message = ""
tag-prefix = ""<|MERGE_RESOLUTION|>--- conflicted
+++ resolved
@@ -54,21 +54,11 @@
 aranya-policy-vm = { version = "0.13.0", features = ["std"] }
 aranya-runtime = { version = "0.14.0", features = ["std", "libc"] }
 
-<<<<<<< HEAD
-aranya-client = { version = "2.0.0", path = "crates/aranya-client" }
-aranya-daemon = { version = "2.0.0", path = "crates/aranya-daemon" }
-aranya-daemon-api = { version = "2.0.0", path = "crates/aranya-daemon-api" }
-aranya-keygen = { version = "2.0.0", path = "crates/aranya-keygen" }
-aranya-util = { version = "2.0.0", path = "crates/aranya-util" }
-=======
-buggy = { version = "0.1.0" }
-
 aranya-client = { version = "3.0.0", path = "crates/aranya-client" }
 aranya-daemon = { version = "3.0.0", path = "crates/aranya-daemon" }
 aranya-daemon-api = { version = "3.0.0", path = "crates/aranya-daemon-api" }
 aranya-keygen = { version = "3.0.0", path = "crates/aranya-keygen" }
 aranya-util = { version = "3.0.0", path = "crates/aranya-util" }
->>>>>>> 4ed38ada
 
 # External dependencies
 anyhow = { version = "1.0.86" }
