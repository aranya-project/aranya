[workspace]
resolver = "2"

members = [
    "crates/*",
    "examples/rust/*",
]


[workspace.package]
version = "4.0.0"
authors = ["SpiderOak, Inc."]
edition = "2021"
license = "AGPL-3.0-only"
repository = "https://github.com/aranya-project/aranya"
rust-version = "1.85"


[workspace.lints.rust]
# missing_docs = "warn"
missing_debug_implementations = "warn"
rust_2018_idioms = { level = "warn", priority = -1 }
unsafe_op_in_unsafe_fn = "warn"
unused_lifetimes = "warn"
unused_qualifications = "warn"

[workspace.lints.clippy]
cast_lossless = "warn"
cast_possible_wrap = "warn"
cast_precision_loss = "warn"
cast_sign_loss = "warn"
panic = "warn"
unsafe_derive_deserialize = "warn"
undocumented_unsafe_blocks = "warn"
unwrap_used = "warn"
wildcard_imports = "warn"

[workspace.dependencies]
aranya-fast-channels = { version = "0.16.0", features = ["alloc"] }
aranya-afc-util = { version = "0.17.0", features = ["alloc"] }
aranya-capi-core = { version = "0.6.0" }
aranya-capi-codegen = { version = "0.5.0" }
aranya-crypto = { version = "0.12.0", features = ["alloc", "fs-keystore", "clone-aead", "std", "tls"] }
aranya-crypto-ffi = { version = "0.15.0" }
aranya-device-ffi = { version = "0.15.0" }
aranya-envelope-ffi = { version = "0.15.0" }
aranya-id = { version = "0.2.0" }
aranya-idam-ffi = { version = "0.15.0" }
aranya-perspective-ffi = { version = "0.15.0" }
aranya-policy-compiler = { version = "0.16.0" }
aranya-policy-ifgen = { version = "0.16.0", features = ["serde"] }
aranya-policy-ifgen-build = { version = "0.10.0" }
aranya-policy-lang = { version = "0.9.0" }
aranya-policy-text = { version = "0.1.3" }
aranya-policy-vm = { version = "0.15.0", features = ["std"] }
aranya-runtime = { version = "0.16.0", features = ["std", "libc"] }

buggy = { version = "0.1.0" }
spideroak-base58 = { version = "0.2.0" }

<<<<<<< HEAD
aranya-client = { version = "4.0.0", path = "crates/aranya-client" }
aranya-daemon = { version = "4.0.0", path = "crates/aranya-daemon" }
aranya-daemon-api = { version = "4.0.0", path = "crates/aranya-daemon-api" }
aranya-keygen = { version = "4.0.0", path = "crates/aranya-keygen" }
aranya-util = { version = "4.0.0", path = "crates/aranya-util" }
=======
aranya-client = { version = "3.0.0", path = "crates/aranya-client", default-features = false }
aranya-daemon = { version = "3.0.0", path = "crates/aranya-daemon", default-features = false }
aranya-daemon-api = { version = "3.0.0", path = "crates/aranya-daemon-api", default-features = false }
aranya-keygen = { version = "3.0.0", path = "crates/aranya-keygen", default-features = false }
aranya-util = { version = "3.0.0", path = "crates/aranya-util", default-features = false }
>>>>>>> 7f4c5ba9

# External dependencies
anyhow = { version = "1.0.86" }
backon = { version = "1.2.0" }
bytes = { version = "1.10.0" }
ciborium = { version = "0.2" }
clap = { version = "4", features = ["derive"] }
derive-where = { version = "1" }
divan = { version = "0.1", default-features = false }
futures-util = { version = "0.3.30" }
http = { version = "1" }
libc = { version = "0.2" }
metrics = { version = "0.24" }
metrics-util = { version = "0.20" }
postcard = { version = "1", default-features = false, features = ["use-std", "heapless", "experimental-derive"] }
pretty_assertions = { version = "1.4" }
rustix = { version = "1.1.2", features = ["shm"] }
s2n-quic = { version = "1.58.0-psk.2", default-features = false, features = ["provider-address-token-default", "provider-tls-rustls"], package = "aranya-internal-s2n-quic" }
semver = { version = "1", features = ["serde"] }
serde = "1"
serial_test = { version = "3" }
sysinfo = { version = "0.36" }
tarpc = { version = "0.35.0", features = ["unix", "serde-transport", "serde-transport-json"] }
tempfile = { version = "3.17.1" }
test-log = { version = "0.2.14", default-features = false, features = ["trace"] }
thiserror = { version = "2.0" }
tokio = { version = "1.44" }
tokio-util = { version = "0.7.12" }
toml = { version = "0.9", default-features = false, features = ["std", "serde", "parse"] }
tracing = { version = "0.1.40" }
tracing-subscriber = { version = "0.3.18", features = ["env-filter"] }

[profile.dev]
opt-level = 1

[profile.release]
opt-level = "z"
strip = true
lto = true
panic = "abort"

[workspace.metadata.release]
allow-branch = ["main"]
shared-version = true
tag-message = ""
tag-prefix = ""<|MERGE_RESOLUTION|>--- conflicted
+++ resolved
@@ -58,19 +58,11 @@
 buggy = { version = "0.1.0" }
 spideroak-base58 = { version = "0.2.0" }
 
-<<<<<<< HEAD
-aranya-client = { version = "4.0.0", path = "crates/aranya-client" }
-aranya-daemon = { version = "4.0.0", path = "crates/aranya-daemon" }
-aranya-daemon-api = { version = "4.0.0", path = "crates/aranya-daemon-api" }
-aranya-keygen = { version = "4.0.0", path = "crates/aranya-keygen" }
-aranya-util = { version = "4.0.0", path = "crates/aranya-util" }
-=======
-aranya-client = { version = "3.0.0", path = "crates/aranya-client", default-features = false }
-aranya-daemon = { version = "3.0.0", path = "crates/aranya-daemon", default-features = false }
-aranya-daemon-api = { version = "3.0.0", path = "crates/aranya-daemon-api", default-features = false }
-aranya-keygen = { version = "3.0.0", path = "crates/aranya-keygen", default-features = false }
-aranya-util = { version = "3.0.0", path = "crates/aranya-util", default-features = false }
->>>>>>> 7f4c5ba9
+aranya-client = { version = "4.0.0", path = "crates/aranya-client", default-features = false }
+aranya-daemon = { version = "4.0.0", path = "crates/aranya-daemon", default-features = false }
+aranya-daemon-api = { version = "4.0.0", path = "crates/aranya-daemon-api", default-features = false }
+aranya-keygen = { version = "4.0.0", path = "crates/aranya-keygen", default-features = false }
+aranya-util = { version = "4.0.0", path = "crates/aranya-util", default-features = false }
 
 # External dependencies
 anyhow = { version = "1.0.86" }
