[workspace]
resolver = "2"

members = [
    "crates/*",
]


[workspace.package]
version = "0.5.1"
authors = ["SpiderOak, Inc."]
edition = "2021"
license = "AGPL-3.0-only"
repository = "https://github.com/aranya-project/aranya"
rust-version = "1.81"


[workspace.lints.rust]
# missing_docs = "warn"
rust_2018_idioms = { level = "warn", priority = -1 }
unsafe_op_in_unsafe_fn = "warn"
unused_lifetimes = "warn"
unused_qualifications = "warn"


[workspace.lints.clippy]
cast_lossless = "warn"
cast_possible_wrap = "warn"
cast_precision_loss = "warn"
cast_sign_loss = "warn"
panic = "warn"
unsafe_derive_deserialize = "warn"
undocumented_unsafe_blocks = "warn"
unwrap_used = "warn"
wildcard_imports = "warn"

[workspace.dependencies]
aranya-aqc-util = { version = "0.3.0", features = ["alloc"] }
aranya-capi-core = { version = "0.4.0" }
aranya-capi-codegen = { version = "0.3.0" }
aranya-crypto = { version = "0.6.0", features = ["alloc", "fs-keystore", "clone-aead", "std"] }
aranya-crypto-ffi = { version = "0.8.0" }
aranya-device-ffi = { version = "0.8.0" }
aranya-envelope-ffi = { version = "0.8.0" }
aranya-fast-channels = { version = "0.7.0", features = ["posix", "std", "memory"] }
aranya-idam-ffi = { version = "0.8.0" }
aranya-perspective-ffi = { version = "0.8.0" }
aranya-policy-compiler = { version = "0.8.0" }
aranya-policy-ifgen = { version = "0.8.0", features = ["serde"] }
aranya-policy-ifgen-build = { version = "0.4.0" }
aranya-policy-lang = { version = "0.4.0" }
aranya-policy-vm = { version = "0.8.0", features = ["std"] }
aranya-runtime = { version = "0.8.0", features = ["std", "libc"] }

buggy = { version = "0.1.0" }

aranya-client = { version = "0.5.1", path = "crates/aranya-client" }
aranya-daemon = { version = "0.5.1", path = "crates/aranya-daemon" }
aranya-daemon-api = { version = "0.5.1", path = "crates/aranya-daemon-api" }
aranya-keygen = { version = "0.5.1", path = "crates/aranya-keygen" }
aranya-util = { version = "0.5.1", path = "crates/aranya-util" }

anyhow = { version = "1.0.86" }
backon = { version = "1.2.0" }
bytes = { version = "1.0" }
ciborium = { version = "0.2" }
clap = { version = "4", features = ["derive"] }
futures-util = { version = "0.3.30" }
keyring = { version = "3.6", features = ["apple-native", "linux-native"] }
postcard = { version = "1", default-features = false, features = ["use-std", "heapless", "experimental-derive"] }
pretty_assertions = { version = "1.4" }
# TODO: Remove this after PSK integration
rcgen = { version = "0.13", default-features = false, features = ["pem", "aws_lc_rs"] }
s2n-quic = { version = "1.51.0", default-features = false, features = ["provider-address-token-default", "provider-tls-rustls"] }
semver = { version = "1", features = ["serde"] }
serde = "1"
serial_test = { version = "3" }
tarpc = { version = "0.35.0", features = ["unix", "serde-transport", "serde-transport-json"] }
tempfile = { version = "3.6.0" }
test-log = { version = "0.2.14", default-features = false, features = ["trace"] }
thiserror = { version = "2.0" }
tokio = { version = "1.44" }
tokio-util = { version = "0.7.12" }
tracing = { version = "0.1.40" }
tracing-subscriber = { version = "0.3.18", features = ["env-filter"] }
<<<<<<< HEAD
rustls-pemfile = "2.1.2"
rustls = { git = "https://github.com/elagergren-spideroak/rustls", rev = "648a02550dd319360664f9af79862716be2879ff" }
=======
>>>>>>> ca855be4

[profile.dev]
opt-level = 1

[profile.release]
lto = true
opt-level = "z"
strip = true


[workspace.metadata.release]
allow-branch = ["main"]
shared-version = true
tag-message = ""
tag-prefix = ""

[patch.crates-io]
rustls = { git = "https://github.com/elagergren-spideroak/rustls", rev = "648a02550dd319360664f9af79862716be2879ff" }<|MERGE_RESOLUTION|>--- conflicted
+++ resolved
@@ -83,11 +83,8 @@
 tokio-util = { version = "0.7.12" }
 tracing = { version = "0.1.40" }
 tracing-subscriber = { version = "0.3.18", features = ["env-filter"] }
-<<<<<<< HEAD
 rustls-pemfile = "2.1.2"
 rustls = { git = "https://github.com/elagergren-spideroak/rustls", rev = "648a02550dd319360664f9af79862716be2879ff" }
-=======
->>>>>>> ca855be4
 
 [profile.dev]
 opt-level = 1
