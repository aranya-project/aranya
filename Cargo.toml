[workspace]
resolver = "2"

members = [
    "crates/*",
]


[workspace.package]
version = "0.5.0"
authors = ["SpiderOak, Inc."]
edition = "2021"
license = "AGPL-3.0-only"
repository = "https://github.com/aranya-project/aranya"
rust-version = "1.81"


[workspace.lints.rust]
# missing_docs = "warn"
rust_2018_idioms = { level = "warn", priority = -1 }
unsafe_op_in_unsafe_fn = "warn"
unused_lifetimes = "warn"
unused_qualifications = "warn"


[workspace.lints.clippy]
cast_lossless = "warn"
cast_possible_wrap = "warn"
cast_precision_loss = "warn"
cast_sign_loss = "warn"
panic = "warn"
unsafe_derive_deserialize = "warn"
undocumented_unsafe_blocks = "warn"
unwrap_used = "warn"
wildcard_imports = "warn"

[workspace.dependencies]
aranya-afc-util = { version = "0.4.0", features = ["alloc"] }
aranya-capi-core = { version = "0.2.0" }
aranya-capi-codegen = { version = "0.2.0" }
aranya-crypto = { version = "0.3.0", features = ["alloc", "fs-keystore", "clone-aead", "std"] }
aranya-crypto-ffi = { version = "0.4.0" }
aranya-device-ffi = { version = "0.4.0" }
aranya-envelope-ffi = { version = "0.4.0" }
aranya-fast-channels = { version = "0.4.0", features = ["posix", "std", "memory"] }
aranya-idam-ffi = { version = "0.4.0" }
aranya-libc = { version = "0.1.1" }
aranya-perspective-ffi = { version = "0.4.0" }
aranya-policy-compiler = { version = "0.4.0" }
aranya-policy-ifgen = { version = "0.4.0", features = ["serde"] }
aranya-policy-ifgen-build = { version = "0.2.0" }
aranya-policy-lang = { version = "0.2.0" }
aranya-policy-vm = { version = "0.4.0", features = ["std"] }
aranya-runtime = { version = "0.4.0", features = ["std", "libc"] }

spideroak-base58 = { version = "0.1.0" }
buggy = { version = "0.1.0" }

<<<<<<< HEAD
spideroak-base58 = { version = "0.1.0" }
buggy = { version = "0.1.0" }

aranya-client = { version = "0.5.0", path = "crates/aranya-client" }
aranya-daemon = { version = "0.5.0", path = "crates/aranya-daemon" }
aranya-daemon-api = { version = "0.5.0", path = "crates/aranya-daemon-api" }
aranya-keygen = { version = "0.5.0", path = "crates/aranya-keygen" }
aranya-util = { version = "0.5.0", path = "crates/aranya-util" }
=======
aranya-client = { version = "0.4.0", path = "crates/aranya-client" }
aranya-daemon = { version = "0.4.0", path = "crates/aranya-daemon" }
aranya-daemon-api = { version = "0.4.0", path = "crates/aranya-daemon-api" }
aranya-keygen = { version = "0.4.0", path = "crates/aranya-keygen" }
aranya-util = { version = "0.4.0", path = "crates/aranya-util" }
>>>>>>> e69113d6

anyhow = { version = "1.0.86" }
backon = { version = "1.2.0" }
ciborium = { version = "0.2" }
clap = { version = "4", features = ["derive"] }
futures-util = { version = "0.3.30" }
libc = { version = "0.2" }
postcard = { version = "1", default-features = false, features = ["use-std", "heapless", "experimental-derive"] }
pretty_assertions = { version = "1.4" }
serde = "1"
serial_test = { version = "3" }
tarpc = { version = "0.35.0", features = ["unix", "serde-transport", "serde-transport-json"] }
tempfile = { version = "3.6.0" }
test-log = { version = "0.2.14", default-features = false, features = ["trace"] }
thiserror = { version = "2.0" }
tokio = { version = "1.40" }
tokio-util = { version = "0.7.12" }
tracing = { version = "0.1.40" }
tracing-subscriber = { version = "0.3.18", features = ["env-filter"] }


[profile.dev]
opt-level = 1

[profile.release]
lto = true
opt-level = "z"
strip = true


[workspace.metadata.release]
allow-branch = ["main"]
shared-version = true
tag-message = ""
tag-prefix = ""<|MERGE_RESOLUTION|>--- conflicted
+++ resolved
@@ -56,7 +56,9 @@
 spideroak-base58 = { version = "0.1.0" }
 buggy = { version = "0.1.0" }
 
-<<<<<<< HEAD
+spideroak-base58 = { version = "0.1.0" }
+buggy = { version = "0.1.0" }
+
 spideroak-base58 = { version = "0.1.0" }
 buggy = { version = "0.1.0" }
 
@@ -65,13 +67,6 @@
 aranya-daemon-api = { version = "0.5.0", path = "crates/aranya-daemon-api" }
 aranya-keygen = { version = "0.5.0", path = "crates/aranya-keygen" }
 aranya-util = { version = "0.5.0", path = "crates/aranya-util" }
-=======
-aranya-client = { version = "0.4.0", path = "crates/aranya-client" }
-aranya-daemon = { version = "0.4.0", path = "crates/aranya-daemon" }
-aranya-daemon-api = { version = "0.4.0", path = "crates/aranya-daemon-api" }
-aranya-keygen = { version = "0.4.0", path = "crates/aranya-keygen" }
-aranya-util = { version = "0.4.0", path = "crates/aranya-util" }
->>>>>>> e69113d6
 
 anyhow = { version = "1.0.86" }
 backon = { version = "1.2.0" }
