[workspace]
resolver = "2"

members = [
    "crates/*",
]


[workspace.package]
version = "2.0.0"
authors = ["SpiderOak, Inc."]
edition = "2021"
license = "AGPL-3.0-only"
repository = "https://github.com/aranya-project/aranya"
rust-version = "1.85"


[workspace.lints.rust]
# missing_docs = "warn"
missing_debug_implementations = "warn"
rust_2018_idioms = { level = "warn", priority = -1 }
unsafe_op_in_unsafe_fn = "warn"
unused_lifetimes = "warn"
unused_qualifications = "warn"

[workspace.lints.clippy]
cast_lossless = "warn"
cast_possible_wrap = "warn"
cast_precision_loss = "warn"
cast_sign_loss = "warn"
panic = "warn"
unsafe_derive_deserialize = "warn"
undocumented_unsafe_blocks = "warn"
unwrap_used = "warn"
wildcard_imports = "warn"

[workspace.dependencies]
<<<<<<< HEAD
aranya-fast-channels = { version = "0.12.0", features = ["alloc"] }
aranya-afc-util = { version = "0.13.0", features = ["alloc"] }
aranya-aqc-util = { version = "0.8.0", features = ["alloc"] }
aranya-capi-core = { version = "0.4.4" }
aranya-capi-codegen = { version = "0.3.3" }
aranya-crypto = { version = "0.10.0", features = ["alloc", "aqc", "fs-keystore", "clone-aead", "std", "tls"] }
aranya-policy-module = { version = "0.13.0" }
=======
aranya-aqc-util = { version = "0.8.0", features = ["alloc"] }
aranya-capi-core = { version = "0.5.0" }
aranya-capi-codegen = { version = "0.4.0" }
aranya-crypto = { version = "0.10.0", features = ["alloc", "aqc", "fs-keystore", "clone-aead", "std", "tls"] }
>>>>>>> eae7539f
aranya-crypto-ffi = { version = "0.13.0" }
aranya-device-ffi = { version = "0.13.0" }
aranya-envelope-ffi = { version = "0.13.0" }
aranya-idam-ffi = { version = "0.13.0" }
aranya-perspective-ffi = { version = "0.13.0" }
aranya-policy-compiler = { version = "0.13.0" }
aranya-policy-ifgen = { version = "0.13.0", features = ["serde"] }
aranya-policy-ifgen-build = { version = "0.7.0" }
aranya-policy-lang = { version = "0.8.0" }
aranya-policy-text = { version = "0.1.2" }
aranya-policy-vm = { version = "0.13.0", features = ["std"] }
aranya-runtime = { version = "0.13.0", features = ["std", "libc"] }

buggy = { version = "0.1.0" }

aranya-client = { version = "2.0.0", path = "crates/aranya-client" }
aranya-daemon = { version = "2.0.0", path = "crates/aranya-daemon" }
aranya-daemon-api = { version = "2.0.0", path = "crates/aranya-daemon-api" }
aranya-keygen = { version = "2.0.0", path = "crates/aranya-keygen" }
aranya-util = { version = "2.0.0", path = "crates/aranya-util" }

anyhow = { version = "1.0.86" }
backon = { version = "1.2.0" }
bytes = { version = "1.0" }
ciborium = { version = "0.2" }
clap = { version = "4", features = ["derive"] }
derive-where = { version = "1" }
divan = { version = "0.1", default-features = false }
futures-lite = { version = "2.6.0" }
futures-util = { version = "0.3.30" }
heapless = { version = "0.8", default-features = false }
http = { version = "1" }
libc = { version = "0.2" }
metrics = { version = "0.24" }
metrics-util = { version = "0.20" }
postcard = { version = "1", default-features = false, features = ["use-std", "heapless", "experimental-derive"] }
pretty_assertions = { version = "1.4" }
s2n-quic = { version = "1.58.0-psk.2", default-features = false, features = ["provider-address-token-default", "provider-tls-rustls"], package = "aranya-internal-s2n-quic" }
semver = { version = "1", features = ["serde"] }
serde = "1"
serial_test = { version = "3" }
sysinfo = { version = "0.36" }
tarpc = { version = "0.35.0", features = ["unix", "serde-transport", "serde-transport-json"] }
tempfile = { version = "3.6.0" }
test-log = { version = "0.2.14", default-features = false, features = ["trace"] }
thiserror = { version = "2.0" }
tokio = { version = "1.44" }
tokio-util = { version = "0.7.12" }
toml = { version = "0.9", default-features = false, features = ["std", "serde", "parse"] }
tracing = { version = "0.1.40" }
tracing-subscriber = { version = "0.3.18", features = ["env-filter"] }

[profile.dev]
opt-level = 1

[profile.release]
opt-level = "z"
strip = true
lto = true
panic = "abort"

[workspace.metadata.release]
allow-branch = ["main"]
shared-version = true
tag-message = ""
tag-prefix = ""<|MERGE_RESOLUTION|>--- conflicted
+++ resolved
@@ -35,20 +35,12 @@
 wildcard_imports = "warn"
 
 [workspace.dependencies]
-<<<<<<< HEAD
 aranya-fast-channels = { version = "0.12.0", features = ["alloc"] }
 aranya-afc-util = { version = "0.13.0", features = ["alloc"] }
-aranya-aqc-util = { version = "0.8.0", features = ["alloc"] }
-aranya-capi-core = { version = "0.4.4" }
-aranya-capi-codegen = { version = "0.3.3" }
-aranya-crypto = { version = "0.10.0", features = ["alloc", "aqc", "fs-keystore", "clone-aead", "std", "tls"] }
-aranya-policy-module = { version = "0.13.0" }
-=======
 aranya-aqc-util = { version = "0.8.0", features = ["alloc"] }
 aranya-capi-core = { version = "0.5.0" }
 aranya-capi-codegen = { version = "0.4.0" }
 aranya-crypto = { version = "0.10.0", features = ["alloc", "aqc", "fs-keystore", "clone-aead", "std", "tls"] }
->>>>>>> eae7539f
 aranya-crypto-ffi = { version = "0.13.0" }
 aranya-device-ffi = { version = "0.13.0" }
 aranya-envelope-ffi = { version = "0.13.0" }
