--- conflicted
+++ resolved
@@ -55,7 +55,6 @@
 aranya-policy-text = { version = "0.1.2" }
 aranya-policy-vm = { version = "0.13.0", features = ["std"] }
 aranya-runtime = { version = "0.14.0", features = ["std", "libc"] }
-spideroak-base58 = { git = "https://github.com/aranya-project/aranya-core.git", branch = "429-remove_if" }
 
 buggy = { version = "0.1.0" }
 spideroak-base58 = { version = "0.2.0" }
@@ -113,7 +112,6 @@
 tag-message = ""
 tag-prefix = ""
 
-<<<<<<< HEAD
 # TODO: remove patch before merging this PR
 [patch.crates-io]
 aranya-fast-channels = { git = "https://github.com/aranya-project/aranya-core.git", branch = "429-remove_if" }
@@ -134,23 +132,4 @@
 aranya-policy-lang = { git = "https://github.com/aranya-project/aranya-core.git", branch = "429-remove_if" }
 aranya-policy-text = { git = "https://github.com/aranya-project/aranya-core.git", branch = "429-remove_if" }
 aranya-policy-vm = { git = "https://github.com/aranya-project/aranya-core.git", branch = "429-remove_if" }
-aranya-runtime = { git = "https://github.com/aranya-project/aranya-core.git", branch = "429-remove_if" }
-=======
-[patch.crates-io]
-aranya-aqc-util = { git = "https://github.com/aranya-project/aranya-core.git", branch = "main" }
-aranya-capi-core = { git = "https://github.com/aranya-project/aranya-core.git", branch = "main" }
-aranya-capi-codegen = { git = "https://github.com/aranya-project/aranya-core.git", branch = "main" }
-aranya-crypto = { git = "https://github.com/aranya-project/aranya-core.git", branch = "main" }
-aranya-crypto-ffi = { git = "https://github.com/aranya-project/aranya-core.git", branch = "main" }
-aranya-device-ffi = { git = "https://github.com/aranya-project/aranya-core.git", branch = "main" }
-aranya-envelope-ffi = { git = "https://github.com/aranya-project/aranya-core.git", branch = "main" }
-aranya-idam-ffi = { git = "https://github.com/aranya-project/aranya-core.git", branch = "main" }
-aranya-perspective-ffi = { git = "https://github.com/aranya-project/aranya-core.git", branch = "main" }
-aranya-policy-compiler = { git = "https://github.com/aranya-project/aranya-core.git", branch = "main" }
-aranya-policy-ifgen = { git = "https://github.com/aranya-project/aranya-core.git", branch = "main" }
-aranya-policy-ifgen-build = { git = "https://github.com/aranya-project/aranya-core.git", branch = "main" }
-aranya-policy-lang = { git = "https://github.com/aranya-project/aranya-core.git", branch = "main" }
-aranya-policy-text = { git = "https://github.com/aranya-project/aranya-core.git", branch = "main" }
-aranya-policy-vm = { git = "https://github.com/aranya-project/aranya-core.git", branch = "main" }
-aranya-runtime = { git = "https://github.com/aranya-project/aranya-core.git", branch = "main" }
->>>>>>> 14b3d979
+aranya-runtime = { git = "https://github.com/aranya-project/aranya-core.git", branch = "429-remove_if" }