[workspace]
resolver = "2"

members = [
    "crates/*",
]


[workspace.package]
version = "2.0.0"
authors = ["SpiderOak, Inc."]
edition = "2021"
license = "AGPL-3.0-only"
repository = "https://github.com/aranya-project/aranya"
rust-version = "1.85"


[workspace.lints.rust]
# missing_docs = "warn"
missing_debug_implementations = "warn"
rust_2018_idioms = { level = "warn", priority = -1 }
unsafe_op_in_unsafe_fn = "warn"
unused_lifetimes = "warn"
unused_qualifications = "warn"

[workspace.lints.clippy]
cast_lossless = "warn"
cast_possible_wrap = "warn"
cast_precision_loss = "warn"
cast_sign_loss = "warn"
panic = "warn"
unsafe_derive_deserialize = "warn"
undocumented_unsafe_blocks = "warn"
unwrap_used = "warn"
wildcard_imports = "warn"

[workspace.dependencies]
<<<<<<< HEAD
# Aranya crates
=======
aranya-fast-channels = { version = "0.13.0", features = ["alloc"] }
aranya-afc-util = { version = "0.14.0", features = ["alloc"] }
>>>>>>> 0bb86ebb
aranya-aqc-util = { version = "0.8.0", features = ["alloc"] }
aranya-capi-core = { version = "0.5.0" }
aranya-capi-codegen = { version = "0.4.0" }
aranya-crypto = { version = "0.10.0", features = ["alloc", "aqc", "fs-keystore", "clone-aead", "std", "tls"] }
aranya-crypto-ffi = { version = "0.13.0" }
aranya-device-ffi = { version = "0.13.0" }
aranya-envelope-ffi = { version = "0.13.0" }
aranya-idam-ffi = { version = "0.13.0" }
aranya-perspective-ffi = { version = "0.13.0" }
aranya-policy-compiler = { version = "0.13.0" }
aranya-policy-ifgen = { version = "0.14.0", features = ["serde"] }
aranya-policy-ifgen-build = { version = "0.7.0" }
aranya-policy-lang = { version = "0.8.0" }
aranya-policy-text = { version = "0.1.2" }
aranya-policy-vm = { version = "0.13.0", features = ["std"] }
aranya-runtime = { version = "0.14.0", features = ["std", "libc"] }

aranya-client = { version = "2.0.0", path = "crates/aranya-client" }
aranya-daemon = { version = "2.0.0", path = "crates/aranya-daemon" }
aranya-daemon-api = { version = "2.0.0", path = "crates/aranya-daemon-api" }
aranya-keygen = { version = "2.0.0", path = "crates/aranya-keygen" }
aranya-util = { version = "2.0.0", path = "crates/aranya-util" }

# External dependencies
anyhow = { version = "1.0.86" }
backon = { version = "1.2.0" }
buggy = { version = "0.1.0" }
bytes = { version = "1.0" }
ciborium = { version = "0.2" }
clap = { version = "4", features = ["derive"] }
derive-where = { version = "1" }
divan = { version = "0.1", default-features = false }
futures-lite = { version = "2.6.0" }
futures-util = { version = "0.3.30" }
http = { version = "1" }
libc = { version = "0.2" }
metrics = { version = "0.24" }
metrics-util = { version = "0.20" }
postcard = { version = "1", default-features = false, features = ["use-std", "heapless", "experimental-derive"] }
pretty_assertions = { version = "1.4" }
s2n-quic = { version = "1.58.0-psk.2", default-features = false, features = ["provider-address-token-default", "provider-tls-rustls"], package = "aranya-internal-s2n-quic" }
semver = { version = "1", features = ["serde"] }
serde = "1"
serial_test = { version = "3" }
sysinfo = { version = "0.36" }
tarpc = { version = "0.35.0", features = ["unix", "serde-transport", "serde-transport-json"] }
tempfile = { version = "3.6.0" }
test-log = { version = "0.2.14", default-features = false, features = ["trace"] }
thiserror = { version = "2.0" }
tokio = { version = "1.44" }
tokio-util = { version = "0.7.12" }
toml = { version = "0.9", default-features = false, features = ["std", "serde", "parse"] }
tracing = { version = "0.1.40" }
tracing-subscriber = { version = "0.3.18", features = ["env-filter"] }

[profile.dev]
opt-level = 1

[profile.release]
opt-level = "z"
strip = true
lto = true
panic = "abort"

[workspace.metadata.release]
allow-branch = ["main"]
shared-version = true
tag-message = ""
tag-prefix = ""<|MERGE_RESOLUTION|>--- conflicted
+++ resolved
@@ -35,12 +35,8 @@
 wildcard_imports = "warn"
 
 [workspace.dependencies]
-<<<<<<< HEAD
-# Aranya crates
-=======
 aranya-fast-channels = { version = "0.13.0", features = ["alloc"] }
 aranya-afc-util = { version = "0.14.0", features = ["alloc"] }
->>>>>>> 0bb86ebb
 aranya-aqc-util = { version = "0.8.0", features = ["alloc"] }
 aranya-capi-core = { version = "0.5.0" }
 aranya-capi-codegen = { version = "0.4.0" }
