[workspace]
resolver = "2"

members = [
    "crates/*",
]


[workspace.package]
version = "0.5.1"
authors = ["SpiderOak, Inc."]
edition = "2021"
license = "AGPL-3.0-only"
repository = "https://github.com/aranya-project/aranya"
rust-version = "1.81"


[workspace.lints.rust]
# missing_docs = "warn"
rust_2018_idioms = { level = "warn", priority = -1 }
unsafe_op_in_unsafe_fn = "warn"
unused_lifetimes = "warn"
unused_qualifications = "warn"


[workspace.lints.clippy]
cast_lossless = "warn"
cast_possible_wrap = "warn"
cast_precision_loss = "warn"
cast_sign_loss = "warn"
panic = "warn"
unsafe_derive_deserialize = "warn"
undocumented_unsafe_blocks = "warn"
unwrap_used = "warn"
wildcard_imports = "warn"

[workspace.dependencies]
<<<<<<< HEAD
aranya-afc-util = { version = "0.4.0", features = ["alloc"] }
aranya-capi-core = { version = "0.2.1" }
aranya-capi-codegen = { version = "0.2.1" }
aranya-crypto = { version = "0.3.0", features = ["alloc", "fs-keystore", "clone-aead", "std"] }
aranya-crypto-ffi = { version = "0.4.0" }
aranya-device-ffi = { version = "0.4.0" }
aranya-envelope-ffi = { version = "0.4.0" }
aranya-fast-channels = { version = "0.4.0", features = ["posix", "std", "memory"] }
aranya-idam-ffi = { version = "0.4.0" }
=======
aranya-afc-util = { version = "0.5.0", features = ["alloc"] }
aranya-capi-core = { version = "0.2.0" }
aranya-capi-codegen = { version = "0.2.0" }
aranya-crypto = { version = "0.4.0", features = ["alloc", "fs-keystore", "clone-aead", "std"] }
aranya-crypto-ffi = { version = "0.5.0" }
aranya-device-ffi = { version = "0.5.0" }
aranya-envelope-ffi = { version = "0.5.0" }
aranya-fast-channels = { version = "0.5.0", features = ["posix", "std", "memory"] }
aranya-idam-ffi = { version = "0.5.0" }
>>>>>>> d63b5154
aranya-libc = { version = "0.1.1" }
aranya-perspective-ffi = { version = "0.5.0" }
aranya-policy-compiler = { version = "0.5.0" }
aranya-policy-ifgen = { version = "0.5.0", features = ["serde"] }
aranya-policy-ifgen-build = { version = "0.2.0" }
aranya-policy-lang = { version = "0.2.0" }
aranya-policy-vm = { version = "0.5.0", features = ["std"] }
aranya-runtime = { version = "0.5.0", features = ["std", "libc"] }

spideroak-base58 = { version = "0.1.0" }
buggy = { version = "0.1.0" }

aranya-client = { version = "0.5.1", path = "crates/aranya-client" }
aranya-daemon = { version = "0.5.1", path = "crates/aranya-daemon" }
aranya-daemon-api = { version = "0.5.1", path = "crates/aranya-daemon-api" }
aranya-keygen = { version = "0.5.1", path = "crates/aranya-keygen" }
aranya-util = { version = "0.5.1", path = "crates/aranya-util" }

anyhow = { version = "1.0.86" }
backon = { version = "1.2.0" }
ciborium = { version = "0.2" }
clap = { version = "4", features = ["derive"] }
futures-util = { version = "0.3.30" }
libc = { version = "0.2" }
postcard = { version = "1", default-features = false, features = ["use-std", "heapless", "experimental-derive"] }
pretty_assertions = { version = "1.4" }
serde = "1"
serial_test = { version = "3" }
tarpc = { version = "0.35.0", features = ["unix", "serde-transport", "serde-transport-json"] }
tempfile = { version = "3.6.0" }
test-log = { version = "0.2.14", default-features = false, features = ["trace"] }
thiserror = { version = "2.0" }
tokio = { version = "1.40" }
tokio-util = { version = "0.7.12" }
tracing = { version = "0.1.40" }
tracing-subscriber = { version = "0.3.18", features = ["env-filter"] }


[profile.dev]
opt-level = 1

[profile.release]
lto = true
opt-level = "z"
strip = true


[workspace.metadata.release]
allow-branch = ["main"]
shared-version = true
tag-message = ""
tag-prefix = ""<|MERGE_RESOLUTION|>--- conflicted
+++ resolved
@@ -35,27 +35,15 @@
 wildcard_imports = "warn"
 
 [workspace.dependencies]
-<<<<<<< HEAD
-aranya-afc-util = { version = "0.4.0", features = ["alloc"] }
+aranya-afc-util = { version = "0.5.0", features = ["alloc"] }
 aranya-capi-core = { version = "0.2.1" }
 aranya-capi-codegen = { version = "0.2.1" }
-aranya-crypto = { version = "0.3.0", features = ["alloc", "fs-keystore", "clone-aead", "std"] }
-aranya-crypto-ffi = { version = "0.4.0" }
-aranya-device-ffi = { version = "0.4.0" }
-aranya-envelope-ffi = { version = "0.4.0" }
-aranya-fast-channels = { version = "0.4.0", features = ["posix", "std", "memory"] }
-aranya-idam-ffi = { version = "0.4.0" }
-=======
-aranya-afc-util = { version = "0.5.0", features = ["alloc"] }
-aranya-capi-core = { version = "0.2.0" }
-aranya-capi-codegen = { version = "0.2.0" }
 aranya-crypto = { version = "0.4.0", features = ["alloc", "fs-keystore", "clone-aead", "std"] }
 aranya-crypto-ffi = { version = "0.5.0" }
 aranya-device-ffi = { version = "0.5.0" }
 aranya-envelope-ffi = { version = "0.5.0" }
 aranya-fast-channels = { version = "0.5.0", features = ["posix", "std", "memory"] }
 aranya-idam-ffi = { version = "0.5.0" }
->>>>>>> d63b5154
 aranya-libc = { version = "0.1.1" }
 aranya-perspective-ffi = { version = "0.5.0" }
 aranya-policy-compiler = { version = "0.5.0" }
