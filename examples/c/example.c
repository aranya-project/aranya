/*
 * Copyright (c) SpiderOak, Inc. All rights reserved.
 */
/**
 * @file example.c
 * @brief Example C application using the Aranya client library.
 */

// Note: this file is formatted with `clang-format`.

#include <ctype.h>
#include <errno.h>
#include <pthread.h>
#include <stdarg.h>
#include <stdint.h>
#include <stdio.h>
#include <stdlib.h>
#include <string.h>
#include <unistd.h>

#include "aranya-client.h"

// Macro for printing AranyaError to stderr and returning the error.
// Does nothing if error value is ARANYA_SUCCESS.
#define EXPECT(M, E)                                                           \
    do {                                                                       \
        err = (E);                                                             \
        if (err != ARANYA_ERROR_SUCCESS) {                                     \
            fprintf(stderr, "%s\n", (M));                                      \
            goto exit;                                                         \
        }                                                                      \
    } while (0)

// Macro for printing client AranyaError to stderr and returning the error.
// Does nothing if error value is ARANYA_SUCCESS.
#define CLIENT_EXPECT(M, N, E)                                                 \
    do {                                                                       \
        err = (E);                                                             \
        if (err != ARANYA_ERROR_SUCCESS) {                                     \
            fprintf(stderr, "%s %s: %s\n", (M), (N),                           \
                    aranya_error_to_str(err));                                 \
            goto exit;                                                         \
        }                                                                      \
    } while (0)

// Macro that polls a command until it returns success, otherwise calling
// EXPECT.
#define POLL(C, M)                                                             \
    while (1) {                                                                \
        err = (C);                                                             \
        if (err == ARANYA_ERROR_SUCCESS) {                                     \
            break;                                                             \
        }                                                                      \
        switch (err) {                                                         \
        case ARANYA_ERROR_WOULD_BLOCK:                                         \
            usleep(100000);                                                    \
            continue;                                                          \
        default:                                                               \
            EXPECT((M), err);                                                  \
        }                                                                      \
    }

// Default size for allocated data buffers.
#define BUFFER_LEN 256

// Number of clients on an Aranya team.
#define NUM_CLIENTS 5

// Team members enum. Can index into team member arrays.
typedef enum {
    OWNER,
    ADMIN,
    OPERATOR,
    MEMBERA,
    MEMBERB,
} Members;

// List of Unix domain socket paths for the Aranya clients.
const char* daemon_socks[] = {
    "out/owner/run/uds.sock", "out/admin/run/uds.sock",
    "out/operator/run/uds.sock", "out/membera/run/uds.sock",
    "out/memberb/run/uds.sock"};

// List of names for the Aranya clients.
const char* client_names[] = {"owner", "admin", "operator", "membera",
                              "memberb"};

// List of sync addresses.
const AranyaAddr sync_addrs[] = {"127.0.0.1:10001", "127.0.0.1:10002",
                                 "127.0.0.1:10003", "127.0.0.1:10004",
                                 "127.0.0.1:10005"};

// List of AQC addresses.
const char* aqc_addrs[] = {"127.0.0.1:11001", "127.0.0.1:11002",
                           "127.0.0.1:11003", "127.0.0.1:11004",
                           "127.0.0.1:11005"};

// Aranya client.
typedef struct {
    // Name of Aranya client.
    const char* name;
    // Pointer to Aranya client.
    AranyaClient client;
    // Aranya client's serialized public key bundle.
    uint8_t* pk;
    // Aranya client's serialized public key bundle length.
    size_t pk_len;
    // Aranya client's public id.
    AranyaDeviceId id;
} Client;

// Which PSK seed mode to use for example.
typedef enum {
    GENERATE,
    RAW_IKM,
} PskSeedMode;

// Aranya team.
//
// Contains the team ID and all Aranya clients for the devices on this example's
// team.
typedef struct {
    PskSeedMode seed_mode;
    AranyaTeamId id;
    union {
        struct {
            // Team owner.
            Client owner;
            // Team admin.
            Client admin;
            // Team operator.
            Client operator;
            // Team member a.
            Client membera;
            // Team member b.
            Client memberb;
        } clients;
        Client clients_arr[NUM_CLIENTS];
    };
} Team;

// Forward Declarations
AranyaError init_client(Client* c, const char* name, const char* daemon_addr,
                        const char* aqc_addr);
AranyaError init_team(Team* t);
AranyaError add_sync_peers(Team* t, AranyaSyncPeerConfig* cfg);
AranyaError run(Team* t);
AranyaError run_afc_bidi_example(Team* t);
AranyaError run_afc_uni_example(Team* t);
AranyaError run_aqc_example(Team* t);
AranyaError cleanup_team(Team* t);

typedef struct AranyaChannelIdent {
    AranyaDeviceId* device;
    AranyaChanOp op;
} AranyaChannelIdent;
AranyaError aranya_create_assign_label(AranyaClient* client, AranyaTeamId* id,
                                       const char* label_name,
                                       AranyaLabelId* label_id,
                                       AranyaChannelIdent* idents,
                                       int num_peers);

// Initialize an Aranya `Client` with the given parameters.
AranyaError init_client(Client* c, const char* name, const char* daemon_addr,
                        const char* aqc_addr) {
    AranyaError err;
    c->name = name;

    struct AranyaAqcConfigBuilder aqc_builder;
    err = aranya_aqc_config_builder_init(&aqc_builder);
    if (err != ARANYA_ERROR_SUCCESS) {
        fprintf(stderr, "unable to initialize `AranyaAqcConfigBuilder`\n");
        aranya_aqc_config_builder_cleanup(&aqc_builder);
        return err;
    }
    err = aranya_aqc_config_builder_set_address(&aqc_builder, aqc_addr);
    if (err != ARANYA_ERROR_SUCCESS) {
        fprintf(stderr, "unable to set AQC server address\n");
        aranya_aqc_config_builder_cleanup(&aqc_builder);
        return err;
    }

    // NB: A builder's "_build" method consumes the builder, so
    // do _not_ call "_cleanup" afterward.
    struct AranyaAqcConfig aqc_cfg;
    err = aranya_aqc_config_build(&aqc_builder, &aqc_cfg);
    if (err != ARANYA_ERROR_SUCCESS) {
        fprintf(stderr, "error initializing AQC config\n");
        return err;
    }

    struct AranyaClientConfigBuilder cli_builder;
    err = aranya_client_config_builder_init(&cli_builder);
    if (err != ARANYA_ERROR_SUCCESS) {
        fprintf(stderr, "unable to initialize `AranyaClientConfigBuilder`\n");
        aranya_client_config_builder_cleanup(&cli_builder);
        return err;
    }
    err = aranya_client_config_builder_set_daemon_uds_path(&cli_builder,
                                                           daemon_addr);
    if (err != ARANYA_ERROR_SUCCESS) {
        fprintf(stderr, "unable to set daemon UDS path\n");
        aranya_client_config_builder_cleanup(&cli_builder);
        return err;
    }

    err = aranya_client_config_builder_set_aqc_config(&cli_builder, &aqc_cfg);
    if (err != ARANYA_ERROR_SUCCESS) {
        fprintf(stderr, "unable to set AQC config\n");
        aranya_client_config_builder_cleanup(&cli_builder);
        return err;
    }

    // NB: A builder's "_build" method consumes the builder, so
    // do _not_ call "_cleanup" afterward.
    struct AranyaClientConfig cli_cfg;
    err = aranya_client_config_build(&cli_builder, &cli_cfg);
    if (err != ARANYA_ERROR_SUCCESS) {
        fprintf(stderr, "error initializing client config: %s\n",
                aranya_error_to_str(err));
        return err;
    }

    err = aranya_client_init(&c->client, &cli_cfg);
    if (err != ARANYA_ERROR_SUCCESS) {
        fprintf(stderr, "error initializing client %s (daemon_addr: %s)\n",
                c->name, daemon_addr);
        return err;
    }
    err = aranya_get_device_id(&c->client, &c->id);
    if (err != ARANYA_ERROR_SUCCESS) {
        fprintf(stderr, "unable to get device ID\n");
        aranya_client_cleanup(&c->client);
        return err;
    }

    // `pk_len` is intentionally set to small size to show how to
    // handle reallocations.
    c->pk_len = 1;
    c->pk     = calloc(c->pk_len, 1);
    if (c->pk == NULL) {
        abort();
    }
    err = aranya_get_key_bundle(&c->client, c->pk, &c->pk_len);
    if (err == ARANYA_ERROR_BUFFER_TOO_SMALL) {
        // Too small, so the actual size was written to
        // `c->pk_len`.
        uint8_t* new_pk = realloc(c->pk, c->pk_len);
        if (new_pk == NULL) {
            abort();
        }
        c->pk = new_pk;

        err = aranya_get_key_bundle(&c->client, c->pk, &c->pk_len);
    }
    if (err != ARANYA_ERROR_SUCCESS) {
        fprintf(stderr, "unable to get device IDs\n");
        aranya_client_cleanup(&c->client);
        return err;
    }

    return ARANYA_ERROR_SUCCESS;
}

// Initialize the Aranya `Team` by first initializing the team's clients and
// then creates the team.
AranyaError init_team(Team* t) {
    AranyaError err;

    Client* owner = &t->clients.owner;
    Client* admin = &t->clients.admin;
    Client* operator= & t->clients.operator;
    Client* membera = &t->clients.membera;
    Client* memberb = &t->clients.memberb;

    // initialize team clients.
    for (int i = 0; i < NUM_CLIENTS; i++) {
        printf("initializing client: %s\n", client_names[i]);

        Client* client = &t->clients_arr[i];
        err =
            init_client(client, client_names[i], daemon_socks[i], aqc_addrs[i]);
        if (err != ARANYA_ERROR_SUCCESS) {
            fprintf(stderr, "unable to initialize client %s: %s\n",
                    client->name, aranya_error_to_str(err));
            return err;
        }
    }

    // Setup team config for owner device.
    AranyaCreateTeamQuicSyncConfigBuilder owner_quic_build;
    err = aranya_create_team_quic_sync_config_builder_init(&owner_quic_build);
    if (err != ARANYA_ERROR_SUCCESS) {
        fprintf(stderr,
                "unable to init `AranyaCreateTeamQuicSyncConfigBuilder`\n");
        return err;
    }

    AranyaSeedIkm ikm;
    if (t->seed_mode == RAW_IKM) {
        err =
            aranya_rand(&t->clients.owner.client, ikm.bytes, sizeof(ikm.bytes));
        if (err != ARANYA_ERROR_SUCCESS) {
            fprintf(stderr, "unable to generate random bytes\n");
            return err;
        }
        err = aranya_create_team_quic_sync_config_raw_seed_ikm(
            &owner_quic_build, &ikm);
        if (err != ARANYA_ERROR_SUCCESS) {
            fprintf(stderr,
                    "unable to set `AranyaCreateTeamQuicSyncConfigBuilder` raw "
                    "IKM seed"
                    "mode\n");
            return err;
        }
    } else {
        err = aranya_create_team_quic_sync_config_generate(&owner_quic_build);
        if (err != ARANYA_ERROR_SUCCESS) {
            fprintf(
                stderr,
                "unable to set `AranyaCreateTeamQuicSyncConfigBuilder` generate"
                "mode\n");
            return err;
        }
    }

    AranyaCreateTeamQuicSyncConfig owner_quic_cfg;
    err = aranya_create_team_quic_sync_config_build(&owner_quic_build,
                                                    &owner_quic_cfg);
    if (err != ARANYA_ERROR_SUCCESS) {
        fprintf(stderr, "unable to init `AranyaCreateTeamQuicSyncConfig`\n");
        return err;
    }

    AranyaCreateTeamConfigBuilder owner_build;
    err = aranya_create_team_config_builder_init(&owner_build);
    if (err != ARANYA_ERROR_SUCCESS) {
        fprintf(stderr, "unable to init `AranyaCreateTeamConfigBuilder`\n");
        return err;
    }

    err = aranya_create_team_config_builder_set_quic_syncer(&owner_build,
                                                            &owner_quic_cfg);
    if (err != ARANYA_ERROR_SUCCESS) {
        fprintf(stderr,
                "unable to set `CreateQuicSyncConfig` for "
                "`AranyaTeamConfigBuilder`\n");
        return err;
    }

    // NB: A builder's "_build" method consumes the builder, so
    // do _not_ call "_cleanup" afterward.
    AranyaCreateTeamConfig owner_cfg;
    err = aranya_create_team_config_build(&owner_build, &owner_cfg);
    if (err != ARANYA_ERROR_SUCCESS) {
        fprintf(stderr, "unable to init `AranyaCreateTeamConfig`\n");
        return err;
    }

    // have owner create the team.
    // The `aranya_create_team` method is used to create a new graph for the
    // team to operate on.
    err = aranya_create_team(&t->clients.owner.client, &owner_cfg, &t->id);
    if (err != ARANYA_ERROR_SUCCESS) {
        fprintf(stderr, "unable to create team\n");
        return err;
    }

    // Test ID serialization and deserialization
    char team_id_str[ARANYA_ID_STR_LEN] = {0};
    size_t team_id_str_len              = sizeof(team_id_str);
    err = aranya_id_to_str(&t->id.id, team_id_str, &team_id_str_len);
    if (err != ARANYA_ERROR_SUCCESS) {
        fprintf(stderr, "unable to convert ID to string\n");
        return err;
    }
    printf("Team ID: %s \n", team_id_str);

    AranyaId decodedId;
    err = aranya_id_from_str(team_id_str, &decodedId);
    if (err != ARANYA_ERROR_SUCCESS) {
        fprintf(stderr, "unable to decode ID from string\n");
        return err;
    }

    if (memcmp(decodedId.bytes, t->id.id.bytes, ARANYA_ID_LEN) != 0) {
        fprintf(stderr, "application failed: Decoded ID doesn't match\n");
        return ARANYA_ERROR_OTHER;
    }

    // Team members are added to the team by first calling
    // `aranya_add_device_to_team`, passing in the submitter's client, the
    // team ID and the public key of the device to be added. In a real world
    // scenario, the keys would be exchanged outside of Aranya using
    // something like `scp`.

    // add admin to team.
    err = aranya_add_device_to_team(&owner->client, &t->id, admin->pk,
                                    admin->pk_len);
    if (err != ARANYA_ERROR_SUCCESS) {
        fprintf(stderr, "unable to add admin to team\n");
        return err;
    }

    // add operator to team.
    err = aranya_add_device_to_team(&owner->client,
                                    &t->id, operator->pk, operator->pk_len);
    if (err != ARANYA_ERROR_SUCCESS) {
        fprintf(stderr, "unable to add operator to team\n");
        return err;
    }

    // add membera to team.
    err = aranya_add_device_to_team(&owner->client, &t->id, membera->pk,
                                    membera->pk_len);
    if (err != ARANYA_ERROR_SUCCESS) {
        fprintf(stderr, "unable to add membera to team\n");
        return err;
    }

    // add memberb to team.
    err = aranya_add_device_to_team(&owner->client, &t->id, memberb->pk,
                                    memberb->pk_len);
    if (err != ARANYA_ERROR_SUCCESS) {
        fprintf(stderr, "unable to add memberb to team\n");
        return err;
    }

    // add_team() for each non-owner device
    for (int i = 1; i < NUM_CLIENTS; i++) {
        printf("add_team() client: %s\n", client_names[i]);

        // Setup team config for non-owner devices.
        // QUIC syncer PSK must be set.
        AranyaAddTeamQuicSyncConfigBuilder quic_build;
        err = aranya_add_team_quic_sync_config_builder_init(&quic_build);
        if (err != ARANYA_ERROR_SUCCESS) {
            fprintf(stderr,
                    "unable to init `AranyaAddTeamQuicSyncConfigBuilder`\n");
            return err;
        }

        AranyaTeamId team_id_from_peer = t->id;
        if (t->seed_mode == RAW_IKM) {
            err = aranya_add_team_quic_sync_config_raw_seed_ikm(&quic_build,
                                                                &ikm);
            if (err != ARANYA_ERROR_SUCCESS) {
                fprintf(stderr,
                        "unable to set `AranyaAddTeamQuicSyncConfigBuilder` "
                        "raw IKM "
                        "seed\n");
                return err;
            }
        } else {
            printf("encrypting PSK seed for peer\n");
            size_t wrapped_seed_len = 100;
            uint8_t* wrapped_seed   = calloc(wrapped_seed_len, 1);
            err                     = aranya_encrypt_psk_seed_for_peer(
                &t->clients.owner.client, &t->id, t->clients_arr[i].pk,
                t->clients_arr[i].pk_len, wrapped_seed, &wrapped_seed_len);
            if (err == ARANYA_ERROR_BUFFER_TOO_SMALL) {
                printf("handling buffer too small error\n");
                wrapped_seed = realloc(wrapped_seed, wrapped_seed_len);
                err          = aranya_encrypt_psk_seed_for_peer(
                    &t->clients.owner.client, &t->id, t->clients_arr[i].pk,
                    t->clients_arr[i].pk_len, wrapped_seed, &wrapped_seed_len);
            }
            if (err != ARANYA_ERROR_SUCCESS) {
                fprintf(stderr,
                        "unable to encrypt psk seed for peer, seed_len=%zu\n",
                        wrapped_seed_len);
                return err;
            }

            // Note: this is where the team owner will send the encrypted PSK
            // seed to the peer.

            err = aranya_add_team_quic_sync_config_wrapped_seed(
                &quic_build, wrapped_seed, wrapped_seed_len);
            if (err != ARANYA_ERROR_SUCCESS) {
                fprintf(stderr,
                        "unable to set `AranyaAddTeamQuicSyncConfigBuilder` "
                        "wrapped "
                        "seed\n");
                return err;
            }
        }

        AranyaAddTeamQuicSyncConfig quic_cfg;
        err = aranya_add_team_quic_sync_config_build(&quic_build, &quic_cfg);
        if (err != ARANYA_ERROR_SUCCESS) {
            fprintf(stderr, "unable to init `AranyaAddTeamQuicSyncConfig`\n");
            return err;
        }

        AranyaAddTeamConfigBuilder build;
        err = aranya_add_team_config_builder_init(&build);
        if (err != ARANYA_ERROR_SUCCESS) {
            fprintf(stderr, "unable to init `AranyaAddTeamConfigBuilder`\n");
            return err;
        }

        err = aranya_add_team_config_builder_set_quic_syncer(&build, &quic_cfg);
        if (err != ARANYA_ERROR_SUCCESS) {
            fprintf(stderr,
                    "unable to set `QuicSyncConfig` for "
                    "`AranyaAddTeamConfigBuilder`\n");
            return err;
        }

        err = aranya_add_team_config_builder_set_id(&build, &team_id_from_peer);
        if (err != ARANYA_ERROR_SUCCESS) {
            fprintf(stderr,
                    "unable to set `Id` for "
                    "`AranyaAddTeamConfigBuilder`\n");
            return err;
        }

        // NB: A builder's "_build" method consumes the builder, so
        // do _not_ call "_cleanup" afterward.
        AranyaAddTeamConfig cfg;
        err = aranya_add_team_config_build(&build, &cfg);
        if (err != ARANYA_ERROR_SUCCESS) {
            fprintf(stderr, "unable to init `AranyaAddTeamConfig`\n");
            return err;
        }

        Client* client = &t->clients_arr[i];
        err            = aranya_add_team(&client->client, &cfg);
        if (err != ARANYA_ERROR_SUCCESS) {
            fprintf(stderr, "unable to add_team() for client: %s\n",
                    client_names[i]);
            return err;
        }
    }

    return ARANYA_ERROR_SUCCESS;
}

// Cleanup Aranya `Team`.
AranyaError cleanup_team(Team* t) {
    AranyaError err;
    AranyaError retErr = ARANYA_ERROR_SUCCESS;

    for (int i = 0; i < NUM_CLIENTS; i++) {
        printf("removing %s device from team\n", t->clients_arr[i].name);
        err = aranya_remove_team(&t->clients_arr[i].client, &t->id);
        if (err != ARANYA_ERROR_SUCCESS) {
            fprintf(stderr, "error removing device from team %s: %s\n",
                    t->clients_arr[i].name, aranya_error_to_str(err));
            retErr = err;
        }
        printf("freeing %s pk\n", t->clients_arr[i].name);
        free(t->clients_arr[i].pk);
        printf("cleaning up %s client\n", t->clients_arr[i].name);
        err = aranya_client_cleanup(&t->clients_arr[i].client);
        if (err != ARANYA_ERROR_SUCCESS) {
            fprintf(stderr, "error cleaning up %s: %s\n",
                    t->clients_arr[i].name, aranya_error_to_str(err));
            retErr = err;
        }
    }
    return retErr;
}

// Add sync peers.
// This creates a complete graph where each Aranya client can sync with all
// the other Aranya client peers on the network.
AranyaError add_sync_peers(Team* t, AranyaSyncPeerConfig* cfg) {
    AranyaError err;

    for (int i = 0; i < NUM_CLIENTS; i++) {
        for (int j = 0; j < NUM_CLIENTS; j++) {
            if (i == j) {
                continue; // don't add self as a sync peer.
            }
            printf("adding sync peer %s to %s\n", t->clients_arr[j].name,
                   t->clients_arr[i].name);
            err = aranya_add_sync_peer(&t->clients_arr[i].client, &t->id,
                                       sync_addrs[j], cfg);
            if (err != ARANYA_ERROR_SUCCESS) {
                fprintf(stderr, "error adding sync peer %s to %s: %s\n",
                        t->clients_arr[j].name, t->clients_arr[i].name,
                        aranya_error_to_str(err));
                return err;
            }
        }
    }

    return ARANYA_ERROR_SUCCESS;
}

// Run the example.
AranyaError run(Team* t) {
    AranyaError err;
    AranyaDeviceId* devices = NULL;

    Client* owner = &t->clients.owner;
    Client* admin = &t->clients.admin;
    Client* operator= & t->clients.operator;
    Client* membera = &t->clients.membera;
    Client* memberb = &t->clients.memberb;

    // initialize logging.
    printf("initializing logging\n");
    err = aranya_init_logging();
    EXPECT("error initializing logging", err);

    // initialize the Aranya team.
    printf("initializing team\n");
    err = init_team(t);
    EXPECT("unable to initialize team", err);

    // upgrade role to admin.
    err = aranya_assign_role(&owner->client, &t->id, &admin->id,
                             ARANYA_ROLE_ADMIN);
    EXPECT("error assigning admin role", err);

    // upgrade role to operator.
    err = aranya_assign_role(&admin->client, &t->id, &operator->id,
                             ARANYA_ROLE_OPERATOR);
    if (err == ARANYA_ERROR_SUCCESS) {
        fprintf(stderr,
                "application failed: expected role assignment to fail\n");
        err = ARANYA_ERROR_OTHER;
        goto exit;
    }

    err = aranya_sync_now(&admin->client, &t->id, sync_addrs[OWNER], NULL);
    EXPECT("error calling `sync_now` to sync with peer", err);

    sleep(1);
    err = aranya_assign_role(&admin->client, &t->id, &operator->id,
                             ARANYA_ROLE_OPERATOR);
    EXPECT("error assigning operator role", err);

    // Initialize the builder
    struct AranyaSyncPeerConfigBuilder builder;
    err = aranya_sync_peer_config_builder_init(&builder);
    EXPECT("error initializing sync peer config builder", err);

    // Set duration on the config builder
    AranyaDuration interval = ARANYA_DURATION_MILLISECONDS * 100;
    err = aranya_sync_peer_config_builder_set_interval(&builder, interval);
    EXPECT("error setting duration on config builder", err);

    // Set syncing to happen immediately on the config builder
    err = aranya_sync_peer_config_builder_set_sync_now(&builder);
    EXPECT("error setting `sync_now` on config builder", err);

    // Build the sync config
    struct AranyaSyncPeerConfig cfg;
    err = aranya_sync_peer_config_build(&builder, &cfg);
    EXPECT("error building the sync peer config", err);

    err = aranya_sync_peer_config_builder_cleanup(&builder);
    EXPECT("error running the cleanup routine for the config builder", err);

    // add sync peers.
    printf("adding sync peers\n");
    err = add_sync_peers(t, &cfg);
    EXPECT("error adding sync peers", err);

    sleep(1);

    // Demo hello subscription functionality
    printf("demonstrating hello subscription\n");

    // Admin subscribes to hello notifications from Owner with 2-second delay
    printf("admin subscribing to hello notifications from owner\n");
    err = aranya_sync_hello_subscribe(&admin->client, &t->id, sync_addrs[OWNER],
                                      2000, 30000);
    EXPECT("error subscribing admin to owner hello notifications", err);

    // Operator subscribes to hello notifications from Admin with 1-second delay
    printf("operator subscribing to hello notifications from admin\n");
    err = aranya_sync_hello_subscribe(&operator->client, &t->id,
                                      sync_addrs[ADMIN], 1000, 30000);
    EXPECT("error subscribing operator to admin hello notifications", err);

    sleep(1);

    // assign AQC network addresses.
    err = aranya_aqc_assign_net_identifier(&operator->client, &t->id,
                                           &membera->id, aqc_addrs[MEMBERA]);
    EXPECT("error assigning aqc net name to membera", err);

    err = aranya_aqc_assign_net_identifier(&operator->client, &t->id,
                                           &memberb->id, aqc_addrs[MEMBERB]);
    EXPECT("error assigning aqc net name to memberb", err);

    sleep(1);

    // Queries
    printf("running factdb queries\n");

    size_t devices_len = 256;
    devices            = calloc(devices_len, sizeof(AranyaDeviceId));
    if (devices == NULL) {
        abort();
    }
    err = aranya_query_devices_on_team(&operator->client, &t->id, devices,
                                       &devices_len);
    EXPECT("error querying devices on team", err);

    for (size_t i = 0; i < devices_len; i++) {
        AranyaDeviceId device_id = devices[i];

        char device_str[ARANYA_ID_STR_LEN] = {0};
        size_t device_str_len              = sizeof(device_str);
        err = aranya_id_to_str(&device_id.id, device_str, &device_str_len);
        EXPECT("unable to convert ID to string", err);

        printf("device_id: %s at index: %zu/%zu \n", device_str, i,
               devices_len);

        AranyaId decoded_id;
        err = aranya_id_from_str(device_str, &decoded_id);
        EXPECT("unable to decode ID", err);

        if (memcmp(decoded_id.bytes, device_id.id.bytes, ARANYA_ID_LEN) != 0) {
            fprintf(stderr, "application failed: Decoded ID doesn't match\n");
            err = ARANYA_ERROR_OTHER;
            goto exit;
        }
    }

    uint8_t memberb_keybundle[1024] = {0};
    size_t memberb_keybundle_len    = sizeof(memberb_keybundle);
    err = aranya_query_device_keybundle(&operator->client, &t->id, &memberb->id,
                                        memberb_keybundle,
                                        &memberb_keybundle_len);
    EXPECT("error querying memberb key bundle", err);
    printf(
        "%s key bundle len: %zu"
        "\n",
        t->clients_arr[MEMBERB].name, memberb_keybundle_len);

    // Query memberb's net identifier.
    char memberb_aqc_net_identifier[BUFFER_LEN] = {0};
    size_t memberb_aqc_net_identifier_len = sizeof(memberb_aqc_net_identifier);
    bool aqc_net_identifier_exists        = false;

    err = aranya_query_aqc_net_identifier(
        &operator->client, &t->id, &memberb->id, memberb_aqc_net_identifier,
        &memberb_aqc_net_identifier_len, &aqc_net_identifier_exists);
    EXPECT("error querying memberb aqc net identifier", err);
    if (!aqc_net_identifier_exists) {
        fprintf(stderr, "expected `memberb` to have an AQC net identifier\n");
        err = ARANYA_ERROR_OTHER;
        goto exit;
    }
    printf("%s aqc net identifier: %s \n", t->clients_arr[MEMBERB].name,
           memberb_aqc_net_identifier);

    // Remove the net identifier.
    err = aranya_aqc_remove_net_identifier(&operator->client, &t->id,
                                           &memberb->id, aqc_addrs[MEMBERB]);
    EXPECT("error removing memberb aqc net identifier", err);
    printf("removed aqc net identifier `%s` from `%s`\n",
           memberb_aqc_net_identifier, t->clients_arr[MEMBERB].name);

    // The net identifier should no longer exist.
    memberb_aqc_net_identifier_len = sizeof(memberb_aqc_net_identifier);

    err = aranya_query_aqc_net_identifier(
        &operator->client, &t->id, &memberb->id, memberb_aqc_net_identifier,
        &memberb_aqc_net_identifier_len, &aqc_net_identifier_exists);
    EXPECT("error querying memberb aqc net identifier", err);
    if (aqc_net_identifier_exists) {
        fprintf(stderr, "`memberb` should no longer have a net identifier\n");
        err = ARANYA_ERROR_OTHER;
        goto exit;
    }

    // Add the net identifier back.
    err = aranya_aqc_assign_net_identifier(&operator->client, &t->id,
                                           &memberb->id, aqc_addrs[MEMBERB]);
    EXPECT("error assigning aqc net name to memberb", err);

<<<<<<< HEAD
    // Later, unsubscribe from hello notifications
    printf("admin unsubscribing from hello notifications from owner\n");
    err = aranya_sync_hello_unsubscribe(&admin->client, &t->id,
                                        sync_addrs[OWNER]);
    EXPECT("error unsubscribing admin from owner hello notifications", err);

    printf("operator unsubscribing from hello notifications from admin\n");
    err = aranya_sync_hello_unsubscribe(&operator->client, &t->id,
                                        sync_addrs[ADMIN]);
    EXPECT("error unsubscribing operator from admin hello notifications", err);

    sleep(1);
=======
    err = run_afc_bidi_example(t);
    EXPECT("error running afc bidi example", err);

    err = run_afc_uni_example(t);
    EXPECT("error running afc uni example", err);
>>>>>>> 4ed38ada

    err = run_aqc_example(t);
    EXPECT("error running aqc example", err);

exit:
    free(devices);
    return err;
}

AranyaError aranya_create_assign_label(AranyaClient* client, AranyaTeamId* id,
                                       const char* label_name,
                                       AranyaLabelId* label_id,
                                       AranyaChannelIdent* idents,
                                       int num_peers) {
    AranyaError err;

    err = aranya_create_label(client, id, label_name, label_id);
    EXPECT("error creating label", err);

    for (int i = 0; i < num_peers; i++) {
        AranyaChannelIdent ident = idents[i];
        err = aranya_assign_label(client, id, ident.device, label_id, ident.op);
        EXPECT("error assigning label", err);
    }

exit:
    return err;
}

// Run the AFC unidirectional example.
AranyaError run_afc_bidi_example(Team* t) {
    Client* operator= & t->clients.operator;
    Client* membera = &t->clients.membera;
    Client* memberb = &t->clients.memberb;

    unsigned char* ciphertext = NULL;
    unsigned char* plaintext  = NULL;

    AranyaError err;

    // Create a new label and assign it to Member A/Member B.
    AranyaLabelId label_id;
    AranyaChannelIdent idents[] = {{&membera->id, ARANYA_CHAN_OP_SEND_RECV},
                                   {&memberb->id, ARANYA_CHAN_OP_SEND_RECV}};
    err = aranya_create_assign_label(&operator->client, &t->id, "bidi_label",
                                     &label_id, idents, 2);
    // We already attached a warning message, just return.
    if (err != ARANYA_ERROR_SUCCESS) {
        goto exit;
    }

    // Tell them both to sync with the operator to see their new label.
    err = aranya_sync_now(&membera->client, &t->id, sync_addrs[OPERATOR], NULL);
    EXPECT("error calling `sync_now` to sync with peer", err);

    err = aranya_sync_now(&memberb->client, &t->id, sync_addrs[OPERATOR], NULL);
    EXPECT("error calling `sync_now` to sync with peer", err);

    // Create a new bidi channel, which will give back an `AranyaAfcChannel`
    // and a control message to send to the other peer (in this case, it's local
    // so there's no "transport" layer sending the ctrl_msg to Member B).
    AranyaAfcChannel afc_bidi_chan_a;
    AranyaAfcCtrlMsg ctrl_msg;
    err =
        aranya_afc_create_bidi_channel(&membera->client, &t->id, &memberb->id,
                                       &label_id, &afc_bidi_chan_a, &ctrl_msg);
    EXPECT("error creating a bidi channel for membera", err);

    // In production, you would get the underlying buffer from the control
    // message, and send it to the other peer via your transport of choice,
    // which will allow them to create the other side of the channel.
    const uint8_t* bytes_ptr;
    size_t bytes_len;
    err = aranya_afc_ctrl_msg_get_bytes(&ctrl_msg, &bytes_ptr, &bytes_len);
    EXPECT("error getting ptr+len from `AranyaAfcCtrlMsg`", err);

    // Note that since we created a bidi channel on Member A's side above,
    // Member B here will also have a bidi channel.
    AranyaAfcChannel afc_bidi_chan_b;
    AranyaAfcChannelType chan_type;
    err = aranya_afc_recv_ctrl(&memberb->client, &t->id, bytes_ptr, bytes_len,
                               &afc_bidi_chan_b, &chan_type);
    EXPECT("error creating a channel from control message", err);
    if (chan_type != ARANYA_AFC_CHANNEL_TYPE_BIDIRECTIONAL) {
        EXPECT("didn't receive a bidi channel from membera", ARANYA_ERROR_BUG);
    }

    // Now we need to define some data we want to send, in this case a simple
    // string. We need both the original data, as well as a buffer to store the
    // resulting ciphertext, which includes some additional overhead.
    const char* afc_msg   = "afc msg";
    size_t afc_msg_len    = strlen(afc_msg);
    size_t ciphertext_len = afc_msg_len + ARANYA_AFC_CHANNEL_OVERHEAD;
    ciphertext            = calloc(ciphertext_len, 1);
    if (ciphertext == NULL) {
        abort();
    }

    // Use the channel to encrypt and authenticate our data, and store the
    // encrypted result in our ciphertext buffer.
    err = aranya_afc_channel_seal(&afc_bidi_chan_a, (const uint8_t*)afc_msg,
                                  afc_msg_len, ciphertext, &ciphertext_len);
    EXPECT("error sealing afc message", err);

    // Here, you would send the ciphertext to the other peer using the transport
    // of your choice. Aranya Fast Channels (AFC) does not provide a transport,
    // only the encryption capabilities to make such an operation safe.

    // The peer needs to allocate a buffer to decrypt the data back into, minus
    // channel overhead. This allows it to calculate the original data's length.
    size_t plaintext_len = ciphertext_len - ARANYA_AFC_CHANNEL_OVERHEAD;
    plaintext            = calloc(plaintext_len, 1);
    if (plaintext == NULL) {
        abort();
    }

    // Here, we open the message and get back the original data, as well as a
    // sequence number, which allows you to reorder messages that may have been
    // received out-of-order using `aranya_afc_seq_cmp()` to compare two seq.
    AranyaAfcSeq seq;
    err = aranya_afc_channel_open(&afc_bidi_chan_b, ciphertext, ciphertext_len,
                                  plaintext, &plaintext_len, &seq);
    EXPECT("error opening afc message", err);

    // Make sure that the received message matches the originally sent data.
    if (memcmp(afc_msg, plaintext, afc_msg_len)) {
        EXPECT("plaintext does not match input text", ARANYA_ERROR_BUG);
    }

    err = aranya_afc_channel_delete(&membera->client, &afc_bidi_chan_a);
    EXPECT("error deleting membera's channel", err);

    err = aranya_afc_channel_delete(&memberb->client, &afc_bidi_chan_b);
    EXPECT("error deleting memberb's channel", err);

    err = aranya_afc_ctrl_msg_cleanup(&ctrl_msg);
    EXPECT("error cleaning up control message", err);

exit:
    free(ciphertext);
    free(plaintext);
    return err;
}

// Run the AFC unidirectional example.
AranyaError run_afc_uni_example(Team* t) {
    Client* operator= & t->clients.operator;
    Client* membera = &t->clients.membera;
    Client* memberb = &t->clients.memberb;

    unsigned char* ciphertext = NULL;
    unsigned char* plaintext  = NULL;

    AranyaError err;

    // Create a new label and assign it to Member A/Member B. Note that Member A
    // can only send (seal) data, and Member B can only receive (open) data.
    AranyaLabelId label_id;
    AranyaChannelIdent idents[] = {{&membera->id, ARANYA_CHAN_OP_SEND_ONLY},
                                   {&memberb->id, ARANYA_CHAN_OP_RECV_ONLY}};
    err = aranya_create_assign_label(&operator->client, &t->id, "uni_label",
                                     &label_id, idents, 2);
    if (err != ARANYA_ERROR_SUCCESS) {
        goto exit;
    }

    // Tell them both to sync with the operator to see their new label.
    err = aranya_sync_now(&membera->client, &t->id, sync_addrs[OPERATOR], NULL);
    EXPECT("error calling `sync_now` to sync with peer", err);

    err = aranya_sync_now(&memberb->client, &t->id, sync_addrs[OPERATOR], NULL);
    EXPECT("error calling `sync_now` to sync with peer", err);

    // Create a new uni send channel, which will give back an `AranyaAfcChannel`
    // and a control message to send to the other peer (in this case, it's local
    // so there's no "transport" layer sending the ctrl_msg to Member B).
    AranyaAfcChannel afc_send_channel;
    AranyaAfcCtrlMsg recv_message;
    err = aranya_afc_create_uni_send_channel(&membera->client, &t->id,
                                             &memberb->id, &label_id,
                                             &afc_send_channel, &recv_message);
    EXPECT("error creating a uni send channel for membera", err);

    // In production, you would get the underlying buffer from the control
    // message, and send it to the other peer via your transport of choice,
    // which will allow them to create the other side of the channel.
    const uint8_t* bytes_ptr;
    size_t bytes_len;
    err = aranya_afc_ctrl_msg_get_bytes(&recv_message, &bytes_ptr, &bytes_len);
    EXPECT("error getting ptr+len from `AranyaAfcCtrlMsg`", err);

    // Note that since we created a uni send channel on Member A's side above,
    // Member B here will get a uni receive channel.
    AranyaAfcChannel afc_recv_channel;
    AranyaAfcChannelType chan_type;
    err = aranya_afc_recv_ctrl(&memberb->client, &t->id, bytes_ptr, bytes_len,
                               &afc_recv_channel, &chan_type);
    EXPECT("error creating a channel from control message", err);
    if (chan_type != ARANYA_AFC_CHANNEL_TYPE_RECEIVER) {
        EXPECT("didn't receive a uni recv channel from membera",
               ARANYA_ERROR_BUG);
    }

    // Now we need to define some data we want to send, in this case a simple
    // string. We need both the original data, as well as a buffer to store the
    // resulting ciphertext, which includes some additional overhead.
    const char* afc_msg   = "one way msg";
    size_t afc_msg_len    = strlen(afc_msg);
    size_t ciphertext_len = afc_msg_len + ARANYA_AFC_CHANNEL_OVERHEAD;
    ciphertext            = calloc(ciphertext_len, 1);
    if (ciphertext == NULL) {
        abort();
    }

    // Use the channel to encrypt and authenticate our data, and store the
    // encrypted result in our ciphertext buffer.
    err = aranya_afc_channel_seal(&afc_send_channel, (const uint8_t*)afc_msg,
                                  afc_msg_len, ciphertext, &ciphertext_len);
    EXPECT("error sealing afc message", err);

    // Here, you would send the ciphertext to the other peer using the transport
    // of your choice. Aranya Fast Channels (AFC) does not provide a transport,
    // only the encryption capabilities to make such an operation safe.

    // The peer needs to allocate a buffer to decrypt the data back into, minus
    // channel overhead. This allows it to calculate the original data's length.
    size_t plaintext_len = ciphertext_len - ARANYA_AFC_CHANNEL_OVERHEAD;
    plaintext            = calloc(plaintext_len, 1);
    if (plaintext == NULL) {
        abort();
    }

    // Here, we open the message and get back the original data, as well as a
    // sequence number, which allows you to reorder messages that may have been
    // received out-of-order using `aranya_afc_seq_cmp()` to compare two seq.
    AranyaAfcSeq seq;
    err = aranya_afc_channel_open(&afc_recv_channel, ciphertext, ciphertext_len,
                                  plaintext, &plaintext_len, &seq);
    EXPECT("error opening afc message", err);

    // Make sure that the received message matches the originally sent data.
    if (memcmp(afc_msg, plaintext, afc_msg_len)) {
        EXPECT("plaintext does not match input text", ARANYA_ERROR_BUG);
    }

    err = aranya_afc_channel_delete(&membera->client, &afc_send_channel);
    EXPECT("error deleting membera's channel", err);

    err = aranya_afc_channel_delete(&memberb->client, &afc_recv_channel);
    EXPECT("error deleting memberb's channel", err);

    err = aranya_afc_ctrl_msg_cleanup(&recv_message);
    EXPECT("error cleaning up control message", err);

exit:
    free(ciphertext);
    free(plaintext);
    return err;
}

// Thread-unique data.
typedef struct {
    AranyaClient* client;
    AranyaTeamId id;
    AranyaLabelId label1;
    AranyaLabelId label2;
    AranyaError result;
} channel_context_t;

static void* membera_aqc_thread(void* arg) {
    channel_context_t* ctx = (channel_context_t*)arg;
    AranyaError err;

    AranyaAqcBidiChannel bidi_chan;
    AranyaAqcPeerChannel uni_channel;
    AranyaAqcChannelType uni_channel_type;
    AranyaAqcReceiveChannel uni_recv;

    AranyaAqcBidiStream bidi_stream;
    AranyaAqcSendStream send_stream;
    AranyaAqcReceiveStream recv_stream;

    // First, let's create a bidirectional channel to Member B.
    printf("membera: creating AQC bidi channel \n");
    err = aranya_aqc_create_bidi_channel(
        ctx->client, &ctx->id, aqc_addrs[MEMBERB], &ctx->label1, &bidi_chan);
    EXPECT("membera: error creating aqc bidi channel", err);

    sleep(1);

    // Then, let's receive the uni channel from Member B.
    printf("membera: Trying to receive the uni channel\n");
    POLL(aranya_aqc_try_receive_channel(ctx->client, &uni_channel,
                                        &uni_channel_type),
         "membera: error receiving aqc uni channel");
    switch (uni_channel_type) {
    case ARANYA_AQC_CHANNEL_TYPE_BIDIRECTIONAL:
        fprintf(stderr,
                "membera: expected receiver AQC channel, got bidirectional "
                "channel!\n");
        err = ARANYA_ERROR_AQC;
        goto exit;
    case ARANYA_AQC_CHANNEL_TYPE_RECEIVER:
        aranya_aqc_get_receive_channel(&uni_channel, &uni_recv);
        break;
    }

    // Now, let's create a bidirectional stream on our new channel.
    printf("membera: Creating a bidi stream\n");
    err = aranya_aqc_bidi_create_bidi_stream(ctx->client, &bidi_chan,
                                             &bidi_stream);
    EXPECT("membera: error creating an aqc bidi stream", err);

    // Send some data to make sure it works.
    printf("membera: Sending bidi stream data\n");
    const char* bidi_string = "hello from aqc membera!";
    err = aranya_aqc_bidi_stream_send(ctx->client, &bidi_stream,
                                      (const uint8_t*)bidi_string,
                                      strnlen(bidi_string, BUFFER_LEN - 1) + 1);
    EXPECT("membera: Unable to send bidi data from Member A", err);

    sleep(1);

    printf("membera: Creating a send uni stream\n");
    err = aranya_aqc_bidi_create_uni_stream(ctx->client, &bidi_chan,
                                            &send_stream);
    EXPECT("membera: error creating a send uni stream", err);

    sleep(1);

    printf("membera: Sending uni stream data\n");
    const char* uni_string = "hello from aqc uni membera!";
    err = aranya_aqc_send_stream_send(ctx->client, &send_stream,
                                      (const uint8_t*)uni_string,
                                      strnlen(uni_string, BUFFER_LEN - 1) + 1);
    EXPECT("membera: Unable to send uni data from Member A", err);

    sleep(1);

    char bidi_buffer[BUFFER_LEN];
    size_t bidi_recv_length = BUFFER_LEN;
    memset(bidi_buffer, 0, BUFFER_LEN);
    printf("membera: Trying to receive member b's stream data\n");
    POLL(aranya_aqc_bidi_stream_try_recv(&bidi_stream, (uint8_t*)bidi_buffer,
                                         &bidi_recv_length),
         "membera: error receiving aqc stream data");

    if (strncmp("hello from aqc memberb!", bidi_buffer, BUFFER_LEN)) {
        fprintf(stderr, "membera: received string doesn't match\n");
        err = ARANYA_ERROR_AQC;
        goto exit;
    }
    printf("membera: Received AQC bidi stream data: \"%s\"\n", bidi_buffer);

    sleep(1);

    // Now we need to receive the streams opened on those channels.
    printf("membera: Trying to receive the bidi stream\n");
    POLL(aranya_aqc_recv_try_receive_uni_stream(&uni_recv, &recv_stream),
         "membera: error receiving an aqc uni stream");

    char uni_buffer[BUFFER_LEN];
    size_t uni_recv_length = BUFFER_LEN;
    memset(bidi_buffer, 0, BUFFER_LEN);
    printf("membera: Trying to receive member b's stream data\n");
    POLL(aranya_aqc_recv_stream_try_recv(&recv_stream, (uint8_t*)uni_buffer,
                                         &uni_recv_length),
         "membera: error receving aqc stream data");

    if (strncmp("hello from aqc uni memberb!", uni_buffer, BUFFER_LEN)) {
        fprintf(stderr, "membera: received string doesn't match\n");
        err = ARANYA_ERROR_AQC;
        goto exit;
    }
    printf("membera: Received AQC bidi stream data: \"%s\"\n", uni_buffer);

    sleep(2);

    printf("membera: cleanup bidi stream\n");
    err = aranya_aqc_bidi_stream_cleanup(&bidi_stream);
    EXPECT("membera: cleanup bidi stream", err);

    printf("membera: cleanup recv stream\n");
    err = aranya_aqc_receive_stream_cleanup(&recv_stream);
    EXPECT("membera: cleanup recv stream", err);

    printf("membera: cleanup send stream\n");
    err = aranya_aqc_send_stream_cleanup(&send_stream);
    EXPECT("membera: cleanup send stream", err);

    printf("membera: deleting AQC bidi channel\n");
    err = aranya_aqc_delete_bidi_channel(ctx->client, &bidi_chan);
    EXPECT("membera: deleting AQC bidi channel", err);

    printf("membera: cleaning up AQC bidi channel\n");
    err = aranya_aqc_bidi_channel_cleanup(&bidi_chan);
    EXPECT("membera: cleaning up AQC bidi channel", err);

    printf("membera: deleting AQC uni channel\n");
    err = aranya_aqc_delete_receive_uni_channel(ctx->client, &uni_recv);
    EXPECT("membera: deleting AQC uni channel", err);

    printf("membera: cleaning up AQC uni channel\n");
    err = aranya_aqc_receive_channel_cleanup(&uni_recv);
    EXPECT("membera: cleaning up AQC uni channel", err);

exit:
    ctx->result = err;
    return NULL;
}

static void* memberb_aqc_thread(void* arg) {
    channel_context_t* ctx = (channel_context_t*)arg;
    AranyaError err;

    AranyaAqcPeerChannel bidi_channel;
    AranyaAqcChannelType bidi_channel_type;
    AranyaAqcBidiChannel bidi_recv;
    AranyaAqcSendChannel uni_send;

    AranyaAqcSendStream bidi_send_stream;
    AranyaAqcReceiveStream bidi_recv_stream;
    AranyaAqcSendStream uni_send_stream;
    AranyaAqcReceiveStream uni_recv_stream;

    // First, let's receive the bidi channel from Member A.
    printf("memberb: Trying to receive the bidi channel\n");
    POLL(aranya_aqc_try_receive_channel(ctx->client, &bidi_channel,
                                        &bidi_channel_type),
         "memberb: error receiving aqc bidi channel");
    switch (bidi_channel_type) {
    case ARANYA_AQC_CHANNEL_TYPE_BIDIRECTIONAL:
        aranya_aqc_get_bidi_channel(&bidi_channel, &bidi_recv);
        break;
    case ARANYA_AQC_CHANNEL_TYPE_RECEIVER:
        fprintf(stderr,
                "memberb: expected bidirectional AQC channel, got receiver "
                "channel!\n");
        err = ARANYA_ERROR_AQC;
        goto exit;
    }

    // Then, let's create a unidirectional channel in the other direction.
    printf("memberb: creating AQC uni channel \n");
    err = aranya_aqc_create_uni_channel(
        ctx->client, &ctx->id, aqc_addrs[MEMBERA], &ctx->label2, &uni_send);
    EXPECT("memberb: error creating aqc uni channel", err);

    sleep(1);

    // Now we need to receive the streams opened on those channels.
    printf("memberb: Trying to receive the bidi stream\n");
    bool bidi_send_init;
    POLL(aranya_aqc_bidi_try_receive_stream(&bidi_recv, &bidi_recv_stream,
                                            &bidi_send_stream, &bidi_send_init),
         "memberb: error receiving an aqc bidi stream");
    // Validate that we got a send stream since this is a bidi stream.
    if (!bidi_send_init) {
        fprintf(
            stderr,
            "memberb: didn't receive an AQC send stream for a bidi stream\n");
        err = ARANYA_ERROR_AQC;
        goto exit;
    }

    sleep(1);

    char bidi_buffer[BUFFER_LEN];
    size_t bidi_recv_length = BUFFER_LEN;
    memset(bidi_buffer, 0, BUFFER_LEN);
    printf("memberb: Trying to receive the bidi stream data\n");
    POLL(aranya_aqc_recv_stream_try_recv(
             &bidi_recv_stream, (uint8_t*)bidi_buffer, &bidi_recv_length),
         "memberb: error receving aqc stream data");

    if (strncmp("hello from aqc membera!", bidi_buffer, BUFFER_LEN)) {
        fprintf(stderr, "memberb: received string doesn't match\n");
        err = ARANYA_ERROR_AQC;
        goto exit;
    }
    printf("memberb: Received AQC bidi stream data: \"%s\"\n", bidi_buffer);

    printf("memberb: Trying to receive the uni stream\n");
    bool uni_send_init;
    POLL(aranya_aqc_bidi_try_receive_stream(&bidi_recv, &uni_recv_stream,
                                            &uni_send_stream, &uni_send_init),
         "memberb: error receiving an aqc bidi stream");
    // Validate that we never got a send stream on this one since it's a uni.
    if (uni_send_init) {
        fprintf(stderr,
                "memberb: received an AQC send stream for a uni stream\n");
        err = ARANYA_ERROR_AQC;
        goto exit;
    }

    sleep(1);

    char uni_buffer[BUFFER_LEN];
    size_t uni_recv_length = BUFFER_LEN;
    memset(uni_buffer, 0, BUFFER_LEN);
    printf("memberb: Trying to receive the uni stream data\n");
    POLL(aranya_aqc_recv_stream_try_recv(&uni_recv_stream, (uint8_t*)uni_buffer,
                                         &uni_recv_length),
         "memberb: error receving aqc stream data");

    if (strncmp("hello from aqc uni membera!", uni_buffer, BUFFER_LEN)) {
        fprintf(stderr, "memberb: received string doesn't match\n");
        err = ARANYA_ERROR_AQC;
        goto exit;
    }
    printf("memberb: Received AQC uni stream data: \"%s\"\n", uni_buffer);

    // Send some data to make sure it works.
    printf("memberb: Sending some data back from member b\n");
    const char* bidi_string = "hello from aqc memberb!";
    err = aranya_aqc_send_stream_send(ctx->client, &bidi_send_stream,
                                      (const uint8_t*)bidi_string,
                                      strnlen(bidi_string, BUFFER_LEN - 1) + 1);
    EXPECT("memberb: Unable to send bidi data from Member B", err);

    sleep(1);

    // Let's also test a unidirectional channel, just because.
    err = aranya_aqc_send_create_uni_stream(ctx->client, &uni_send,
                                            &uni_send_stream);
    EXPECT("memberb: Unable to open a uni stream from Member B", err);

    // Need to send data to make sure Member A actually receives our stream.
    const char* uni_string = "hello from aqc uni memberb!";
    err = aranya_aqc_send_stream_send(ctx->client, &uni_send_stream,
                                      (const uint8_t*)uni_string,
                                      strnlen(uni_string, BUFFER_LEN - 1) + 1);
    EXPECT("memberb: Unable to send uni data from Member B", err);

    sleep(2);

    printf("memberb: cleanup bidi send stream\n");
    aranya_aqc_send_stream_cleanup(&bidi_send_stream);
    EXPECT("memberb: cleanup bidi send stream", err);

    printf("memberb: cleanup bidi recv stream\n");
    aranya_aqc_receive_stream_cleanup(&bidi_recv_stream);
    EXPECT("memberb: cleanup bidi recv stream", err);

    printf("memberb: cleanup uni send stream\n");
    aranya_aqc_send_stream_cleanup(&uni_send_stream);
    EXPECT("memberb: cleanup uni send stream", err);

    printf("memberb: cleanup uni recv stream\n");
    aranya_aqc_receive_stream_cleanup(&uni_recv_stream);
    EXPECT("memberb: cleanup uni recv stream", err);

    printf("memberb: deleting AQC bidi channel\n");
    err = aranya_aqc_delete_bidi_channel(ctx->client, &bidi_recv);
    EXPECT("memberb: deleting AQC bidi channel", err);

    printf("memberb: cleaning up AQC bidi channel\n");
    err = aranya_aqc_bidi_channel_cleanup(&bidi_recv);
    EXPECT("memberb: cleaning up AQC bidi channel", err);

    printf("memberb: deleting AQC uni channel\n");
    err = aranya_aqc_delete_send_uni_channel(ctx->client, &uni_send);
    EXPECT("memberb: deleting AQC uni channel", err);

    printf("memberb: cleaning up AQC uni channel\n");
    err = aranya_aqc_send_channel_cleanup(&uni_send);
    EXPECT("memberb: cleaning up AQC uni channel", err);

exit:
    return NULL;
}

// Run the AQC example.
AranyaError run_aqc_example(Team* t) {
    AranyaError err       = ARANYA_ERROR_OTHER;
    AranyaLabelId* labels = NULL;

    Client* admin = &t->clients.admin;
    Client* operator= & t->clients.operator;
    Client* membera = &t->clients.membera;
    Client* memberb = &t->clients.memberb;

    pthread_t thread1, thread2;
    channel_context_t ctx_thread1 = {0};
    channel_context_t ctx_thread2 = {0};

    printf("running AQC demo \n");

    // Create label and assign it to members
    printf("creating labels\n");

    AranyaLabelId label1_id;
    AranyaLabelId label2_id;
    AranyaChannelIdent idents[] = {{&membera->id, ARANYA_CHAN_OP_SEND_RECV},
                                   {&memberb->id, ARANYA_CHAN_OP_SEND_RECV}};
    err = aranya_create_assign_label(&operator->client, &t->id, "label1",
                                     &label1_id, idents, 2);
    if (err != ARANYA_ERROR_SUCCESS) {
        goto exit;
    }

    err = aranya_create_assign_label(&operator->client, &t->id, "label2",
                                     &label2_id, idents, 2);
    if (err != ARANYA_ERROR_SUCCESS) {
        goto exit;
    }

    sleep(1);

    // Demo hello subscription with members
    printf("demonstrating hello subscription with members\n");

    // Members subscribe to each other with different delays
    printf("membera subscribing to hello notifications from memberb\n");
    err = aranya_sync_hello_subscribe(&membera->client, &t->id,
                                      sync_addrs[MEMBERB], 500, 30000);
    EXPECT("error subscribing membera to memberb hello notifications", err);

    printf("memberb subscribing to hello notifications from membera\n");
    err = aranya_sync_hello_subscribe(&memberb->client, &t->id,
                                      sync_addrs[MEMBERA], 1500, 30000);
    EXPECT("error subscribing memberb to membera hello notifications", err);

    sleep(1);

    // Queries
    printf("query if label exists on team \n");
    bool exists = false;

    err = aranya_query_label_exists(&membera->client, &t->id, &label1_id,
                                    &exists);
    EXPECT("error querying label exists", err);
    printf("%s label exists: %s \n", t->clients_arr[MEMBERB].name,
           exists ? "true" : "false");

    char device_str[ARANYA_ID_STR_LEN] = {0};
    size_t device_str_len              = sizeof(device_str);
    err = aranya_id_to_str(&memberb->id.id, device_str, &device_str_len);
    EXPECT("unable to convert ID to string", err);
    printf("query labels assigned to device: %s\n", device_str);
    // `labels_len` is intentionally set to 1 when there are 2 labels to test
    // `ARANYA_ERROR_BUFFER_TOO_SMALL` error handling.
    size_t labels_len = 1;
    labels            = calloc(labels_len, sizeof(AranyaLabelId));
    if (labels == NULL) {
        abort();
    }
    err = aranya_query_device_label_assignments(
        &operator->client, &t->id, &memberb->id, labels, &labels_len);
    if (err == ARANYA_ERROR_BUFFER_TOO_SMALL) {
        printf("handling buffer too small error\n");
        labels = realloc(labels, labels_len * sizeof(AranyaLabelId));
        err =
            aranya_query_labels(&operator->client, &t->id, labels, &labels_len);
    }
    EXPECT("error querying labels assigned to device", err);

    for (size_t i = 0; i < labels_len; i++) {
        AranyaLabelId label_id            = labels[i];
        char label_str[ARANYA_ID_STR_LEN] = {0};
        size_t label_str_len              = sizeof(label_str);
        err = aranya_id_to_str(&label_id.id, label_str, &label_str_len);
        EXPECT("unable to convert ID to string", err);
        printf("label_id: %s at index: %zu/%zu \n", label_str, i, labels_len);
    }

    char team_str[ARANYA_ID_STR_LEN] = {0};
    size_t team_str_len              = sizeof(team_str);
    err = aranya_id_to_str(&t->id.id, team_str, &team_str_len);
    EXPECT("unable to convert ID to string", err);

    printf("query labels on team: %s\n", team_str);
    // `labels_len` is intentionally set to 1 when there are 2 labels to test
    // `ARANYA_ERROR_BUFFER_TOO_SMALL` error handling.
    labels_len = 1;
    err = aranya_query_labels(&operator->client, &t->id, labels, &labels_len);
    if (err == ARANYA_ERROR_BUFFER_TOO_SMALL) {
        printf("handling buffer too small error\n");
        labels = realloc(labels, labels_len * sizeof(AranyaLabelId));
        err =
            aranya_query_labels(&operator->client, &t->id, labels, &labels_len);
    }
    EXPECT("error querying labels on team", err);

    for (size_t i = 0; i < labels_len; i++) {
        AranyaLabelId label_id            = labels[i];
        char label_str[ARANYA_ID_STR_LEN] = {0};
        size_t label_str_len              = sizeof(label_str);
        err = aranya_id_to_str(&label_id.id, label_str, &label_str_len);
        EXPECT("unable to convert ID to string", err);
        printf("label_id: %s at index: %zu/%zu \n", label_str, i, labels_len);
    }

    ctx_thread1.id     = t->id;
    ctx_thread1.label1 = label1_id;
    ctx_thread1.label2 = label2_id;
    ctx_thread1.result = ARANYA_ERROR_SUCCESS;
    ctx_thread2        = ctx_thread1;

    ctx_thread1.client = &membera->client;
    ctx_thread2.client = &memberb->client;

    // Unsubscribe before AQC demo
    printf("members unsubscribing from hello notifications\n");
    err = aranya_sync_hello_unsubscribe(&membera->client, &t->id,
                                        sync_addrs[MEMBERB]);
    EXPECT("error unsubscribing membera from memberb hello notifications", err);
    err = aranya_sync_hello_unsubscribe(&memberb->client, &t->id,
                                        sync_addrs[MEMBERA]);
    EXPECT("error unsubscribing memberb from membera hello notifications", err);

    sleep(1);

    pthread_create(&thread1, NULL, membera_aqc_thread, &ctx_thread1);
    pthread_create(&thread2, NULL, memberb_aqc_thread, &ctx_thread2);

    pthread_join(thread1, NULL);
    pthread_join(thread2, NULL);

    // Revoke/delete label using the Operator
    printf("revoke/delete label\n");
    err = aranya_revoke_label(&operator->client, &t->id, &membera->id,
                              &label1_id);
    EXPECT("error revoking label from membera", err);
    err = aranya_revoke_label(&operator->client, &t->id, &memberb->id,
                              &label1_id);
    EXPECT("error revoking label from memberb", err);
    err = aranya_delete_label(&admin->client, &t->id, &label1_id);
    EXPECT("error deleting label", err);

exit:
    free(labels);
    return err;
}

int main(int argc, char* argv[]) {
    Team team       = {0};
    AranyaError err = ARANYA_ERROR_OTHER;

    // parse arguments.
    team.seed_mode = GENERATE;
    if (argc >= 2) {
        char* seed_mode_arg = argv[1];
        if (!strncmp(seed_mode_arg, "raw_seed_ikm", 10)) {
            team.seed_mode = RAW_IKM;
        }
    }
    switch (team.seed_mode) {
    case GENERATE:
        printf("PSK generate seed mode\n");
        break;
    case RAW_IKM:
        printf("Raw PSK IKM seed mode\n");
        break;
    }

    // TODO: take work_dirs, shm_paths, daemon_socks, IP addresses as input?

    // run the example.
    err = run(&team);
    if (err != ARANYA_ERROR_SUCCESS) {
        fprintf(stderr, "application failed: %s\n", aranya_error_to_str(err));
        return EXIT_FAILURE;
    }

    // cleanup team.
    printf("cleaning up the Aranya team \n");
    err = cleanup_team(&team);
    if (err != ARANYA_ERROR_SUCCESS) {
        return EXIT_FAILURE;
    }

    return EXIT_SUCCESS;
}<|MERGE_RESOLUTION|>--- conflicted
+++ resolved
@@ -778,7 +778,6 @@
                                            &memberb->id, aqc_addrs[MEMBERB]);
     EXPECT("error assigning aqc net name to memberb", err);
 
-<<<<<<< HEAD
     // Later, unsubscribe from hello notifications
     printf("admin unsubscribing from hello notifications from owner\n");
     err = aranya_sync_hello_unsubscribe(&admin->client, &t->id,
@@ -791,13 +790,11 @@
     EXPECT("error unsubscribing operator from admin hello notifications", err);
 
     sleep(1);
-=======
     err = run_afc_bidi_example(t);
     EXPECT("error running afc bidi example", err);
 
     err = run_afc_uni_example(t);
     EXPECT("error running afc uni example", err);
->>>>>>> 4ed38ada
 
     err = run_aqc_example(t);
     EXPECT("error running aqc example", err);
