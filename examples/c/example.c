/*
 * Copyright (c) SpiderOak, Inc. All rights reserved.
 */
/**
 * @file example.c
 * @brief Example C application using the Aranya client library.
 */

// Note: this file is formatted with `clang-format`.

#include <ctype.h>
#include <stdint.h>
#include <stdio.h>
#include <stdlib.h>
#include <string.h>
#include <unistd.h>

#include "aranya-client.h"

// Macro for printing AranyaError to stderr and returning the error.
// Does nothing if error value is ARANYA_SUCCESS.
#define EXPECT(M, E)                                                           \
    do {                                                                       \
        err = (E);                                                             \
        if (err != ARANYA_ERROR_SUCCESS) {                                     \
            fprintf(stderr, "%s\n", (M));                                      \
            goto exit;                                                         \
        }                                                                      \
    } while (0)

// Macro for printing client AranyaError to stderr and returning the error.
// Does nothing if error value is ARANYA_SUCCESS.
#define CLIENT_EXPECT(M, N, E)                                                 \
    do {                                                                       \
        err = (E);                                                             \
        if (err != ARANYA_ERROR_SUCCESS) {                                     \
            fprintf(stderr, "%s %s: %s\n", (M), (N),                           \
                    aranya_error_to_str(err));                                 \
            goto exit;                                                         \
        }                                                                      \
    } while (0)

// Size of data buffer.
#define BUF_LEN 256

// Number of clients on Aranya team.
#define NUM_CLIENTS 5

<<<<<<< HEAD
// Number of roles on Aranya team (excluding owner role).
#define NUM_ROLES 3
=======
static AranyaError read_api_pk(uint8_t **api_pk, size_t *api_pk_len,
                               const char *name) {
    AranyaError err = ARANYA_ERROR_OTHER;
    FILE *f         = NULL;
    char *path      = NULL;

    if (api_pk == NULL || api_pk_len == NULL) {
        abort();
    }
    *api_pk     = NULL;
    *api_pk_len = 0;

    int n = snprintf(NULL, 0, "out/%s/api_pk", name);
    if (n < 0) {
        perror("snprintf failed");
        err = ARANYA_ERROR_OTHER;
        goto exit;
    }
    size_t path_len = n;
    path            = calloc(path_len + 1, sizeof(char));
    if (path == NULL) {
        abort();
    }
    n = snprintf(path, path_len + 1, "out/%s/api_pk", name);
    if (n < 0) {
        perror("snprintf failed");
        err = ARANYA_ERROR_OTHER;
        goto exit;
    }
    f = fopen(path, "rb");
    if (f == NULL) {
        perror("fopen failed");
        err = ARANYA_ERROR_OTHER;
        goto exit;
    }
    if (fseek(f, 0, SEEK_END) < 0) {
        perror("fseek(..., 0, SEEK_END) failed");
        err = ARANYA_ERROR_OTHER;
        goto exit;
    }
    long api_pk_hex_len = ftell(f);
    if (api_pk_hex_len < 0) {
        perror("ftell failed");
        err = ARANYA_ERROR_OTHER;
        goto exit;
    }
    if (fseek(f, 0, SEEK_SET) < 0) {
        perror("fseek(..., 0, SEEK_SET) failed");
        err = ARANYA_ERROR_OTHER;
        goto exit;
    }
    char *api_pk_hex = calloc(api_pk_hex_len + 1, sizeof(char));
    if (api_pk_hex == NULL) {
        abort();
    }
    if (fread(api_pk_hex, sizeof(char), api_pk_hex_len, f) < 1) {
        perror("fread failed");
        err = ARANYA_ERROR_OTHER;
        goto exit;
    }

    // Just in case: chop off any trailing whitespace.
    while (api_pk_hex_len > 0 && isspace(api_pk_hex[api_pk_hex_len - 1])) {
        api_pk_hex_len -= 1;
    }
    api_pk_hex[api_pk_hex_len] = 0;

    *api_pk_len = api_pk_hex_len / 2;
    *api_pk     = calloc(*api_pk_len, sizeof(uint8_t));
    if (*api_pk == NULL) {
        abort();
    }
    size_t nw = 0;
    err = aranya_decode_hex(*api_pk, *api_pk_len, (const uint8_t *)api_pk_hex,
                            (size_t)api_pk_hex_len, &nw);
    EXPECT("unable to decode hex", err);

    if (nw != *api_pk_len) {
        fprintf(stderr, "bug in aranya_decode_hex: %zu != %zu\n", nw,
                *api_pk_len);
        err = ARANYA_ERROR_OTHER;
        goto exit;
    }

exit:
    free(path);
    if (f != NULL) {
        fclose(f);
    }
    if (err != ARANYA_ERROR_SUCCESS) {
        free(*api_pk);
        *api_pk_len = 0;
    }
    return ARANYA_ERROR_SUCCESS;
}
>>>>>>> e11a09f7

// Team members enum. Can index into team member arrays.
typedef enum {
    OWNER,
    ADMIN,
    OPERATOR,
    MEMBERA,
    MEMBERB,
} Members;

// List of Unix domain socket paths for the Aranya clients.
const char *daemon_socks[] = {"out/owner/uds.sock", "out/admin/uds.sock",
                              "out/operator/uds.sock", "out/membera/uds.sock",
                              "out/memberb/uds.sock"};

// List of names for the Aranya clients.
const char *client_names[] = {"owner", "admin", "operator", "membera",
                              "memberb"};

// List of sync addresses.
const AranyaAddr sync_addrs[] = {"127.0.0.1:10001", "127.0.0.1:10002",
                                 "127.0.0.1:10003", "127.0.0.1:10004",
                                 "127.0.0.1:10005"};

// List of AQC addresses.
const char *aqc_addrs[] = {"127.0.0.1:11001", "127.0.0.1:11002",
                           "127.0.0.1:11003", "127.0.0.1:11004",
                           "127.0.0.1:11005"};

// Aranya client.
typedef struct {
    // Name of Aranya client.
    const char *name;
    // Pointer to Aranya client.
    AranyaClient client;
    // Aranya client's serialized public key bundle.
    uint8_t *pk;
    // Aranya client's serialized public key bundle length.
    size_t pk_len;
    // Aranya client's public id.
    AranyaDeviceId id;
} Client;

// Aranya team.
//
// Contains the team ID and all Aranya clients for the devices on this example's
// team.
typedef struct {
    AranyaTeamId id;
    union {
        struct {
            // Team owner.
            Client owner;
            // Team admin.
            Client admin;
            // Team operator.
            Client operator;
            // Team member a.
            Client membera;
            // Team member b.
            Client memberb;
        } clients;
        Client clients_arr[NUM_CLIENTS];
    };
    union {
        struct {
            // Admin role.
            AranyaRoleId admin;
            // Operator role.
            AranyaRoleId operator;
            // Member role.
            AranyaRoleId member;
        } roles;
        AranyaRoleId roles_arr[NUM_ROLES];
    };
} Team;

AranyaError init_client(Client *c, const char *name, const char *daemon_addr,
                        const uint8_t *api_pk, size_t api_pk_len,
                        const char *aqc_addr);
AranyaError init_team(Team *t);
AranyaError cleanup_team(Team *t);
AranyaError add_sync_peers(Team *t, AranyaSyncPeerConfig *cfg);
AranyaError run(Team *t);
AranyaError run_aqc_example(Team *t);
AranyaError init_roles(Team *t);
AranyaError cleanup_roles(Team *t);
AranyaError setup_default_roles(Team *t, AranyaRole **roles, size_t *roles_len);

// Query functions.
AranyaError query_devices_on_team(Team *t, AranyaDeviceId **devices,
                                  size_t *devices_len);
AranyaError query_roles_on_team(Team *t, AranyaRole **roles, size_t *roles_len);
AranyaError query_device_roles(Team *t, AranyaDeviceId *device,
                               AranyaRole **roles, size_t *roles_len);
AranyaError query_role_operations(Team *t, AranyaRoleId *role, AranyaOp **ops,
                                  size_t *ops_len);

// Initialize an Aranya client.
AranyaError init_client(Client *c, const char *name, const char *daemon_addr,
                        const uint8_t *api_pk, size_t api_pk_len,
                        const char *aqc_addr) {
    AranyaError err;
    c->name = name;

    struct AranyaAqcConfigBuilder aqc_builder;
    err = aranya_aqc_config_builder_init(&aqc_builder);
    if (err != ARANYA_ERROR_SUCCESS) {
        fprintf(stderr, "unable to initialize `AranyaAqcConfigBuilder`\n");
        aranya_aqc_config_builder_cleanup(&aqc_builder);
        return err;
    }
    err = aranya_aqc_config_builder_set_address(&aqc_builder, aqc_addr);
    if (err != ARANYA_ERROR_SUCCESS) {
        fprintf(stderr, "unable to set AQC server address\n");
        aranya_aqc_config_builder_cleanup(&aqc_builder);
        return err;
    }

    // NB: A builder's "_build" method consumes the builder, so
    // do _not_ call "_cleanup" afterward.
    struct AranyaAqcConfig aqc_cfg;
    err = aranya_aqc_config_builder_build(&aqc_builder, &aqc_cfg);
    if (err != ARANYA_ERROR_SUCCESS) {
        fprintf(stderr, "error initializing AQC config\n");
        return err;
    }

    struct AranyaClientConfigBuilder cli_builder;
    err = aranya_client_config_builder_init(&cli_builder);
    if (err != ARANYA_ERROR_SUCCESS) {
        fprintf(stderr, "unable to initialize `AranyaClientConfigBuilder`\n");
        aranya_client_config_builder_cleanup(&cli_builder);
        return err;
    }
    err = aranya_client_config_builder_set_daemon_uds_path(&cli_builder,
                                                           daemon_addr);
    if (err != ARANYA_ERROR_SUCCESS) {
        fprintf(stderr, "unable to set daemon UDS path\n");
        aranya_client_config_builder_cleanup(&cli_builder);
        return err;
    }
    err = aranya_client_config_builder_set_daemon_api_pk(&cli_builder, api_pk,
                                                         api_pk_len);
    if (err != ARANYA_ERROR_SUCCESS) {
        fprintf(stderr, "unable to set daemon API public key\n");
        aranya_client_config_builder_cleanup(&cli_builder);
        return err;
    }

    err = aranya_client_config_builder_set_aqc_config(&cli_builder, &aqc_cfg);
    if (err != ARANYA_ERROR_SUCCESS) {
        fprintf(stderr, "unable to set daemon API public key\n");
        aranya_client_config_builder_cleanup(&cli_builder);
        return err;
    }

    // NB: A builder's "_build" method consumes the builder, so
    // do _not_ call "_cleanup" afterward.
    struct AranyaClientConfig cli_cfg;
    err = aranya_client_config_builder_build(&cli_builder, &cli_cfg);
    if (err != ARANYA_ERROR_SUCCESS) {
        fprintf(stderr, "error initializing client config: %s\n",
                aranya_error_to_str(err));
        return err;
    }

    err = aranya_client_init(&c->client, &cli_cfg);
    if (err != ARANYA_ERROR_SUCCESS) {
        fprintf(stderr, "error initializing client %s (daemon_addr: %s)\n",
                c->name, daemon_addr);
        return err;
    }
    err = aranya_get_device_id(&c->client, &c->id);
    if (err != ARANYA_ERROR_SUCCESS) {
        fprintf(stderr, "unable to get device ID\n");
        aranya_client_cleanup(&c->client);
        return err;
    }

    // `pk_len` is intentionally set to small size to show how to
    // handle reallocations.
    c->pk_len = 1;
    c->pk     = malloc(c->pk_len);
    if (c->pk == NULL) {
        abort();
    }
    err = aranya_get_key_bundle(&c->client, c->pk, &c->pk_len);
    if (err == ARANYA_ERROR_BUFFER_TOO_SMALL) {
        // Too small, so the actual size was written to
        // `c->pk_len`.
        uint8_t *new_pk = realloc(c->pk, c->pk_len);
        if (new_pk == NULL) {
            abort();
        }
        c->pk = new_pk;
        err   = aranya_get_key_bundle(&c->client, c->pk, &c->pk_len);
    }
    if (err != ARANYA_ERROR_SUCCESS) {
        fprintf(stderr, "unable to get device IDs\n");
        aranya_client_cleanup(&c->client);
        return err;
    }

    return ARANYA_ERROR_SUCCESS;
}

// Initialize the Aranya `Team` by first initializing the team's clients and
// then creates the team.
AranyaError init_team(Team *t) {
    AranyaError err;

    // initialize team clients.
    for (int i = 0; i < NUM_CLIENTS; i++) {
        printf("initializing client: %s\n", client_names[i]);

        uint8_t *api_pk   = NULL;
        size_t api_pk_len = 0;
        err               = read_api_pk(&api_pk, &api_pk_len, client_names[i]);
        if (err != ARANYA_ERROR_SUCCESS) {
            fprintf(stderr, "unable to read public API key\n");
            return err;
        }

        Client *client = &t->clients_arr[i];
        err = init_client(client, client_names[i], daemon_socks[i], api_pk,
                          api_pk_len, aqc_addrs[i]);
        if (err != ARANYA_ERROR_SUCCESS) {
            fprintf(stderr, "unable to initialize client %s: %s\n",
                    client->name, aranya_error_to_str(err));
            free(api_pk);
            return err;
        }
        free(api_pk);
    }

    AranyaTeamConfigBuilder build;
    err = aranya_team_config_builder_init(&build);
    if (err != ARANYA_ERROR_SUCCESS) {
        fprintf(stderr, "unable to init `AranyaTeamConfigBuilder`\n");
        return err;
    }

    // NB: A builder's "_build" method consumes the builder, so
    // do _not_ call "_cleanup" afterward.
    AranyaTeamConfig cfg;
    err = aranya_team_config_builder_build(&build, &cfg);
    if (err != ARANYA_ERROR_SUCCESS) {
        fprintf(stderr, "unable to init `AranyaTeamConfigBuilder`\n");
        return err;
    }

    // have owner create the team.
    // The `aranya_create_team` method is used to create a new graph for the
    // team to operate on.
    err = aranya_create_team(&t->clients.owner.client, &cfg, &t->id);
    if (err != ARANYA_ERROR_SUCCESS) {
        fprintf(stderr, "unable to create team\n");
        return err;
    }

    // Test ID serialization and deserialization
    char team_id_str[ARANYA_ID_STR_LEN] = {0};
    size_t team_id_str_len              = sizeof(team_id_str);
    err = aranya_id_to_str(&t->id.id, team_id_str, &team_id_str_len);
    if (err != ARANYA_ERROR_SUCCESS) {
        fprintf(stderr, "unable to convert ID to string\n");
        return err;
    }
    printf("Team ID: %s \n", team_id_str);

    AranyaId decodedId;
    err = aranya_id_from_str(team_id_str, &decodedId);
    if (err != ARANYA_ERROR_SUCCESS) {
        fprintf(stderr, "unable to decode ID from string\n");
        return err;
    }

    if (memcmp(decodedId.bytes, t->id.id.bytes, ARANYA_ID_LEN) != 0) {
        fprintf(stderr, "application failed: Decoded ID doesn't match\n");
        return ARANYA_ERROR_OTHER;
    }

    return ARANYA_ERROR_SUCCESS;
}

// Cleanup Aranya `Team`.
AranyaError cleanup_team(Team *t) {
    AranyaError err;
    AranyaError retErr = ARANYA_ERROR_SUCCESS;

    for (int i = 0; i < NUM_CLIENTS; i++) {
        free(t->clients_arr[i].pk);
        err = aranya_client_cleanup(&t->clients_arr[i].client);
        if (err != ARANYA_ERROR_SUCCESS) {
            fprintf(stderr, "error cleaning up %s: %s\n",
                    t->clients_arr[i].name, aranya_error_to_str(err));
            retErr = err;
        }
    }
    return retErr;
}

// Add sync peers.
// This creates a complete graph where each Aranya client can sync with all
// the other Aranya client peers on the network.
AranyaError add_sync_peers(Team *t, AranyaSyncPeerConfig *cfg) {
    AranyaError err;

    for (int i = 0; i < NUM_CLIENTS; i++) {
        for (int j = 0; j < NUM_CLIENTS; j++) {
            if (i == j) {
                continue; // don't add self as a sync peer.
            }
            printf("adding sync peer %s to %s\n", t->clients_arr[j].name,
                   t->clients_arr[i].name);
            err = aranya_add_sync_peer(&t->clients_arr[i].client, &t->id,
                                       sync_addrs[j], cfg);
            if (err != ARANYA_ERROR_SUCCESS) {
                fprintf(stderr, "error adding sync peer %s to %s: %s\n",
                        t->clients_arr[j].name, t->clients_arr[i].name,
                        aranya_error_to_str(err));
                return err;
            }
        }
    }

    return ARANYA_ERROR_SUCCESS;
}

// Run the example.
AranyaError run(Team *t) {
    AranyaError err;
    AranyaDeviceId *devices = NULL;

    // initialize logging.
    printf("initializing logging\n");
    err = aranya_init_logging();
    EXPECT("error initializing logging", err);

    // initialize the Aranya team.
    printf("initializing team\n");
    err = init_team(t);
    EXPECT("unable to initialize team", err);

    err = init_roles(t);
    EXPECT("error initializing roles", err);

    // add admin to team.
    AranyaDevicePrecedence precedence = 9000;
    err =
        aranya_add_device_to_team(&t->clients.owner.client, &t->id, &precedence,
                                  t->clients.admin.pk, t->clients.admin.pk_len);
    EXPECT("error adding admin to team", err);
    precedence = 8500;
    err = aranya_assign_device_precedence(&t->clients.owner.client, &t->id,
                                          &t->clients.admin.id, &precedence);
    EXPECT("error assigning new device precedence to admin", err);

    // add operator to team.
    precedence = 8000;
    err        = aranya_add_device_to_team(&t->clients.owner.client, &t->id,
                                           &precedence, t->clients.operator.pk,
                                           t->clients.operator.pk_len);
    EXPECT("error adding operator to team", err);

    // upgrade role to admin.
    err = aranya_assign_role(&t->clients.owner.client, &t->id,
                             &t->clients.admin.id, &t->roles.admin);
    EXPECT("error assigning admin role", err);

    // upgrade role to operator.
<<<<<<< HEAD
    err = aranya_assign_role(&t->clients.owner.client, &t->id,
                             &t->clients.operator.id, &t->roles.operator);
=======
    err = aranya_assign_role(&t->clients.admin.client, &t->id,
                             &t->clients.operator.id, ARANYA_ROLE_OPERATOR);
    if (err == ARANYA_ERROR_SUCCESS) {
        fprintf(stderr, "application failed: expected role assignment to fail");
        err = ARANYA_ERROR_OTHER;
        goto exit;
    }
>>>>>>> e11a09f7

    // TODO: add sync now test back

    sleep(1);
    err = aranya_assign_role(&t->clients.owner.client, &t->id,
                             &t->clients.operator.id, &t->roles.operator);
    EXPECT("error assigning operator role", err);

    // Initialize the builder
    struct AranyaSyncPeerConfigBuilder builder;
    err = aranya_sync_peer_config_builder_init(&builder);
    EXPECT("error initializing sync peer config builder", err);

    // Set duration on the config builder
    AranyaDuration interval = ARANYA_DURATION_MILLISECONDS * 100;
    err = aranya_sync_peer_config_builder_set_interval(&builder, interval);
    EXPECT("error setting duration on config builder", err);

    // Set syncing to happen immediately on the config builder
    err = aranya_sync_peer_config_builder_set_sync_now(&builder);
    EXPECT("error setting `sync_now` on config builder", err);

    // Build the sync config
    struct AranyaSyncPeerConfig cfg;
    err = aranya_sync_peer_config_builder_build(&builder, &cfg);
    EXPECT("error building the sync peer config", err);

    err = aranya_sync_peer_config_builder_cleanup(&builder);
    EXPECT("error running the cleanup routine for the config builder", err);

    // add sync peers.
    printf("adding sync peers\n");
    err = add_sync_peers(t, &cfg);
    EXPECT("error adding sync peers", err);

    // Team members are added to the team by first calling
    // `aranya_add_device_to_team`, passing in the submitter's client, the
    // team ID and the public key of the device to be added. In a real world
    // scenario, the keys would be exchanged outside of Aranya using
    // something like `scp`.

    // add membera to team.
    precedence = 7000;
    err        = aranya_add_device_to_team(&t->clients.owner.client, &t->id,
                                           &precedence, t->clients.membera.pk,
                                           t->clients.membera.pk_len);
    EXPECT("error adding membera to team", err);
    err = aranya_assign_role(&t->clients.owner.client, &t->id,
                             &t->clients.membera.id, &t->roles.member);
    EXPECT("error assigning membera the member role", err);

    // add memberb to team.
    err = aranya_add_device_to_team(&t->clients.owner.client, &t->id,
                                    &precedence, t->clients.memberb.pk,
                                    t->clients.memberb.pk_len);
    EXPECT("error adding memberb to team", err);
    err = aranya_assign_role(&t->clients.owner.client, &t->id,
                             &t->clients.memberb.id, &t->roles.member);
    EXPECT("error assigning memberb the member role", err);

    sleep(1);

    // assign AQC network addresses.
    err = aranya_aqc_assign_net_identifier(&t->clients.operator.client, &t->id,
                                           &t->clients.membera.id,
                                           aqc_addrs[MEMBERA]);
    EXPECT("error assigning aqc net name to membera", err);

    err = aranya_aqc_assign_net_identifier(&t->clients.operator.client, &t->id,
                                           &t->clients.memberb.id,
                                           aqc_addrs[MEMBERB]);
    EXPECT("error assigning aqc net name to memberb", err);

    sleep(1);

    // Queries
<<<<<<< HEAD
    printf("running factdb queries\r\n");
    printf("querying devices on team\r\n");

    size_t devices_len      = 0;
    AranyaDeviceId *devices = NULL;
    err                     = query_devices_on_team(t, &devices, &devices_len);
=======
    printf("running factdb queries\n");

    size_t devices_len = 256;
    devices            = calloc(devices_len, sizeof(AranyaDeviceId));
    if (devices == NULL) {
        abort();
    }
    err = aranya_query_devices_on_team(&t->clients.operator.client, &t->id,
                                       devices, &devices_len);
>>>>>>> e11a09f7
    EXPECT("error querying devices on team", err);

    for (size_t i = 0; i < devices_len; i++) {
        AranyaDeviceId device_id = devices[i];

        char device_str[ARANYA_ID_STR_LEN] = {0};
        size_t device_str_len              = sizeof(device_str);
        err = aranya_id_to_str(&device_id.id, device_str, &device_str_len);
        EXPECT("unable to convert ID to string", err);

        printf("device_id: %s at index: %zu/%zu \n", device_str, i,
               devices_len);

        AranyaId decodedId;
        err = aranya_id_from_str(device_str, &decodedId);
        EXPECT("unable to decode ID", err);

        if (memcmp(decodedId.bytes, device_id.id.bytes, ARANYA_ID_LEN) != 0) {
            fprintf(stderr, "application failed: Decoded ID doesn't match\n");
            err = ARANYA_ERROR_OTHER;
            goto exit;
        }
    }

<<<<<<< HEAD
    printf("querying roles on team\r\n");
    size_t roles_len  = BUF_LEN;
    AranyaRole *roles = malloc(roles_len * sizeof(AranyaRole));
    err = aranya_query_roles_on_team(&t->clients.operator.client, &t->id, roles,
                                     &roles_len);
    EXPECT("error querying roles on team", err);
    if (roles == NULL) {
        return ARANYA_ERROR_BUG;
    }
    printf("found %zu roles on team\r\n", roles_len);
    for (size_t i = 0; i < roles_len; i++) {
        AranyaRole role_result = roles[i];
        const char *role_str   = NULL;
        err                    = aranya_role_get_name(&role_result, &role_str);
        EXPECT("unable to get role name", err);
        printf("role: %s at index: %zu/%zu \r\n", role_str, i, roles_len);
        err = aranya_role_cleanup(&roles[i]);
        EXPECT("unable to cleanup role", err);
    }
    free(roles);

    size_t device_roles_len  = 0;
    AranyaRole *device_roles = NULL;
    err = query_device_roles(t, &t->clients.admin.id, &device_roles,
                             &device_roles_len);
    EXPECT("error querying device roles", err);

    for (size_t i = 0; i < device_roles_len; i++) {
        AranyaRole role_result = device_roles[i];
        const char *role_str   = NULL;
        err                    = aranya_role_get_name(&role_result, &role_str);
        EXPECT("unable to get role name", err);
        printf("role: %s at index: %zu/%zu \r\n", role_str, i,
               device_roles_len);
        err = aranya_role_cleanup(&device_roles[i]);
        EXPECT("unable to cleanup role", err);
    }
    free(device_roles);

    printf("querying admin role permissions\r\n");
    size_t ops_len = BUF_LEN;
    AranyaOp *ops  = malloc(ops_len * sizeof(AranyaOp));
    err = aranya_query_role_operations(&t->clients.operator.client, &t->id,
                                       &t->roles.admin, ops, &ops_len);
    EXPECT("error querying role ops", err);
    if (roles == NULL) {
        return ARANYA_ERROR_BUG;
    }
    for (size_t i = 0; i < ops_len; i++) {
        AranyaOp op_result = ops[i];
        size_t op_str_len  = 255;
        char *op_str       = malloc(op_str_len);
        err                = aranya_op_to_str(op_result, op_str, &op_str_len);
        EXPECT("unable to get op name", err);
        printf("op: %s at index: %zu/%zu \r\n", op_str, i, ops_len);
        free(op_str);
    }
    free(ops);

    size_t memberb_keybundle_len = 255;
    uint8_t *memberb_keybundle   = malloc(memberb_keybundle_len);
    err                          = aranya_query_device_keybundle(
=======
    uint8_t memberb_keybundle[256] = {0};
    size_t memberb_keybundle_len   = sizeof(memberb_keybundle);
    err                            = aranya_query_device_keybundle(
>>>>>>> e11a09f7
        &t->clients.operator.client, &t->id, &t->clients.memberb.id,
        memberb_keybundle, &memberb_keybundle_len);
    EXPECT("error querying memberb key bundle", err);
    printf(
        "%s key bundle len: %zu"
        "\n",
        t->clients_arr[MEMBERB].name, memberb_keybundle_len);

    // Query memberb's net identifier.
    char memberb_aqc_net_identifier[BUF_LEN] = {0};
    size_t memberb_aqc_net_identifier_len = sizeof(memberb_aqc_net_identifier);
    bool aqc_net_identifier_exists        = false;
    err                                   = aranya_query_aqc_net_identifier(
        &t->clients.operator.client, &t->id, &t->clients.memberb.id,
        memberb_aqc_net_identifier, &memberb_aqc_net_identifier_len,
        &aqc_net_identifier_exists);
    EXPECT("error querying memberb aqc net identifier", err);
    if (!aqc_net_identifier_exists) {
        fprintf(stderr, "expected `memberb` to have an AQC net identifier\n");
        err = ARANYA_ERROR_OTHER;
        goto exit;
    }
    printf("%s aqc net identifier: %s \n", t->clients_arr[MEMBERB].name,
           memberb_aqc_net_identifier);

    // Remove the net identifier.
    err = aranya_aqc_remove_net_identifier(&t->clients.operator.client, &t->id,
                                           &t->clients.memberb.id,
                                           aqc_addrs[MEMBERB]);
    EXPECT("error removing memberb aqc net identifier", err);
    printf("removed aqc net identifier `%s` from `%s`\n",
           memberb_aqc_net_identifier, t->clients_arr[MEMBERB].name);

    // The net identifier should no longer exist.
    memberb_aqc_net_identifier_len = sizeof(memberb_aqc_net_identifier);
    err                            = aranya_query_aqc_net_identifier(
        &t->clients.operator.client, &t->id, &t->clients.memberb.id,
        memberb_aqc_net_identifier, &memberb_aqc_net_identifier_len,
        &aqc_net_identifier_exists);
    EXPECT("error querying memberb aqc net identifier", err);
    if (aqc_net_identifier_exists) {
        fprintf(stderr, "`memberb` should no longer have a net identifier\n");
        err = ARANYA_ERROR_OTHER;
        goto exit;
    }

    // Add the net identifier back.
    err = aranya_aqc_assign_net_identifier(&t->clients.operator.client, &t->id,
                                           &t->clients.memberb.id,
                                           aqc_addrs[MEMBERB]);
    EXPECT("error assigning aqc net name to memberb", err);

    err = run_aqc_example(t);
    EXPECT("error running aqc example", err);

<<<<<<< HEAD
    err = cleanup_roles(t);
    EXPECT("error cleaning up roles", err);

=======
exit:
    free(devices);
>>>>>>> e11a09f7
    return ARANYA_ERROR_SUCCESS;
}

// Run the AQC example.
AranyaError run_aqc_example(Team *t) {
    AranyaError err       = ARANYA_ERROR_OTHER;
    AranyaLabelId *labels = NULL;

    printf("running AQC demo \n");

<<<<<<< HEAD
    // Create label1 and assign it to members
    printf("creating label \r\n");
=======
    // Create label and assign it to members
    printf("creating labels\n");

>>>>>>> e11a09f7
    const char *label1_name = "label1";
    AranyaLabel label1;
    err = aranya_create_label(&t->clients.operator.client, &t->id, label1_name,
                              &label1);
    EXPECT("error creating label1", err);
<<<<<<< HEAD
    AranyaLabelId label1_id;
    err = aranya_label_get_id(&label1, &label1_id);
    EXPECT("error getting label1 ID", err);
    const char *label1_str = NULL;
    err                    = aranya_label_get_name(&label1, &label1_str);
    EXPECT("error getting label1 name", err);
    printf("label1 name: %s \r\n", label1_str);

    // Create label2 and assign it to members
=======

>>>>>>> e11a09f7
    const char *label2_name = "label2";
    AranyaLabel label2;
    err = aranya_create_label(&t->clients.operator.client, &t->id, label2_name,
                              &label2);
    EXPECT("error creating label2", err);
<<<<<<< HEAD
    AranyaLabelId label2_id;
    err = aranya_label_get_id(&label2, &label2_id);
    EXPECT("error getting label2 ID", err);
    const char *label2_str = NULL;
    err                    = aranya_label_get_name(&label2, &label2_str);
    EXPECT("error getting label2 name", err);
    printf("label2 name: %s \r\n", label2_str);
    printf("assigning label to members \r\n");
=======

    printf("assigning label to members\n");
>>>>>>> e11a09f7
    AranyaChanOp op = ARANYA_CHAN_OP_SEND_RECV;
    err             = aranya_assign_label(&t->clients.operator.client, &t->id,
                                          &t->clients.membera.id, &label1_id, op);
    EXPECT("error assigning label1 to membera", err);

    err = aranya_assign_label(&t->clients.operator.client, &t->id,
                              &t->clients.memberb.id, &label1_id, op);
    EXPECT("error assigning label2 to memberb", err);

    err = aranya_assign_label(&t->clients.operator.client, &t->id,
                              &t->clients.membera.id, &label2_id, op);
    EXPECT("error assigning label2 to membera", err);

    err = aranya_assign_label(&t->clients.operator.client, &t->id,
                              &t->clients.memberb.id, &label2_id, op);
    EXPECT("error assigning label2 to memberb", err);
    sleep(1);

    // Queries
    printf("query if label exists on team \n");
    bool exists = false;
    err         = aranya_query_label_exists(&t->clients.membera.client, &t->id,
                                            &label1_id, &exists);
    EXPECT("error querying label exists", err);
    printf("%s label exists: %s \n", t->clients_arr[MEMBERB].name,
           exists ? "true" : "false");

    char device_str[ARANYA_ID_STR_LEN] = {0};
    size_t device_str_len              = sizeof(device_str);
    err = aranya_id_to_str(&t->clients.memberb.id.id, device_str,
                           &device_str_len);
    EXPECT("unable to convert ID to string", err);
    printf("query labels assigned to device: %s\n", device_str);
    // `labels_len` is intentionally set to 1 when there are 2 labels to test
    // `ARANYA_ERROR_BUFFER_TOO_SMALL` error handling.
<<<<<<< HEAD
    size_t labels_len   = 1;
    AranyaLabel *labels = malloc(labels_len * sizeof(AranyaLabel));
=======
    size_t labels_len = 1;
    labels            = calloc(labels_len, sizeof(AranyaLabelId));
    if (labels == NULL) {
        abort();
    }
>>>>>>> e11a09f7
    err = aranya_query_device_label_assignments(&t->clients.operator.client,
                                                &t->id, &t->clients.memberb.id,
                                                labels, &labels_len);
    if (err == ARANYA_ERROR_BUFFER_TOO_SMALL) {
<<<<<<< HEAD
        printf("handling buffer too small error\r\n");
        labels = realloc(labels, labels_len * sizeof(AranyaLabel));
=======
        printf("handling buffer too small error\n");
        labels = realloc(labels, labels_len * sizeof(AranyaLabelId));
>>>>>>> e11a09f7
        err = aranya_query_labels(&t->clients.operator.client, &t->id, labels,
                                  &labels_len);
    }
    EXPECT("error querying labels assigned to device", err);

    for (size_t i = 0; i < labels_len; i++) {
<<<<<<< HEAD
        AranyaLabel label_result = labels[i];
        const char *label_str    = NULL;
        aranya_label_get_name(&label_result, &label_str);
        printf("label: %s at index: %zu/%zu \r\n", label_str, i, labels_len);
    }
    free(device_str);

    size_t team_str_len = ARANYA_ID_STR_LEN;
    char *team_str      = malloc(ARANYA_ID_STR_LEN);
    aranya_id_to_str(&t->id.id, team_str, &team_str_len);
    printf("query labels on team: %s\r\n", team_str);
=======
        AranyaLabelId label_id            = labels[i];
        char label_str[ARANYA_ID_STR_LEN] = {0};
        size_t label_str_len              = sizeof(label_str);
        err = aranya_id_to_str(&label_id.id, label_str, &label_str_len);
        EXPECT("unable to convert ID to string", err);
        printf("label_id: %s at index: %zu/%zu \n", label_str, i, labels_len);
    }

    char team_str[ARANYA_ID_STR_LEN] = {0};
    size_t team_str_len              = sizeof(team_str);
    err = aranya_id_to_str(&t->id.id, team_str, &team_str_len);
    EXPECT("unable to convert ID to string", err);

    printf("query labels on team: %s\n", team_str);
>>>>>>> e11a09f7
    // `labels_len` is intentionally set to 1 when there are 2 labels to test
    // `ARANYA_ERROR_BUFFER_TOO_SMALL` error handling.
    labels_len = 1;
    err = aranya_query_labels(&t->clients.operator.client, &t->id, labels,
                              &labels_len);
    if (err == ARANYA_ERROR_BUFFER_TOO_SMALL) {
<<<<<<< HEAD
        printf("handling buffer too small error\r\n");
        labels = realloc(labels, labels_len * sizeof(AranyaLabel));
=======
        printf("handling buffer too small error\n");
        labels = realloc(labels, labels_len * sizeof(AranyaLabelId));
>>>>>>> e11a09f7
        err = aranya_query_labels(&t->clients.operator.client, &t->id, labels,
                                  &labels_len);
    }
    EXPECT("error querying labels on team", err);

    for (size_t i = 0; i < labels_len; i++) {
<<<<<<< HEAD
        AranyaLabel label_result = labels[i];
        const char *label_str    = NULL;
        aranya_label_get_name(&label_result, &label_str);
        printf("label: %s at index: %zu/%zu \r\n", label_str, i, labels_len);
        err = aranya_label_cleanup(&labels[i]);
        EXPECT("unable to cleanup label", err);
=======
        AranyaLabelId label_id            = labels[i];
        char label_str[ARANYA_ID_STR_LEN] = {0};
        size_t label_str_len              = sizeof(label_str);
        err = aranya_id_to_str(&label_id.id, label_str, &label_str_len);
        EXPECT("unable to convert ID to string", err);
        printf("label_id: %s at index: %zu/%zu \n", label_str, i, labels_len);
>>>>>>> e11a09f7
    }

    // Create channel using Member A's client
    printf("creating AQC channel \n");
    AranyaAqcBidiChannelId chan_id;
    err = aranya_aqc_create_bidi_channel(&t->clients.membera.client, &t->id,
                                         aqc_addrs[MEMBERB], &label1_id,
                                         &chan_id);
    EXPECT("error creating aqc bidi channel", err);

    // TODO: send AQC data

    // Revoke/delete label using the Operator
    printf("revoke/delete label \n");
    err = aranya_revoke_label(&t->clients.operator.client, &t->id,
                              &t->clients.membera.id, &label1_id);
    EXPECT("error revoking label from membera", err);
    err = aranya_revoke_label(&t->clients.operator.client, &t->id,
                              &t->clients.memberb.id, &label1_id);
    EXPECT("error revoking label from memberb", err);

    // TODO: delete label.

    return err;
}

AranyaError init_roles(Team *t) {
    AranyaError err;

    printf("initializing roles\r\n");

    // Create default roles.
    size_t roles_len  = 0;
    AranyaRole *roles = NULL;
    err               = setup_default_roles(t, &roles, &roles_len);

    if (roles_len != 3) {
        for (size_t i = 0; i < roles_len; i++) {
            err = aranya_role_cleanup(&roles[i]);
            EXPECT("unable to cleanup role", err);
        }
        free(roles);
        fprintf(stderr,
                "expected 3 default roles: admin, operator, member\r\n");
        return ARANYA_ERROR_BUG;
    }
    for (size_t i = 0; i < roles_len; i++) {
        AranyaRoleId role_id;
        err = aranya_role_get_id(&roles[i], &role_id);
        EXPECT("error getting role ID", err);
        const char *role_str;
        err = aranya_role_get_name(&roles[i], &role_str);
        printf("setup role: %s\r\n", role_str);
        if (!strncmp("admin", role_str, strnlen(role_str, 255))) {
            t->roles.admin = role_id;
        }
        if (!strncmp("operator", role_str, strnlen(role_str, 255))) {
            t->roles.operator= role_id;
        }
        if (!strncmp("member", role_str, strnlen(role_str, 255))) {
            t->roles.member = role_id;
        }
        err = aranya_role_cleanup(&roles[i]);
        EXPECT("unable to cleanup role", err);
    }
    free(roles);

    // create a dummy role.
    AranyaRole role;
    err = aranya_create_role(&t->clients.owner.client, &t->id, "dummy", &role);
    EXPECT("expected to be able to create role", err);
    AranyaRoleId role_id;
    err = aranya_role_get_id(&role, &role_id);
    EXPECT("error getting dummy role id", err);

    // assign an operation to admin.
    err = aranya_assign_operation_to_role(&t->clients.owner.client, &t->id,
                                          &t->roles.admin,
                                          ARANYA_OP_DELETE_LABEL);
    EXPECT("error assigning delete label op to admin", err);

    return err;
}

AranyaError cleanup_roles(Team *t) {
    AranyaError err;

    printf("cleaning up roles\r\n");

    AranyaRoleId owner_role_id;
    size_t devices_len      = 0;
    AranyaDeviceId *devices = NULL;
    err                     = query_devices_on_team(t, &devices, &devices_len);
    EXPECT("error querying devices on team", err);

    for (size_t i = 0; i < devices_len; i++) {
        size_t roles_len  = 0;
        AranyaRole *roles = NULL;
        err = query_device_roles(t, &devices[i], &roles, &roles_len);
        EXPECT("error querying device roles", err);
        for (size_t j = 0; j < roles_len; j++) {
            AranyaRoleId role_id;
            err = aranya_role_get_id(&roles[j], &role_id);
            if (!memcmp(&t->clients.owner.id, &devices[i],
                        sizeof(AranyaDeviceId))) {
                owner_role_id = role_id;
            } else {
                const char *role_str;
                err = aranya_role_get_name(&roles[j], &role_str);
                printf("revoking role: %s\r\n", role_str);

                EXPECT("error getting role ID", err);
                err = aranya_revoke_role(&t->clients.owner.client, &t->id,
                                         &devices[i], &role_id);
                EXPECT("error revoking role", err);
            }
            err = aranya_role_cleanup(&roles[j]);
            EXPECT("unable to cleanup role", err);
        }
        free(roles);
    }
    free(devices);

    // Revoke operation permissions from roles.
    size_t roles_len  = 0;
    AranyaRole *roles = NULL;
    err               = query_roles_on_team(t, &roles, &roles_len);
    EXPECT("error querying roles on team", err);

    for (size_t i = 0; i < roles_len; i++) {
        AranyaRoleId role_id;
        err = aranya_role_get_id(&roles[i], &role_id);
        EXPECT("error getting role ID", err);
        const char *role_str;
        err = aranya_role_get_name(&roles[i], &role_str);
        printf("revoking ops for role: %s\r\n", role_str);

        size_t ops_len = 0;
        AranyaOp *ops  = NULL;
        err            = query_role_operations(t, &role_id, &ops, &ops_len);
        printf("ops_len: %zu\r\n", ops_len);
        EXPECT("error querying role permissions", err);
        for (size_t j = 0; j < ops_len; j++) {
            if (memcmp(&owner_role_id, &role_id, sizeof(AranyaRoleId))) {
                err = aranya_revoke_role_operation(&t->clients.owner.client,
                                                   &t->id, &role_id, ops[j]);
                EXPECT("error revoking role op", err);
                size_t op_str_len = 255;
                char *op_str      = malloc(op_str_len);
                err = aranya_op_to_str(ops[j], op_str, &op_str_len);
                EXPECT("error getting op name", err);
                printf("revoked role op: %s\r\n", op_str);
                free(op_str);
            }
        }
        free(ops);
        err = aranya_role_cleanup(&roles[i]);
        EXPECT("unable to cleanup role", err);
    }
    free(roles);

    // TODO: delete roles.

    return err;
}

// Query devices on team. Returned `devices` ptr must be freed.
AranyaError query_devices_on_team(Team *t, AranyaDeviceId **devices,
                                  size_t *devices_len) {
    AranyaError err;

    *devices_len = BUF_LEN;
    *devices     = malloc(*devices_len * sizeof(AranyaDeviceId));
    err = aranya_query_devices_on_team(&t->clients.operator.client, &t->id,
                                       *devices, devices_len);
    EXPECT("error querying devices on team", err);
    if (devices == NULL) {
        return ARANYA_ERROR_BUG;
    }

    return err;
}

// Setup default roles on team. Returned `roles` ptr must be freed.
AranyaError setup_default_roles(Team *t, AranyaRole **roles,
                                size_t *roles_len) {
    AranyaError err;

    *roles_len = BUF_LEN;
    *roles     = malloc(*roles_len * sizeof(AranyaRole));
    err = aranya_setup_default_roles(&t->clients.owner.client, &t->id, *roles,
                                     roles_len);
    EXPECT("error setting up default roles on team", err);
    if (roles == NULL) {
        return ARANYA_ERROR_BUG;
    }

    return err;
}

// Query roles on team. Returned `roles` ptr must be freed.
AranyaError query_roles_on_team(Team *t, AranyaRole **roles,
                                size_t *roles_len) {
    AranyaError err;

    *roles_len = BUF_LEN;
    *roles     = malloc(*roles_len * sizeof(AranyaRole));
    err        = aranya_query_roles_on_team(&t->clients.operator.client, &t->id,
                                            *roles, roles_len);
    EXPECT("error querying roles on team", err);
    if (roles == NULL) {
        return ARANYA_ERROR_BUG;
    }

    return err;
}

// Query device roles. Returned `roles` ptr must be freed.
AranyaError query_device_roles(Team *t, AranyaDeviceId *device,
                               AranyaRole **roles, size_t *roles_len) {
    AranyaError err;

    *roles_len = BUF_LEN;
    *roles     = malloc(*roles_len * sizeof(**roles));
    err = aranya_query_device_roles(&t->clients.operator.client, &t->id, device,
                                    *roles, roles_len);
    EXPECT("error querying device roles", err);
    if (roles == NULL) {
        return ARANYA_ERROR_BUG;
    }

    return err;
}

// Query role permissions. Returned `ops` ptr must be freed.
AranyaError query_role_operations(Team *t, AranyaRoleId *role, AranyaOp **ops,
                                  size_t *ops_len) {
    AranyaError err;

    *ops_len = BUF_LEN;
    *ops     = malloc(*ops_len * sizeof(AranyaOp));
    err      = aranya_query_role_operations(&t->clients.operator.client, &t->id,
                                            role, *ops, ops_len);
    EXPECT("error querying role ops", err);
    if (ops == NULL) {
        return ARANYA_ERROR_BUG;
    }

exit:
    free(labels);
    return err;
}

int main(void) {
    Team team;
    AranyaError err = ARANYA_ERROR_OTHER;
    int retErr      = EXIT_SUCCESS;

    // TODO: take work_dirs, shm_paths, daemon_socks, IP addresses as input?

    // run the example.
    err = run(&team);
    if (err != ARANYA_ERROR_SUCCESS) {
        fprintf(stderr, "application failed: %s\n", aranya_error_to_str(err));
        retErr = EXIT_FAILURE;
    }

    // cleanup team.
    printf("cleaning up the Aranya team \n");
    err = cleanup_team(&team);
    if (err != ARANYA_ERROR_SUCCESS) {
        retErr = EXIT_FAILURE;
    }

    return retErr;
}<|MERGE_RESOLUTION|>--- conflicted
+++ resolved
@@ -46,10 +46,9 @@
 // Number of clients on Aranya team.
 #define NUM_CLIENTS 5
 
-<<<<<<< HEAD
 // Number of roles on Aranya team (excluding owner role).
 #define NUM_ROLES 3
-=======
+
 static AranyaError read_api_pk(uint8_t **api_pk, size_t *api_pk_len,
                                const char *name) {
     AranyaError err = ARANYA_ERROR_OTHER;
@@ -145,7 +144,6 @@
     }
     return ARANYA_ERROR_SUCCESS;
 }
->>>>>>> e11a09f7
 
 // Team members enum. Can index into team member arrays.
 typedef enum {
@@ -518,20 +516,9 @@
     EXPECT("error assigning admin role", err);
 
     // upgrade role to operator.
-<<<<<<< HEAD
     err = aranya_assign_role(&t->clients.owner.client, &t->id,
                              &t->clients.operator.id, &t->roles.operator);
-=======
-    err = aranya_assign_role(&t->clients.admin.client, &t->id,
-                             &t->clients.operator.id, ARANYA_ROLE_OPERATOR);
-    if (err == ARANYA_ERROR_SUCCESS) {
-        fprintf(stderr, "application failed: expected role assignment to fail");
-        err = ARANYA_ERROR_OTHER;
-        goto exit;
-    }
->>>>>>> e11a09f7
-
-    // TODO: add sync now test back
+    EXPECT("error assigning operator role", err);
 
     sleep(1);
     err = aranya_assign_role(&t->clients.owner.client, &t->id,
@@ -606,24 +593,11 @@
     sleep(1);
 
     // Queries
-<<<<<<< HEAD
     printf("running factdb queries\r\n");
     printf("querying devices on team\r\n");
 
-    size_t devices_len      = 0;
-    AranyaDeviceId *devices = NULL;
-    err                     = query_devices_on_team(t, &devices, &devices_len);
-=======
-    printf("running factdb queries\n");
-
-    size_t devices_len = 256;
-    devices            = calloc(devices_len, sizeof(AranyaDeviceId));
-    if (devices == NULL) {
-        abort();
-    }
-    err = aranya_query_devices_on_team(&t->clients.operator.client, &t->id,
-                                       devices, &devices_len);
->>>>>>> e11a09f7
+    size_t devices_len = 0;
+    err                = query_devices_on_team(t, &devices, &devices_len);
     EXPECT("error querying devices on team", err);
 
     for (size_t i = 0; i < devices_len; i++) {
@@ -648,7 +622,6 @@
         }
     }
 
-<<<<<<< HEAD
     printf("querying roles on team\r\n");
     size_t roles_len  = BUF_LEN;
     AranyaRole *roles = malloc(roles_len * sizeof(AranyaRole));
@@ -708,14 +681,9 @@
     }
     free(ops);
 
-    size_t memberb_keybundle_len = 255;
-    uint8_t *memberb_keybundle   = malloc(memberb_keybundle_len);
-    err                          = aranya_query_device_keybundle(
-=======
     uint8_t memberb_keybundle[256] = {0};
     size_t memberb_keybundle_len   = sizeof(memberb_keybundle);
     err                            = aranya_query_device_keybundle(
->>>>>>> e11a09f7
         &t->clients.operator.client, &t->id, &t->clients.memberb.id,
         memberb_keybundle, &memberb_keybundle_len);
     EXPECT("error querying memberb key bundle", err);
@@ -771,38 +739,28 @@
     err = run_aqc_example(t);
     EXPECT("error running aqc example", err);
 
-<<<<<<< HEAD
     err = cleanup_roles(t);
     EXPECT("error cleaning up roles", err);
 
-=======
 exit:
     free(devices);
->>>>>>> e11a09f7
     return ARANYA_ERROR_SUCCESS;
 }
 
 // Run the AQC example.
 AranyaError run_aqc_example(Team *t) {
-    AranyaError err       = ARANYA_ERROR_OTHER;
-    AranyaLabelId *labels = NULL;
+    AranyaError err     = ARANYA_ERROR_OTHER;
+    AranyaLabel *labels = NULL;
 
     printf("running AQC demo \n");
 
-<<<<<<< HEAD
     // Create label1 and assign it to members
-    printf("creating label \r\n");
-=======
-    // Create label and assign it to members
-    printf("creating labels\n");
-
->>>>>>> e11a09f7
+    printf("creating labels \r\n");
     const char *label1_name = "label1";
     AranyaLabel label1;
     err = aranya_create_label(&t->clients.operator.client, &t->id, label1_name,
                               &label1);
     EXPECT("error creating label1", err);
-<<<<<<< HEAD
     AranyaLabelId label1_id;
     err = aranya_label_get_id(&label1, &label1_id);
     EXPECT("error getting label1 ID", err);
@@ -812,15 +770,11 @@
     printf("label1 name: %s \r\n", label1_str);
 
     // Create label2 and assign it to members
-=======
-
->>>>>>> e11a09f7
     const char *label2_name = "label2";
     AranyaLabel label2;
     err = aranya_create_label(&t->clients.operator.client, &t->id, label2_name,
                               &label2);
     EXPECT("error creating label2", err);
-<<<<<<< HEAD
     AranyaLabelId label2_id;
     err = aranya_label_get_id(&label2, &label2_id);
     EXPECT("error getting label2 ID", err);
@@ -829,10 +783,6 @@
     EXPECT("error getting label2 name", err);
     printf("label2 name: %s \r\n", label2_str);
     printf("assigning label to members \r\n");
-=======
-
-    printf("assigning label to members\n");
->>>>>>> e11a09f7
     AranyaChanOp op = ARANYA_CHAN_OP_SEND_RECV;
     err             = aranya_assign_label(&t->clients.operator.client, &t->id,
                                           &t->clients.membera.id, &label1_id, op);
@@ -868,53 +818,30 @@
     printf("query labels assigned to device: %s\n", device_str);
     // `labels_len` is intentionally set to 1 when there are 2 labels to test
     // `ARANYA_ERROR_BUFFER_TOO_SMALL` error handling.
-<<<<<<< HEAD
-    size_t labels_len   = 1;
-    AranyaLabel *labels = malloc(labels_len * sizeof(AranyaLabel));
-=======
     size_t labels_len = 1;
-    labels            = calloc(labels_len, sizeof(AranyaLabelId));
+    labels            = calloc(labels_len, sizeof(AranyaLabel));
     if (labels == NULL) {
         abort();
     }
->>>>>>> e11a09f7
     err = aranya_query_device_label_assignments(&t->clients.operator.client,
                                                 &t->id, &t->clients.memberb.id,
                                                 labels, &labels_len);
     if (err == ARANYA_ERROR_BUFFER_TOO_SMALL) {
-<<<<<<< HEAD
         printf("handling buffer too small error\r\n");
         labels = realloc(labels, labels_len * sizeof(AranyaLabel));
-=======
-        printf("handling buffer too small error\n");
-        labels = realloc(labels, labels_len * sizeof(AranyaLabelId));
->>>>>>> e11a09f7
         err = aranya_query_labels(&t->clients.operator.client, &t->id, labels,
                                   &labels_len);
     }
     EXPECT("error querying labels assigned to device", err);
-
+    if (labels == NULL) {
+        return ARANYA_ERROR_BUG;
+    }
     for (size_t i = 0; i < labels_len; i++) {
-<<<<<<< HEAD
         AranyaLabel label_result = labels[i];
         const char *label_str    = NULL;
         aranya_label_get_name(&label_result, &label_str);
         printf("label: %s at index: %zu/%zu \r\n", label_str, i, labels_len);
     }
-    free(device_str);
-
-    size_t team_str_len = ARANYA_ID_STR_LEN;
-    char *team_str      = malloc(ARANYA_ID_STR_LEN);
-    aranya_id_to_str(&t->id.id, team_str, &team_str_len);
-    printf("query labels on team: %s\r\n", team_str);
-=======
-        AranyaLabelId label_id            = labels[i];
-        char label_str[ARANYA_ID_STR_LEN] = {0};
-        size_t label_str_len              = sizeof(label_str);
-        err = aranya_id_to_str(&label_id.id, label_str, &label_str_len);
-        EXPECT("unable to convert ID to string", err);
-        printf("label_id: %s at index: %zu/%zu \n", label_str, i, labels_len);
-    }
 
     char team_str[ARANYA_ID_STR_LEN] = {0};
     size_t team_str_len              = sizeof(team_str);
@@ -922,41 +849,27 @@
     EXPECT("unable to convert ID to string", err);
 
     printf("query labels on team: %s\n", team_str);
->>>>>>> e11a09f7
     // `labels_len` is intentionally set to 1 when there are 2 labels to test
     // `ARANYA_ERROR_BUFFER_TOO_SMALL` error handling.
     labels_len = 1;
     err = aranya_query_labels(&t->clients.operator.client, &t->id, labels,
                               &labels_len);
     if (err == ARANYA_ERROR_BUFFER_TOO_SMALL) {
-<<<<<<< HEAD
         printf("handling buffer too small error\r\n");
         labels = realloc(labels, labels_len * sizeof(AranyaLabel));
-=======
-        printf("handling buffer too small error\n");
-        labels = realloc(labels, labels_len * sizeof(AranyaLabelId));
->>>>>>> e11a09f7
         err = aranya_query_labels(&t->clients.operator.client, &t->id, labels,
                                   &labels_len);
     }
     EXPECT("error querying labels on team", err);
 
     for (size_t i = 0; i < labels_len; i++) {
-<<<<<<< HEAD
         AranyaLabel label_result = labels[i];
         const char *label_str    = NULL;
         aranya_label_get_name(&label_result, &label_str);
+        EXPECT("unable to get label name", err);
         printf("label: %s at index: %zu/%zu \r\n", label_str, i, labels_len);
         err = aranya_label_cleanup(&labels[i]);
         EXPECT("unable to cleanup label", err);
-=======
-        AranyaLabelId label_id            = labels[i];
-        char label_str[ARANYA_ID_STR_LEN] = {0};
-        size_t label_str_len              = sizeof(label_str);
-        err = aranya_id_to_str(&label_id.id, label_str, &label_str_len);
-        EXPECT("unable to convert ID to string", err);
-        printf("label_id: %s at index: %zu/%zu \n", label_str, i, labels_len);
->>>>>>> e11a09f7
     }
 
     // Create channel using Member A's client
@@ -980,7 +893,9 @@
 
     // TODO: delete label.
 
-    return err;
+exit:
+    free(labels);
+    return ARANYA_ERROR_SUCCESS;
 }
 
 AranyaError init_roles(Team *t) {
@@ -1022,7 +937,6 @@
         err = aranya_role_cleanup(&roles[i]);
         EXPECT("unable to cleanup role", err);
     }
-    free(roles);
 
     // create a dummy role.
     AranyaRole role;
@@ -1038,11 +952,14 @@
                                           ARANYA_OP_DELETE_LABEL);
     EXPECT("error assigning delete label op to admin", err);
 
-    return err;
+exit:
+    free(roles);
+    return ARANYA_ERROR_SUCCESS;
 }
 
 AranyaError cleanup_roles(Team *t) {
     AranyaError err;
+    AranyaRole *roles = NULL;
 
     printf("cleaning up roles\r\n");
 
@@ -1053,8 +970,7 @@
     EXPECT("error querying devices on team", err);
 
     for (size_t i = 0; i < devices_len; i++) {
-        size_t roles_len  = 0;
-        AranyaRole *roles = NULL;
+        size_t roles_len = 0;
         err = query_device_roles(t, &devices[i], &roles, &roles_len);
         EXPECT("error querying device roles", err);
         for (size_t j = 0; j < roles_len; j++) {
@@ -1076,14 +992,11 @@
             err = aranya_role_cleanup(&roles[j]);
             EXPECT("unable to cleanup role", err);
         }
-        free(roles);
-    }
-    free(devices);
+    }
 
     // Revoke operation permissions from roles.
-    size_t roles_len  = 0;
-    AranyaRole *roles = NULL;
-    err               = query_roles_on_team(t, &roles, &roles_len);
+    size_t roles_len = 0;
+    err              = query_roles_on_team(t, &roles, &roles_len);
     EXPECT("error querying roles on team", err);
 
     for (size_t i = 0; i < roles_len; i++) {
@@ -1116,11 +1029,13 @@
         err = aranya_role_cleanup(&roles[i]);
         EXPECT("unable to cleanup role", err);
     }
+
+    // TODO: delete roles.
+
+exit:
     free(roles);
-
-    // TODO: delete roles.
-
-    return err;
+    free(devices);
+    return ARANYA_ERROR_SUCCESS;
 }
 
 // Query devices on team. Returned `devices` ptr must be freed.
@@ -1133,11 +1048,9 @@
     err = aranya_query_devices_on_team(&t->clients.operator.client, &t->id,
                                        *devices, devices_len);
     EXPECT("error querying devices on team", err);
-    if (devices == NULL) {
-        return ARANYA_ERROR_BUG;
-    }
-
-    return err;
+
+exit:
+    return ARANYA_ERROR_SUCCESS;
 }
 
 // Setup default roles on team. Returned `roles` ptr must be freed.
@@ -1150,11 +1063,9 @@
     err = aranya_setup_default_roles(&t->clients.owner.client, &t->id, *roles,
                                      roles_len);
     EXPECT("error setting up default roles on team", err);
-    if (roles == NULL) {
-        return ARANYA_ERROR_BUG;
-    }
-
-    return err;
+
+exit:
+    return ARANYA_ERROR_SUCCESS;
 }
 
 // Query roles on team. Returned `roles` ptr must be freed.
@@ -1167,11 +1078,9 @@
     err        = aranya_query_roles_on_team(&t->clients.operator.client, &t->id,
                                             *roles, roles_len);
     EXPECT("error querying roles on team", err);
-    if (roles == NULL) {
-        return ARANYA_ERROR_BUG;
-    }
-
-    return err;
+
+exit:
+    return ARANYA_ERROR_SUCCESS;
 }
 
 // Query device roles. Returned `roles` ptr must be freed.
@@ -1184,11 +1093,9 @@
     err = aranya_query_device_roles(&t->clients.operator.client, &t->id, device,
                                     *roles, roles_len);
     EXPECT("error querying device roles", err);
-    if (roles == NULL) {
-        return ARANYA_ERROR_BUG;
-    }
-
-    return err;
+
+exit:
+    return ARANYA_ERROR_SUCCESS;
 }
 
 // Query role permissions. Returned `ops` ptr must be freed.
@@ -1201,13 +1108,9 @@
     err      = aranya_query_role_operations(&t->clients.operator.client, &t->id,
                                             role, *ops, ops_len);
     EXPECT("error querying role ops", err);
-    if (ops == NULL) {
-        return ARANYA_ERROR_BUG;
-    }
 
 exit:
-    free(labels);
-    return err;
+    return ARANYA_ERROR_SUCCESS;
 }
 
 int main(void) {
