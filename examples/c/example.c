/*
 * Copyright (c) SpiderOak, Inc. All rights reserved.
 */
/**
 * @file example.c
 * @brief Example C application using the Aranya client library.
 */

// Note: this file is formatted with `clang-format`.

#include <ctype.h>
#include <errno.h>
#include <pthread.h>
#include <stdarg.h>
#include <stdint.h>
#include <stdio.h>
#include <stdlib.h>
#include <string.h>
#include <unistd.h>

#include "aranya-client.h"

// Macro for printing AranyaError to stderr and returning the error.
// Does nothing if error value is ARANYA_SUCCESS.
#define EXPECT(M, E)                                                           \
    do {                                                                       \
        err = (E);                                                             \
        if (err != ARANYA_ERROR_SUCCESS) {                                     \
            fprintf(stderr, "%s\n", (M));                                      \
            goto exit;                                                         \
        }                                                                      \
    } while (0)

// Macro for printing client AranyaError to stderr and returning the error.
// Does nothing if error value is ARANYA_SUCCESS.
#define CLIENT_EXPECT(M, N, E)                                                 \
    do {                                                                       \
        err = (E);                                                             \
        if (err != ARANYA_ERROR_SUCCESS) {                                     \
            fprintf(stderr, "%s %s: %s\n", (M), (N),                           \
                    aranya_error_to_str(err));                                 \
            goto exit;                                                         \
        }                                                                      \
    } while (0)

// Macro that polls a command until it returns success, otherwise calling
// EXPECT.
#define POLL(C, M)                                                             \
    while (1) {                                                                \
        err = (C);                                                             \
        if (err == ARANYA_ERROR_SUCCESS) {                                     \
            break;                                                             \
        }                                                                      \
        switch (err) {                                                         \
        case ARANYA_ERROR_WOULD_BLOCK:                                         \
            usleep(100000);                                                    \
            continue;                                                          \
        default:                                                               \
            EXPECT((M), err);                                                  \
        }                                                                      \
    }

// Default size for allocated data buffers.
#define BUFFER_LEN 256

// Number of clients on an Aranya team.
#define NUM_CLIENTS 5

// Team members enum. Can index into team member arrays.
typedef enum {
    OWNER,
    ADMIN,
    OPERATOR,
    MEMBERA,
    MEMBERB,
} Members;

// List of Unix domain socket paths for the Aranya clients.
const char* daemon_socks[] = {
    "out/owner/run/uds.sock", "out/admin/run/uds.sock",
    "out/operator/run/uds.sock", "out/membera/run/uds.sock",
    "out/memberb/run/uds.sock"};

// List of names for the Aranya clients.
const char* client_names[] = {"owner", "admin", "operator", "membera",
                              "memberb"};

// List of sync addresses.
const AranyaAddr sync_addrs[] = {"127.0.0.1:10001", "127.0.0.1:10002",
                                 "127.0.0.1:10003", "127.0.0.1:10004",
                                 "127.0.0.1:10005"};

// List of AQC addresses.
const char* aqc_addrs[] = {"127.0.0.1:11001", "127.0.0.1:11002",
                           "127.0.0.1:11003", "127.0.0.1:11004",
                           "127.0.0.1:11005"};

// Aranya client.
typedef struct {
    // Name of Aranya client.
    const char* name;
    // Pointer to Aranya client.
    AranyaClient client;
    // Aranya client's serialized public key bundle.
    uint8_t* pk;
    // Aranya client's serialized public key bundle length.
    size_t pk_len;
    // Aranya client's public id.
    AranyaDeviceId id;
} Client;

// Which PSK seed mode to use for example.
typedef enum {
    GENERATE,
    RAW_IKM,
} PskSeedMode;

// Aranya team.
//
// Contains the team ID and all Aranya clients for the devices on this example's
// team.
typedef struct {
    PskSeedMode seed_mode;
    AranyaTeamId id;
    union {
        struct {
            // Team owner.
            Client owner;
            // Team admin.
            Client admin;
            // Team operator.
            Client operator;
            // Team member a.
            Client membera;
            // Team member b.
            Client memberb;
        } clients;
        Client clients_arr[NUM_CLIENTS];
    };
} Team;

// Forward Declarations
AranyaError init_client(Client* c, const char* name, const char* daemon_addr,
                        const char* aqc_addr);
AranyaError init_team(Team* t);
AranyaError add_sync_peers(Team* t, AranyaSyncPeerConfig* cfg);
AranyaError run(Team* t);
AranyaError run_afc_bidi_example(Team* t);
AranyaError run_afc_uni_example(Team* t);
AranyaError run_aqc_example(Team* t);
AranyaError cleanup_team(Team* t);

typedef struct AranyaChannelIdent {
    AranyaDeviceId* device;
    AranyaChanOp op;
} AranyaChannelIdent;
AranyaError aranya_create_assign_label(AranyaClient* client, AranyaTeamId* id,
                                       const char* label_name,
                                       AranyaLabelId* label_id,
                                       AranyaChannelIdent* idents,
                                       int num_peers);

// Initialize an Aranya `Client` with the given parameters.
AranyaError init_client(Client* c, const char* name, const char* daemon_addr,
                        const char* aqc_addr) {
    AranyaError err;
    c->name = name;

    struct AranyaAqcConfigBuilder aqc_builder;
    err = aranya_aqc_config_builder_init(&aqc_builder);
    if (err != ARANYA_ERROR_SUCCESS) {
        fprintf(stderr, "unable to initialize `AranyaAqcConfigBuilder`\n");
        aranya_aqc_config_builder_cleanup(&aqc_builder);
        return err;
    }
    err = aranya_aqc_config_builder_set_address(&aqc_builder, aqc_addr);
    if (err != ARANYA_ERROR_SUCCESS) {
        fprintf(stderr, "unable to set AQC server address\n");
        aranya_aqc_config_builder_cleanup(&aqc_builder);
        return err;
    }

    // NB: A builder's "_build" method consumes the builder, so
    // do _not_ call "_cleanup" afterward.
    struct AranyaAqcConfig aqc_cfg;
    err = aranya_aqc_config_build(&aqc_builder, &aqc_cfg);
    if (err != ARANYA_ERROR_SUCCESS) {
        fprintf(stderr, "error initializing AQC config\n");
        return err;
    }

    struct AranyaClientConfigBuilder cli_builder;
    err = aranya_client_config_builder_init(&cli_builder);
    if (err != ARANYA_ERROR_SUCCESS) {
        fprintf(stderr, "unable to initialize `AranyaClientConfigBuilder`\n");
        aranya_client_config_builder_cleanup(&cli_builder);
        return err;
    }
    err = aranya_client_config_builder_set_daemon_uds_path(&cli_builder,
                                                           daemon_addr);
    if (err != ARANYA_ERROR_SUCCESS) {
        fprintf(stderr, "unable to set daemon UDS path\n");
        aranya_client_config_builder_cleanup(&cli_builder);
        return err;
    }

    err = aranya_client_config_builder_set_aqc_config(&cli_builder, &aqc_cfg);
    if (err != ARANYA_ERROR_SUCCESS) {
        fprintf(stderr, "unable to set AQC config\n");
        aranya_client_config_builder_cleanup(&cli_builder);
        return err;
    }

    // NB: A builder's "_build" method consumes the builder, so
    // do _not_ call "_cleanup" afterward.
    struct AranyaClientConfig cli_cfg;
    err = aranya_client_config_build(&cli_builder, &cli_cfg);
    if (err != ARANYA_ERROR_SUCCESS) {
        fprintf(stderr, "error initializing client config: %s\n",
                aranya_error_to_str(err));
        return err;
    }

    err = aranya_client_init(&c->client, &cli_cfg);
    if (err != ARANYA_ERROR_SUCCESS) {
        fprintf(stderr, "error initializing client %s (daemon_addr: %s)\n",
                c->name, daemon_addr);
        return err;
    }
    err = aranya_get_device_id(&c->client, &c->id);
    if (err != ARANYA_ERROR_SUCCESS) {
        fprintf(stderr, "unable to get device ID\n");
        aranya_client_cleanup(&c->client);
        return err;
    }

    // `pk_len` is intentionally set to small size to show how to
    // handle reallocations.
    c->pk_len = 1;
    c->pk     = calloc(c->pk_len, 1);
    if (c->pk == NULL) {
        abort();
    }
    err = aranya_get_key_bundle(&c->client, c->pk, &c->pk_len);
    if (err == ARANYA_ERROR_BUFFER_TOO_SMALL) {
        // Too small, so the actual size was written to
        // `c->pk_len`.
        uint8_t* new_pk = realloc(c->pk, c->pk_len);
        if (new_pk == NULL) {
            abort();
        }
        c->pk = new_pk;

        err = aranya_get_key_bundle(&c->client, c->pk, &c->pk_len);
    }
    if (err != ARANYA_ERROR_SUCCESS) {
        fprintf(stderr, "unable to get device IDs\n");
        aranya_client_cleanup(&c->client);
        return err;
    }

    return ARANYA_ERROR_SUCCESS;
}

// Initialize the Aranya `Team` by first initializing the team's clients and
// then creates the team.
AranyaError init_team(Team* t) {
    AranyaError err;

    Client* owner = &t->clients.owner;
    Client* admin = &t->clients.admin;
    Client* operator= & t->clients.operator;
    Client* membera = &t->clients.membera;
    Client* memberb = &t->clients.memberb;

    // initialize team clients.
    for (int i = 0; i < NUM_CLIENTS; i++) {
        printf("initializing client: %s\n", client_names[i]);

<<<<<<< HEAD
        char* sock_path = realpath(daemon_socks[i], NULL);
        if (sock_path == NULL) {
            fprintf(stderr, "`realpath(%s,...)` failed: %s\n", daemon_socks[i],
                    strerror(errno));
            return ARANYA_ERROR_OTHER;
        }

        Client* client = &t->clients_arr[i];
        err = init_client(client, client_names[i], sock_path, aqc_addrs[i]);
        free(sock_path);
=======
        Client *client = &t->clients_arr[i];
        err =
            init_client(client, client_names[i], daemon_socks[i], aqc_addrs[i]);
>>>>>>> bc51a02c
        if (err != ARANYA_ERROR_SUCCESS) {
            fprintf(stderr, "unable to initialize client %s: %s\n",
                    client->name, aranya_error_to_str(err));
            return err;
        }
    }

    // Setup team config for owner device.
    AranyaCreateTeamQuicSyncConfigBuilder owner_quic_build;
    err = aranya_create_team_quic_sync_config_builder_init(&owner_quic_build);
    if (err != ARANYA_ERROR_SUCCESS) {
        fprintf(stderr,
                "unable to init `AranyaCreateTeamQuicSyncConfigBuilder`\n");
        return err;
    }

    AranyaSeedIkm ikm;
    if (t->seed_mode == RAW_IKM) {
        err =
            aranya_rand(&t->clients.owner.client, ikm.bytes, sizeof(ikm.bytes));
        if (err != ARANYA_ERROR_SUCCESS) {
            fprintf(stderr, "unable to generate random bytes\n");
            return err;
        }
        err = aranya_create_team_quic_sync_config_raw_seed_ikm(
            &owner_quic_build, &ikm);
        if (err != ARANYA_ERROR_SUCCESS) {
            fprintf(stderr,
                    "unable to set `AranyaCreateTeamQuicSyncConfigBuilder` raw "
                    "IKM seed"
                    "mode\n");
            return err;
        }
    } else {
        err = aranya_create_team_quic_sync_config_generate(&owner_quic_build);
        if (err != ARANYA_ERROR_SUCCESS) {
            fprintf(
                stderr,
                "unable to set `AranyaCreateTeamQuicSyncConfigBuilder` generate"
                "mode\n");
            return err;
        }
    }

    AranyaCreateTeamQuicSyncConfig owner_quic_cfg;
    err = aranya_create_team_quic_sync_config_build(&owner_quic_build,
                                                    &owner_quic_cfg);
    if (err != ARANYA_ERROR_SUCCESS) {
        fprintf(stderr, "unable to init `AranyaCreateTeamQuicSyncConfig`\n");
        return err;
    }

    AranyaCreateTeamConfigBuilder owner_build;
    err = aranya_create_team_config_builder_init(&owner_build);
    if (err != ARANYA_ERROR_SUCCESS) {
        fprintf(stderr, "unable to init `AranyaCreateTeamConfigBuilder`\n");
        return err;
    }

    err = aranya_create_team_config_builder_set_quic_syncer(&owner_build,
                                                            &owner_quic_cfg);
    if (err != ARANYA_ERROR_SUCCESS) {
        fprintf(stderr,
                "unable to set `CreateQuicSyncConfig` for "
                "`AranyaTeamConfigBuilder`\n");
        return err;
    }

    // NB: A builder's "_build" method consumes the builder, so
    // do _not_ call "_cleanup" afterward.
    AranyaCreateTeamConfig owner_cfg;
    err = aranya_create_team_config_build(&owner_build, &owner_cfg);
    if (err != ARANYA_ERROR_SUCCESS) {
        fprintf(stderr, "unable to init `AranyaCreateTeamConfig`\n");
        return err;
    }

    // have owner create the team.
    // The `aranya_create_team` method is used to create a new graph for the
    // team to operate on.
    err = aranya_create_team(&t->clients.owner.client, &owner_cfg, &t->id);
    if (err != ARANYA_ERROR_SUCCESS) {
        fprintf(stderr, "unable to create team\n");
        return err;
    }

    // Test ID serialization and deserialization
    char team_id_str[ARANYA_ID_STR_LEN] = {0};
    size_t team_id_str_len              = sizeof(team_id_str);
    err = aranya_id_to_str(&t->id.id, team_id_str, &team_id_str_len);
    if (err != ARANYA_ERROR_SUCCESS) {
        fprintf(stderr, "unable to convert ID to string\n");
        return err;
    }
    printf("Team ID: %s \n", team_id_str);

    AranyaId decodedId;
    err = aranya_id_from_str(team_id_str, &decodedId);
    if (err != ARANYA_ERROR_SUCCESS) {
        fprintf(stderr, "unable to decode ID from string\n");
        return err;
    }

    if (memcmp(decodedId.bytes, t->id.id.bytes, ARANYA_ID_LEN) != 0) {
        fprintf(stderr, "application failed: Decoded ID doesn't match\n");
        return ARANYA_ERROR_OTHER;
    }

    // Team members are added to the team by first calling
    // `aranya_add_device_to_team`, passing in the submitter's client, the
    // team ID and the public key of the device to be added. In a real world
    // scenario, the keys would be exchanged outside of Aranya using
    // something like `scp`.

    // add admin to team.
    err = aranya_add_device_to_team(&owner->client, &t->id, admin->pk,
                                    admin->pk_len);
    if (err != ARANYA_ERROR_SUCCESS) {
        fprintf(stderr, "unable to add admin to team\n");
        return err;
    }

    // add operator to team.
    err = aranya_add_device_to_team(&owner->client,
                                    &t->id, operator->pk, operator->pk_len);
    if (err != ARANYA_ERROR_SUCCESS) {
        fprintf(stderr, "unable to add operator to team\n");
        return err;
    }

    // add membera to team.
    err = aranya_add_device_to_team(&owner->client, &t->id, membera->pk,
                                    membera->pk_len);
    if (err != ARANYA_ERROR_SUCCESS) {
        fprintf(stderr, "unable to add membera to team\n");
        return err;
    }

    // add memberb to team.
    err = aranya_add_device_to_team(&owner->client, &t->id, memberb->pk,
                                    memberb->pk_len);
    if (err != ARANYA_ERROR_SUCCESS) {
        fprintf(stderr, "unable to add memberb to team\n");
        return err;
    }

    // add_team() for each non-owner device
    for (int i = 1; i < NUM_CLIENTS; i++) {
        printf("add_team() client: %s\n", client_names[i]);

        // Setup team config for non-owner devices.
        // QUIC syncer PSK must be set.
        AranyaAddTeamQuicSyncConfigBuilder quic_build;
        err = aranya_add_team_quic_sync_config_builder_init(&quic_build);
        if (err != ARANYA_ERROR_SUCCESS) {
            fprintf(stderr,
                    "unable to init `AranyaAddTeamQuicSyncConfigBuilder`\n");
            return err;
        }

        AranyaTeamId team_id_from_peer = t->id;
        if (t->seed_mode == RAW_IKM) {
            err = aranya_add_team_quic_sync_config_raw_seed_ikm(&quic_build,
                                                                &ikm);
            if (err != ARANYA_ERROR_SUCCESS) {
                fprintf(stderr,
                        "unable to set `AranyaAddTeamQuicSyncConfigBuilder` "
                        "raw IKM "
                        "seed\n");
                return err;
            }
        } else {
            printf("encrypting PSK seed for peer\n");
            size_t wrapped_seed_len = 100;
            uint8_t* wrapped_seed   = calloc(wrapped_seed_len, 1);
            err                     = aranya_encrypt_psk_seed_for_peer(
                &t->clients.owner.client, &t->id, t->clients_arr[i].pk,
                t->clients_arr[i].pk_len, wrapped_seed, &wrapped_seed_len);
            if (err == ARANYA_ERROR_BUFFER_TOO_SMALL) {
                printf("handling buffer too small error\n");
                wrapped_seed = realloc(wrapped_seed, wrapped_seed_len);
                err          = aranya_encrypt_psk_seed_for_peer(
                    &t->clients.owner.client, &t->id, t->clients_arr[i].pk,
                    t->clients_arr[i].pk_len, wrapped_seed, &wrapped_seed_len);
            }
            if (err != ARANYA_ERROR_SUCCESS) {
                fprintf(stderr,
                        "unable to encrypt psk seed for peer, seed_len=%zu\n",
                        wrapped_seed_len);
                return err;
            }

            // Note: this is where the team owner will send the encrypted PSK
            // seed to the peer.

            err = aranya_add_team_quic_sync_config_wrapped_seed(
                &quic_build, wrapped_seed, wrapped_seed_len);
            if (err != ARANYA_ERROR_SUCCESS) {
                fprintf(stderr,
                        "unable to set `AranyaAddTeamQuicSyncConfigBuilder` "
                        "wrapped "
                        "seed\n");
                return err;
            }
        }

        AranyaAddTeamQuicSyncConfig quic_cfg;
        err = aranya_add_team_quic_sync_config_build(&quic_build, &quic_cfg);
        if (err != ARANYA_ERROR_SUCCESS) {
            fprintf(stderr, "unable to init `AranyaAddTeamQuicSyncConfig`\n");
            return err;
        }

        AranyaAddTeamConfigBuilder build;
        err = aranya_add_team_config_builder_init(&build);
        if (err != ARANYA_ERROR_SUCCESS) {
            fprintf(stderr, "unable to init `AranyaAddTeamConfigBuilder`\n");
            return err;
        }

        err = aranya_add_team_config_builder_set_quic_syncer(&build, &quic_cfg);
        if (err != ARANYA_ERROR_SUCCESS) {
            fprintf(stderr,
                    "unable to set `QuicSyncConfig` for "
                    "`AranyaAddTeamConfigBuilder`\n");
            return err;
        }

        err = aranya_add_team_config_builder_set_id(&build, &team_id_from_peer);
        if (err != ARANYA_ERROR_SUCCESS) {
            fprintf(stderr,
                    "unable to set `Id` for "
                    "`AranyaAddTeamConfigBuilder`\n");
            return err;
        }

        // NB: A builder's "_build" method consumes the builder, so
        // do _not_ call "_cleanup" afterward.
        AranyaAddTeamConfig cfg;
        err = aranya_add_team_config_build(&build, &cfg);
        if (err != ARANYA_ERROR_SUCCESS) {
            fprintf(stderr, "unable to init `AranyaAddTeamConfig`\n");
            return err;
        }

        Client* client = &t->clients_arr[i];
        err            = aranya_add_team(&client->client, &cfg);
        if (err != ARANYA_ERROR_SUCCESS) {
            fprintf(stderr, "unable to add_team() for client: %s\n",
                    client_names[i]);
            return err;
        }
    }

    return ARANYA_ERROR_SUCCESS;
}

// Cleanup Aranya `Team`.
AranyaError cleanup_team(Team* t) {
    AranyaError err;
    AranyaError retErr = ARANYA_ERROR_SUCCESS;

    for (int i = 0; i < NUM_CLIENTS; i++) {
        printf("removing %s device from team\n", t->clients_arr[i].name);
        err = aranya_remove_team(&t->clients_arr[i].client, &t->id);
        if (err != ARANYA_ERROR_SUCCESS) {
            fprintf(stderr, "error removing device from team %s: %s\n",
                    t->clients_arr[i].name, aranya_error_to_str(err));
            retErr = err;
        }
        printf("freeing %s pk\n", t->clients_arr[i].name);
        free(t->clients_arr[i].pk);
        printf("cleaning up %s client\n", t->clients_arr[i].name);
        err = aranya_client_cleanup(&t->clients_arr[i].client);
        if (err != ARANYA_ERROR_SUCCESS) {
            fprintf(stderr, "error cleaning up %s: %s\n",
                    t->clients_arr[i].name, aranya_error_to_str(err));
            retErr = err;
        }
    }
    return retErr;
}

// Add sync peers.
// This creates a complete graph where each Aranya client can sync with all
// the other Aranya client peers on the network.
AranyaError add_sync_peers(Team* t, AranyaSyncPeerConfig* cfg) {
    AranyaError err;

    for (int i = 0; i < NUM_CLIENTS; i++) {
        for (int j = 0; j < NUM_CLIENTS; j++) {
            if (i == j) {
                continue; // don't add self as a sync peer.
            }
            printf("adding sync peer %s to %s\n", t->clients_arr[j].name,
                   t->clients_arr[i].name);
            err = aranya_add_sync_peer(&t->clients_arr[i].client, &t->id,
                                       sync_addrs[j], cfg);
            if (err != ARANYA_ERROR_SUCCESS) {
                fprintf(stderr, "error adding sync peer %s to %s: %s\n",
                        t->clients_arr[j].name, t->clients_arr[i].name,
                        aranya_error_to_str(err));
                return err;
            }
        }
    }

    return ARANYA_ERROR_SUCCESS;
}

// Run the example.
AranyaError run(Team* t) {
    AranyaError err;
    AranyaDeviceId* devices = NULL;

    Client* owner = &t->clients.owner;
    Client* admin = &t->clients.admin;
    Client* operator= & t->clients.operator;
    Client* membera = &t->clients.membera;
    Client* memberb = &t->clients.memberb;

    // initialize logging.
    printf("initializing logging\n");
    err = aranya_init_logging();
    EXPECT("error initializing logging", err);

    // initialize the Aranya team.
    printf("initializing team\n");
    err = init_team(t);
    EXPECT("unable to initialize team", err);

    // upgrade role to admin.
    err = aranya_assign_role(&owner->client, &t->id, &admin->id,
                             ARANYA_ROLE_ADMIN);
    EXPECT("error assigning admin role", err);

    // upgrade role to operator.
    err = aranya_assign_role(&admin->client, &t->id, &operator->id,
                             ARANYA_ROLE_OPERATOR);
    if (err == ARANYA_ERROR_SUCCESS) {
        fprintf(stderr,
                "application failed: expected role assignment to fail\n");
        err = ARANYA_ERROR_OTHER;
        goto exit;
    }

    err = aranya_sync_now(&admin->client, &t->id, sync_addrs[OWNER], NULL);
    EXPECT("error calling `sync_now` to sync with peer", err);

    sleep(1);
    err = aranya_assign_role(&admin->client, &t->id, &operator->id,
                             ARANYA_ROLE_OPERATOR);
    EXPECT("error assigning operator role", err);

    // Initialize the builder
    struct AranyaSyncPeerConfigBuilder builder;
    err = aranya_sync_peer_config_builder_init(&builder);
    EXPECT("error initializing sync peer config builder", err);

    // Set duration on the config builder
    AranyaDuration interval = ARANYA_DURATION_MILLISECONDS * 100;
    err = aranya_sync_peer_config_builder_set_interval(&builder, interval);
    EXPECT("error setting duration on config builder", err);

    // Set syncing to happen immediately on the config builder
    err = aranya_sync_peer_config_builder_set_sync_now(&builder);
    EXPECT("error setting `sync_now` on config builder", err);

    // Build the sync config
    struct AranyaSyncPeerConfig cfg;
    err = aranya_sync_peer_config_build(&builder, &cfg);
    EXPECT("error building the sync peer config", err);

    err = aranya_sync_peer_config_builder_cleanup(&builder);
    EXPECT("error running the cleanup routine for the config builder", err);

    // add sync peers.
    printf("adding sync peers\n");
    err = add_sync_peers(t, &cfg);
    EXPECT("error adding sync peers", err);

    sleep(1);

    // assign AQC network addresses.
    err = aranya_aqc_assign_net_identifier(&operator->client, &t->id,
                                           &membera->id, aqc_addrs[MEMBERA]);
    EXPECT("error assigning aqc net name to membera", err);

    err = aranya_aqc_assign_net_identifier(&operator->client, &t->id,
                                           &memberb->id, aqc_addrs[MEMBERB]);
    EXPECT("error assigning aqc net name to memberb", err);

    sleep(1);

    // Queries
    printf("running factdb queries\n");

    size_t devices_len = 256;
    devices            = calloc(devices_len, sizeof(AranyaDeviceId));
    if (devices == NULL) {
        abort();
    }
    err = aranya_query_devices_on_team(&operator->client, &t->id, devices,
                                       &devices_len);
    EXPECT("error querying devices on team", err);

    for (size_t i = 0; i < devices_len; i++) {
        AranyaDeviceId device_id = devices[i];

        char device_str[ARANYA_ID_STR_LEN] = {0};
        size_t device_str_len              = sizeof(device_str);
        err = aranya_id_to_str(&device_id.id, device_str, &device_str_len);
        EXPECT("unable to convert ID to string", err);

        printf("device_id: %s at index: %zu/%zu \n", device_str, i,
               devices_len);

        AranyaId decoded_id;
        err = aranya_id_from_str(device_str, &decoded_id);
        EXPECT("unable to decode ID", err);

        if (memcmp(decoded_id.bytes, device_id.id.bytes, ARANYA_ID_LEN) != 0) {
            fprintf(stderr, "application failed: Decoded ID doesn't match\n");
            err = ARANYA_ERROR_OTHER;
            goto exit;
        }
    }

    uint8_t memberb_keybundle[1024] = {0};
    size_t memberb_keybundle_len    = sizeof(memberb_keybundle);
    err = aranya_query_device_keybundle(&operator->client, &t->id, &memberb->id,
                                        memberb_keybundle,
                                        &memberb_keybundle_len);
    EXPECT("error querying memberb key bundle", err);
    printf(
        "%s key bundle len: %zu"
        "\n",
        t->clients_arr[MEMBERB].name, memberb_keybundle_len);

    // Query memberb's net identifier.
    char memberb_aqc_net_identifier[BUFFER_LEN] = {0};
    size_t memberb_aqc_net_identifier_len = sizeof(memberb_aqc_net_identifier);
    bool aqc_net_identifier_exists        = false;

    err = aranya_query_aqc_net_identifier(
        &operator->client, &t->id, &memberb->id, memberb_aqc_net_identifier,
        &memberb_aqc_net_identifier_len, &aqc_net_identifier_exists);
    EXPECT("error querying memberb aqc net identifier", err);
    if (!aqc_net_identifier_exists) {
        fprintf(stderr, "expected `memberb` to have an AQC net identifier\n");
        err = ARANYA_ERROR_OTHER;
        goto exit;
    }
    printf("%s aqc net identifier: %s \n", t->clients_arr[MEMBERB].name,
           memberb_aqc_net_identifier);

    // Remove the net identifier.
    err = aranya_aqc_remove_net_identifier(&operator->client, &t->id,
                                           &memberb->id, aqc_addrs[MEMBERB]);
    EXPECT("error removing memberb aqc net identifier", err);
    printf("removed aqc net identifier `%s` from `%s`\n",
           memberb_aqc_net_identifier, t->clients_arr[MEMBERB].name);

    // The net identifier should no longer exist.
    memberb_aqc_net_identifier_len = sizeof(memberb_aqc_net_identifier);

    err = aranya_query_aqc_net_identifier(
        &operator->client, &t->id, &memberb->id, memberb_aqc_net_identifier,
        &memberb_aqc_net_identifier_len, &aqc_net_identifier_exists);
    EXPECT("error querying memberb aqc net identifier", err);
    if (aqc_net_identifier_exists) {
        fprintf(stderr, "`memberb` should no longer have a net identifier\n");
        err = ARANYA_ERROR_OTHER;
        goto exit;
    }

    // Add the net identifier back.
    err = aranya_aqc_assign_net_identifier(&operator->client, &t->id,
                                           &memberb->id, aqc_addrs[MEMBERB]);
    EXPECT("error assigning aqc net name to memberb", err);

    err = run_afc_bidi_example(t);
    EXPECT("error running afc bidi example", err);

    err = run_afc_uni_example(t);
    EXPECT("error running afc uni example", err);

    err = run_aqc_example(t);
    EXPECT("error running aqc example", err);

exit:
    free(devices);
    return err;
}

AranyaError aranya_create_assign_label(AranyaClient* client, AranyaTeamId* id,
                                       const char* label_name,
                                       AranyaLabelId* label_id,
                                       AranyaChannelIdent* idents,
                                       int num_peers) {
    AranyaError err;

    err = aranya_create_label(client, id, label_name, label_id);
    EXPECT("error creating label", err);

    for (int i = 0; i < num_peers; i++) {
        AranyaChannelIdent ident = idents[i];
        err = aranya_assign_label(client, id, ident.device, label_id, ident.op);
        EXPECT("error assigning label", err);
    }

exit:
    return err;
}

// Run the AFC unidirectional example.
AranyaError run_afc_bidi_example(Team* t) {
    Client* operator= & t->clients.operator;
    Client* membera = &t->clients.membera;
    Client* memberb = &t->clients.memberb;

    unsigned char* ciphertext = NULL;
    unsigned char* plaintext  = NULL;

    AranyaError err;

    // Create a new label and assign it to Member A/Member B.
    AranyaLabelId label_id;
    AranyaChannelIdent idents[] = {{&membera->id, ARANYA_CHAN_OP_SEND_RECV},
                                   {&memberb->id, ARANYA_CHAN_OP_SEND_RECV}};
    err = aranya_create_assign_label(&operator->client, &t->id, "bidi_label",
                                     &label_id, idents, 2);
    // We already attached a warning message, just return.
    if (err != ARANYA_ERROR_SUCCESS) {
        goto exit;
    }

    // Tell them both to sync with the operator to see their new label.
    err = aranya_sync_now(&membera->client, &t->id, sync_addrs[OPERATOR], NULL);
    EXPECT("error calling `sync_now` to sync with peer", err);

    err = aranya_sync_now(&memberb->client, &t->id, sync_addrs[OPERATOR], NULL);
    EXPECT("error calling `sync_now` to sync with peer", err);

    // Create a new bidi channel, which will give back an `AranyaAfcChannel`
    // and a control message to send to the other peer (in this case, it's local
    // so there's no "transport" layer sending the ctrl_msg to Member B).
    AranyaAfcChannel afc_bidi_chan_a;
    AranyaAfcCtrlMsg ctrl_msg;
    err =
        aranya_afc_create_bidi_channel(&membera->client, &t->id, &memberb->id,
                                       &label_id, &afc_bidi_chan_a, &ctrl_msg);
    EXPECT("error creating a bidi channel for membera", err);

    // In production, you would get the underlying buffer from the control
    // message, and send it to the other peer via your transport of choice,
    // which will allow them to create the other side of the channel.
    const uint8_t* bytes_ptr;
    size_t bytes_len;
    err = aranya_afc_ctrl_msg_get_bytes(&ctrl_msg, &bytes_ptr, &bytes_len);
    EXPECT("error getting ptr+len from `AranyaAfcCtrlMsg`", err);

    // Note that since we created a bidi channel on Member A's side above,
    // Member B here will also have a bidi channel.
    AranyaAfcChannel afc_bidi_chan_b;
    AranyaAfcChannelType chan_type;
    err = aranya_afc_recv_ctrl(&memberb->client, &t->id, bytes_ptr, bytes_len,
                               &afc_bidi_chan_b, &chan_type);
    EXPECT("error creating a channel from control message", err);
    if (chan_type != ARANYA_AFC_CHANNEL_TYPE_BIDIRECTIONAL) {
        EXPECT("didn't receive a bidi channel from membera", ARANYA_ERROR_BUG);
    }

    // Now we need to define some data we want to send, in this case a simple
    // string. We need both the original data, as well as a buffer to store the
    // resulting ciphertext, which includes some additional overhead.
    const char* afc_msg   = "afc msg";
    size_t afc_msg_len    = strlen(afc_msg);
    size_t ciphertext_len = afc_msg_len + ARANYA_AFC_CHANNEL_OVERHEAD;
    ciphertext            = calloc(ciphertext_len, 1);
    if (ciphertext == NULL) {
        abort();
    }

    // Use the channel to encrypt and authenticate our data, and store the
    // encrypted result in our ciphertext buffer.
    err = aranya_afc_channel_seal(&afc_bidi_chan_a, (const uint8_t*)afc_msg,
                                  afc_msg_len, ciphertext, &ciphertext_len);
    EXPECT("error sealing afc message", err);

    // Here, you would send the ciphertext to the other peer using the transport
    // of your choice. Aranya Fast Channels (AFC) does not provide a transport,
    // only the encryption capabilities to make such an operation safe.

    // The peer needs to allocate a buffer to decrypt the data back into, minus
    // channel overhead. This allows it to calculate the original data's length.
    size_t plaintext_len = ciphertext_len - ARANYA_AFC_CHANNEL_OVERHEAD;
    plaintext            = calloc(plaintext_len, 1);
    if (plaintext == NULL) {
        abort();
    }

    // Here, we open the message and get back the original data, as well as a
    // sequence number, which allows you to reorder messages that may have been
    // received out-of-order using `aranya_afc_seq_cmp()` to compare two seq.
    AranyaAfcSeq seq;
    err = aranya_afc_channel_open(&afc_bidi_chan_b, ciphertext, ciphertext_len,
                                  plaintext, &plaintext_len, &seq);
    EXPECT("error opening afc message", err);

    // Make sure that the received message matches the originally sent data.
    if (memcmp(afc_msg, plaintext, afc_msg_len)) {
        EXPECT("plaintext does not match input text", ARANYA_ERROR_BUG);
    }

    err = aranya_afc_channel_delete(&membera->client, &afc_bidi_chan_a);
    EXPECT("error deleting membera's channel", err);

    err = aranya_afc_channel_delete(&memberb->client, &afc_bidi_chan_b);
    EXPECT("error deleting memberb's channel", err);

    err = aranya_afc_ctrl_msg_cleanup(&ctrl_msg);
    EXPECT("error cleaning up control message", err);

exit:
    free(ciphertext);
    free(plaintext);
    return err;
}

// Run the AFC unidirectional example.
AranyaError run_afc_uni_example(Team* t) {
    Client* operator= & t->clients.operator;
    Client* membera = &t->clients.membera;
    Client* memberb = &t->clients.memberb;

    unsigned char* ciphertext = NULL;
    unsigned char* plaintext  = NULL;

    AranyaError err;

    // Create a new label and assign it to Member A/Member B. Note that Member A
    // can only send (seal) data, and Member B can only receive (open) data.
    AranyaLabelId label_id;
    AranyaChannelIdent idents[] = {{&membera->id, ARANYA_CHAN_OP_SEND_ONLY},
                                   {&memberb->id, ARANYA_CHAN_OP_RECV_ONLY}};
    err = aranya_create_assign_label(&operator->client, &t->id, "uni_label",
                                     &label_id, idents, 2);
    if (err != ARANYA_ERROR_SUCCESS) {
        goto exit;
    }

    // Tell them both to sync with the operator to see their new label.
    err = aranya_sync_now(&membera->client, &t->id, sync_addrs[OPERATOR], NULL);
    EXPECT("error calling `sync_now` to sync with peer", err);

    err = aranya_sync_now(&memberb->client, &t->id, sync_addrs[OPERATOR], NULL);
    EXPECT("error calling `sync_now` to sync with peer", err);

    // Create a new uni send channel, which will give back an `AranyaAfcChannel`
    // and a control message to send to the other peer (in this case, it's local
    // so there's no "transport" layer sending the ctrl_msg to Member B).
    AranyaAfcChannel afc_send_channel;
    AranyaAfcCtrlMsg recv_message;
    err = aranya_afc_create_uni_send_channel(&membera->client, &t->id,
                                             &memberb->id, &label_id,
                                             &afc_send_channel, &recv_message);
    EXPECT("error creating a uni send channel for membera", err);

    // In production, you would get the underlying buffer from the control
    // message, and send it to the other peer via your transport of choice,
    // which will allow them to create the other side of the channel.
    const uint8_t* bytes_ptr;
    size_t bytes_len;
    err = aranya_afc_ctrl_msg_get_bytes(&recv_message, &bytes_ptr, &bytes_len);
    EXPECT("error getting ptr+len from `AranyaAfcCtrlMsg`", err);

    // Note that since we created a uni send channel on Member A's side above,
    // Member B here will get a uni receive channel.
    AranyaAfcChannel afc_recv_channel;
    AranyaAfcChannelType chan_type;
    err = aranya_afc_recv_ctrl(&memberb->client, &t->id, bytes_ptr, bytes_len,
                               &afc_recv_channel, &chan_type);
    EXPECT("error creating a channel from control message", err);
    if (chan_type != ARANYA_AFC_CHANNEL_TYPE_RECEIVER) {
        EXPECT("didn't receive a uni recv channel from membera",
               ARANYA_ERROR_BUG);
    }

    // Now we need to define some data we want to send, in this case a simple
    // string. We need both the original data, as well as a buffer to store the
    // resulting ciphertext, which includes some additional overhead.
    const char* afc_msg   = "one way msg";
    size_t afc_msg_len    = strlen(afc_msg);
    size_t ciphertext_len = afc_msg_len + ARANYA_AFC_CHANNEL_OVERHEAD;
    ciphertext            = calloc(ciphertext_len, 1);
    if (ciphertext == NULL) {
        abort();
    }

    // Use the channel to encrypt and authenticate our data, and store the
    // encrypted result in our ciphertext buffer.
    err = aranya_afc_channel_seal(&afc_send_channel, (const uint8_t*)afc_msg,
                                  afc_msg_len, ciphertext, &ciphertext_len);
    EXPECT("error sealing afc message", err);

    // Here, you would send the ciphertext to the other peer using the transport
    // of your choice. Aranya Fast Channels (AFC) does not provide a transport,
    // only the encryption capabilities to make such an operation safe.

    // The peer needs to allocate a buffer to decrypt the data back into, minus
    // channel overhead. This allows it to calculate the original data's length.
    size_t plaintext_len = ciphertext_len - ARANYA_AFC_CHANNEL_OVERHEAD;
    plaintext            = calloc(plaintext_len, 1);
    if (plaintext == NULL) {
        abort();
    }

    // Here, we open the message and get back the original data, as well as a
    // sequence number, which allows you to reorder messages that may have been
    // received out-of-order using `aranya_afc_seq_cmp()` to compare two seq.
    AranyaAfcSeq seq;
    err = aranya_afc_channel_open(&afc_recv_channel, ciphertext, ciphertext_len,
                                  plaintext, &plaintext_len, &seq);
    EXPECT("error opening afc message", err);

    // Make sure that the received message matches the originally sent data.
    if (memcmp(afc_msg, plaintext, afc_msg_len)) {
        EXPECT("plaintext does not match input text", ARANYA_ERROR_BUG);
    }

    err = aranya_afc_channel_delete(&membera->client, &afc_send_channel);
    EXPECT("error deleting membera's channel", err);

    err = aranya_afc_channel_delete(&memberb->client, &afc_recv_channel);
    EXPECT("error deleting memberb's channel", err);

    err = aranya_afc_ctrl_msg_cleanup(&recv_message);
    EXPECT("error cleaning up control message", err);

exit:
    free(ciphertext);
    free(plaintext);
    return err;
}

// Thread-unique data.
typedef struct {
    AranyaClient* client;
    AranyaTeamId id;
    AranyaLabelId label1;
    AranyaLabelId label2;
    AranyaError result;
} channel_context_t;

static void* membera_aqc_thread(void* arg) {
    channel_context_t* ctx = (channel_context_t*)arg;
    AranyaError err;

    AranyaAqcBidiChannel bidi_chan;
    AranyaAqcPeerChannel uni_channel;
    AranyaAqcChannelType uni_channel_type;
    AranyaAqcReceiveChannel uni_recv;

    AranyaAqcBidiStream bidi_stream;
    AranyaAqcSendStream send_stream;
    AranyaAqcReceiveStream recv_stream;

    // First, let's create a bidirectional channel to Member B.
    printf("membera: creating AQC bidi channel \n");
    err = aranya_aqc_create_bidi_channel(
        ctx->client, &ctx->id, aqc_addrs[MEMBERB], &ctx->label1, &bidi_chan);
    EXPECT("membera: error creating aqc bidi channel", err);

    sleep(1);

    // Then, let's receive the uni channel from Member B.
    printf("membera: Trying to receive the uni channel\n");
    POLL(aranya_aqc_try_receive_channel(ctx->client, &uni_channel,
                                        &uni_channel_type),
         "membera: error receiving aqc uni channel");
    switch (uni_channel_type) {
    case ARANYA_AQC_CHANNEL_TYPE_BIDIRECTIONAL:
        fprintf(stderr,
                "membera: expected receiver AQC channel, got bidirectional "
                "channel!\n");
        err = ARANYA_ERROR_AQC;
        goto exit;
    case ARANYA_AQC_CHANNEL_TYPE_RECEIVER:
        aranya_aqc_get_receive_channel(&uni_channel, &uni_recv);
        break;
    }

    // Now, let's create a bidirectional stream on our new channel.
    printf("membera: Creating a bidi stream\n");
    err = aranya_aqc_bidi_create_bidi_stream(ctx->client, &bidi_chan,
                                             &bidi_stream);
    EXPECT("membera: error creating an aqc bidi stream", err);

    // Send some data to make sure it works.
    printf("membera: Sending bidi stream data\n");
    const char* bidi_string = "hello from aqc membera!";
    err = aranya_aqc_bidi_stream_send(ctx->client, &bidi_stream,
                                      (const uint8_t*)bidi_string,
                                      strnlen(bidi_string, BUFFER_LEN - 1) + 1);
    EXPECT("membera: Unable to send bidi data from Member A", err);

    sleep(1);

    printf("membera: Creating a send uni stream\n");
    err = aranya_aqc_bidi_create_uni_stream(ctx->client, &bidi_chan,
                                            &send_stream);
    EXPECT("membera: error creating a send uni stream", err);

    sleep(1);

    printf("membera: Sending uni stream data\n");
    const char* uni_string = "hello from aqc uni membera!";
    err = aranya_aqc_send_stream_send(ctx->client, &send_stream,
                                      (const uint8_t*)uni_string,
                                      strnlen(uni_string, BUFFER_LEN - 1) + 1);
    EXPECT("membera: Unable to send uni data from Member A", err);

    sleep(1);

    char bidi_buffer[BUFFER_LEN];
    size_t bidi_recv_length = BUFFER_LEN;
    memset(bidi_buffer, 0, BUFFER_LEN);
    printf("membera: Trying to receive member b's stream data\n");
    POLL(aranya_aqc_bidi_stream_try_recv(&bidi_stream, (uint8_t*)bidi_buffer,
                                         &bidi_recv_length),
         "membera: error receiving aqc stream data");

    if (strncmp("hello from aqc memberb!", bidi_buffer, BUFFER_LEN)) {
        fprintf(stderr, "membera: received string doesn't match\n");
        err = ARANYA_ERROR_AQC;
        goto exit;
    }
    printf("membera: Received AQC bidi stream data: \"%s\"\n", bidi_buffer);

    sleep(1);

    // Now we need to receive the streams opened on those channels.
    printf("membera: Trying to receive the bidi stream\n");
    POLL(aranya_aqc_recv_try_receive_uni_stream(&uni_recv, &recv_stream),
         "membera: error receiving an aqc uni stream");

    char uni_buffer[BUFFER_LEN];
    size_t uni_recv_length = BUFFER_LEN;
    memset(bidi_buffer, 0, BUFFER_LEN);
    printf("membera: Trying to receive member b's stream data\n");
    POLL(aranya_aqc_recv_stream_try_recv(&recv_stream, (uint8_t*)uni_buffer,
                                         &uni_recv_length),
         "membera: error receving aqc stream data");

    if (strncmp("hello from aqc uni memberb!", uni_buffer, BUFFER_LEN)) {
        fprintf(stderr, "membera: received string doesn't match\n");
        err = ARANYA_ERROR_AQC;
        goto exit;
    }
    printf("membera: Received AQC bidi stream data: \"%s\"\n", uni_buffer);

    sleep(2);

    printf("membera: cleanup bidi stream\n");
    err = aranya_aqc_bidi_stream_cleanup(&bidi_stream);
    EXPECT("membera: cleanup bidi stream", err);

    printf("membera: cleanup recv stream\n");
    err = aranya_aqc_receive_stream_cleanup(&recv_stream);
    EXPECT("membera: cleanup recv stream", err);

    printf("membera: cleanup send stream\n");
    err = aranya_aqc_send_stream_cleanup(&send_stream);
    EXPECT("membera: cleanup send stream", err);

    printf("membera: deleting AQC bidi channel\n");
    err = aranya_aqc_delete_bidi_channel(ctx->client, &bidi_chan);
    EXPECT("membera: deleting AQC bidi channel", err);

    printf("membera: cleaning up AQC bidi channel\n");
    err = aranya_aqc_bidi_channel_cleanup(&bidi_chan);
    EXPECT("membera: cleaning up AQC bidi channel", err);

    printf("membera: deleting AQC uni channel\n");
    err = aranya_aqc_delete_receive_uni_channel(ctx->client, &uni_recv);
    EXPECT("membera: deleting AQC uni channel", err);

    printf("membera: cleaning up AQC uni channel\n");
    err = aranya_aqc_receive_channel_cleanup(&uni_recv);
    EXPECT("membera: cleaning up AQC uni channel", err);

exit:
    ctx->result = err;
    return NULL;
}

static void* memberb_aqc_thread(void* arg) {
    channel_context_t* ctx = (channel_context_t*)arg;
    AranyaError err;

    AranyaAqcPeerChannel bidi_channel;
    AranyaAqcChannelType bidi_channel_type;
    AranyaAqcBidiChannel bidi_recv;
    AranyaAqcSendChannel uni_send;

    AranyaAqcSendStream bidi_send_stream;
    AranyaAqcReceiveStream bidi_recv_stream;
    AranyaAqcSendStream uni_send_stream;
    AranyaAqcReceiveStream uni_recv_stream;

    // First, let's receive the bidi channel from Member A.
    printf("memberb: Trying to receive the bidi channel\n");
    POLL(aranya_aqc_try_receive_channel(ctx->client, &bidi_channel,
                                        &bidi_channel_type),
         "memberb: error receiving aqc bidi channel");
    switch (bidi_channel_type) {
    case ARANYA_AQC_CHANNEL_TYPE_BIDIRECTIONAL:
        aranya_aqc_get_bidi_channel(&bidi_channel, &bidi_recv);
        break;
    case ARANYA_AQC_CHANNEL_TYPE_RECEIVER:
        fprintf(stderr,
                "memberb: expected bidirectional AQC channel, got receiver "
                "channel!\n");
        err = ARANYA_ERROR_AQC;
        goto exit;
    }

    // Then, let's create a unidirectional channel in the other direction.
    printf("memberb: creating AQC uni channel \n");
    err = aranya_aqc_create_uni_channel(
        ctx->client, &ctx->id, aqc_addrs[MEMBERA], &ctx->label2, &uni_send);
    EXPECT("memberb: error creating aqc uni channel", err);

    sleep(1);

    // Now we need to receive the streams opened on those channels.
    printf("memberb: Trying to receive the bidi stream\n");
    bool bidi_send_init;
    POLL(aranya_aqc_bidi_try_receive_stream(&bidi_recv, &bidi_recv_stream,
                                            &bidi_send_stream, &bidi_send_init),
         "memberb: error receiving an aqc bidi stream");
    // Validate that we got a send stream since this is a bidi stream.
    if (!bidi_send_init) {
        fprintf(
            stderr,
            "memberb: didn't receive an AQC send stream for a bidi stream\n");
        err = ARANYA_ERROR_AQC;
        goto exit;
    }

    sleep(1);

    char bidi_buffer[BUFFER_LEN];
    size_t bidi_recv_length = BUFFER_LEN;
    memset(bidi_buffer, 0, BUFFER_LEN);
    printf("memberb: Trying to receive the bidi stream data\n");
    POLL(aranya_aqc_recv_stream_try_recv(
             &bidi_recv_stream, (uint8_t*)bidi_buffer, &bidi_recv_length),
         "memberb: error receving aqc stream data");

    if (strncmp("hello from aqc membera!", bidi_buffer, BUFFER_LEN)) {
        fprintf(stderr, "memberb: received string doesn't match\n");
        err = ARANYA_ERROR_AQC;
        goto exit;
    }
    printf("memberb: Received AQC bidi stream data: \"%s\"\n", bidi_buffer);

    printf("memberb: Trying to receive the uni stream\n");
    bool uni_send_init;
    POLL(aranya_aqc_bidi_try_receive_stream(&bidi_recv, &uni_recv_stream,
                                            &uni_send_stream, &uni_send_init),
         "memberb: error receiving an aqc bidi stream");
    // Validate that we never got a send stream on this one since it's a uni.
    if (uni_send_init) {
        fprintf(stderr,
                "memberb: received an AQC send stream for a uni stream\n");
        err = ARANYA_ERROR_AQC;
        goto exit;
    }

    sleep(1);

    char uni_buffer[BUFFER_LEN];
    size_t uni_recv_length = BUFFER_LEN;
    memset(uni_buffer, 0, BUFFER_LEN);
    printf("memberb: Trying to receive the uni stream data\n");
    POLL(aranya_aqc_recv_stream_try_recv(&uni_recv_stream, (uint8_t*)uni_buffer,
                                         &uni_recv_length),
         "memberb: error receving aqc stream data");

    if (strncmp("hello from aqc uni membera!", uni_buffer, BUFFER_LEN)) {
        fprintf(stderr, "memberb: received string doesn't match\n");
        err = ARANYA_ERROR_AQC;
        goto exit;
    }
    printf("memberb: Received AQC uni stream data: \"%s\"\n", uni_buffer);

    // Send some data to make sure it works.
    printf("memberb: Sending some data back from member b\n");
    const char* bidi_string = "hello from aqc memberb!";
    err = aranya_aqc_send_stream_send(ctx->client, &bidi_send_stream,
                                      (const uint8_t*)bidi_string,
                                      strnlen(bidi_string, BUFFER_LEN - 1) + 1);
    EXPECT("memberb: Unable to send bidi data from Member B", err);

    sleep(1);

    // Let's also test a unidirectional channel, just because.
    err = aranya_aqc_send_create_uni_stream(ctx->client, &uni_send,
                                            &uni_send_stream);
    EXPECT("memberb: Unable to open a uni stream from Member B", err);

    // Need to send data to make sure Member A actually receives our stream.
    const char* uni_string = "hello from aqc uni memberb!";
    err = aranya_aqc_send_stream_send(ctx->client, &uni_send_stream,
                                      (const uint8_t*)uni_string,
                                      strnlen(uni_string, BUFFER_LEN - 1) + 1);
    EXPECT("memberb: Unable to send uni data from Member B", err);

    sleep(2);

    printf("memberb: cleanup bidi send stream\n");
    aranya_aqc_send_stream_cleanup(&bidi_send_stream);
    EXPECT("memberb: cleanup bidi send stream", err);

    printf("memberb: cleanup bidi recv stream\n");
    aranya_aqc_receive_stream_cleanup(&bidi_recv_stream);
    EXPECT("memberb: cleanup bidi recv stream", err);

    printf("memberb: cleanup uni send stream\n");
    aranya_aqc_send_stream_cleanup(&uni_send_stream);
    EXPECT("memberb: cleanup uni send stream", err);

    printf("memberb: cleanup uni recv stream\n");
    aranya_aqc_receive_stream_cleanup(&uni_recv_stream);
    EXPECT("memberb: cleanup uni recv stream", err);

    printf("memberb: deleting AQC bidi channel\n");
    err = aranya_aqc_delete_bidi_channel(ctx->client, &bidi_recv);
    EXPECT("memberb: deleting AQC bidi channel", err);

    printf("memberb: cleaning up AQC bidi channel\n");
    err = aranya_aqc_bidi_channel_cleanup(&bidi_recv);
    EXPECT("memberb: cleaning up AQC bidi channel", err);

    printf("memberb: deleting AQC uni channel\n");
    err = aranya_aqc_delete_send_uni_channel(ctx->client, &uni_send);
    EXPECT("memberb: deleting AQC uni channel", err);

    printf("memberb: cleaning up AQC uni channel\n");
    err = aranya_aqc_send_channel_cleanup(&uni_send);
    EXPECT("memberb: cleaning up AQC uni channel", err);

exit:
    return NULL;
}

// Run the AQC example.
AranyaError run_aqc_example(Team* t) {
    AranyaError err       = ARANYA_ERROR_OTHER;
    AranyaLabelId* labels = NULL;

    Client* admin = &t->clients.admin;
    Client* operator= & t->clients.operator;
    Client* membera = &t->clients.membera;
    Client* memberb = &t->clients.memberb;

    pthread_t thread1, thread2;
    channel_context_t ctx_thread1 = {0};
    channel_context_t ctx_thread2 = {0};

    printf("running AQC demo \n");

    // Create label and assign it to members
    printf("creating labels\n");

    AranyaLabelId label1_id;
    AranyaLabelId label2_id;
    AranyaChannelIdent idents[] = {{&membera->id, ARANYA_CHAN_OP_SEND_RECV},
                                   {&memberb->id, ARANYA_CHAN_OP_SEND_RECV}};
    err = aranya_create_assign_label(&operator->client, &t->id, "label1",
                                     &label1_id, idents, 2);
    if (err != ARANYA_ERROR_SUCCESS) {
        goto exit;
    }

    err = aranya_create_assign_label(&operator->client, &t->id, "label2",
                                     &label2_id, idents, 2);
    if (err != ARANYA_ERROR_SUCCESS) {
        goto exit;
    }

    sleep(1);

    // Queries
    printf("query if label exists on team \n");
    bool exists = false;

    err = aranya_query_label_exists(&membera->client, &t->id, &label1_id,
                                    &exists);
    EXPECT("error querying label exists", err);
    printf("%s label exists: %s \n", t->clients_arr[MEMBERB].name,
           exists ? "true" : "false");

    char device_str[ARANYA_ID_STR_LEN] = {0};
    size_t device_str_len              = sizeof(device_str);
    err = aranya_id_to_str(&memberb->id.id, device_str, &device_str_len);
    EXPECT("unable to convert ID to string", err);
    printf("query labels assigned to device: %s\n", device_str);
    // `labels_len` is intentionally set to 1 when there are 2 labels to test
    // `ARANYA_ERROR_BUFFER_TOO_SMALL` error handling.
    size_t labels_len = 1;
    labels            = calloc(labels_len, sizeof(AranyaLabelId));
    if (labels == NULL) {
        abort();
    }
    err = aranya_query_device_label_assignments(
        &operator->client, &t->id, &memberb->id, labels, &labels_len);
    if (err == ARANYA_ERROR_BUFFER_TOO_SMALL) {
        printf("handling buffer too small error\n");
        labels = realloc(labels, labels_len * sizeof(AranyaLabelId));
        err =
            aranya_query_labels(&operator->client, &t->id, labels, &labels_len);
    }
    EXPECT("error querying labels assigned to device", err);

    for (size_t i = 0; i < labels_len; i++) {
        AranyaLabelId label_id            = labels[i];
        char label_str[ARANYA_ID_STR_LEN] = {0};
        size_t label_str_len              = sizeof(label_str);
        err = aranya_id_to_str(&label_id.id, label_str, &label_str_len);
        EXPECT("unable to convert ID to string", err);
        printf("label_id: %s at index: %zu/%zu \n", label_str, i, labels_len);
    }

    char team_str[ARANYA_ID_STR_LEN] = {0};
    size_t team_str_len              = sizeof(team_str);
    err = aranya_id_to_str(&t->id.id, team_str, &team_str_len);
    EXPECT("unable to convert ID to string", err);

    printf("query labels on team: %s\n", team_str);
    // `labels_len` is intentionally set to 1 when there are 2 labels to test
    // `ARANYA_ERROR_BUFFER_TOO_SMALL` error handling.
    labels_len = 1;
    err = aranya_query_labels(&operator->client, &t->id, labels, &labels_len);
    if (err == ARANYA_ERROR_BUFFER_TOO_SMALL) {
        printf("handling buffer too small error\n");
        labels = realloc(labels, labels_len * sizeof(AranyaLabelId));
        err =
            aranya_query_labels(&operator->client, &t->id, labels, &labels_len);
    }
    EXPECT("error querying labels on team", err);

    for (size_t i = 0; i < labels_len; i++) {
        AranyaLabelId label_id            = labels[i];
        char label_str[ARANYA_ID_STR_LEN] = {0};
        size_t label_str_len              = sizeof(label_str);
        err = aranya_id_to_str(&label_id.id, label_str, &label_str_len);
        EXPECT("unable to convert ID to string", err);
        printf("label_id: %s at index: %zu/%zu \n", label_str, i, labels_len);
    }

    ctx_thread1.id     = t->id;
    ctx_thread1.label1 = label1_id;
    ctx_thread1.label2 = label2_id;
    ctx_thread1.result = ARANYA_ERROR_SUCCESS;
    ctx_thread2        = ctx_thread1;

    ctx_thread1.client = &membera->client;
    ctx_thread2.client = &memberb->client;

    pthread_create(&thread1, NULL, membera_aqc_thread, &ctx_thread1);
    pthread_create(&thread2, NULL, memberb_aqc_thread, &ctx_thread2);

    pthread_join(thread1, NULL);
    pthread_join(thread2, NULL);

    // Revoke/delete label using the Operator
    printf("revoke/delete label\n");
    err = aranya_revoke_label(&operator->client, &t->id, &membera->id,
                              &label1_id);
    EXPECT("error revoking label from membera", err);
    err = aranya_revoke_label(&operator->client, &t->id, &memberb->id,
                              &label1_id);
    EXPECT("error revoking label from memberb", err);
    err = aranya_delete_label(&admin->client, &t->id, &label1_id);
    EXPECT("error deleting label", err);

exit:
    free(labels);
    return err;
}

int main(int argc, char* argv[]) {
    Team team       = {0};
    AranyaError err = ARANYA_ERROR_OTHER;

    // parse arguments.
    team.seed_mode = GENERATE;
    if (argc >= 2) {
        char* seed_mode_arg = argv[1];
        if (!strncmp(seed_mode_arg, "raw_seed_ikm", 10)) {
            team.seed_mode = RAW_IKM;
        }
    }
    switch (team.seed_mode) {
    case GENERATE:
        printf("PSK generate seed mode\n");
        break;
    case RAW_IKM:
        printf("Raw PSK IKM seed mode\n");
        break;
    }

    // TODO: take work_dirs, shm_paths, daemon_socks, IP addresses as input?

    // run the example.
    err = run(&team);
    if (err != ARANYA_ERROR_SUCCESS) {
        fprintf(stderr, "application failed: %s\n", aranya_error_to_str(err));
        return EXIT_FAILURE;
    }

    // cleanup team.
    printf("cleaning up the Aranya team \n");
    err = cleanup_team(&team);
    if (err != ARANYA_ERROR_SUCCESS) {
        return EXIT_FAILURE;
    }

    return EXIT_SUCCESS;
}<|MERGE_RESOLUTION|>--- conflicted
+++ resolved
@@ -277,22 +277,9 @@
     for (int i = 0; i < NUM_CLIENTS; i++) {
         printf("initializing client: %s\n", client_names[i]);
 
-<<<<<<< HEAD
-        char* sock_path = realpath(daemon_socks[i], NULL);
-        if (sock_path == NULL) {
-            fprintf(stderr, "`realpath(%s,...)` failed: %s\n", daemon_socks[i],
-                    strerror(errno));
-            return ARANYA_ERROR_OTHER;
-        }
-
         Client* client = &t->clients_arr[i];
-        err = init_client(client, client_names[i], sock_path, aqc_addrs[i]);
-        free(sock_path);
-=======
-        Client *client = &t->clients_arr[i];
         err =
             init_client(client, client_names[i], daemon_socks[i], aqc_addrs[i]);
->>>>>>> bc51a02c
         if (err != ARANYA_ERROR_SUCCESS) {
             fprintf(stderr, "unable to initialize client %s: %s\n",
                     client->name, aranya_error_to_str(err));
