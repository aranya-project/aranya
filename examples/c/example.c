--- conflicted
+++ resolved
@@ -781,7 +781,6 @@
                                            &memberb->id, aqc_addrs[MEMBERB]);
     EXPECT("error assigning aqc net name to memberb", err);
 
-<<<<<<< HEAD
     // Later, unsubscribe from hello notifications
     printf("admin unsubscribing from hello notifications from owner\n");
     err = aranya_sync_hello_unsubscribe(&admin->client, &t->id,
@@ -793,12 +792,6 @@
                                         sync_addrs[ADMIN]);
     EXPECT("error unsubscribing operator from admin hello notifications", err);
 
-    sleep(1);
-    err = run_afc_bidi_example(t);
-    EXPECT("error running afc bidi example", err);
-
-=======
->>>>>>> a289da8d
     err = run_afc_uni_example(t);
     EXPECT("error running afc uni example", err);
 
