--- conflicted
+++ resolved
@@ -125,16 +125,12 @@
 
 #if defined(ENABLE_AFC)
 AranyaError init_client(Client *c, const char *name, const char *daemon_addr,
-<<<<<<< HEAD
                         const char *shm_path, const char *afc_addr,
                         const char *aqc_addr);
-=======
-                        const char *shm_path, const char *afc_addr);
 #else
 AranyaError init_client(Client *c, const char *name, const char *daemon_addr,
-                        const char *shm_path);
-#endif
->>>>>>> a823575d
+                        const char *shm_path, const char *aqc_addr);
+#endif
 AranyaError init_team(Team *t);
 AranyaError add_sync_peers(Team *t, AranyaSyncPeerConfig *cfg);
 AranyaError run(Team *t);
@@ -144,18 +140,13 @@
 // Initialize an Aranya client.
 #if defined(ENABLE_AFC)
 AranyaError init_client(Client *c, const char *name, const char *daemon_addr,
-<<<<<<< HEAD
                         const char *shm_path, const char *afc_addr,
                         const char *aqc_addr) {
-=======
-                        const char *shm_path, const char *afc_addr) {
 #else
 AranyaError init_client(Client *c, const char *name, const char *daemon_addr,
-                        const char *shm_path) {
-#endif
->>>>>>> a823575d
+                        const char *shm_path, const char *aqc_addr) {
+#endif
     AranyaError err;
-
     c->name = name;
 
     struct AranyaClientConfigBuilder cli_build;
@@ -229,20 +220,15 @@
 
     // initialize team clients.
     for (int i = 0; i < NUM_CLIENTS; i++) {
-<<<<<<< HEAD
+#if defined(ENABLE_AFC)
         printf("initializing client: %s\r\n", client_names[i]);
         err = init_client(&t->clients_arr[i], client_names[i], daemon_socks[i],
                           afc_shm_paths[i], afc_addrs[i], afc_addrs[i]);
-=======
-#if defined(ENABLE_AFC)
+#else
+        printf("initializing client: %s\r\n", client_names[i]);
         err = init_client(&t->clients_arr[i], client_names[i], daemon_socks[i],
-                          shm_paths[i], afc_addrs[i]);
-#else
-        err = init_client(&t->clients_arr[i], client_names[i], daemon_socks[i],
-                          shm_paths[i]);
-#endif
-
->>>>>>> a823575d
+                          afc_shm_paths[i], afc_addrs[i]);
+#endif
         EXPECT("error initializing team", err);
     }
 
@@ -399,18 +385,18 @@
 
     // operator creates AFC labels and assigns them to team members.
     AranyaLabel label = 42;
-    err = aranya_create_label(&t->clients.operator.client, &t->id, label);
+    err = aranya_create_afc_label(&t->clients.operator.client, &t->id, label);
     EXPECT("error creating afc label", err);
 
     // Then, the label is assigned to the `Member`s on the team, membera and
     // memberb using `aranya_assign_label`.
 
-    err = aranya_assign_label(&t->clients.operator.client, &t->id,
-                              &t->clients.membera.id, label);
+    err = aranya_assign_afc_label(&t->clients.operator.client, &t->id,
+                                  &t->clients.membera.id, label);
     EXPECT("error assigning afc label to membera", err);
 
-    err = aranya_assign_label(&t->clients.operator.client, &t->id,
-                              &t->clients.memberb.id, label);
+    err = aranya_assign_afc_label(&t->clients.operator.client, &t->id,
+                                  &t->clients.memberb.id, label);
     EXPECT("error assigning afc label to memberb", err);
 
     // Once the label is created and assigned, the devices that will
@@ -478,9 +464,9 @@
 #if defined(ENABLE_AFC)
     size_t labels_len   = BUF_LEN;
     AranyaLabel *labels = malloc(labels_len * sizeof(AranyaLabel));
-    err = aranya_query_device_label_assignments(&t->clients.operator.client,
-                                                &t->id, &t->clients.memberb.id,
-                                                labels, &labels_len);
+    err                 = aranya_query_device_afc_label_assignments(
+        &t->clients.operator.client, &t->id, &t->clients.memberb.id, labels,
+        &labels_len);
     EXPECT("error querying labels assigned to device", err);
     if (labels == NULL) {
         return ARANYA_ERROR_BUG;
@@ -490,7 +476,6 @@
         printf("label: %u at index: %zu/%zu \r\n", label_result, i, labels_len);
     }
 
-<<<<<<< HEAD
     AranyaKeyBundle memberb_keybundle;
     err = aranya_query_device_keybundle(&t->clients.operator.client, &t->id,
                                         &t->clients.memberb.id,
@@ -503,9 +488,6 @@
         t->clients_arr[MEMBERB].name, memberb_keybundle.enc_key_len,
         memberb_keybundle.sign_key_len, memberb_keybundle.ident_key_len);
 
-#if defined(ENABLE_AFC)
-=======
->>>>>>> a823575d
     size_t memberb_afc_net_identifier_len = BUF_LEN;
     char *memberb_afc_net_identifier      = malloc(BUF_LEN);
     bool afc_net_identifier_exists        = false;
@@ -579,25 +561,16 @@
 
 #if defined(ENABLE_AFC)
     bool exists = false;
-    err = aranya_query_label_exists(&t->clients.membera.client, &t->id, &label,
-                                    &exists);
+    err = aranya_query_afc_label_exists(&t->clients.membera.client, &t->id,
+                                        &label, &exists);
     EXPECT("error querying label exists", err);
     printf("%s label exists: %s \r\n", t->clients_arr[MEMBERB].name,
            exists ? "true" : "false");
 
-<<<<<<< HEAD
-#if defined(ENABLE_AFC)
-    // Once membera and memberb have been assigned the label and their
-    // network identifiers, a Fast Channel can be created. In this example,
-    // membera will create the channel using
-    // `aranya_afc_create_bidi_channel`. This will create a bidirectional
-    // Aranya Fast Channel.
-=======
     // Once membera and memberb have been assigned the label and their network
     // identifiers, a Fast Channel can be created. In this example, membera
     // will create the channel using `aranya_afc_create_bidi_channel`. This will
     // create a bidirectional Aranya Fast Channel.
->>>>>>> a823575d
 
     // create AFC channel between membera and memberb.
     AranyaChannelId chan_id;
@@ -675,20 +648,20 @@
 
     printf("running AQC demo \r\n");
 
-    // Create AQC label and assign it to members
-    printf("creating AQC label \r\n");
+    // Create label and assign it to members
+    printf("creating label \r\n");
     const char *label_name = "label3";
     AranyaLabelId label_id;
-    err = aranya_aqc_create_label(&t->clients.operator.client, &t->id,
-                                  label_name, &label_id);
+    err = aranya_create_label(&t->clients.operator.client, &t->id, label_name,
+                              &label_id);
     EXPECT("error creating label", err);
-    printf("assigning AQC label to members \r\n");
+    printf("assigning label to members \r\n");
     AranyaChanOp op = ARANYA_CHAN_OP_SEND_RECV;
-    err = aranya_aqc_assign_label(&t->clients.operator.client, &t->id,
-                                  &t->clients.membera.id, &label_id, op);
+    err             = aranya_assign_label(&t->clients.operator.client, &t->id,
+                                          &t->clients.membera.id, &label_id, op);
     EXPECT("error assigning label to membera", err);
-    err = aranya_aqc_assign_label(&t->clients.operator.client, &t->id,
-                                  &t->clients.memberb.id, &label_id, op);
+    err = aranya_assign_label(&t->clients.operator.client, &t->id,
+                              &t->clients.memberb.id, &label_id, op);
     EXPECT("error assigning label to memberb", err);
     sleep(1);
 
@@ -703,16 +676,15 @@
     // TODO: send AQC data
 
     // Revoke/delete label
-    printf("revoke/delete AQC label \r\n");
-    err = aranya_aqc_revoke_label(&t->clients.operator.client, &t->id,
-                                  &t->clients.membera.id, &label_id);
-    EXPECT("error revoking aqc label from membera", err);
-    err = aranya_aqc_revoke_label(&t->clients.operator.client, &t->id,
-                                  &t->clients.memberb.id, &label_id);
-    EXPECT("error revoking aqc label from memberb", err);
-    err =
-        aranya_aqc_delete_label(&t->clients.operator.client, &t->id, &label_id);
-    EXPECT("error deleting aqc label", err);
+    printf("revoke/delete label \r\n");
+    err = aranya_revoke_label(&t->clients.operator.client, &t->id,
+                              &t->clients.membera.id, &label_id);
+    EXPECT("error revoking label from membera", err);
+    err = aranya_revoke_label(&t->clients.operator.client, &t->id,
+                              &t->clients.memberb.id, &label_id);
+    EXPECT("error revoking label from memberb", err);
+    err = aranya_delete_label(&t->clients.operator.client, &t->id, &label_id);
+    EXPECT("error deleting label", err);
 
     return err;
 }
