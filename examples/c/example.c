/*
 * Copyright (c) SpiderOak, Inc. All rights reserved.
 */
/**
 * @file example.c
 * @brief Example C application using the Aranya client library.
 */

// Note: this file is formatted with `clang-format`.

#include <ctype.h>
#include <stdint.h>
#include <stdio.h>
#include <stdlib.h>
#include <string.h>
#include <unistd.h>

#include "aranya-client.h"

// Macro for printing AranyaError to stderr and returning the error.
// Does nothing if error value is ARANYA_SUCCESS.
#define EXPECT(M, E)                                                           \
    do {                                                                       \
        err = (E);                                                             \
        if (err != ARANYA_ERROR_SUCCESS) {                                     \
            fprintf(stderr, "%s\n", (M));                                      \
            goto exit;                                                         \
        }                                                                      \
    } while (0)

// Macro for printing client AranyaError to stderr and returning the error.
// Does nothing if error value is ARANYA_SUCCESS.
#define CLIENT_EXPECT(M, N, E)                                                 \
    do {                                                                       \
        err = (E);                                                             \
        if (err != ARANYA_ERROR_SUCCESS) {                                     \
            fprintf(stderr, "%s %s: %s\n", (M), (N),                           \
                    aranya_error_to_str(err));                                 \
            goto exit;                                                         \
        }                                                                      \
    } while (0)

// Default size for allocated data buffers.
#define BUFFER_LEN 256

// Number of clients on an Aranya team.
#define NUM_CLIENTS 5

// Number of roles on Aranya team (excluding owner role).
#define NUM_ROLES 3

static AranyaError read_api_pk(uint8_t **api_pk, size_t *api_pk_len,
                               const char *name) {
    AranyaError err = ARANYA_ERROR_OTHER;
    FILE *f         = NULL;
    char *path      = NULL;

    if (api_pk == NULL || api_pk_len == NULL) {
        abort();
    }
    *api_pk     = NULL;
    *api_pk_len = 0;

    int n = snprintf(NULL, 0, "out/%s/api_pk", name);
    if (n < 0) {
        perror("snprintf failed");
        err = ARANYA_ERROR_OTHER;
        goto exit;
    }
    size_t path_len = n;
    path            = calloc(path_len + 1, sizeof(char));
    if (path == NULL) {
        abort();
    }
    n = snprintf(path, path_len + 1, "out/%s/api_pk", name);
    if (n < 0) {
        perror("snprintf failed");
        err = ARANYA_ERROR_OTHER;
        goto exit;
    }
    f = fopen(path, "rb");
    if (f == NULL) {
        perror("fopen failed");
        err = ARANYA_ERROR_OTHER;
        goto exit;
    }
    if (fseek(f, 0, SEEK_END) < 0) {
        perror("fseek(..., 0, SEEK_END) failed");
        err = ARANYA_ERROR_OTHER;
        goto exit;
    }
    long api_pk_hex_len = ftell(f);
    if (api_pk_hex_len < 0) {
        perror("ftell failed");
        err = ARANYA_ERROR_OTHER;
        goto exit;
    }
    if (fseek(f, 0, SEEK_SET) < 0) {
        perror("fseek(..., 0, SEEK_SET) failed");
        err = ARANYA_ERROR_OTHER;
        goto exit;
    }
    char *api_pk_hex = calloc(api_pk_hex_len + 1, sizeof(char));
    if (api_pk_hex == NULL) {
        abort();
    }
    if (fread(api_pk_hex, sizeof(char), api_pk_hex_len, f) < 1) {
        perror("fread failed");
        err = ARANYA_ERROR_OTHER;
        goto exit;
    }

    // Just in case: chop off any trailing whitespace.
    while (api_pk_hex_len > 0 && isspace(api_pk_hex[api_pk_hex_len - 1])) {
        api_pk_hex_len -= 1;
    }
    api_pk_hex[api_pk_hex_len] = 0;

    *api_pk_len = api_pk_hex_len / 2;
    *api_pk     = calloc(*api_pk_len, sizeof(uint8_t));
    if (*api_pk == NULL) {
        abort();
    }
    size_t nw = 0;
    err = aranya_decode_hex(*api_pk, *api_pk_len, (const uint8_t *)api_pk_hex,
                            (size_t)api_pk_hex_len, &nw);
    EXPECT("unable to decode hex", err);

    if (nw != *api_pk_len) {
        fprintf(stderr, "bug in aranya_decode_hex: %zu != %zu\n", nw,
                *api_pk_len);
        err = ARANYA_ERROR_OTHER;
        goto exit;
    }

exit:
    free(path);
    if (f != NULL) {
        fclose(f);
    }
    if (err != ARANYA_ERROR_SUCCESS) {
        free(*api_pk);
        *api_pk_len = 0;
    }
    return ARANYA_ERROR_SUCCESS;
}

// Team members enum. Can index into team member arrays.
typedef enum {
    OWNER,
    ADMIN,
    OPERATOR,
    MEMBERA,
    MEMBERB,
} Members;

// List of Unix domain socket paths for the Aranya clients.
const char *daemon_socks[] = {"out/owner/uds.sock", "out/admin/uds.sock",
                              "out/operator/uds.sock", "out/membera/uds.sock",
                              "out/memberb/uds.sock"};

// List of names for the Aranya clients.
const char *client_names[] = {"owner", "admin", "operator", "membera",
                              "memberb"};

// List of sync addresses.
const AranyaAddr sync_addrs[] = {"127.0.0.1:10001", "127.0.0.1:10002",
                                 "127.0.0.1:10003", "127.0.0.1:10004",
                                 "127.0.0.1:10005"};

// List of AQC addresses.
const char *aqc_addrs[] = {"127.0.0.1:11001", "127.0.0.1:11002",
                           "127.0.0.1:11003", "127.0.0.1:11004",
                           "127.0.0.1:11005"};

// Aranya client.
typedef struct {
    // Name of Aranya client.
    const char *name;
    // Pointer to Aranya client.
    AranyaClient client;
    // Aranya client's serialized public key bundle.
    uint8_t *pk;
    // Aranya client's serialized public key bundle length.
    size_t pk_len;
    // Aranya client's public id.
    AranyaDeviceId id;
} Client;

// Aranya team.
//
// Contains the team ID and all Aranya clients for the devices on this example's
// team.
typedef struct {
    AranyaTeamId id;
    union {
        struct {
            // Team owner.
            Client owner;
            // Team admin.
            Client admin;
            // Team operator.
            Client operator;
            // Team member a.
            Client membera;
            // Team member b.
            Client memberb;
        } clients;
        Client clients_arr[NUM_CLIENTS];
    };
    union {
        struct {
            // Admin role.
            AranyaRoleId admin;
            // Operator role.
            AranyaRoleId operator;
            // Member role.
            AranyaRoleId member;
        } roles;
        AranyaRoleId roles_arr[NUM_ROLES];
    };
} Team;

// Forward Declarations
AranyaError init_client(Client *c, const char *name, const char *daemon_addr,
                        const uint8_t *api_pk, size_t api_pk_len,
                        const char *aqc_addr);
AranyaError init_team(Team *t);
AranyaError cleanup_team(Team *t);
AranyaError add_sync_peers(Team *t, AranyaSyncPeerConfig *cfg);
AranyaError run(Team *t);
AranyaError run_aqc_example(Team *t);
AranyaError init_roles(Team *t);
AranyaError cleanup_roles(Team *t);
AranyaError setup_default_roles(Team *t, AranyaRole **roles, size_t *roles_len);

// Query functions.
AranyaError query_devices_on_team(Team *t, AranyaDeviceId **devices,
                                  size_t *devices_len);
AranyaError query_roles_on_team(Team *t, AranyaRole **roles, size_t *roles_len);
AranyaError query_device_roles(Team *t, AranyaDeviceId *device,
                               AranyaRole **roles, size_t *roles_len);
AranyaError query_role_operations(Team *t, AranyaRoleId *role, AranyaOp **ops,
                                  size_t *ops_len);

// Initialize an Aranya `Client` with the given parameters.
AranyaError init_client(Client *c, const char *name, const char *daemon_addr,
                        const uint8_t *api_pk, size_t api_pk_len,
                        const char *aqc_addr) {
    AranyaError err;
    c->name = name;

    struct AranyaAqcConfigBuilder aqc_builder;
    err = aranya_aqc_config_builder_init(&aqc_builder);
    if (err != ARANYA_ERROR_SUCCESS) {
        fprintf(stderr, "unable to initialize `AranyaAqcConfigBuilder`\n");
        aranya_aqc_config_builder_cleanup(&aqc_builder);
        return err;
    }
    err = aranya_aqc_config_builder_set_address(&aqc_builder, aqc_addr);
    if (err != ARANYA_ERROR_SUCCESS) {
        fprintf(stderr, "unable to set AQC server address\n");
        aranya_aqc_config_builder_cleanup(&aqc_builder);
        return err;
    }

    // NB: A builder's "_build" method consumes the builder, so
    // do _not_ call "_cleanup" afterward.
    struct AranyaAqcConfig aqc_cfg;
    err = aranya_aqc_config_build(&aqc_builder, &aqc_cfg);
    if (err != ARANYA_ERROR_SUCCESS) {
        fprintf(stderr, "error initializing AQC config\n");
        return err;
    }

    struct AranyaClientConfigBuilder cli_builder;
    err = aranya_client_config_builder_init(&cli_builder);
    if (err != ARANYA_ERROR_SUCCESS) {
        fprintf(stderr, "unable to initialize `AranyaClientConfigBuilder`\n");
        aranya_client_config_builder_cleanup(&cli_builder);
        return err;
    }
    err = aranya_client_config_builder_set_daemon_uds_path(&cli_builder,
                                                           daemon_addr);
    if (err != ARANYA_ERROR_SUCCESS) {
        fprintf(stderr, "unable to set daemon UDS path\n");
        aranya_client_config_builder_cleanup(&cli_builder);
        return err;
    }
    err = aranya_client_config_builder_set_daemon_api_pk(&cli_builder, api_pk,
                                                         api_pk_len);
    if (err != ARANYA_ERROR_SUCCESS) {
        fprintf(stderr, "unable to set daemon API public key\n");
        aranya_client_config_builder_cleanup(&cli_builder);
        return err;
    }

    err = aranya_client_config_builder_set_aqc_config(&cli_builder, &aqc_cfg);
    if (err != ARANYA_ERROR_SUCCESS) {
        fprintf(stderr, "unable to set daemon API public key\n");
        aranya_client_config_builder_cleanup(&cli_builder);
        return err;
    }

    // NB: A builder's "_build" method consumes the builder, so
    // do _not_ call "_cleanup" afterward.
    struct AranyaClientConfig cli_cfg;
    err = aranya_client_config_build(&cli_builder, &cli_cfg);
    if (err != ARANYA_ERROR_SUCCESS) {
        fprintf(stderr, "error initializing client config: %s\n",
                aranya_error_to_str(err));
        return err;
    }

    err = aranya_client_init(&c->client, &cli_cfg);
    if (err != ARANYA_ERROR_SUCCESS) {
        fprintf(stderr, "error initializing client %s (daemon_addr: %s)\n",
                c->name, daemon_addr);
        return err;
    }
    err = aranya_get_device_id(&c->client, &c->id);
    if (err != ARANYA_ERROR_SUCCESS) {
        fprintf(stderr, "unable to get device ID\n");
        aranya_client_cleanup(&c->client);
        return err;
    }

    // `pk_len` is intentionally set to small size to show how to
    // handle reallocations.
    c->pk_len = 1;
    c->pk     = calloc(c->pk_len, 1);
    if (c->pk == NULL) {
        abort();
    }
    err = aranya_get_key_bundle(&c->client, c->pk, &c->pk_len);
    if (err == ARANYA_ERROR_BUFFER_TOO_SMALL) {
        // Too small, so the actual size was written to
        // `c->pk_len`.
        uint8_t *new_pk = realloc(c->pk, c->pk_len);
        if (new_pk == NULL) {
            abort();
        }
        c->pk = new_pk;
        err   = aranya_get_key_bundle(&c->client, c->pk, &c->pk_len);
    }
    if (err != ARANYA_ERROR_SUCCESS) {
        fprintf(stderr, "unable to get device IDs\n");
        aranya_client_cleanup(&c->client);
        return err;
    }

    return ARANYA_ERROR_SUCCESS;
}

// Initialize the Aranya `Team` by first initializing the team's clients and
// then creates the team.
AranyaError init_team(Team *t) {
    AranyaError err;

    // initialize team clients.
    for (int i = 0; i < NUM_CLIENTS; i++) {
        printf("initializing client: %s\n", client_names[i]);

        uint8_t *api_pk   = NULL;
        size_t api_pk_len = 0;
        err               = read_api_pk(&api_pk, &api_pk_len, client_names[i]);
        if (err != ARANYA_ERROR_SUCCESS) {
            fprintf(stderr, "unable to read public API key\n");
            return err;
        }

        Client *client = &t->clients_arr[i];
        err = init_client(client, client_names[i], daemon_socks[i], api_pk,
                          api_pk_len, aqc_addrs[i]);
        if (err != ARANYA_ERROR_SUCCESS) {
            fprintf(stderr, "unable to initialize client %s: %s\n",
                    client->name, aranya_error_to_str(err));
            free(api_pk);
            return err;
        }
        free(api_pk);
    }

    AranyaTeamConfigBuilder build;
    err = aranya_team_config_builder_init(&build);
    if (err != ARANYA_ERROR_SUCCESS) {
        fprintf(stderr, "unable to init `AranyaTeamConfigBuilder`\n");
        return err;
    }

    // NB: A builder's "_build" method consumes the builder, so
    // do _not_ call "_cleanup" afterward.
    AranyaTeamConfig cfg;
    err = aranya_team_config_build(&build, &cfg);
    if (err != ARANYA_ERROR_SUCCESS) {
        fprintf(stderr, "unable to init `AranyaTeamConfigBuilder`\n");
        return err;
    }

    // have owner create the team.
    // The `aranya_create_team` method is used to create a new graph for the
    // team to operate on.
    err = aranya_create_team(&t->clients.owner.client, &cfg, &t->id);
    if (err != ARANYA_ERROR_SUCCESS) {
        fprintf(stderr, "unable to create team\n");
        return err;
    }

    // Test ID serialization and deserialization
    char team_id_str[ARANYA_ID_STR_LEN] = {0};
    size_t team_id_str_len              = sizeof(team_id_str);
    err = aranya_id_to_str(&t->id.id, team_id_str, &team_id_str_len);
    if (err != ARANYA_ERROR_SUCCESS) {
        fprintf(stderr, "unable to convert ID to string\n");
        return err;
    }
    printf("Team ID: %s \n", team_id_str);

    AranyaId decodedId;
    err = aranya_id_from_str(team_id_str, &decodedId);
    if (err != ARANYA_ERROR_SUCCESS) {
        fprintf(stderr, "unable to decode ID from string\n");
        return err;
    }

    if (memcmp(decodedId.bytes, t->id.id.bytes, ARANYA_ID_LEN) != 0) {
        fprintf(stderr, "application failed: Decoded ID doesn't match\n");
        return ARANYA_ERROR_OTHER;
    }

    return ARANYA_ERROR_SUCCESS;
}

// Cleanup Aranya `Team`.
AranyaError cleanup_team(Team *t) {
    AranyaError err;
    AranyaError retErr = ARANYA_ERROR_SUCCESS;

    for (int i = 0; i < NUM_CLIENTS; i++) {
        free(t->clients_arr[i].pk);
        err = aranya_client_cleanup(&t->clients_arr[i].client);
        if (err != ARANYA_ERROR_SUCCESS) {
            fprintf(stderr, "error cleaning up %s: %s\n",
                    t->clients_arr[i].name, aranya_error_to_str(err));
            retErr = err;
        }
    }
    return retErr;
}

// Add sync peers.
// This creates a complete graph where each Aranya client can sync with all
// the other Aranya client peers on the network.
AranyaError add_sync_peers(Team *t, AranyaSyncPeerConfig *cfg) {
    AranyaError err;

    for (int i = 0; i < NUM_CLIENTS; i++) {
        for (int j = 0; j < NUM_CLIENTS; j++) {
            if (i == j) {
                continue; // don't add self as a sync peer.
            }
            printf("adding sync peer %s to %s\n", t->clients_arr[j].name,
                   t->clients_arr[i].name);
            err = aranya_add_sync_peer(&t->clients_arr[i].client, &t->id,
                                       sync_addrs[j], cfg);
            if (err != ARANYA_ERROR_SUCCESS) {
                fprintf(stderr, "error adding sync peer %s to %s: %s\n",
                        t->clients_arr[j].name, t->clients_arr[i].name,
                        aranya_error_to_str(err));
                return err;
            }
        }
    }

    return ARANYA_ERROR_SUCCESS;
}

// Run the example.
AranyaError run(Team *t) {
    AranyaError err;
    AranyaDeviceId *devices = NULL;
    Client *owner = &t->clients.owner;
    Client *admin = &t->clients.admin;
    Client *operator= &t->clients.operator;

    // initialize logging.
    printf("initializing logging\n");
    err = aranya_init_logging();
    EXPECT("error initializing logging", err);

    // initialize the Aranya team.
    printf("initializing team\n");
    err = init_team(t);
    EXPECT("unable to initialize team", err);

    err = init_roles(t);
    EXPECT("error initializing roles", err);

    // add admin to team.
    AranyaDevicePrecedence precedence = 9000;
    err =
<<<<<<< HEAD
        aranya_add_device_to_team(&t->clients.owner.client, &t->id, &precedence,
                                  t->clients.admin.pk, t->clients.admin.pk_len);
=======
        aranya_add_device_to_team(&owner->client, &t->id,
                                  admin->pk, admin->pk_len);
>>>>>>> 4daa3b08
    EXPECT("error adding admin to team", err);
    precedence = 8500;
    err = aranya_assign_device_precedence(&t->clients.owner.client, &t->id,
                                          &t->clients.admin.id, &precedence);
    EXPECT("error assigning new device precedence to admin", err);

    // add operator to team.
<<<<<<< HEAD
    precedence = 8000;
    err        = aranya_add_device_to_team(&t->clients.owner.client, &t->id,
                                           &precedence, t->clients.operator.pk,
                                           t->clients.operator.pk_len);
=======
    err = aranya_add_device_to_team(&owner->client, &t->id,
                                    operator->pk,
                                    operator->pk_len);
>>>>>>> 4daa3b08
    EXPECT("error adding operator to team", err);

    // Sync now
    err = aranya_sync_now(&t->clients.admin.client, &t->id, sync_addrs[OWNER],
                          NULL);
    EXPECT("error calling `sync_now` to sync with peer", err);

    // upgrade role to admin.
<<<<<<< HEAD
    err = aranya_assign_role(&t->clients.owner.client, &t->id,
                             &t->clients.admin.id, &t->roles.admin);
    EXPECT("error assigning admin role", err);

    // upgrade role to operator.
    err = aranya_assign_role(&t->clients.owner.client, &t->id,
                             &t->clients.operator.id, &t->roles.operator);
=======
    err = aranya_assign_role(&owner->client, &t->id,
                             &admin->id, ARANYA_ROLE_ADMIN);
    EXPECT("error assigning admin role", err);

    // upgrade role to operator.
    err = aranya_assign_role(&admin->client, &t->id,
                             &operator->id, ARANYA_ROLE_OPERATOR);
    if (err == ARANYA_ERROR_SUCCESS) {
        fprintf(stderr, "application failed: expected role assignment to fail");
        err = ARANYA_ERROR_OTHER;
        goto exit;
    }

    err = aranya_sync_now(&admin->client, &t->id, sync_addrs[OWNER],
                          NULL);
    EXPECT("error calling `sync_now` to sync with peer", err);

    sleep(1);
    err = aranya_assign_role(&admin->client, &t->id,
                             &operator->id, ARANYA_ROLE_OPERATOR);
>>>>>>> 4daa3b08
    EXPECT("error assigning operator role", err);

    // Initialize the builder
    struct AranyaSyncPeerConfigBuilder builder;
    err = aranya_sync_peer_config_builder_init(&builder);
    EXPECT("error initializing sync peer config builder", err);

    // Set duration on the config builder
    AranyaDuration interval = ARANYA_DURATION_MILLISECONDS * 100;
    err = aranya_sync_peer_config_builder_set_interval(&builder, interval);
    EXPECT("error setting duration on config builder", err);

    // Set syncing to happen immediately on the config builder
    err = aranya_sync_peer_config_builder_set_sync_now(&builder);
    EXPECT("error setting `sync_now` on config builder", err);

    // Build the sync config
    struct AranyaSyncPeerConfig cfg;
    err = aranya_sync_peer_config_build(&builder, &cfg);
    EXPECT("error building the sync peer config", err);

    err = aranya_sync_peer_config_builder_cleanup(&builder);
    EXPECT("error running the cleanup routine for the config builder", err);

    // add sync peers.
    printf("adding sync peers\n");
    err = add_sync_peers(t, &cfg);
    EXPECT("error adding sync peers", err);

    // Team members are added to the team by first calling
    // `aranya_add_device_to_team`, passing in the submitter's client, the
    // team ID and the public key of the device to be added. In a real world
    // scenario, the keys would be exchanged outside of Aranya using
    // something like `scp`.

    // add membera to team.
<<<<<<< HEAD
    precedence = 7000;
    err        = aranya_add_device_to_team(&t->clients.owner.client, &t->id,
                                           &precedence, t->clients.membera.pk,
                                           t->clients.membera.pk_len);
=======
    err = aranya_add_device_to_team(&owner->client, &t->id,
                                    t->clients.membera.pk,
                                    t->clients.membera.pk_len);
>>>>>>> 4daa3b08
    EXPECT("error adding membera to team", err);
    err = aranya_assign_role(&t->clients.owner.client, &t->id,
                             &t->clients.membera.id, &t->roles.member);
    EXPECT("error assigning membera the member role", err);

    // add memberb to team.
<<<<<<< HEAD
    err = aranya_add_device_to_team(&t->clients.owner.client, &t->id,
                                    &precedence, t->clients.memberb.pk,
=======
    err = aranya_add_device_to_team(&owner->client, &t->id,
                                    t->clients.memberb.pk,
>>>>>>> 4daa3b08
                                    t->clients.memberb.pk_len);
    EXPECT("error adding memberb to team", err);
    err = aranya_assign_role(&t->clients.owner.client, &t->id,
                             &t->clients.memberb.id, &t->roles.member);
    EXPECT("error assigning memberb the member role", err);

    sleep(1);

    // assign AQC network addresses.
    err = aranya_aqc_assign_net_identifier(&operator->client, &t->id,
                                           &t->clients.membera.id,
                                           aqc_addrs[MEMBERA]);
    EXPECT("error assigning aqc net name to membera", err);

    err = aranya_aqc_assign_net_identifier(&operator->client, &t->id,
                                           &t->clients.memberb.id,
                                           aqc_addrs[MEMBERB]);
    EXPECT("error assigning aqc net name to memberb", err);

    sleep(1);

    // Queries
    printf("running factdb queries\r\n");
    printf("querying devices on team\r\n");

<<<<<<< HEAD
    size_t devices_len = 0;
    err                = query_devices_on_team(t, &devices, &devices_len);
=======
    size_t devices_len = 256;
    devices            = calloc(devices_len, sizeof(AranyaDeviceId));
    if (devices == NULL) {
        abort();
    }
    err = aranya_query_devices_on_team(&operator->client, &t->id,
                                       devices, &devices_len);
>>>>>>> 4daa3b08
    EXPECT("error querying devices on team", err);

    for (size_t i = 0; i < devices_len; i++) {
        AranyaDeviceId device_id = devices[i];

        char device_str[ARANYA_ID_STR_LEN] = {0};
        size_t device_str_len              = sizeof(device_str);
        err = aranya_id_to_str(&device_id.id, device_str, &device_str_len);
        EXPECT("unable to convert ID to string", err);

        printf("device_id: %s at index: %zu/%zu \n", device_str, i,
               devices_len);

        AranyaId decoded_id;
        err = aranya_id_from_str(device_str, &decoded_id);
        EXPECT("unable to decode ID", err);

        if (memcmp(decoded_id.bytes, device_id.id.bytes, ARANYA_ID_LEN) != 0) {
            fprintf(stderr, "application failed: Decoded ID doesn't match\n");
            err = ARANYA_ERROR_OTHER;
            goto exit;
        }
    }

    printf("querying roles on team\r\n");
    size_t roles_len  = BUF_LEN;
    AranyaRole *roles = calloc(roles_len, sizeof(AranyaRole));
    err = aranya_query_roles_on_team(&t->clients.operator.client, &t->id, roles,
                                     &roles_len);
    EXPECT("error querying roles on team", err);
    if (roles == NULL) {
        return ARANYA_ERROR_BUG;
    }
    printf("found %zu roles on team\r\n", roles_len);
    for (size_t i = 0; i < roles_len; i++) {
        AranyaRole role_result = roles[i];
        const char *role_str   = NULL;
        err                    = aranya_role_get_name(&role_result, &role_str);
        EXPECT("unable to get role name", err);
        printf("role: %s at index: %zu/%zu \r\n", role_str, i, roles_len);
        err = aranya_role_cleanup(&roles[i]);
        EXPECT("unable to cleanup role", err);
    }
    free(roles);

    size_t device_roles_len  = 0;
    AranyaRole *device_roles = NULL;
    err = query_device_roles(t, &t->clients.admin.id, &device_roles,
                             &device_roles_len);
    EXPECT("error querying device roles", err);

    for (size_t i = 0; i < device_roles_len; i++) {
        AranyaRole role_result = device_roles[i];
        const char *role_str   = NULL;
        err                    = aranya_role_get_name(&role_result, &role_str);
        EXPECT("unable to get role name", err);
        printf("role: %s at index: %zu/%zu \r\n", role_str, i,
               device_roles_len);
        err = aranya_role_cleanup(&device_roles[i]);
        EXPECT("unable to cleanup role", err);
    }
    free(device_roles);

    printf("querying admin role permissions\r\n");
    size_t ops_len = BUF_LEN;
    AranyaOp *ops  = calloc(ops_len, sizeof(AranyaOp));
    err = aranya_query_role_operations(&t->clients.operator.client, &t->id,
                                       &t->roles.admin, ops, &ops_len);
    EXPECT("error querying role ops", err);
    if (roles == NULL) {
        return ARANYA_ERROR_BUG;
    }
    for (size_t i = 0; i < ops_len; i++) {
        AranyaOp op_result = ops[i];
        size_t op_str_len  = 255;
        char *op_str       = calloc(op_str_len, 1);
        err                = aranya_op_to_str(op_result, op_str, &op_str_len);
        EXPECT("unable to get op name", err);
        printf("op: %s at index: %zu/%zu \r\n", op_str, i, ops_len);
        free(op_str);
    }
    free(ops);

    uint8_t memberb_keybundle[256] = {0};
    size_t memberb_keybundle_len   = sizeof(memberb_keybundle);
    err                            = aranya_query_device_keybundle(
        &operator->client, &t->id, &t->clients.memberb.id,
        memberb_keybundle, &memberb_keybundle_len);
    EXPECT("error querying memberb key bundle", err);
    printf(
        "%s key bundle len: %zu"
        "\n",
        t->clients_arr[MEMBERB].name, memberb_keybundle_len);

    // Query memberb's net identifier.
    char memberb_aqc_net_identifier[BUFFER_LEN] = {0};
    size_t memberb_aqc_net_identifier_len = sizeof(memberb_aqc_net_identifier);
    bool aqc_net_identifier_exists        = false;
    err                                   = aranya_query_aqc_net_identifier(
        &operator->client, &t->id, &t->clients.memberb.id,
        memberb_aqc_net_identifier, &memberb_aqc_net_identifier_len,
        &aqc_net_identifier_exists);
    EXPECT("error querying memberb aqc net identifier", err);
    if (!aqc_net_identifier_exists) {
        fprintf(stderr, "expected `memberb` to have an AQC net identifier\n");
        err = ARANYA_ERROR_OTHER;
        goto exit;
    }
    printf("%s aqc net identifier: %s \n", t->clients_arr[MEMBERB].name,
           memberb_aqc_net_identifier);

    // Remove the net identifier.
    err = aranya_aqc_remove_net_identifier(&operator->client, &t->id,
                                           &t->clients.memberb.id,
                                           aqc_addrs[MEMBERB]);
    EXPECT("error removing memberb aqc net identifier", err);
    printf("removed aqc net identifier `%s` from `%s`\n",
           memberb_aqc_net_identifier, t->clients_arr[MEMBERB].name);

    // The net identifier should no longer exist.
    memberb_aqc_net_identifier_len = sizeof(memberb_aqc_net_identifier);
    err                            = aranya_query_aqc_net_identifier(
        &operator->client, &t->id, &t->clients.memberb.id,
        memberb_aqc_net_identifier, &memberb_aqc_net_identifier_len,
        &aqc_net_identifier_exists);
    EXPECT("error querying memberb aqc net identifier", err);
    if (aqc_net_identifier_exists) {
        fprintf(stderr, "`memberb` should no longer have a net identifier\n");
        err = ARANYA_ERROR_OTHER;
        goto exit;
    }

    // Add the net identifier back.
    err = aranya_aqc_assign_net_identifier(&operator->client, &t->id,
                                           &t->clients.memberb.id,
                                           aqc_addrs[MEMBERB]);
    EXPECT("error assigning aqc net name to memberb", err);

    err = run_aqc_example(t);
    EXPECT("error running aqc example", err);

    err = cleanup_roles(t);
    EXPECT("error cleaning up roles", err);

exit:
    free(devices);
    return ARANYA_ERROR_SUCCESS;
}

// Run the AQC example.
AranyaError run_aqc_example(Team *t) {
<<<<<<< HEAD
    AranyaError err     = ARANYA_ERROR_OTHER;
    AranyaLabel *labels = NULL;
=======
    AranyaError err       = ARANYA_ERROR_OTHER;
    AranyaLabelId *labels = NULL;
    Client *admin = &t->clients.admin;
    Client *operator= &t->clients.operator;
>>>>>>> 4daa3b08

    printf("running AQC demo \n");

    // Create label1 and assign it to members
    printf("creating labels \r\n");
    const char *label1_name = "label1";
<<<<<<< HEAD
    AranyaLabel label1;
    err = aranya_create_label(&t->clients.operator.client, &t->id, label1_name,
                              &label1);
=======
    AranyaLabelId label1_id;
    err = aranya_create_label(&operator->client, &t->id, label1_name,
                              &label1_id);
>>>>>>> 4daa3b08
    EXPECT("error creating label1", err);
    AranyaLabelId label1_id;
    err = aranya_label_get_id(&label1, &label1_id);
    EXPECT("error getting label1 ID", err);
    const char *label1_str = NULL;
    err                    = aranya_label_get_name(&label1, &label1_str);
    EXPECT("error getting label1 name", err);
    printf("label1 name: %s \r\n", label1_str);

    // Create label2 and assign it to members
    const char *label2_name = "label2";
<<<<<<< HEAD
    AranyaLabel label2;
    err = aranya_create_label(&t->clients.operator.client, &t->id, label2_name,
                              &label2);
=======
    AranyaLabelId label2_id;
    err = aranya_create_label(&operator->client, &t->id, label2_name,
                              &label2_id);
>>>>>>> 4daa3b08
    EXPECT("error creating label2", err);
    AranyaLabelId label2_id;
    err = aranya_label_get_id(&label2, &label2_id);
    EXPECT("error getting label2 ID", err);
    const char *label2_str = NULL;
    err                    = aranya_label_get_name(&label2, &label2_str);
    EXPECT("error getting label2 name", err);
    printf("label2 name: %s \r\n", label2_str);
    printf("assigning label to members \r\n");
    AranyaChanOp op = ARANYA_CHAN_OP_SEND_RECV;
    err             = aranya_assign_label(&operator->client, &t->id,
                                          &t->clients.membera.id, &label1_id, op);
    EXPECT("error assigning label1 to membera", err);

    err = aranya_assign_label(&operator->client, &t->id,
                              &t->clients.memberb.id, &label1_id, op);
    EXPECT("error assigning label2 to memberb", err);

    err = aranya_assign_label(&operator->client, &t->id,
                              &t->clients.membera.id, &label2_id, op);
    EXPECT("error assigning label2 to membera", err);

    err = aranya_assign_label(&operator->client, &t->id,
                              &t->clients.memberb.id, &label2_id, op);
    EXPECT("error assigning label2 to memberb", err);
    sleep(1);

    // Queries
    printf("query if label exists on team \n");
    bool exists = false;
    err         = aranya_query_label_exists(&t->clients.membera.client, &t->id,
                                            &label1_id, &exists);
    EXPECT("error querying label exists", err);
    printf("%s label exists: %s \n", t->clients_arr[MEMBERB].name,
           exists ? "true" : "false");

    char device_str[ARANYA_ID_STR_LEN] = {0};
    size_t device_str_len              = sizeof(device_str);
    err = aranya_id_to_str(&t->clients.memberb.id.id, device_str,
                           &device_str_len);
    EXPECT("unable to convert ID to string", err);
    printf("query labels assigned to device: %s\n", device_str);
    // `labels_len` is intentionally set to 1 when there are 2 labels to test
    // `ARANYA_ERROR_BUFFER_TOO_SMALL` error handling.
    size_t labels_len = 1;
    labels            = calloc(labels_len, sizeof(AranyaLabel));
    if (labels == NULL) {
        abort();
    }
    err = aranya_query_device_label_assignments(&operator->client,
                                                &t->id, &t->clients.memberb.id,
                                                labels, &labels_len);
    if (err == ARANYA_ERROR_BUFFER_TOO_SMALL) {
<<<<<<< HEAD
        printf("handling buffer too small error\r\n");
        labels = realloc(labels, labels_len * sizeof(AranyaLabel));
        err = aranya_query_labels(&t->clients.operator.client, &t->id, labels,
=======
        printf("handling buffer too small error\n");
        labels = realloc(labels, labels_len * sizeof(AranyaLabelId));
        err = aranya_query_labels(&operator->client, &t->id, labels,
>>>>>>> 4daa3b08
                                  &labels_len);
    }
    EXPECT("error querying labels assigned to device", err);
    if (labels == NULL) {
        return ARANYA_ERROR_BUG;
    }
    for (size_t i = 0; i < labels_len; i++) {
        AranyaLabel label_result = labels[i];
        const char *label_str    = NULL;
        aranya_label_get_name(&label_result, &label_str);
        printf("label: %s at index: %zu/%zu \r\n", label_str, i, labels_len);
    }

    char team_str[ARANYA_ID_STR_LEN] = {0};
    size_t team_str_len              = sizeof(team_str);
    err = aranya_id_to_str(&t->id.id, team_str, &team_str_len);
    EXPECT("unable to convert ID to string", err);

    printf("query labels on team: %s\n", team_str);
    // `labels_len` is intentionally set to 1 when there are 2 labels to test
    // `ARANYA_ERROR_BUFFER_TOO_SMALL` error handling.
    labels_len = 1;
    err = aranya_query_labels(&operator->client, &t->id, labels,
                              &labels_len);
    if (err == ARANYA_ERROR_BUFFER_TOO_SMALL) {
<<<<<<< HEAD
        printf("handling buffer too small error\r\n");
        labels = realloc(labels, labels_len * sizeof(AranyaLabel));
        err = aranya_query_labels(&t->clients.operator.client, &t->id, labels,
=======
        printf("handling buffer too small error\n");
        labels = realloc(labels, labels_len * sizeof(AranyaLabelId));
        err = aranya_query_labels(&operator->client, &t->id, labels,
>>>>>>> 4daa3b08
                                  &labels_len);
    }
    EXPECT("error querying labels on team", err);

    for (size_t i = 0; i < labels_len; i++) {
        AranyaLabel label_result = labels[i];
        const char *label_str    = NULL;
        aranya_label_get_name(&label_result, &label_str);
        EXPECT("unable to get label name", err);
        printf("label: %s at index: %zu/%zu \r\n", label_str, i, labels_len);
        err = aranya_label_cleanup(&labels[i]);
        EXPECT("unable to cleanup label", err);
    }

    // Create channel using Member A's client
    printf("creating AQC channel \n");
    AranyaAqcBidiChannelId chan_id;
    err = aranya_aqc_create_bidi_channel(&t->clients.membera.client, &t->id,
                                         aqc_addrs[MEMBERB], &label1_id,
                                         &chan_id);
    EXPECT("error creating aqc bidi channel", err);

    // TODO: send AQC data

    // Revoke/delete label using the Operator
    printf("revoke/delete label \n");
    err = aranya_revoke_label(&operator->client, &t->id,
                              &t->clients.membera.id, &label1_id);
    EXPECT("error revoking label from membera", err);
    err = aranya_revoke_label(&operator->client, &t->id,
                              &t->clients.memberb.id, &label1_id);
    EXPECT("error revoking label from memberb", err);
<<<<<<< HEAD

    // TODO: delete label.
=======
    err = aranya_delete_label(&admin->client, &t->id, &label1_id);
    EXPECT("error deleting label", err);
>>>>>>> 4daa3b08

exit:
    free(labels);
    return ARANYA_ERROR_SUCCESS;
}

AranyaError init_roles(Team *t) {
    AranyaError err;

    printf("initializing roles\r\n");

    // Create default roles.
    size_t roles_len  = 0;
    AranyaRole *roles = NULL;
    err               = setup_default_roles(t, &roles, &roles_len);

    if (roles_len != 3) {
        for (size_t i = 0; i < roles_len; i++) {
            err = aranya_role_cleanup(&roles[i]);
            EXPECT("unable to cleanup role", err);
        }
        free(roles);
        fprintf(stderr,
                "expected 3 default roles: admin, operator, member\r\n");
        return ARANYA_ERROR_BUG;
    }
    for (size_t i = 0; i < roles_len; i++) {
        AranyaRoleId role_id;
        err = aranya_role_get_id(&roles[i], &role_id);
        EXPECT("error getting role ID", err);
        const char *role_str;
        err = aranya_role_get_name(&roles[i], &role_str);
        printf("setup role: %s\r\n", role_str);
        if (!strncmp("admin", role_str, strnlen(role_str, 255))) {
            t->roles.admin = role_id;
        }
        if (!strncmp("operator", role_str, strnlen(role_str, 255))) {
            t->roles.operator= role_id;
        }
        if (!strncmp("member", role_str, strnlen(role_str, 255))) {
            t->roles.member = role_id;
        }
        err = aranya_role_cleanup(&roles[i]);
        EXPECT("unable to cleanup role", err);
    }

    // create a dummy role.
    AranyaRole role;
    err = aranya_create_role(&t->clients.owner.client, &t->id, "dummy", &role);
    EXPECT("expected to be able to create role", err);
    AranyaRoleId role_id;
    err = aranya_role_get_id(&role, &role_id);
    EXPECT("error getting dummy role id", err);

    // assign an operation to admin.
    err = aranya_assign_operation_to_role(&t->clients.owner.client, &t->id,
                                          &t->roles.admin,
                                          ARANYA_OP_DELETE_LABEL);
    EXPECT("error assigning delete label op to admin", err);

exit:
    free(roles);
    return ARANYA_ERROR_SUCCESS;
}

AranyaError cleanup_roles(Team *t) {
    AranyaError err;
    AranyaRole *roles = NULL;

    printf("cleaning up roles\r\n");

    AranyaRoleId owner_role_id;
    size_t devices_len      = 0;
    AranyaDeviceId *devices = NULL;
    err                     = query_devices_on_team(t, &devices, &devices_len);
    EXPECT("error querying devices on team", err);

    for (size_t i = 0; i < devices_len; i++) {
        size_t roles_len = 0;
        err = query_device_roles(t, &devices[i], &roles, &roles_len);
        EXPECT("error querying device roles", err);
        for (size_t j = 0; j < roles_len; j++) {
            AranyaRoleId role_id;
            err = aranya_role_get_id(&roles[j], &role_id);
            if (!memcmp(&t->clients.owner.id, &devices[i],
                        sizeof(AranyaDeviceId))) {
                owner_role_id = role_id;
            } else {
                const char *role_str;
                err = aranya_role_get_name(&roles[j], &role_str);
                printf("revoking role: %s\r\n", role_str);

                EXPECT("error getting role ID", err);
                err = aranya_revoke_role(&t->clients.owner.client, &t->id,
                                         &devices[i], &role_id);
                EXPECT("error revoking role", err);
            }
            err = aranya_role_cleanup(&roles[j]);
            EXPECT("unable to cleanup role", err);
        }
    }

    // Revoke operation permissions from roles.
    size_t roles_len = 0;
    err              = query_roles_on_team(t, &roles, &roles_len);
    EXPECT("error querying roles on team", err);

    for (size_t i = 0; i < roles_len; i++) {
        AranyaRoleId role_id;
        err = aranya_role_get_id(&roles[i], &role_id);
        EXPECT("error getting role ID", err);
        const char *role_str;
        err = aranya_role_get_name(&roles[i], &role_str);
        printf("revoking ops for role: %s\r\n", role_str);

        size_t ops_len = 0;
        AranyaOp *ops  = NULL;
        err            = query_role_operations(t, &role_id, &ops, &ops_len);
        printf("ops_len: %zu\r\n", ops_len);
        EXPECT("error querying role permissions", err);
        for (size_t j = 0; j < ops_len; j++) {
            if (memcmp(&owner_role_id, &role_id, sizeof(AranyaRoleId))) {
                err = aranya_revoke_role_operation(&t->clients.owner.client,
                                                   &t->id, &role_id, ops[j]);
                EXPECT("error revoking role op", err);
                size_t op_str_len = 255;
                char *op_str      = calloc(op_str_len, 1);
                err = aranya_op_to_str(ops[j], op_str, &op_str_len);
                EXPECT("error getting op name", err);
                printf("revoked role op: %s\r\n", op_str);
                free(op_str);
            }
        }
        free(ops);
        err = aranya_role_cleanup(&roles[i]);
        EXPECT("unable to cleanup role", err);
    }

    // TODO: delete roles.

exit:
    free(roles);
    free(devices);
    return ARANYA_ERROR_SUCCESS;
}

// Query devices on team. Returned `devices` ptr must be freed.
AranyaError query_devices_on_team(Team *t, AranyaDeviceId **devices,
                                  size_t *devices_len) {
    AranyaError err;

    *devices_len = BUF_LEN;
    *devices     = calloc(*devices_len, sizeof(AranyaDeviceId));
    err = aranya_query_devices_on_team(&t->clients.operator.client, &t->id,
                                       *devices, devices_len);
    EXPECT("error querying devices on team", err);

exit:
    return ARANYA_ERROR_SUCCESS;
}

// Setup default roles on team. Returned `roles` ptr must be freed.
AranyaError setup_default_roles(Team *t, AranyaRole **roles,
                                size_t *roles_len) {
    AranyaError err;

    *roles_len = BUF_LEN;
    *roles     = calloc(*roles_len, sizeof(AranyaRole));
    err = aranya_setup_default_roles(&t->clients.owner.client, &t->id, *roles,
                                     roles_len);
    EXPECT("error setting up default roles on team", err);

exit:
    return ARANYA_ERROR_SUCCESS;
}

// Query roles on team. Returned `roles` ptr must be freed.
AranyaError query_roles_on_team(Team *t, AranyaRole **roles,
                                size_t *roles_len) {
    AranyaError err;

    *roles_len = BUF_LEN;
    *roles     = calloc(*roles_len, sizeof(AranyaRole));
    err        = aranya_query_roles_on_team(&t->clients.operator.client, &t->id,
                                            *roles, roles_len);
    EXPECT("error querying roles on team", err);

exit:
    return ARANYA_ERROR_SUCCESS;
}

// Query device roles. Returned `roles` ptr must be freed.
AranyaError query_device_roles(Team *t, AranyaDeviceId *device,
                               AranyaRole **roles, size_t *roles_len) {
    AranyaError err;

    *roles_len = BUF_LEN;
    *roles     = calloc(*roles_len, sizeof(**roles));
    err = aranya_query_device_roles(&t->clients.operator.client, &t->id, device,
                                    *roles, roles_len);
    EXPECT("error querying device roles", err);

exit:
    return ARANYA_ERROR_SUCCESS;
}

// Query role permissions. Returned `ops` ptr must be freed.
AranyaError query_role_operations(Team *t, AranyaRoleId *role, AranyaOp **ops,
                                  size_t *ops_len) {
    AranyaError err;

    *ops_len = BUF_LEN;
    *ops     = calloc(*ops_len, sizeof(AranyaOp));
    err      = aranya_query_role_operations(&t->clients.operator.client, &t->id,
                                            role, *ops, ops_len);
    EXPECT("error querying role ops", err);

exit:
    return ARANYA_ERROR_SUCCESS;
}

int main(void) {
    Team team;
    AranyaError err = ARANYA_ERROR_OTHER;
    int retErr      = EXIT_SUCCESS;

    // TODO: take work_dirs, shm_paths, daemon_socks, IP addresses as input?

    // run the example.
    err = run(&team);
    if (err != ARANYA_ERROR_SUCCESS) {
        fprintf(stderr, "application failed: %s\n", aranya_error_to_str(err));
        retErr = EXIT_FAILURE;
    }

    // cleanup team.
    printf("cleaning up the Aranya team \n");
    err = cleanup_team(&team);
    if (err != ARANYA_ERROR_SUCCESS) {
        retErr = EXIT_FAILURE;
    }

    return retErr;
}<|MERGE_RESOLUTION|>--- conflicted
+++ resolved
@@ -479,9 +479,9 @@
 AranyaError run(Team *t) {
     AranyaError err;
     AranyaDeviceId *devices = NULL;
-    Client *owner = &t->clients.owner;
-    Client *admin = &t->clients.admin;
-    Client *operator= &t->clients.operator;
+    Client *owner           = &t->clients.owner;
+    Client *admin           = &t->clients.admin;
+    Client *operator= & t->clients.operator;
 
     // initialize logging.
     printf("initializing logging\n");
@@ -498,69 +498,32 @@
 
     // add admin to team.
     AranyaDevicePrecedence precedence = 9000;
-    err =
-<<<<<<< HEAD
-        aranya_add_device_to_team(&t->clients.owner.client, &t->id, &precedence,
-                                  t->clients.admin.pk, t->clients.admin.pk_len);
-=======
-        aranya_add_device_to_team(&owner->client, &t->id,
-                                  admin->pk, admin->pk_len);
->>>>>>> 4daa3b08
+    err = aranya_add_device_to_team(&owner->client, &t->id, &precedence,
+                                    admin->pk, admin->pk_len);
     EXPECT("error adding admin to team", err);
     precedence = 8500;
-    err = aranya_assign_device_precedence(&t->clients.owner.client, &t->id,
-                                          &t->clients.admin.id, &precedence);
+    err = aranya_assign_device_precedence(&owner->client, &t->id, &admin->id,
+                                          &precedence);
     EXPECT("error assigning new device precedence to admin", err);
 
     // add operator to team.
-<<<<<<< HEAD
     precedence = 8000;
-    err        = aranya_add_device_to_team(&t->clients.owner.client, &t->id,
-                                           &precedence, t->clients.operator.pk,
-                                           t->clients.operator.pk_len);
-=======
-    err = aranya_add_device_to_team(&owner->client, &t->id,
-                                    operator->pk,
-                                    operator->pk_len);
->>>>>>> 4daa3b08
+    err        = aranya_add_device_to_team(
+        &owner->client, &t->id, &precedence, operator->pk, operator->pk_len);
     EXPECT("error adding operator to team", err);
 
     // Sync now
-    err = aranya_sync_now(&t->clients.admin.client, &t->id, sync_addrs[OWNER],
-                          NULL);
+    err = aranya_sync_now(&admin->client, &t->id, sync_addrs[OWNER], NULL);
     EXPECT("error calling `sync_now` to sync with peer", err);
 
     // upgrade role to admin.
-<<<<<<< HEAD
-    err = aranya_assign_role(&t->clients.owner.client, &t->id,
-                             &t->clients.admin.id, &t->roles.admin);
+    err =
+        aranya_assign_role(&owner->client, &t->id, &admin->id, &t->roles.admin);
     EXPECT("error assigning admin role", err);
 
     // upgrade role to operator.
-    err = aranya_assign_role(&t->clients.owner.client, &t->id,
-                             &t->clients.operator.id, &t->roles.operator);
-=======
-    err = aranya_assign_role(&owner->client, &t->id,
-                             &admin->id, ARANYA_ROLE_ADMIN);
-    EXPECT("error assigning admin role", err);
-
-    // upgrade role to operator.
-    err = aranya_assign_role(&admin->client, &t->id,
-                             &operator->id, ARANYA_ROLE_OPERATOR);
-    if (err == ARANYA_ERROR_SUCCESS) {
-        fprintf(stderr, "application failed: expected role assignment to fail");
-        err = ARANYA_ERROR_OTHER;
-        goto exit;
-    }
-
-    err = aranya_sync_now(&admin->client, &t->id, sync_addrs[OWNER],
-                          NULL);
-    EXPECT("error calling `sync_now` to sync with peer", err);
-
-    sleep(1);
-    err = aranya_assign_role(&admin->client, &t->id,
-                             &operator->id, ARANYA_ROLE_OPERATOR);
->>>>>>> 4daa3b08
+    err = aranya_assign_role(&owner->client, &t->id, &operator->id,
+                             &t->roles.operator);
     EXPECT("error assigning operator role", err);
 
     // Initialize the builder
@@ -597,46 +560,33 @@
     // something like `scp`.
 
     // add membera to team.
-<<<<<<< HEAD
     precedence = 7000;
-    err        = aranya_add_device_to_team(&t->clients.owner.client, &t->id,
-                                           &precedence, t->clients.membera.pk,
+    err        = aranya_add_device_to_team(&owner->client, &t->id, &precedence,
+                                           t->clients.membera.pk,
                                            t->clients.membera.pk_len);
-=======
-    err = aranya_add_device_to_team(&owner->client, &t->id,
-                                    t->clients.membera.pk,
-                                    t->clients.membera.pk_len);
->>>>>>> 4daa3b08
     EXPECT("error adding membera to team", err);
-    err = aranya_assign_role(&t->clients.owner.client, &t->id,
-                             &t->clients.membera.id, &t->roles.member);
+    err = aranya_assign_role(&owner->client, &t->id, &t->clients.membera.id,
+                             &t->roles.member);
     EXPECT("error assigning membera the member role", err);
 
     // add memberb to team.
-<<<<<<< HEAD
-    err = aranya_add_device_to_team(&t->clients.owner.client, &t->id,
-                                    &precedence, t->clients.memberb.pk,
-=======
-    err = aranya_add_device_to_team(&owner->client, &t->id,
+    err = aranya_add_device_to_team(&owner->client, &t->id, &precedence,
                                     t->clients.memberb.pk,
->>>>>>> 4daa3b08
                                     t->clients.memberb.pk_len);
     EXPECT("error adding memberb to team", err);
-    err = aranya_assign_role(&t->clients.owner.client, &t->id,
-                             &t->clients.memberb.id, &t->roles.member);
+    err = aranya_assign_role(&owner->client, &t->id, &t->clients.memberb.id,
+                             &t->roles.member);
     EXPECT("error assigning memberb the member role", err);
 
     sleep(1);
 
     // assign AQC network addresses.
-    err = aranya_aqc_assign_net_identifier(&operator->client, &t->id,
-                                           &t->clients.membera.id,
-                                           aqc_addrs[MEMBERA]);
+    err = aranya_aqc_assign_net_identifier(
+        &operator->client, &t->id, &t->clients.membera.id, aqc_addrs[MEMBERA]);
     EXPECT("error assigning aqc net name to membera", err);
 
-    err = aranya_aqc_assign_net_identifier(&operator->client, &t->id,
-                                           &t->clients.memberb.id,
-                                           aqc_addrs[MEMBERB]);
+    err = aranya_aqc_assign_net_identifier(
+        &operator->client, &t->id, &t->clients.memberb.id, aqc_addrs[MEMBERB]);
     EXPECT("error assigning aqc net name to memberb", err);
 
     sleep(1);
@@ -645,18 +595,8 @@
     printf("running factdb queries\r\n");
     printf("querying devices on team\r\n");
 
-<<<<<<< HEAD
     size_t devices_len = 0;
     err                = query_devices_on_team(t, &devices, &devices_len);
-=======
-    size_t devices_len = 256;
-    devices            = calloc(devices_len, sizeof(AranyaDeviceId));
-    if (devices == NULL) {
-        abort();
-    }
-    err = aranya_query_devices_on_team(&operator->client, &t->id,
-                                       devices, &devices_len);
->>>>>>> 4daa3b08
     EXPECT("error querying devices on team", err);
 
     for (size_t i = 0; i < devices_len; i++) {
@@ -682,9 +622,9 @@
     }
 
     printf("querying roles on team\r\n");
-    size_t roles_len  = BUF_LEN;
+    size_t roles_len  = BUFFER_LEN;
     AranyaRole *roles = calloc(roles_len, sizeof(AranyaRole));
-    err = aranya_query_roles_on_team(&t->clients.operator.client, &t->id, roles,
+    err = aranya_query_roles_on_team(&operator->client, &t->id, roles,
                                      &roles_len);
     EXPECT("error querying roles on team", err);
     if (roles == NULL) {
@@ -704,8 +644,7 @@
 
     size_t device_roles_len  = 0;
     AranyaRole *device_roles = NULL;
-    err = query_device_roles(t, &t->clients.admin.id, &device_roles,
-                             &device_roles_len);
+    err = query_device_roles(t, &admin->id, &device_roles, &device_roles_len);
     EXPECT("error querying device roles", err);
 
     for (size_t i = 0; i < device_roles_len; i++) {
@@ -721,10 +660,10 @@
     free(device_roles);
 
     printf("querying admin role permissions\r\n");
-    size_t ops_len = BUF_LEN;
+    size_t ops_len = BUFFER_LEN;
     AranyaOp *ops  = calloc(ops_len, sizeof(AranyaOp));
-    err = aranya_query_role_operations(&t->clients.operator.client, &t->id,
-                                       &t->roles.admin, ops, &ops_len);
+    err            = aranya_query_role_operations(&operator->client, &t->id,
+                                                  &t->roles.admin, ops, &ops_len);
     EXPECT("error querying role ops", err);
     if (roles == NULL) {
         return ARANYA_ERROR_BUG;
@@ -743,8 +682,8 @@
     uint8_t memberb_keybundle[256] = {0};
     size_t memberb_keybundle_len   = sizeof(memberb_keybundle);
     err                            = aranya_query_device_keybundle(
-        &operator->client, &t->id, &t->clients.memberb.id,
-        memberb_keybundle, &memberb_keybundle_len);
+        &operator->client, &t->id, &t->clients.memberb.id, memberb_keybundle,
+        &memberb_keybundle_len);
     EXPECT("error querying memberb key bundle", err);
     printf(
         "%s key bundle len: %zu"
@@ -769,9 +708,8 @@
            memberb_aqc_net_identifier);
 
     // Remove the net identifier.
-    err = aranya_aqc_remove_net_identifier(&operator->client, &t->id,
-                                           &t->clients.memberb.id,
-                                           aqc_addrs[MEMBERB]);
+    err = aranya_aqc_remove_net_identifier(
+        &operator->client, &t->id, &t->clients.memberb.id, aqc_addrs[MEMBERB]);
     EXPECT("error removing memberb aqc net identifier", err);
     printf("removed aqc net identifier `%s` from `%s`\n",
            memberb_aqc_net_identifier, t->clients_arr[MEMBERB].name);
@@ -790,9 +728,8 @@
     }
 
     // Add the net identifier back.
-    err = aranya_aqc_assign_net_identifier(&operator->client, &t->id,
-                                           &t->clients.memberb.id,
-                                           aqc_addrs[MEMBERB]);
+    err = aranya_aqc_assign_net_identifier(
+        &operator->client, &t->id, &t->clients.memberb.id, aqc_addrs[MEMBERB]);
     EXPECT("error assigning aqc net name to memberb", err);
 
     err = run_aqc_example(t);
@@ -808,30 +745,17 @@
 
 // Run the AQC example.
 AranyaError run_aqc_example(Team *t) {
-<<<<<<< HEAD
     AranyaError err     = ARANYA_ERROR_OTHER;
     AranyaLabel *labels = NULL;
-=======
-    AranyaError err       = ARANYA_ERROR_OTHER;
-    AranyaLabelId *labels = NULL;
-    Client *admin = &t->clients.admin;
-    Client *operator= &t->clients.operator;
->>>>>>> 4daa3b08
+    Client *operator= & t->clients.operator;
 
     printf("running AQC demo \n");
 
     // Create label1 and assign it to members
     printf("creating labels \r\n");
     const char *label1_name = "label1";
-<<<<<<< HEAD
     AranyaLabel label1;
-    err = aranya_create_label(&t->clients.operator.client, &t->id, label1_name,
-                              &label1);
-=======
-    AranyaLabelId label1_id;
-    err = aranya_create_label(&operator->client, &t->id, label1_name,
-                              &label1_id);
->>>>>>> 4daa3b08
+    err = aranya_create_label(&operator->client, &t->id, label1_name, &label1);
     EXPECT("error creating label1", err);
     AranyaLabelId label1_id;
     err = aranya_label_get_id(&label1, &label1_id);
@@ -843,15 +767,8 @@
 
     // Create label2 and assign it to members
     const char *label2_name = "label2";
-<<<<<<< HEAD
     AranyaLabel label2;
-    err = aranya_create_label(&t->clients.operator.client, &t->id, label2_name,
-                              &label2);
-=======
-    AranyaLabelId label2_id;
-    err = aranya_create_label(&operator->client, &t->id, label2_name,
-                              &label2_id);
->>>>>>> 4daa3b08
+    err = aranya_create_label(&operator->client, &t->id, label2_name, &label2);
     EXPECT("error creating label2", err);
     AranyaLabelId label2_id;
     err = aranya_label_get_id(&label2, &label2_id);
@@ -862,32 +779,24 @@
     printf("label2 name: %s \r\n", label2_str);
     printf("assigning label to members \r\n");
     AranyaChanOp op = ARANYA_CHAN_OP_SEND_RECV;
-    err             = aranya_assign_label(&operator->client, &t->id,
-                                          &t->clients.membera.id, &label1_id, op);
+    err = aranya_assign_label(&operator->client, &t->id, &t->clients.membera.id,
+                              &label1_id, op);
     EXPECT("error assigning label1 to membera", err);
 
-    err = aranya_assign_label(&operator->client, &t->id,
-                              &t->clients.memberb.id, &label1_id, op);
+    err = aranya_assign_label(&operator->client, &t->id, &t->clients.memberb.id,
+                              &label1_id, op);
     EXPECT("error assigning label2 to memberb", err);
 
-    err = aranya_assign_label(&operator->client, &t->id,
-                              &t->clients.membera.id, &label2_id, op);
+    err = aranya_assign_label(&operator->client, &t->id, &t->clients.membera.id,
+                              &label2_id, op);
     EXPECT("error assigning label2 to membera", err);
 
-    err = aranya_assign_label(&operator->client, &t->id,
-                              &t->clients.memberb.id, &label2_id, op);
+    err = aranya_assign_label(&operator->client, &t->id, &t->clients.memberb.id,
+                              &label2_id, op);
     EXPECT("error assigning label2 to memberb", err);
     sleep(1);
 
     // Queries
-    printf("query if label exists on team \n");
-    bool exists = false;
-    err         = aranya_query_label_exists(&t->clients.membera.client, &t->id,
-                                            &label1_id, &exists);
-    EXPECT("error querying label exists", err);
-    printf("%s label exists: %s \n", t->clients_arr[MEMBERB].name,
-           exists ? "true" : "false");
-
     char device_str[ARANYA_ID_STR_LEN] = {0};
     size_t device_str_len              = sizeof(device_str);
     err = aranya_id_to_str(&t->clients.memberb.id.id, device_str,
@@ -901,20 +810,13 @@
     if (labels == NULL) {
         abort();
     }
-    err = aranya_query_device_label_assignments(&operator->client,
-                                                &t->id, &t->clients.memberb.id,
-                                                labels, &labels_len);
+    err = aranya_query_device_label_assignments(
+        &operator->client, &t->id, &t->clients.memberb.id, labels, &labels_len);
     if (err == ARANYA_ERROR_BUFFER_TOO_SMALL) {
-<<<<<<< HEAD
         printf("handling buffer too small error\r\n");
         labels = realloc(labels, labels_len * sizeof(AranyaLabel));
-        err = aranya_query_labels(&t->clients.operator.client, &t->id, labels,
-=======
-        printf("handling buffer too small error\n");
-        labels = realloc(labels, labels_len * sizeof(AranyaLabelId));
-        err = aranya_query_labels(&operator->client, &t->id, labels,
->>>>>>> 4daa3b08
-                                  &labels_len);
+        err =
+            aranya_query_labels(&operator->client, &t->id, labels, &labels_len);
     }
     EXPECT("error querying labels assigned to device", err);
     if (labels == NULL) {
@@ -936,19 +838,12 @@
     // `labels_len` is intentionally set to 1 when there are 2 labels to test
     // `ARANYA_ERROR_BUFFER_TOO_SMALL` error handling.
     labels_len = 1;
-    err = aranya_query_labels(&operator->client, &t->id, labels,
-                              &labels_len);
+    err = aranya_query_labels(&operator->client, &t->id, labels, &labels_len);
     if (err == ARANYA_ERROR_BUFFER_TOO_SMALL) {
-<<<<<<< HEAD
         printf("handling buffer too small error\r\n");
         labels = realloc(labels, labels_len * sizeof(AranyaLabel));
-        err = aranya_query_labels(&t->clients.operator.client, &t->id, labels,
-=======
-        printf("handling buffer too small error\n");
-        labels = realloc(labels, labels_len * sizeof(AranyaLabelId));
-        err = aranya_query_labels(&operator->client, &t->id, labels,
->>>>>>> 4daa3b08
-                                  &labels_len);
+        err =
+            aranya_query_labels(&operator->client, &t->id, labels, &labels_len);
     }
     EXPECT("error querying labels on team", err);
 
@@ -974,19 +869,14 @@
 
     // Revoke/delete label using the Operator
     printf("revoke/delete label \n");
-    err = aranya_revoke_label(&operator->client, &t->id,
-                              &t->clients.membera.id, &label1_id);
+    err = aranya_revoke_label(&operator->client, &t->id, &t->clients.membera.id,
+                              &label1_id);
     EXPECT("error revoking label from membera", err);
-    err = aranya_revoke_label(&operator->client, &t->id,
-                              &t->clients.memberb.id, &label1_id);
+    err = aranya_revoke_label(&operator->client, &t->id, &t->clients.memberb.id,
+                              &label1_id);
     EXPECT("error revoking label from memberb", err);
-<<<<<<< HEAD
 
     // TODO: delete label.
-=======
-    err = aranya_delete_label(&admin->client, &t->id, &label1_id);
-    EXPECT("error deleting label", err);
->>>>>>> 4daa3b08
 
 exit:
     free(labels);
@@ -1138,7 +1028,7 @@
                                   size_t *devices_len) {
     AranyaError err;
 
-    *devices_len = BUF_LEN;
+    *devices_len = BUFFER_LEN;
     *devices     = calloc(*devices_len, sizeof(AranyaDeviceId));
     err = aranya_query_devices_on_team(&t->clients.operator.client, &t->id,
                                        *devices, devices_len);
@@ -1153,7 +1043,7 @@
                                 size_t *roles_len) {
     AranyaError err;
 
-    *roles_len = BUF_LEN;
+    *roles_len = BUFFER_LEN;
     *roles     = calloc(*roles_len, sizeof(AranyaRole));
     err = aranya_setup_default_roles(&t->clients.owner.client, &t->id, *roles,
                                      roles_len);
@@ -1168,7 +1058,7 @@
                                 size_t *roles_len) {
     AranyaError err;
 
-    *roles_len = BUF_LEN;
+    *roles_len = BUFFER_LEN;
     *roles     = calloc(*roles_len, sizeof(AranyaRole));
     err        = aranya_query_roles_on_team(&t->clients.operator.client, &t->id,
                                             *roles, roles_len);
@@ -1183,7 +1073,7 @@
                                AranyaRole **roles, size_t *roles_len) {
     AranyaError err;
 
-    *roles_len = BUF_LEN;
+    *roles_len = BUFFER_LEN;
     *roles     = calloc(*roles_len, sizeof(**roles));
     err = aranya_query_device_roles(&t->clients.operator.client, &t->id, device,
                                     *roles, roles_len);
@@ -1198,7 +1088,7 @@
                                   size_t *ops_len) {
     AranyaError err;
 
-    *ops_len = BUF_LEN;
+    *ops_len = BUFFER_LEN;
     *ops     = calloc(*ops_len, sizeof(AranyaOp));
     err      = aranya_query_role_operations(&t->clients.operator.client, &t->id,
                                             role, *ops, ops_len);
