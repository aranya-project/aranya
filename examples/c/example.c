/*
 * Copyright (c) SpiderOak, Inc. All rights reserved.
 */
/**
 * @file example.c
 * @brief Example C application using the Aranya client library.
 */

// Note: this file is formatted with `clang-format`.

#include <stdio.h>
#include <stdlib.h>
#include <string.h>
#include <unistd.h>

#include "aranya-client.h"

// Macro for printing AranyaError to stderr and returning the error.
// Does nothing if error value is ARANYA_SUCCESS.
#define EXPECT(M, E)                                                           \
    do {                                                                       \
        AranyaError error = (E);                                               \
        if (err != ARANYA_ERROR_SUCCESS) {                                     \
            fprintf(stderr, "%s: %s\r\n", (M), aranya_error_to_str(error));    \
            return error;                                                      \
        }                                                                      \
    } while (0)

// Macro for printing client AranyaError to stderr and returning the error.
// Does nothing if error value is ARANYA_SUCCESS.
#define CLIENT_EXPECT(M, N, E)                                                 \
    do {                                                                       \
        AranyaError error = (E);                                               \
        if (error != ARANYA_ERROR_SUCCESS) {                                   \
            fprintf(stderr, "%s %s: %s\r\n", (M), (N),                         \
                    aranya_error_to_str(error));                               \
            return error;                                                      \
        }                                                                      \
    } while (0)

// Size of data buffer.
#define BUF_LEN 256

// Maximum number of AFC channels supported by shared memory.
// This number must be configured the same for both the read and write
// sides.
#define MAX_CHANS 256

// Number of clients on Aranya team.
#define NUM_CLIENTS 5

// Team members enum. Can index into team member arrays.
typedef enum {
    OWNER,
    ADMIN,
    OPERATOR,
    MEMBERA,
    MEMBERB,
} Members;

// List of shared memory paths for the Aranya clients.
const char *afc_shm_paths[] = {"/afc_owner", "/afc_admin", "/afc_operator",
                               "/afc_membera", "/afc_memberb"};

// List of Unix domain socket paths for the Aranya clients.
const char *daemon_socks[] = {"out/owner/uds.sock", "out/admin/uds.sock",
                              "out/operator/uds.sock", "out/membera/uds.sock",
                              "out/memberb/uds.sock"};

// List of names for the Aranya clients.
const char *client_names[] = {"owner", "admin", "operator", "membera",
                              "memberb"};

// List of sync addresses.
const AranyaAddr sync_addrs[] = {"127.0.0.1:10001", "127.0.0.1:10002",
                                 "127.0.0.1:10003", "127.0.0.1:10004",
                                 "127.0.0.1:10005"};

// List of AFC addresses.
const char *afc_addrs[] = {"127.0.0.1:11001", "127.0.0.1:11002",
                           "127.0.0.1:11003", "127.0.0.1:11004",
                           "127.0.0.1:11005"};

// Aranya client.
typedef struct {
    // Name of Aranya client.
    const char *name;
    // Pointer to Aranya client.
    AranyaClient client;
    // Aranya client's public key bundle.
    AranyaKeyBundle pk;
    // Aranya client's public id.
    AranyaDeviceId id;
} Client;

// Aranya team.
//
// Contains the team ID and all Aranya clients for the devices on this example's
// team.
typedef struct {
    AranyaTeamId id;
    union {
        struct {
            // Team owner.
            Client owner;
            // Team admin.
            Client admin;
            // Team operator.
            Client operator;
            // Team member a.
            Client membera;
            // Team member b.
            Client memberb;
        } clients;
        Client clients_arr[NUM_CLIENTS];
    };
} Team;

<<<<<<< HEAD
AranyaError init_client(Client *c, const char *name, const char *daemon_sock,
                        const char *afc_shm_path, const char *afc_addr,
                        const char *aqc_addr);
=======
AranyaError init_client(Client *c, const char *name, const char *daemon_addr,
                        const char *shm_path, const char *afc_addr);
>>>>>>> 7df67810
AranyaError init_team(Team *t);
AranyaError add_sync_peers(Team *t, AranyaSyncPeerConfig *cfg);
AranyaError run(Team *t);
AranyaError cleanup_team(Team *t);

// Initialize an Aranya client.
<<<<<<< HEAD
AranyaError init_client(Client *c, const char *name, const char *daemon_sock,
                        const char *afc_shm_path, const char *afc_addr,
                        const char *aqc_addr) {
    AranyaError err;

    c->name = name;
    // TODO: methods for initializing cfg types?
    AranyaAfcConfig afc_cfg = {
        .shm_path = afc_shm_path, .max_channels = MAX_CHANS, .addr = afc_addr};
    AranyaClientConfig cli_cfg = {.daemon_sock = daemon_sock, .afc = afc_cfg};
    err                        = aranya_client_init(&c->client, &cli_cfg);
    if (err != ARANYA_ERROR_SUCCESS) {
        fprintf(
            stderr,
            "error initializing client %s (daemon_sock: %s, afc_shm_path: %s, "
            "afc_addr: %s, "
            "aqc_addr: %s): %s\r\n",
            c->name, daemon_sock, afc_shm_path, aqc_addr, aqc_addr,
            aranya_error_to_str(err));
=======
AranyaError init_client(Client *c, const char *name, const char *daemon_addr,
                        const char *shm_path, const char *afc_addr) {
    AranyaError err;

    c->name = name;

    struct AranyaClientConfigBuilder cli_build;
    struct AranyaClientConfig cli_cfg;
    aranya_client_config_builder_set_daemon_addr(&cli_build, daemon_addr);
#if defined(ENABLE_AFC)
    struct AranyaAfcConfigBuilder afc_build;
    struct AranyaAfcConfig afc_cfg;
    aranya_afc_config_builder_set_shm_path(&afc_build, shm_path);
    aranya_afc_config_builder_set_max_channels(&afc_build, MAX_CHANS);
    aranya_afc_config_builder_set_address(&afc_build, afc_addr);
    err = aranya_afc_config_builder_build(&afc_build, &afc_cfg);

    if (err != ARANYA_ERROR_SUCCESS) {
        fprintf(stderr, "error initializing afc config: %s\r\n",
                aranya_error_to_str(err));
        return err;
    }

    aranya_client_config_builder_set_afc_config(&cli_build, &afc_cfg);
#endif
    err = aranya_client_config_builder_build(&cli_build, &cli_cfg);

    if (err != ARANYA_ERROR_SUCCESS) {
        fprintf(stderr, "error initializing client config: %s\r\n",
                aranya_error_to_str(err));
        return err;
    }

    err = aranya_client_init(&c->client, &cli_cfg);
    if (err != ARANYA_ERROR_SUCCESS) {
#if defined(ENABLE_AFC)
        fprintf(stderr,
                "error initializing client %s (daemon_addr: %s, shm_path: %s, "
                "afc_addr: %s): %s\r\n",
                c->name, daemon_addr, shm_path, afc_addr,
                aranya_error_to_str(err));
#else
        fprintf(stderr,
                "error initializing client %s (daemon_addr: %s, shm_path: %s): "
                "%s\r\n",
                c->name, daemon_addr, shm_path, aranya_error_to_str(err));
#endif
>>>>>>> 7df67810
        return err;
    }
    err = aranya_get_device_id(&c->client, &c->id);
    CLIENT_EXPECT("error getting device id", c->name, err);

    err = aranya_get_key_bundle(&c->client, &c->pk);
    CLIENT_EXPECT("error getting key bundle", c->name, err);

    return ARANYA_ERROR_SUCCESS;
}

// Initialize the Aranya `Team` by first initializing the team's clients and
// then creates the team.
AranyaError init_team(Team *t) {
    AranyaError err;

    // initialize team clients.
    for (int i = 0; i < NUM_CLIENTS; i++) {
        printf("initializing client: %s\r\n", client_names[i]);
        err = init_client(&t->clients_arr[i], client_names[i], daemon_socks[i],
                          afc_shm_paths[i], afc_addrs[i], afc_addrs[i]);
        EXPECT("error initializing team", err);
    }

    // have owner create the team.
    // The `aranya_create_team` method is used to create a new graph for the
    // team to operate on.
    err = aranya_create_team(&t->clients.owner.client, &t->id);
    EXPECT("error creating team", err);

    return ARANYA_ERROR_SUCCESS;
}

// Cleanup Aranya `Team`.
AranyaError cleanup_team(Team *t) {
    AranyaError err;
    AranyaError retErr = ARANYA_ERROR_SUCCESS;

    for (int i = 0; i < NUM_CLIENTS; i++) {
        err = aranya_client_cleanup(&t->clients_arr[i].client);
        if (err != ARANYA_ERROR_SUCCESS) {
            fprintf(stderr, "error cleaning up %s: %s\r\n",
                    t->clients_arr[i].name, aranya_error_to_str(err));
            retErr = err;
        }
    }
    return retErr;
}

// Add sync peers.
// This creates a complete graph where each Aranya client can sync with all
// the other Aranya client peers on the network.
AranyaError add_sync_peers(Team *t, AranyaSyncPeerConfig *cfg) {
    AranyaError err;

    for (int i = 0; i < NUM_CLIENTS; i++) {
        for (int j = 0; j < NUM_CLIENTS; j++) {
            if (i == j) {
                continue; // don't add self as a sync peer.
            }
            printf("adding sync peer %s to %s\r\n", t->clients_arr[j].name,
                   t->clients_arr[i].name);
            err = aranya_add_sync_peer(&t->clients_arr[i].client, &t->id,
                                       sync_addrs[j], cfg);
            if (err != ARANYA_ERROR_SUCCESS) {
                fprintf(stderr, "error adding sync peer %s to %s: %s\r\n",
                        t->clients_arr[j].name, t->clients_arr[i].name,
                        aranya_error_to_str(err));
                return err;
            }
        }
    }

    return ARANYA_ERROR_SUCCESS;
}

// Run the example.
AranyaError run(Team *t) {
    AranyaError err;

    // initialize logging.
    printf("initializing logging\r\n");
    err = aranya_init_logging();
    EXPECT("error initializing logging", err);

    // initialize the Aranya team.
    printf("initializing team\r\n");
    err = init_team(t);
    EXPECT("error initializing team", err);

<<<<<<< HEAD
    // add sync peers.
    printf("adding sync peers\r\n");
    err = add_sync_peers(t);
    EXPECT("error adding sync peers", err);

    // Team members are added to the team by first calling
    // `aranya_add_device_to_team`, passing in the submitter's client, the
    // team ID and the public key of the device to be added. In a real world
    // scenario, the keys would be exchanged outside of Aranya using something
    // like `scp`.

    printf("adding devices to team\r\n");
=======
>>>>>>> 7df67810
    // add admin to team.
    err = aranya_add_device_to_team(&t->clients.owner.client, &t->id,
                                    &t->clients.admin.pk);
    EXPECT("error adding admin to team", err);

    // add operator to team.
    err = aranya_add_device_to_team(&t->clients.owner.client, &t->id,
                                    &t->clients.operator.pk);
    EXPECT("error adding operator to team", err);

    // upgrade role to admin.
    err = aranya_assign_role(&t->clients.owner.client, &t->id,
                             &t->clients.admin.id, ARANYA_ROLE_ADMIN);
    EXPECT("error assigning admin role", err);

    // upgrade role to operator.
    err = aranya_assign_role(&t->clients.admin.client, &t->id,
                             &t->clients.operator.id, ARANYA_ROLE_OPERATOR);

    if (err == ARANYA_ERROR_SUCCESS) {
        fprintf(stderr, "application failed: expected role assignment to fail");
        return EXIT_FAILURE;
    }

    err = aranya_sync_now(&t->clients.admin.client, &t->id, sync_addrs[OWNER],
                          NULL);
    EXPECT("error calling `sync_now` to sync with peer", err);

    sleep(1);
    err = aranya_assign_role(&t->clients.admin.client, &t->id,
                             &t->clients.operator.id, ARANYA_ROLE_OPERATOR);
    EXPECT("error assigning operator role", err);

    // add sync peers.

    // Initialize the builder
    struct AranyaSyncPeerConfigBuilder builder;
    err = aranya_sync_peer_config_builder_init(&builder);
    EXPECT("error initializing sync peer config builder", err);

    // Set duration on the config builder
    AranyaDuration interval = ARANYA_DURATION_MILLISECONDS * 100;
    err = aranya_sync_peer_config_builder_set_interval(&builder, interval);
    EXPECT("error setting duration on config builder", err);

    // Set syncing to happen immediately on the config builder
    err = aranya_sync_peer_config_builder_set_sync_now(&builder);
    EXPECT("error setting `sync_now` on config builder", err);

    // Build the sync config
    struct AranyaSyncPeerConfig cfg;
    err = aranya_sync_peer_config_builder_build(&builder, &cfg);
    EXPECT("error building the sync peer config", err);

    err = aranya_sync_peer_config_builder_cleanup(&builder);
    EXPECT("error running the cleanup routine for the config builder", err);

    err = add_sync_peers(t, &cfg);
    EXPECT("error adding sync peers", err);

    // Team members are added to the team by first calling
    // `aranya_add_device_to_team`, passing in the submitter's client, the
    // team ID and the public key of the device to be added. In a real world
    // scenario, the keys would be exchanged outside of Aranya using something
    // like `scp`.

    // add membera to team.
    err = aranya_add_device_to_team(&t->clients.owner.client, &t->id,
                                    &t->clients.membera.pk);
    EXPECT("error adding membera to team", err);

    // add memberb to team.
    err = aranya_add_device_to_team(&t->clients.owner.client, &t->id,
                                    &t->clients.memberb.pk);
    EXPECT("error adding memberb to team", err);

    sleep(1);

    // Once all team members are added and the appropriate roles have been
    // assigned, the team works together to send data using Aranya Fast
    // Channels.
    // First, a label must be created to associate a channel to its permitted
    // devices using the `aranya_create_label` function.

    // operator creates AFC labels and assigns them to team members.
    AranyaLabel label = 42;
    err = aranya_create_label(&t->clients.operator.client, &t->id, label);
    EXPECT("error creating afc label", err);

    // Then, the label is assigned to the `Member`s on the team, membera and
    // memberb using `aranya_assign_label`.

    err = aranya_assign_label(&t->clients.operator.client, &t->id,
                              &t->clients.membera.id, label);
    EXPECT("error assigning afc label to membera", err);

    err = aranya_assign_label(&t->clients.operator.client, &t->id,
                              &t->clients.memberb.id, label);
    EXPECT("error assigning afc label to memberb", err);

#if defined(ENABLE_AFC)

    // Once the label is created and assigned, the devices that will
    // communicate via Aranya Fast Channels must be assigned a network
    // identifier. This is used by Fast Channels to properly translate
    // between network names and devices. Network identifiers are assigned
    // using the `aranya_afc_assign_net_identifiers` function.

    // assign AFC network addresses.
    err = aranya_afc_assign_net_identifier(&t->clients.operator.client, &t->id,
                                           &t->clients.membera.id,
                                           afc_addrs[MEMBERA]);
    EXPECT("error assigning afc net name to membera", err);

    err = aranya_afc_assign_net_identifier(&t->clients.operator.client, &t->id,
                                           &t->clients.memberb.id,
                                           afc_addrs[MEMBERB]);
    EXPECT("error assigning afc net name to memberb", err);
#endif

    // assign AQC network addresses.
    err = aranya_aqc_assign_net_identifier(&t->clients.operator.client, &t->id,
                                           &t->clients.membera.id,
                                           afc_addrs[MEMBERA]);
    EXPECT("error assigning aqc net name to membera", err);

    err = aranya_aqc_assign_net_identifier(&t->clients.operator.client, &t->id,
                                           &t->clients.memberb.id,
                                           afc_addrs[MEMBERB]);
    EXPECT("error assigning aqc net name to memberb", err);

    sleep(1);

    // Queries
    printf("running factdb queries\r\n");
    size_t devices_len      = BUF_LEN;
    AranyaDeviceId *devices = malloc(devices_len * sizeof(AranyaDeviceId));
    err = aranya_query_devices_on_team(&t->clients.operator.client, &t->id,
                                       devices, &devices_len);
    EXPECT("error querying devices on team", err);
    if (devices == NULL) {
        return ARANYA_ERROR_BUG;
    }
    for (size_t i = 0; i < devices_len; i++) {
        AranyaDeviceId device_result = devices[i];
        size_t device_str_len        = ARANYA_DEVICE_ID_STR_LEN;
        char *device_str             = malloc(ARANYA_DEVICE_ID_STR_LEN);
        aranya_device_id_to_str(device_result, device_str, &device_str_len);
        printf("device_id: %s at index: %zu/%zu \r\n", device_str, i,
               devices_len);
        free(device_str);
    }

    size_t labels_len   = BUF_LEN;
    AranyaLabel *labels = malloc(labels_len * sizeof(AranyaLabel));
    err = aranya_query_device_label_assignments(&t->clients.operator.client,
                                                &t->id, &t->clients.memberb.id,
                                                labels, &labels_len);
    EXPECT("error querying labels assigned to device", err);
    if (labels == NULL) {
        return ARANYA_ERROR_BUG;
    }
    for (size_t i = 0; i < labels_len; i++) {
        AranyaLabel label_result = labels[i];
        printf("label: %u at index: %zu/%zu \r\n", label_result, i, labels_len);
    }

    AranyaKeyBundle memberb_keybundle;
    err = aranya_query_device_keybundle(&t->clients.operator.client, &t->id,
                                        &t->clients.memberb.id,
                                        &memberb_keybundle);
    EXPECT("error querying memberb key bundle", err);
    printf(
        "%s key bundle enc_key_len %lu, sign_key_len %lu, ident_key_len %lu "
        "\r\n",
        t->clients_arr[MEMBERB].name, memberb_keybundle.enc_key_len,
        memberb_keybundle.sign_key_len, memberb_keybundle.ident_key_len);

#if defined(ENABLE_AFC)
    size_t memberb_afc_net_identifier_len = BUF_LEN;
    char *memberb_afc_net_identifier      = malloc(BUF_LEN);
    bool afc_net_identifier_exists        = false;
    err                                   = aranya_query_afc_net_identifier(
        &t->clients.operator.client, &t->id, &t->clients.memberb.id,
        memberb_afc_net_identifier, &memberb_afc_net_identifier_len,
        &afc_net_identifier_exists);
    EXPECT("error querying memberb afc net identifier", err);
    if (!afc_net_identifier_exists) {
        fprintf(stderr, "expected AFC net identifier to be returned\r\n");
        return ARANYA_ERROR_BUG;
    }
    printf("%s afc net identifier: %s \r\n", t->clients_arr[MEMBERB].name,
           memberb_afc_net_identifier);

    err = aranya_afc_remove_net_identifier(&t->clients.operator.client, &t->id,
                                           &t->clients.memberb.id,
                                           afc_addrs[MEMBERB]);
    EXPECT("error removing memberb afc net identifier", err);
    printf("%s removed afc net identifier: %s \r\n",
           t->clients_arr[MEMBERB].name, memberb_afc_net_identifier);
    memberb_afc_net_identifier_len = BUF_LEN;
    err                            = aranya_query_afc_net_identifier(
        &t->clients.operator.client, &t->id, &t->clients.memberb.id,
        memberb_afc_net_identifier, &memberb_afc_net_identifier_len,
        &afc_net_identifier_exists);
    EXPECT("error querying memberb afc net identifier", err);
    if (afc_net_identifier_exists) {
        fprintf(stderr, "did not expect AFC net identifier to be returned\r\n");
        return ARANYA_ERROR_BUG;
    }
    printf("%s afc net identifier: %s \r\n", t->clients_arr[MEMBERB].name,
           memberb_afc_net_identifier);
    free(memberb_afc_net_identifier);
#endif

    size_t memberb_aqc_net_identifier_len = BUF_LEN;
    char *memberb_aqc_net_identifier      = malloc(BUF_LEN);
    bool aqc_net_identifier_exists        = false;
    err                                   = aranya_query_aqc_net_identifier(
        &t->clients.operator.client, &t->id, &t->clients.memberb.id,
        memberb_aqc_net_identifier, &memberb_aqc_net_identifier_len,
        &aqc_net_identifier_exists);
    EXPECT("error querying memberb aqc net identifier", err);
    if (!aqc_net_identifier_exists) {
        fprintf(stderr, "expected AQC net identifier to be returned\r\n");
        return ARANYA_ERROR_BUG;
    }
    printf("%s aqc net identifier: %s \r\n", t->clients_arr[MEMBERB].name,
           memberb_aqc_net_identifier);

    err = aranya_aqc_remove_net_identifier(&t->clients.operator.client, &t->id,
                                           &t->clients.memberb.id,
                                           afc_addrs[MEMBERB]);
    EXPECT("error removing memberb aqc net identifier", err);
    printf("%s removed aqc net identifier: %s \r\n",
           t->clients_arr[MEMBERB].name, memberb_aqc_net_identifier);
    memberb_aqc_net_identifier_len = BUF_LEN;
    err                            = aranya_query_aqc_net_identifier(
        &t->clients.operator.client, &t->id, &t->clients.memberb.id,
        memberb_aqc_net_identifier, &memberb_aqc_net_identifier_len,
        &aqc_net_identifier_exists);
    EXPECT("error querying memberb aqc net identifier", err);
    if (aqc_net_identifier_exists) {
        fprintf(stderr, "did not expect AQC net identifier to be returned\r\n");
        return ARANYA_ERROR_BUG;
    }
    printf("%s aqc net identifier: %s \r\n", t->clients_arr[MEMBERB].name,
           memberb_aqc_net_identifier);
    free(memberb_aqc_net_identifier);

    bool exists = false;
    err = aranya_query_label_exists(&t->clients.membera.client, &t->id, &label,
                                    &exists);
    EXPECT("error querying label exists", err);
    printf("%s label exists: %s \r\n", t->clients_arr[MEMBERB].name,
           exists ? "true" : "false");

#if defined(ENABLE_AFC)
    // Once membera and memberb have been assigned the label and their network
    // identifiers, a Fast Channel can be created. In this example, membera
    // will create the channel using `aranya_afc_create_bidi_channel`. This will
    // create a bidirectional Aranya Fast Channel.

    // create AFC channel between membera and memberb.
    AranyaChannelId chan_id;
    err = aranya_afc_create_bidi_channel(&t->clients.membera.client, &t->id,
                                         afc_addrs[MEMBERB], label, &chan_id);
    EXPECT("error creating afc channel", err);
    AranyaDuration timeout = ARANYA_DURATION_SECONDS * 1;
    // TODO: poll in separate task.
    // poll for ctrl message.
    while (true) {
        AranyaError err1, err2;

        printf("polling for ctrl\r\n");
        err1 = aranya_afc_poll_data(&t->clients.membera.client, timeout);
        err2 = aranya_afc_poll_data(&t->clients.memberb.client, timeout);
        if (err1 == ARANYA_ERROR_TIMEOUT && err2 == ARANYA_ERROR_TIMEOUT) {
            printf("polling timed out\r\n");
            break;
        }
    }

    // Once created, membera can send a message over the channel using
    // `aranya_afc_send_data`.

    // send AFC data.
    printf("sending afc data\r\n");
    const char *send = "hello world";
    err              = aranya_afc_send_data(&t->clients.membera.client, chan_id,
                                            (const uint8_t *)send, (int)strlen(send));
    EXPECT("error sending data", err);
    printf("%s sent afc message: len: %d \r\n", t->clients_arr[MEMBERA].name,
           (int)strlen(send));

    // poll for data message.
    while (true) {
        AranyaError err1, err2;

        printf("polling for data\r\n");
        err1 = aranya_afc_poll_data(&t->clients.membera.client, timeout);
        err2 = aranya_afc_poll_data(&t->clients.memberb.client, timeout);
        if (err1 == ARANYA_ERROR_TIMEOUT && err2 == ARANYA_ERROR_TIMEOUT) {
            printf("polling timed out\r\n");
            break;
        }
    }

    // Memberb uses `aranya_afc_recv_data` to receive the incoming message.

    // receive AFC data.
    AranyaAfcMsgInfo info;
    uint8_t buf[BUF_LEN];
    size_t len = BUF_LEN;
    bool ok    = false;
    err =
        aranya_afc_recv_data(&t->clients.memberb.client, buf, &len, &info, &ok);
    EXPECT("error receiving data", err);
    if (!ok) {
        fprintf(stderr, "`aranya_afc_recv_data` returned `false`\n");
        return ARANYA_ERROR_AFC;
    }
    printf("%s received afc message from %s: len: %zu, label: %d \r\n",
           t->clients_arr[MEMBERB].name, t->clients_arr[MEMBERA].name, len,
           info.label);
#endif

    return ARANYA_ERROR_SUCCESS;
}

int main(void) {
    Team team;
    AranyaError err;
    int retErr = EXIT_SUCCESS;

    // TODO: take work_dirs, shm_paths, daemon_socks, IP addresses as input?

    // run the example.
    err = run(&team);
    if (err != ARANYA_ERROR_SUCCESS) {
        fprintf(stderr, "application failed: %s\r\n", aranya_error_to_str(err));
        retErr = EXIT_FAILURE;
    }

    // cleanup team.
    printf("cleaning up the Aranya team \r\n");
    err = cleanup_team(&team);
    if (err != ARANYA_ERROR_SUCCESS) {
        retErr = EXIT_FAILURE;
    }

    return retErr;
}<|MERGE_RESOLUTION|>--- conflicted
+++ resolved
@@ -116,43 +116,18 @@
     };
 } Team;
 
-<<<<<<< HEAD
-AranyaError init_client(Client *c, const char *name, const char *daemon_sock,
-                        const char *afc_shm_path, const char *afc_addr,
+AranyaError init_client(Client *c, const char *name, const char *daemon_addr,
+                        const char *shm_path, const char *afc_addr,
                         const char *aqc_addr);
-=======
-AranyaError init_client(Client *c, const char *name, const char *daemon_addr,
-                        const char *shm_path, const char *afc_addr);
->>>>>>> 7df67810
 AranyaError init_team(Team *t);
 AranyaError add_sync_peers(Team *t, AranyaSyncPeerConfig *cfg);
 AranyaError run(Team *t);
 AranyaError cleanup_team(Team *t);
 
 // Initialize an Aranya client.
-<<<<<<< HEAD
-AranyaError init_client(Client *c, const char *name, const char *daemon_sock,
-                        const char *afc_shm_path, const char *afc_addr,
+AranyaError init_client(Client *c, const char *name, const char *daemon_addr,
+                        const char *shm_path, const char *afc_addr,
                         const char *aqc_addr) {
-    AranyaError err;
-
-    c->name = name;
-    // TODO: methods for initializing cfg types?
-    AranyaAfcConfig afc_cfg = {
-        .shm_path = afc_shm_path, .max_channels = MAX_CHANS, .addr = afc_addr};
-    AranyaClientConfig cli_cfg = {.daemon_sock = daemon_sock, .afc = afc_cfg};
-    err                        = aranya_client_init(&c->client, &cli_cfg);
-    if (err != ARANYA_ERROR_SUCCESS) {
-        fprintf(
-            stderr,
-            "error initializing client %s (daemon_sock: %s, afc_shm_path: %s, "
-            "afc_addr: %s, "
-            "aqc_addr: %s): %s\r\n",
-            c->name, daemon_sock, afc_shm_path, aqc_addr, aqc_addr,
-            aranya_error_to_str(err));
-=======
-AranyaError init_client(Client *c, const char *name, const char *daemon_addr,
-                        const char *shm_path, const char *afc_addr) {
     AranyaError err;
 
     c->name = name;
@@ -176,6 +151,18 @@
 
     aranya_client_config_builder_set_afc_config(&cli_build, &afc_cfg);
 #endif
+    struct AranyaAqcConfigBuilder aqc_build;
+    struct AranyaAqcConfig aqc_cfg;
+    aranya_aqc_config_builder_set_address(&aqc_build, aqc_addr);
+    err = aranya_aqc_config_builder_build(&aqc_build, &aqc_cfg);
+
+    if (err != ARANYA_ERROR_SUCCESS) {
+        fprintf(stderr, "error initializing afc config: %s\r\n",
+                aranya_error_to_str(err));
+        return err;
+    }
+    aranya_client_config_builder_set_aqc_config(&cli_build, &aqc_cfg);
+
     err = aranya_client_config_builder_build(&cli_build, &cli_cfg);
 
     if (err != ARANYA_ERROR_SUCCESS) {
@@ -198,7 +185,6 @@
                 "%s\r\n",
                 c->name, daemon_addr, shm_path, aranya_error_to_str(err));
 #endif
->>>>>>> 7df67810
         return err;
     }
     err = aranya_get_device_id(&c->client, &c->id);
@@ -289,21 +275,6 @@
     err = init_team(t);
     EXPECT("error initializing team", err);
 
-<<<<<<< HEAD
-    // add sync peers.
-    printf("adding sync peers\r\n");
-    err = add_sync_peers(t);
-    EXPECT("error adding sync peers", err);
-
-    // Team members are added to the team by first calling
-    // `aranya_add_device_to_team`, passing in the submitter's client, the
-    // team ID and the public key of the device to be added. In a real world
-    // scenario, the keys would be exchanged outside of Aranya using something
-    // like `scp`.
-
-    printf("adding devices to team\r\n");
-=======
->>>>>>> 7df67810
     // add admin to team.
     err = aranya_add_device_to_team(&t->clients.owner.client, &t->id,
                                     &t->clients.admin.pk);
@@ -337,8 +308,6 @@
                              &t->clients.operator.id, ARANYA_ROLE_OPERATOR);
     EXPECT("error assigning operator role", err);
 
-    // add sync peers.
-
     // Initialize the builder
     struct AranyaSyncPeerConfigBuilder builder;
     err = aranya_sync_peer_config_builder_init(&builder);
@@ -361,14 +330,16 @@
     err = aranya_sync_peer_config_builder_cleanup(&builder);
     EXPECT("error running the cleanup routine for the config builder", err);
 
+    // add sync peers.
+    printf("adding sync peers\r\n");
     err = add_sync_peers(t, &cfg);
     EXPECT("error adding sync peers", err);
 
     // Team members are added to the team by first calling
     // `aranya_add_device_to_team`, passing in the submitter's client, the
     // team ID and the public key of the device to be added. In a real world
-    // scenario, the keys would be exchanged outside of Aranya using something
-    // like `scp`.
+    // scenario, the keys would be exchanged outside of Aranya using
+    // something like `scp`.
 
     // add membera to team.
     err = aranya_add_device_to_team(&t->clients.owner.client, &t->id,
@@ -385,8 +356,8 @@
     // Once all team members are added and the appropriate roles have been
     // assigned, the team works together to send data using Aranya Fast
     // Channels.
-    // First, a label must be created to associate a channel to its permitted
-    // devices using the `aranya_create_label` function.
+    // First, a label must be created to associate a channel to its
+    // permitted devices using the `aranya_create_label` function.
 
     // operator creates AFC labels and assigns them to team members.
     AranyaLabel label = 42;
@@ -477,7 +448,8 @@
                                         &memberb_keybundle);
     EXPECT("error querying memberb key bundle", err);
     printf(
-        "%s key bundle enc_key_len %lu, sign_key_len %lu, ident_key_len %lu "
+        "%s key bundle enc_key_len %lu, sign_key_len %lu, ident_key_len "
+        "%lu "
         "\r\n",
         t->clients_arr[MEMBERB].name, memberb_keybundle.enc_key_len,
         memberb_keybundle.sign_key_len, memberb_keybundle.ident_key_len);
@@ -562,10 +534,11 @@
            exists ? "true" : "false");
 
 #if defined(ENABLE_AFC)
-    // Once membera and memberb have been assigned the label and their network
-    // identifiers, a Fast Channel can be created. In this example, membera
-    // will create the channel using `aranya_afc_create_bidi_channel`. This will
-    // create a bidirectional Aranya Fast Channel.
+    // Once membera and memberb have been assigned the label and their
+    // network identifiers, a Fast Channel can be created. In this example,
+    // membera will create the channel using
+    // `aranya_afc_create_bidi_channel`. This will create a bidirectional
+    // Aranya Fast Channel.
 
     // create AFC channel between membera and memberb.
     AranyaChannelId chan_id;
