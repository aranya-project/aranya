--- conflicted
+++ resolved
@@ -142,12 +142,7 @@
 AranyaError init_team(Team* t);
 AranyaError add_sync_peers(Team* t, AranyaSyncPeerConfig* cfg);
 AranyaError run(Team* t);
-<<<<<<< HEAD
-AranyaError run_afc_uni_example(Team* t);
-=======
 AranyaError run_afc_example(Team* t);
-AranyaError run_aqc_example(Team* t);
->>>>>>> cd6579d6
 AranyaError cleanup_team(Team* t);
 
 typedef struct AranyaChannelIdent {
@@ -674,55 +669,8 @@
         "\n",
         t->clients_arr[MEMBERB].name, memberb_keybundle_len);
 
-<<<<<<< HEAD
-    err = run_afc_uni_example(t);
-    EXPECT("error running afc uni example", err);
-=======
-    // Query memberb's net identifier.
-    char memberb_aqc_net_identifier[BUFFER_LEN] = {0};
-    size_t memberb_aqc_net_identifier_len = sizeof(memberb_aqc_net_identifier);
-    bool aqc_net_identifier_exists        = false;
-
-    err = aranya_query_aqc_net_identifier(
-        &operator->client, &t->id, &memberb->id, memberb_aqc_net_identifier,
-        &memberb_aqc_net_identifier_len, &aqc_net_identifier_exists);
-    EXPECT("error querying memberb aqc net identifier", err);
-    if (!aqc_net_identifier_exists) {
-        fprintf(stderr, "expected `memberb` to have an AQC net identifier\n");
-        err = ARANYA_ERROR_OTHER;
-        goto exit;
-    }
-    printf("%s aqc net identifier: %s \n", t->clients_arr[MEMBERB].name,
-           memberb_aqc_net_identifier);
-
-    // Remove the net identifier.
-    err = aranya_aqc_remove_net_identifier(&operator->client, &t->id,
-                                           &memberb->id, aqc_addrs[MEMBERB]);
-    EXPECT("error removing memberb aqc net identifier", err);
-    printf("removed aqc net identifier `%s` from `%s`\n",
-           memberb_aqc_net_identifier, t->clients_arr[MEMBERB].name);
-
-    // The net identifier should no longer exist.
-    memberb_aqc_net_identifier_len = sizeof(memberb_aqc_net_identifier);
-
-    err = aranya_query_aqc_net_identifier(
-        &operator->client, &t->id, &memberb->id, memberb_aqc_net_identifier,
-        &memberb_aqc_net_identifier_len, &aqc_net_identifier_exists);
-    EXPECT("error querying memberb aqc net identifier", err);
-    if (aqc_net_identifier_exists) {
-        fprintf(stderr, "`memberb` should no longer have a net identifier\n");
-        err = ARANYA_ERROR_OTHER;
-        goto exit;
-    }
-
-    // Add the net identifier back.
-    err = aranya_aqc_assign_net_identifier(&operator->client, &t->id,
-                                           &memberb->id, aqc_addrs[MEMBERB]);
-    EXPECT("error assigning aqc net name to memberb", err);
-
     err = run_afc_example(t);
     EXPECT("error running afc example", err);
->>>>>>> cd6579d6
 
 exit:
     free(devices);
