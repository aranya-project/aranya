use std::{
    env,
    net::SocketAddr,
    path::{Path, PathBuf},
    time::Duration,
};

use anyhow::{Context as _, Result};
use aranya_client::{
    afc,
    client::{ChanOp, Client, DeviceId, KeyBundle},
    text, AddTeamConfig, AddTeamQuicSyncConfig, CreateTeamConfig, CreateTeamQuicSyncConfig,
    SyncPeerConfig,
};
use backon::{ExponentialBuilder, Retryable};
use tempfile::TempDir;
use tokio::{
    fs,
    process::{Child, Command},
    time::sleep,
};
use tracing::{debug, info, Metadata};
use tracing_subscriber::{
    layer::{Context, Filter},
    prelude::*,
    EnvFilter,
};

#[derive(Clone, Debug)]
struct DaemonPath(PathBuf);

#[derive(Debug)]
#[clippy::has_significant_drop]
struct Daemon {
    // NB: This has important drop side effects.
    _proc: Child,
    _work_dir: PathBuf,
}

impl Daemon {
    async fn spawn(path: &DaemonPath, work_dir: &Path, cfg_path: &Path) -> Result<Self> {
        fs::create_dir_all(&work_dir).await?;

        let cfg_path = cfg_path.as_os_str().to_str().context("should be UTF-8")?;
        let mut cmd = Command::new(&path.0);
        cmd.kill_on_drop(true)
            .current_dir(work_dir)
            .args(["--config", cfg_path]);
        debug!(?cmd, "spawning daemon");
        let proc = cmd.spawn().context("unable to spawn daemon")?;
        Ok(Daemon {
            _proc: proc,
            _work_dir: work_dir.into(),
        })
    }
}

/// An Aranya device.
struct ClientCtx {
    client: Client,
    pk: KeyBundle,
    id: DeviceId,
    // NB: These have important drop side effects.
    _work_dir: TempDir,
    _daemon: Daemon,
}

impl ClientCtx {
    pub async fn new(team_name: &str, user_name: &str, daemon_path: &DaemonPath) -> Result<Self> {
        info!(team_name, user_name, "creating `ClientCtx`");

        let work_dir = TempDir::with_prefix(user_name)?;

        let daemon = {
            let shm = format!("/shm_{}", user_name);
            let _ = rustix::shm::unlink(&shm);
            let work_dir = work_dir.path().join("daemon");
            fs::create_dir_all(&work_dir).await?;

            let cfg_path = work_dir.join("config.toml");

            let runtime_dir = work_dir.join("run");
            let state_dir = work_dir.join("state");
            let cache_dir = work_dir.join("cache");
            let logs_dir = work_dir.join("logs");
            let config_dir = work_dir.join("config");
            for dir in &[&runtime_dir, &state_dir, &cache_dir, &logs_dir, &config_dir] {
                fs::create_dir_all(dir)
                    .await
                    .with_context(|| format!("unable to create directory: {}", dir.display()))?;
            }

            let buf = format!(
                r#"
                name = {user_name:?}
                runtime_dir = {runtime_dir:?}
                state_dir = {state_dir:?}
                cache_dir = {cache_dir:?}
                logs_dir = {logs_dir:?}
                config_dir = {config_dir:?}

                [afc]
                enable = true
                shm_path = {shm:?}
                max_chans = 100

                [sync.quic]
                enable = true
                addr = "127.0.0.1:0"
                "#
            );
            fs::write(&cfg_path, buf).await?;

            Daemon::spawn(daemon_path, &work_dir, &cfg_path).await?
        };

        // The path that the daemon will listen on.
        let uds_sock = work_dir.path().join("daemon").join("run").join("uds.sock");

        // Give the daemon time to start up and write its public key.
        sleep(Duration::from_millis(100)).await;

        let client = (|| Client::builder().with_daemon_uds_path(&uds_sock).connect())
            .retry(ExponentialBuilder::default())
            .await
            .context("unable to initialize client")?;

        let pk = client
            .get_key_bundle()
            .await
            .context("expected key bundle")?;
        let id = client.get_device_id().await.context("expected device id")?;

        Ok(Self {
            client,
            pk,
            id,
            _work_dir: work_dir,
            _daemon: daemon,
        })
    }

    async fn aranya_local_addr(&self) -> Result<SocketAddr> {
        Ok(self.client.local_addr().await?)
    }
}

struct DemoFilter {
    env_filter: EnvFilter,
}

impl<S> Filter<S> for DemoFilter {
    fn enabled(&self, metadata: &Metadata<'_>, context: &Context<'_, S>) -> bool {
        if metadata.target().starts_with(module_path!()) {
            true
        } else {
            self.env_filter.enabled(metadata, context.clone())
        }
    }
}

#[tokio::main]
async fn main() -> Result<()> {
    let filter = DemoFilter {
        env_filter: EnvFilter::try_from_env("ARANYA_EXAMPLE")
            .unwrap_or_else(|_| EnvFilter::new("off")),
    };

    tracing_subscriber::registry()
        .with(
            tracing_subscriber::fmt::layer()
                .with_file(false)
                .with_target(false)
                .compact()
                .with_filter(filter),
        )
        .init();

    info!("starting example Aranya application");

    let daemon_path = {
        let mut args = env::args();
        args.next(); // skip executable name
        let exe = args.next().context("missing `daemon` executable path")?;
        DaemonPath(PathBuf::from(exe))
    };

    let sync_interval = Duration::from_millis(100);
    let sleep_interval = sync_interval * 6;
    let sync_cfg = SyncPeerConfig::builder().interval(sync_interval).build()?;

    let team_name = "rust_example";
    let owner = ClientCtx::new(team_name, "owner", &daemon_path).await?;
    let admin = ClientCtx::new(team_name, "admin", &daemon_path).await?;
    let operator = ClientCtx::new(team_name, "operator", &daemon_path).await?;
    let membera = ClientCtx::new(team_name, "member_a", &daemon_path).await?;
    let memberb = ClientCtx::new(team_name, "member_b", &daemon_path).await?;

    // Create the team config
    let seed_ikm = {
        let mut buf = [0; 32];
        owner.client.rand(&mut buf).await;
        buf
    };
    let owner_cfg = {
        let qs_cfg = CreateTeamQuicSyncConfig::builder()
            .seed_ikm(seed_ikm)
            .build()?;
        CreateTeamConfig::builder().quic_sync(qs_cfg).build()?
    };

    // get sync addresses.
    let owner_addr = owner.aranya_local_addr().await?;
    let admin_addr = admin.aranya_local_addr().await?;
    let operator_addr = operator.aranya_local_addr().await?;
    let membera_addr = membera.aranya_local_addr().await?;
    let memberb_addr = memberb.aranya_local_addr().await?;

    // Create a team.
    info!("creating team");
    let owner_team = owner
        .client
        .create_team(owner_cfg)
        .await
        .context("expected to create team")?;
    let team_id = owner_team.team_id();
    info!(%team_id);

    // Create default roles
    info!("creating default roles");
    let owner_role = owner
        .client
        .team(team_id)
        .roles()
        .await?
        .into_iter()
        .find(|role| role.name == "owner" && role.default)
        .context("unable to find owner role")?;
    let roles = owner_team.setup_default_roles(owner_role.id).await?;
    let admin_role = roles
        .iter()
        .find(|r| r.name == "admin")
        .ok_or_else(|| anyhow::anyhow!("no admin role"))?
        .clone();
    let operator_role = roles
        .iter()
        .find(|r| r.name == "operator")
        .ok_or_else(|| anyhow::anyhow!("no operator role"))?
        .clone();
    let member_role = roles
        .iter()
        .find(|r| r.name == "member")
        .ok_or_else(|| anyhow::anyhow!("no member role"))?
        .clone();

    let add_team_cfg = {
        let qs_cfg = AddTeamQuicSyncConfig::builder()
            .seed_ikm(seed_ikm)
            .build()?;
        AddTeamConfig::builder()
            .quic_sync(qs_cfg)
            .team_id(team_id)
            .build()?
    };

    let admin_team = admin.client.add_team(add_team_cfg.clone()).await?;
    let operator_team = operator.client.add_team(add_team_cfg.clone()).await?;
    let membera_team = membera.client.add_team(add_team_cfg.clone()).await?;
    let memberb_team = memberb.client.add_team(add_team_cfg).await?;

    // setup sync peers.
    info!("adding admin to team");
    owner_team.add_device(admin.pk, Some(admin_role.id)).await?;

    info!("adding operator to team");
    owner_team
        .add_device(operator.pk, Some(operator_role.id))
        .await?;

    info!("adding sync peers");
    owner_team
        .add_sync_peer(admin_addr.into(), sync_cfg.clone())
        .await?;
    owner_team
        .add_sync_peer(operator_addr.into(), sync_cfg.clone())
        .await?;
    owner_team
        .add_sync_peer(membera_addr.into(), sync_cfg.clone())
        .await?;

    admin_team
        .add_sync_peer(owner_addr.into(), sync_cfg.clone())
        .await?;
    admin_team
        .add_sync_peer(operator_addr.into(), sync_cfg.clone())
        .await?;
    admin_team
        .add_sync_peer(membera_addr.into(), sync_cfg.clone())
        .await?;

    operator_team
        .add_sync_peer(owner_addr.into(), sync_cfg.clone())
        .await?;
    operator_team
        .add_sync_peer(admin_addr.into(), sync_cfg.clone())
        .await?;
    operator_team
        .add_sync_peer(membera_addr.into(), sync_cfg.clone())
        .await?;

    membera_team
        .add_sync_peer(owner_addr.into(), sync_cfg.clone())
        .await?;
    membera_team
        .add_sync_peer(admin_addr.into(), sync_cfg.clone())
        .await?;
    membera_team
        .add_sync_peer(operator_addr.into(), sync_cfg.clone())
        .await?;
    membera_team
        .add_sync_peer(memberb_addr.into(), sync_cfg.clone())
        .await?;

    memberb_team
        .add_sync_peer(owner_addr.into(), sync_cfg.clone())
        .await?;
    memberb_team
        .add_sync_peer(admin_addr.into(), sync_cfg.clone())
        .await?;
    memberb_team
        .add_sync_peer(operator_addr.into(), sync_cfg.clone())
        .await?;
    memberb_team
        .add_sync_peer(membera_addr.into(), sync_cfg)
        .await?;

    // wait for syncing.
    sleep(sleep_interval).await;

    // add membera to team.
    info!("adding membera to team");
    owner_team
        .add_device(membera.pk.clone(), Some(member_role.id))
        .await?;

    // add memberb to team.
    info!("adding memberb to team");
    owner_team
        .add_device(memberb.pk.clone(), Some(member_role.id))
        .await?;

    // wait for syncing.
    sleep(sleep_interval).await;

    // fact database queries
    let devices = membera_team.devices().await?;
    info!("membera devices on team: {:?}", devices.iter().count());
    let owner_device = owner_team.device(owner.id);
    let owner_role = owner_device.role().await?.expect("expected owner role");
    info!("owner role: {:?}", owner_role);
    let keybundle = owner_device.keybundle().await?;
    info!("owner keybundle: {:?}", keybundle);

    info!("creating label");
    let label3 = owner_team
        .create_label(text!("label3"), owner_role.id)
        .await?;
    let op = ChanOp::SendRecv;
    info!("assigning label to membera");
    owner_team
        .device(membera.id)
        .assign_label(label3, op)
        .await?;
    info!("assigning label to memberb");
    owner_team
        .device(memberb.id)
        .assign_label(label3, op)
        .await?;

    // wait for syncing.
    sleep(sleep_interval).await;

    // Demo AFC.
    info!("demo afc functionality");

    // membera creates AFC channel.
    info!("creating afc send channel");
    let membera_afc = membera.client.afc();
<<<<<<< HEAD
    let (mut send, ctrl) = membera_afc
        .create_uni_send_channel(team_id, memberb.id, label3)
=======
    let (send, ctrl) = membera_afc
        .create_channel(team_id, memberb.id, label3)
>>>>>>> f61fe5f9
        .await
        .expect("expected to create afc send channel");
    info!("created afc channel: {}", send.id());

    // memberb receives AFC channel.
    info!("receiving afc recv channel");
    let memberb_afc = memberb.client.afc();
    let recv = memberb_afc
        .accept_channel(team_id, ctrl)
        .await
        .expect("expected to receive afc channel");
    info!("received afc channel: {}", recv.id());

    // membera seals data for memberb.
    let afc_msg = "afc msg".as_bytes();
    info!(?afc_msg, "membera sealing data for memberb");
    let mut ciphertext = vec![0u8; afc_msg.len() + afc::Channels::OVERHEAD];
    send.seal(&mut ciphertext, afc_msg)
        .expect("expected to seal afc data");
    info!(?afc_msg, "membera sealed data for memberb");

    // This is where membera would send the ciphertext to memberb via the network.

    // memberb opens data from membera.
    info!("memberb receiving uni channel from membera");
    let mut plaintext = vec![0u8; ciphertext.len() - afc::Channels::OVERHEAD];
    info!("memberb opening data from membera");
    let seq1 = recv
        .open(&mut plaintext, &ciphertext)
        .expect("expected to open afc data");
    info!(?plaintext, "memberb opened data from membera");
    assert_eq!(afc_msg, plaintext);

    // seal/open again to get a new sequence number.
    send.seal(&mut ciphertext, afc_msg)
        .expect("expected to seal afc data");
    info!(?afc_msg, "membera sealed data for memberb");
    let seq2 = recv
        .open(&mut plaintext, &ciphertext)
        .expect("expected to open afc data");
    info!(?plaintext, "memberb opened data from membera");
    assert_eq!(afc_msg, plaintext);

    // AFC sequence numbers should be ascending.
    assert!(seq2 > seq1);

    // delete the channels
    info!("deleting afc channels");
    send.delete().await?;
    recv.delete().await?;
    info!("deleted afc channels");

    info!("completed afc demo");

    info!("revoking label from membera");
    owner_team.device(membera.id).revoke_label(label3).await?;
    info!("revoking label from memberb");
    owner_team.device(memberb.id).revoke_label(label3).await?;
    info!("deleting label");
    owner_team.delete_label(label3).await?;

    info!("completed example Aranya application");

    Ok(())
}<|MERGE_RESOLUTION|>--- conflicted
+++ resolved
@@ -386,13 +386,8 @@
     // membera creates AFC channel.
     info!("creating afc send channel");
     let membera_afc = membera.client.afc();
-<<<<<<< HEAD
     let (mut send, ctrl) = membera_afc
-        .create_uni_send_channel(team_id, memberb.id, label3)
-=======
-    let (send, ctrl) = membera_afc
         .create_channel(team_id, memberb.id, label3)
->>>>>>> f61fe5f9
         .await
         .expect("expected to create afc send channel");
     info!("created afc channel: {}", send.id());
