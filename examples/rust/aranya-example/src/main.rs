--- conflicted
+++ resolved
@@ -277,31 +277,9 @@
     owner_team.add_device(admin.pk, Some(admin_role.id)).await?;
 
     info!("adding operator to team");
-<<<<<<< HEAD
-    owner_team.add_device_to_team(operator.pk).await?;
-
-    sleep(sleep_interval).await;
-
-    // Admin tries to assign a role
-    match admin_team.assign_role(operator.id, Role::Operator).await {
-        Ok(()) => bail!("expected role assignment to fail"),
-        Err(Error::Aranya(_)) => {}
-        Err(err) => bail!("unexpected error: {err:?}"),
-    }
-
-    // Admin syncs with the Owner peer and retries the role
-    // assignment command
-    admin_team.sync_now(owner_addr, None).await?;
-
-    sleep(sleep_interval).await;
-
-    info!("assigning role");
-    admin_team.assign_role(operator.id, Role::Operator).await?;
-=======
     owner_team
         .add_device(operator.pk, Some(operator_role.id))
         .await?;
->>>>>>> 3e07dd85
 
     // Demo hello subscription functionality
     info!("demonstrating hello subscription");
