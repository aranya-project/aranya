use std::{
    env,
    net::{Ipv4Addr, SocketAddr},
    path::{Path, PathBuf},
    time::Duration,
};

use anyhow::{bail, Context as _, Result};
use aranya_client::{
    aqc::AqcPeerChannel, client::Client, Error, QuicSyncConfig, SyncPeerConfig, TeamConfig,
};
use aranya_daemon_api::{ChanOp, CreateTeamResponse, DeviceId, KeyBundle, NetIdentifier, Role};
use aranya_util::Addr;
use backon::{ExponentialBuilder, Retryable};
use buggy::BugExt;
use bytes::Bytes;
use tempfile::TempDir;
use tokio::{
    fs,
    process::{Child, Command},
    time::sleep,
};
use tracing::{debug, info, Metadata};
use tracing_subscriber::{
    layer::{Context, Filter},
    prelude::*,
    EnvFilter,
};

#[derive(Clone, Debug)]
struct DaemonPath(PathBuf);

#[derive(Debug)]
#[clippy::has_significant_drop]
struct Daemon {
    // NB: This has important drop side effects.
    _proc: Child,
    _work_dir: PathBuf,
}

impl Daemon {
    async fn spawn(path: &DaemonPath, work_dir: &Path, cfg_path: &Path) -> Result<Self> {
        fs::create_dir_all(&work_dir).await?;

        let cfg_path = cfg_path.as_os_str().to_str().context("should be UTF-8")?;
        let mut cmd = Command::new(&path.0);
        cmd.kill_on_drop(true)
            .current_dir(work_dir)
            .args(["--config", cfg_path]);
        debug!(?cmd, "spawning daemon");
        let proc = cmd.spawn().context("unable to spawn daemon")?;
        Ok(Daemon {
            _proc: proc,
            _work_dir: work_dir.into(),
        })
    }
}

/// An Aranya device.
struct ClientCtx {
    client: Client,
    aqc_addr: SocketAddr,
    pk: KeyBundle,
    id: DeviceId,
    // NB: These have important drop side effects.
    _work_dir: TempDir,
    _daemon: Daemon,
}

impl ClientCtx {
    pub async fn new(team_name: &str, user_name: &str, daemon_path: &DaemonPath) -> Result<Self> {
        info!(team_name, user_name, "creating `ClientCtx`");

        let work_dir = TempDir::with_prefix(user_name)?;

        let daemon = {
            let work_dir = work_dir.path().join("daemon");
            fs::create_dir_all(&work_dir).await?;

            let cfg_path = work_dir.join("config.json");

            let runtime_dir = work_dir.join("run");
            let state_dir = work_dir.join("state");
            let cache_dir = work_dir.join("cache");
            let logs_dir = work_dir.join("logs");
            let config_dir = work_dir.join("config");
            for dir in &[&runtime_dir, &state_dir, &cache_dir, &logs_dir, &config_dir] {
                fs::create_dir_all(dir)
                    .await
                    .with_context(|| format!("unable to create directory: {}", dir.display()))?;
            }

            let buf = format!(
                r#"
<<<<<<< HEAD
{{
    "name": "daemon",
    "runtime_dir": "{}",
    "state_dir": "{}",
    "cache_dir": "{}",
    "logs_dir": "{}",
    "config_dir": "{}",
    "sync_addr": "127.0.0.1:0",
    "quic_sync": {{ }},
}}"#,
                runtime_dir
                    .as_os_str()
                    .to_str()
                    .context("should be UTF-8")?,
                state_dir.as_os_str().to_str().context("should be UTF-8")?,
                cache_dir.as_os_str().to_str().context("should be UTF-8")?,
                logs_dir.as_os_str().to_str().context("should be UTF-8")?,
                config_dir.as_os_str().to_str().context("should be UTF-8")?,
=======
                name: "daemon"
                runtime_dir: {runtime_dir:?}
                state_dir: {state_dir:?}
                cache_dir: {cache_dir:?}
                logs_dir: {logs_dir:?}
                config_dir: {config_dir:?}
                sync_addr: "localhost:0"
                "#
>>>>>>> 11347491
            );
            fs::write(&cfg_path, buf).await?;

            Daemon::spawn(daemon_path, &work_dir, &cfg_path).await?
        };

        // The path that the daemon will listen on.
        let uds_sock = work_dir.path().join("daemon").join("run").join("uds.sock");

        // Give the daemon time to start up and write its public key.
        sleep(Duration::from_millis(100)).await;

        let any_addr = Addr::from((Ipv4Addr::LOCALHOST, 0));

        let mut client = (|| {
            Client::builder()
                .with_daemon_uds_path(&uds_sock)
                .with_daemon_aqc_addr(&any_addr)
                .connect()
        })
        .retry(ExponentialBuilder::default())
        .await
        .context("unable to initialize client")?;

        let aqc_server_addr = client.aqc().server_addr().context("exepcted server addr")?;
        let pk = client
            .get_key_bundle()
            .await
            .context("expected key bundle")?;
        let id = client.get_device_id().await.context("expected device id")?;

        Ok(Self {
            client,
            aqc_addr: aqc_server_addr,
            pk,
            id,
            _work_dir: work_dir,
            _daemon: daemon,
        })
    }

    async fn aranya_local_addr(&self) -> Result<SocketAddr> {
        Ok(self.client.local_addr().await?)
    }
}

struct DemoFilter {
    env_filter: EnvFilter,
}

impl<S> Filter<S> for DemoFilter {
    fn enabled(&self, metadata: &Metadata<'_>, context: &Context<'_, S>) -> bool {
        if metadata.target().starts_with(module_path!()) {
            true
        } else {
            self.env_filter.enabled(metadata, context.clone())
        }
    }
}

#[tokio::main]
async fn main() -> Result<()> {
    let filter = DemoFilter {
        env_filter: EnvFilter::try_from_env("ARANYA_EXAMPLE")
            .unwrap_or_else(|_| EnvFilter::new("off")),
    };

    tracing_subscriber::registry()
        .with(
            tracing_subscriber::fmt::layer()
                .with_file(false)
                .with_target(false)
                .compact()
                .with_filter(filter),
        )
        .init();

    info!("starting example Aranya application");

    let daemon_path = {
        let mut args = env::args();
        args.next(); // skip executable name
        let exe = args.next().context("missing `daemon` executable path")?;
        DaemonPath(PathBuf::from(exe))
    };

    let sync_interval = Duration::from_millis(100);
    let sleep_interval = sync_interval * 6;
    let sync_cfg = SyncPeerConfig::builder().interval(sync_interval).build()?;

    let team_name = "rust_example";
    let mut owner = ClientCtx::new(team_name, "owner", &daemon_path).await?;
    let mut admin = ClientCtx::new(team_name, "admin", &daemon_path).await?;
    let mut operator = ClientCtx::new(team_name, "operator", &daemon_path).await?;
    let mut membera = ClientCtx::new(team_name, "member_a", &daemon_path).await?;
    let mut memberb = ClientCtx::new(team_name, "member_b", &daemon_path).await?;

    // Create a team.
    info!("creating team");
    let cfg = TeamConfig::builder().build()?;
    let CreateTeamResponse { team_id, seed: Some(seed) } = owner
        .client
        .create_team(cfg)
        .await
        .context("expected to create team")?
    else {
        bail!("Expected a valid QUIC sync config")
    };
    info!(%team_id);

    // get sync addresses.
    let owner_addr = owner.aranya_local_addr().await?;
    let admin_addr = admin.aranya_local_addr().await?;
    let operator_addr = operator.aranya_local_addr().await?;
    let membera_addr = membera.aranya_local_addr().await?;
    let memberb_addr = memberb.aranya_local_addr().await?;

    // get aqc addresses.
    debug!(?membera.aqc_addr, ?memberb.aqc_addr);

    // setup sync peers.
    let mut owner_team = owner.client.team(team_id);
    let mut admin_team = admin.client.team(team_id);
    let mut operator_team = operator.client.team(team_id);
    let mut membera_team = membera.client.team(team_id);
    let mut memberb_team = memberb.client.team(team_id);

    // add team to each non-owner device's local store
    let cfg_with_qs = {
        let qs_cfg = QuicSyncConfig::builder().seed(seed).build()?;
        TeamConfig::builder().quic_sync(qs_cfg).build()?
    };
    for member in [&admin_team, &operator_team, &membera_team, &memberb_team] {
        member.add_team(cfg_with_qs.clone()).await?;
    }

    info!("adding admin to team");
    owner_team.add_device_to_team(admin.pk).await?;
    owner_team.assign_role(admin.id, Role::Admin).await?;

    sleep(sleep_interval).await;

    info!("adding operator to team");
    owner_team.add_device_to_team(operator.pk).await?;

    sleep(sleep_interval).await;

    // Admin tries to assign a role
    match admin_team.assign_role(operator.id, Role::Operator).await {
        Ok(()) => bail!("expected role assignment to fail"),
        Err(Error::Aranya(_)) => {}
        Err(err) => bail!("unexpected error: {err:?}"),
    }

    // Admin syncs with the Owner peer and retries the role
    // assignment command
    admin_team.sync_now(owner_addr.into(), None).await?;

    sleep(sleep_interval).await;

    info!("assigning role");
    admin_team.assign_role(operator.id, Role::Operator).await?;

    info!("adding sync peers");
    owner_team
        .add_sync_peer(admin_addr.into(), sync_cfg.clone())
        .await?;
    owner_team
        .add_sync_peer(operator_addr.into(), sync_cfg.clone())
        .await?;
    owner_team
        .add_sync_peer(membera_addr.into(), sync_cfg.clone())
        .await?;

    admin_team
        .add_sync_peer(owner_addr.into(), sync_cfg.clone())
        .await?;
    admin_team
        .add_sync_peer(operator_addr.into(), sync_cfg.clone())
        .await?;
    admin_team
        .add_sync_peer(membera_addr.into(), sync_cfg.clone())
        .await?;

    operator_team
        .add_sync_peer(owner_addr.into(), sync_cfg.clone())
        .await?;
    operator_team
        .add_sync_peer(admin_addr.into(), sync_cfg.clone())
        .await?;
    operator_team
        .add_sync_peer(membera_addr.into(), sync_cfg.clone())
        .await?;

    membera_team
        .add_sync_peer(owner_addr.into(), sync_cfg.clone())
        .await?;
    membera_team
        .add_sync_peer(admin_addr.into(), sync_cfg.clone())
        .await?;
    membera_team
        .add_sync_peer(operator_addr.into(), sync_cfg.clone())
        .await?;
    membera_team
        .add_sync_peer(memberb_addr.into(), sync_cfg.clone())
        .await?;

    memberb_team
        .add_sync_peer(owner_addr.into(), sync_cfg.clone())
        .await?;
    memberb_team
        .add_sync_peer(admin_addr.into(), sync_cfg.clone())
        .await?;
    memberb_team
        .add_sync_peer(operator_addr.into(), sync_cfg.clone())
        .await?;
    memberb_team
        .add_sync_peer(membera_addr.into(), sync_cfg)
        .await?;

    // wait for syncing.
    sleep(sleep_interval).await;

    // add membera to team.
    info!("adding membera to team");
    operator_team.add_device_to_team(membera.pk.clone()).await?;

    // add memberb to team.
    info!("adding memberb to team");
    operator_team.add_device_to_team(memberb.pk).await?;

    // wait for syncing.
    sleep(sleep_interval).await;

    info!("assigning aqc net identifiers");
    operator_team
        .assign_aqc_net_identifier(membera.id, NetIdentifier(membera.aqc_addr.to_string()))
        .await?;
    operator_team
        .assign_aqc_net_identifier(memberb.id, NetIdentifier(memberb.aqc_addr.to_string()))
        .await?;

    // wait for syncing.
    sleep(sleep_interval).await;

    // fact database queries
    let mut queries = membera.client.queries(team_id);
    let devices = queries.devices_on_team().await?;
    info!("membera devices on team: {:?}", devices.iter().count());
    let role = queries.device_role(membera.id).await?;
    info!("membera role: {:?}", role);
    let keybundle = queries.device_keybundle(membera.id).await?;
    info!("membera keybundle: {:?}", keybundle);
    let queried_membera_net_ident = queries.aqc_net_identifier(membera.id).await?;
    info!(
        "membera queried_membera_net_ident: {:?}",
        queried_membera_net_ident
    );
    let queried_memberb_net_ident = queries.aqc_net_identifier(memberb.id).await?;
    info!(
        "memberb queried_memberb_net_ident: {:?}",
        queried_memberb_net_ident
    );

    // wait for syncing.
    sleep(sleep_interval).await;

    info!("demo aqc functionality");
    info!("creating aqc label");
    let label3 = operator_team.create_label("label3".to_string()).await?;
    let op = ChanOp::SendRecv;
    info!("assigning label to membera");
    operator_team.assign_label(membera.id, label3, op).await?;
    info!("assigning label to memberb");
    operator_team.assign_label(memberb.id, label3, op).await?;

    // wait for syncing.
    sleep(sleep_interval).await;

    // membera creates a bidirectional channel.
    info!("membera creating acq bidi channel");
    // Prepare arguments that need to be captured by the async move block
    let memberb_net_identifier = NetIdentifier(memberb.aqc_addr.to_string());

    let create_handle = tokio::spawn(async move {
        let channel_result = membera
            .client
            .aqc()
            .create_bidi_channel(team_id, memberb_net_identifier, label3)
            .await;
        (channel_result, membera) // Return membera along with the result
    });

    // memberb receives a bidirectional channel.
    info!("memberb receiving acq bidi channel");
    let AqcPeerChannel::Bidi(mut received_aqc_chan) =
        memberb.client.aqc().receive_channel().await?
    else {
        bail!("expected a bidirectional channel");
    };

    // Now await the completion of membera's channel creation
    let (created_aqc_chan_result, membera_returned) = create_handle
        .await
        .context("Task for membera creating bidi channel panicked")?;
    membera = membera_returned; // Assign the moved membera back
    let mut created_aqc_chan =
        created_aqc_chan_result.context("Membera failed to create bidi channel")?;

    // membera creates a new stream on the channel.
    info!("membera creating aqc bidi stream");
    let mut bidi1 = created_aqc_chan.create_bidi_stream().await?;

    // membera sends data via the aqc stream.
    info!("membera sending aqc data");
    let msg = Bytes::from_static(b"hello");
    bidi1.send(msg.clone()).await?;

    // memberb receives channel stream created by membera.
    info!("memberb receiving aqc bidi stream");
    let mut peer2 = received_aqc_chan
        .receive_stream()
        .await
        .assume("stream not received")?;

    // memberb receives data from stream.
    info!("memberb receiving acq data");
    let bytes = peer2.receive().await?.assume("no data received")?;
    assert_eq!(bytes, msg);

    info!("revoking label from membera");
    operator_team.revoke_label(membera.id, label3).await?;
    info!("revoking label from memberb");
    operator_team.revoke_label(memberb.id, label3).await?;
    info!("deleting label");
    admin_team.delete_label(label3).await?;

    info!("completed aqc demo");

    info!("completed example Aranya application");

    Ok(())
}<|MERGE_RESOLUTION|>--- conflicted
+++ resolved
@@ -92,26 +92,6 @@
 
             let buf = format!(
                 r#"
-<<<<<<< HEAD
-{{
-    "name": "daemon",
-    "runtime_dir": "{}",
-    "state_dir": "{}",
-    "cache_dir": "{}",
-    "logs_dir": "{}",
-    "config_dir": "{}",
-    "sync_addr": "127.0.0.1:0",
-    "quic_sync": {{ }},
-}}"#,
-                runtime_dir
-                    .as_os_str()
-                    .to_str()
-                    .context("should be UTF-8")?,
-                state_dir.as_os_str().to_str().context("should be UTF-8")?,
-                cache_dir.as_os_str().to_str().context("should be UTF-8")?,
-                logs_dir.as_os_str().to_str().context("should be UTF-8")?,
-                config_dir.as_os_str().to_str().context("should be UTF-8")?,
-=======
                 name: "daemon"
                 runtime_dir: {runtime_dir:?}
                 state_dir: {state_dir:?}
@@ -119,8 +99,8 @@
                 logs_dir: {logs_dir:?}
                 config_dir: {config_dir:?}
                 sync_addr: "localhost:0"
+                quic_sync: {{ }}
                 "#
->>>>>>> 11347491
             );
             fs::write(&cfg_path, buf).await?;
 
@@ -221,7 +201,10 @@
     // Create a team.
     info!("creating team");
     let cfg = TeamConfig::builder().build()?;
-    let CreateTeamResponse { team_id, seed: Some(seed) } = owner
+    let CreateTeamResponse {
+        team_id,
+        seed: Some(seed),
+    } = owner
         .client
         .create_team(cfg)
         .await
