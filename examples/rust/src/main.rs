<<<<<<< HEAD
use aranya_daemon_api::ChanOp;
use anyhow::{Context as _, Result};
use aranya_client::{client::Client, SyncPeerConfig, TeamConfig};
use aranya_daemon::{
    config::Config,
    Daemon,
};
use aranya_daemon_api::{DeviceId, KeyBundle, NetIdentifier};
use aranya_util::Addr;
=======
use std::{
    env,
    net::{IpAddr, Ipv4Addr, SocketAddr},
    path::{Path, PathBuf},
    time::Duration,
};

use anyhow::{bail, Context as _, Result};
use aranya_client::{client::Client, Error, SyncPeerConfig, TeamConfig};
use aranya_daemon_api::{ChanOp, DeviceId, KeyBundle, NetIdentifier, Role};
>>>>>>> e11a09f7
use backon::{ExponentialBuilder, Retryable};
use tempfile::TempDir;
use tokio::{
    fs,
    process::{Child, Command},
    time::sleep,
};
use tracing::{debug, info, Metadata};
use tracing_subscriber::{
    layer::{Context, Filter},
    prelude::*,
    EnvFilter,
};

#[derive(Clone, Debug)]
struct DaemonPath(PathBuf);

#[derive(Debug)]
#[clippy::has_significant_drop]
struct Daemon {
    // NB: This has important drop side effects.
    _proc: Child,
    _work_dir: PathBuf,
}

impl Daemon {
    async fn spawn(path: &DaemonPath, work_dir: &Path, cfg_path: &Path) -> Result<Self> {
        fs::create_dir_all(&work_dir).await?;

        let cfg_path = cfg_path.as_os_str().to_str().context("should be UTF-8")?;
        let mut cmd = Command::new(&path.0);
        cmd.kill_on_drop(true)
            .current_dir(work_dir)
            .args(["--config", cfg_path]);
        debug!(?cmd, "spawning daemon");
        let proc = cmd.spawn().context("unable to spawn daemon")?;
        Ok(Daemon {
            _proc: proc,
            _work_dir: work_dir.into(),
        })
    }

    async fn get_api_pk(path: &DaemonPath, cfg_path: &Path) -> Result<Vec<u8>> {
        let cfg_path = cfg_path.as_os_str().to_str().context("should be UTF-8")?;
        let mut cmd = Command::new(&path.0);
        cmd.kill_on_drop(true)
            .args(["--config", cfg_path])
            .arg("--print-api-pk");
        debug!(?cmd, "running daemon");
        let output = cmd.output().await.context("unable to run daemon")?;
        let pk_hex = String::from_utf8(output.stdout)?;
        let pk = hex::decode(pk_hex.trim())?;
        Ok(pk)
    }
}

/// An Aranya device.
struct ClientCtx {
    client: Client,
    pk: KeyBundle,
    id: DeviceId,
    // NB: These have important drop side effects.
    _work_dir: TempDir,
    _daemon: Daemon,
}

impl ClientCtx {
    pub async fn new(team_name: &str, user_name: &str, daemon_path: &DaemonPath) -> Result<Self> {
        info!(team_name, user_name, "creating `ClientCtx`");

        let work_dir = TempDir::with_prefix(user_name)?;

        // The path that the daemon will listen on.
        let uds_api_path = work_dir.path().join("uds.sock");

        let (daemon, pk) = {
            let work_dir = work_dir.path().join("daemon");
            fs::create_dir_all(&work_dir).await?;

            let cfg_path = work_dir.join("config.json");
            let pid_file = work_dir.join("pid");

            let buf = format!(
                r#"
{{
    "name": "daemon",
    "work_dir": "{}",
    "uds_api_path": "{}",
    "pid_file": "{}",
    "sync_addr": "localhost:0"
}}"#,
                work_dir.as_os_str().to_str().context("should be UTF-8")?,
                uds_api_path
                    .as_os_str()
                    .to_str()
                    .context("should be UTF-8")?,
                pid_file.as_os_str().to_str().context("should be UTF-8")?,
            );
            fs::write(&cfg_path, buf).await?;

            let pk = Daemon::get_api_pk(daemon_path, &cfg_path).await?;
            let daemon = Daemon::spawn(daemon_path, &work_dir, &cfg_path).await?;
            (daemon, pk)
        };

        // Give the daemon time to start up.
        sleep(Duration::from_millis(100)).await;

        let mut client = (|| {
            Client::builder()
                .with_daemon_api_pk(&pk)
                .with_daemon_uds_path(&uds_api_path)
                .connect()
        })
        .retry(ExponentialBuilder::default())
        .await
        .context("unable to initialize client")?;

        let pk = client
            .get_key_bundle()
            .await
            .context("expected key bundle")?;
        let id = client.get_device_id().await.context("expected device id")?;

        Ok(Self {
            client,
            pk,
            id,
            _work_dir: work_dir,
            _daemon: daemon,
        })
    }

    async fn aranya_local_addr(&self) -> Result<SocketAddr> {
        Ok(self.client.local_addr().await?)
    }
}

struct DemoFilter {
    env_filter: EnvFilter,
}

impl<S> Filter<S> for DemoFilter {
    fn enabled(&self, metadata: &Metadata<'_>, context: &Context<'_, S>) -> bool {
        if metadata.target().starts_with(module_path!()) {
            true
        } else {
            self.env_filter.enabled(metadata, context.clone())
        }
    }
}

#[tokio::main]
async fn main() -> Result<()> {
    let filter = DemoFilter {
        env_filter: EnvFilter::try_from_env("ARANYA_EXAMPLE")
            .unwrap_or_else(|_| EnvFilter::new("off")),
    };

    tracing_subscriber::registry()
        .with(
            tracing_subscriber::fmt::layer()
                .with_file(false)
                .with_target(false)
                .compact()
                .with_filter(filter),
        )
        .init();

    info!("starting example Aranya application");

    let daemon_path = {
        let mut args = env::args();
        args.next(); // skip executable name
        let exe = args.next().context("missing `daemon` executable path")?;
        DaemonPath(PathBuf::from(exe))
    };

    let sync_interval = Duration::from_millis(100);
    let sleep_interval = sync_interval * 6;
    let sync_cfg = SyncPeerConfig::builder().interval(sync_interval).build()?;

    let team_name = "rust_example";
    let mut owner = ClientCtx::new(&team_name, "owner", &daemon_path).await?;
    let mut admin = ClientCtx::new(&team_name, "admin", &daemon_path).await?;
    let mut operator = ClientCtx::new(&team_name, "operator", &daemon_path).await?;
    let mut membera = ClientCtx::new(&team_name, "member_a", &daemon_path).await?;
    let mut memberb = ClientCtx::new(&team_name, "member_b", &daemon_path).await?;

    // Create a team.
    info!("creating team");
    let cfg = TeamConfig::builder().build()?;
    let team_id = owner
        .client
        .create_team(cfg)
        .await
        .context("expected to create team")?;
    info!(%team_id);

    // get sync addresses.
    let owner_addr = owner.aranya_local_addr().await?;
    let admin_addr = admin.aranya_local_addr().await?;
    let operator_addr = operator.aranya_local_addr().await?;
    let membera_addr = membera.aranya_local_addr().await?;
    let memberb_addr = memberb.aranya_local_addr().await?;

    // get aqc addresses.
    // TODO: use aqc_local_addr()
    let membera_aqc_addr = SocketAddr::new(IpAddr::V4(Ipv4Addr::LOCALHOST), 0);
    let memberb_aqc_addr = SocketAddr::new(IpAddr::V4(Ipv4Addr::LOCALHOST), 1);

    // setup sync peers.
    let mut owner_team = owner.client.team(team_id);
    let mut admin_team = admin.client.team(team_id);
    let mut operator_team = operator.client.team(team_id);
    let mut membera_team = membera.client.team(team_id);
    let mut memberb_team = memberb.client.team(team_id);

<<<<<<< HEAD
    let roles = owner_team.setup_default_roles().await?;
    assert_eq!(roles.iter().count(), 3);
    let mut roles_iter = roles.iter();
    let admin_role = roles_iter.next().expect("expected admin role");
    assert_eq!(admin_role.name, "admin");
    let operator_role = roles_iter.next().expect("expected operator role");
    assert_eq!(operator_role.name, "operator");
    let member_role = roles_iter.next().expect("expected member role");
    assert_eq!(member_role.name, "member");

    // add admin to team.
    info!("adding admin to team");
    owner_team.add_device_to_team(team.admin.pk, 9000).await?;
    info!("assigning new device precedence to admin");
    owner_team.assign_device_precedence(team.admin.id, 8500).await?;
    owner_team.assign_role(team.admin.id, admin_role.id).await?;
=======
    info!("adding admin to team");
    owner_team.add_device_to_team(admin.pk).await?;
    owner_team.assign_role(admin.id, Role::Admin).await?;
>>>>>>> e11a09f7

    sleep(sleep_interval).await;

    info!("adding operator to team");
<<<<<<< HEAD
    owner_team.add_device_to_team(team.operator.pk, 8000).await?;
=======
    owner_team.add_device_to_team(operator.pk).await?;

    sleep(sleep_interval).await;

    // Admin tries to assign a role
    match admin_team.assign_role(operator.id, Role::Operator).await {
        Ok(()) => bail!("expected role assignment to fail"),
        Err(Error::Aranya(_)) => {}
        Err(err) => bail!("unexpected error: {err:?}"),
    }
>>>>>>> e11a09f7

    // Admin syncs with the Owner peer and retries the role
    // assignment command
    admin_team.sync_now(owner_addr.into(), None).await?;

    sleep(sleep_interval).await;
<<<<<<< HEAD
    owner_team
        .assign_role(team.operator.id, operator_role.id)
        .await?;
=======

    info!("assigning role");
    admin_team.assign_role(operator.id, Role::Operator).await?;
>>>>>>> e11a09f7

    info!("adding sync peers");
    owner_team
        .add_sync_peer(admin_addr.into(), sync_cfg.clone())
        .await?;
    owner_team
        .add_sync_peer(operator_addr.into(), sync_cfg.clone())
        .await?;
    owner_team
        .add_sync_peer(membera_addr.into(), sync_cfg.clone())
        .await?;

    admin_team
        .add_sync_peer(owner_addr.into(), sync_cfg.clone())
        .await?;
    admin_team
        .add_sync_peer(operator_addr.into(), sync_cfg.clone())
        .await?;
    admin_team
        .add_sync_peer(membera_addr.into(), sync_cfg.clone())
        .await?;

    operator_team
        .add_sync_peer(owner_addr.into(), sync_cfg.clone())
        .await?;
    operator_team
        .add_sync_peer(admin_addr.into(), sync_cfg.clone())
        .await?;
    operator_team
        .add_sync_peer(membera_addr.into(), sync_cfg.clone())
        .await?;

    membera_team
        .add_sync_peer(owner_addr.into(), sync_cfg.clone())
        .await?;
    membera_team
        .add_sync_peer(admin_addr.into(), sync_cfg.clone())
        .await?;
    membera_team
        .add_sync_peer(operator_addr.into(), sync_cfg.clone())
        .await?;
    membera_team
        .add_sync_peer(memberb_addr.into(), sync_cfg.clone())
        .await?;

    memberb_team
        .add_sync_peer(owner_addr.into(), sync_cfg.clone())
        .await?;
    memberb_team
        .add_sync_peer(admin_addr.into(), sync_cfg.clone())
        .await?;
    memberb_team
        .add_sync_peer(operator_addr.into(), sync_cfg.clone())
        .await?;
    memberb_team
        .add_sync_peer(membera_addr.into(), sync_cfg)
        .await?;

    // wait for syncing.
    sleep(sleep_interval).await;

    // add membera to team.
    info!("adding membera to team");
<<<<<<< HEAD
    owner_team.add_device_to_team(team.membera.pk, 7000).await?;
    owner_team
        .assign_role(team.membera.id, member_role.id)
        .await?;

    // add memberb to team.
    info!("adding memberb to team");
    owner_team.add_device_to_team(team.memberb.pk, 7000).await?;
    owner_team
        .assign_role(team.memberb.id, member_role.id)
        .await?;
=======
    operator_team.add_device_to_team(membera.pk).await?;

    // add memberb to team.
    info!("adding memberb to team");
    operator_team.add_device_to_team(memberb.pk).await?;
>>>>>>> e11a09f7

    // wait for syncing.
    sleep(sleep_interval).await;

    info!("assigning aqc net identifiers");
    operator_team
        .assign_aqc_net_identifier(membera.id, NetIdentifier(membera_aqc_addr.to_string()))
        .await?;
    operator_team
        .assign_aqc_net_identifier(memberb.id, NetIdentifier(memberb_aqc_addr.to_string()))
        .await?;

    // wait for syncing.
    sleep(sleep_interval).await;

    // fact database queries
<<<<<<< HEAD
    let mut queries = team.owner.client.queries(team_id);
    info!("query list of devices on team:");
=======
    let mut queries = membera.client.queries(team_id);
>>>>>>> e11a09f7
    let devices = queries.devices_on_team().await?;
    for device in devices.iter() {
        info!("device: {}", device);
    }
    info!("query list of roles on team:");
    let roles = queries.roles_on_team().await?;
    for role in roles.iter() {
        info!("role: {:?}", role);
    }
    info!("membera devices on team: {:?}", devices.iter().count());
<<<<<<< HEAD
    for device in devices.iter() {
        info!("querying roles assigned to device: {}", device);
        let roles = queries.device_roles(*device).await?;
        for role in roles.iter() {
            info!("role: {:?}, device: {}", role, device);
        }
    }
    let keybundle = queries.device_keybundle(team.membera.id).await?;
=======
    let role = queries.device_role(membera.id).await?;
    info!("membera role: {:?}", role);
    let keybundle = queries.device_keybundle(membera.id).await?;
>>>>>>> e11a09f7
    info!("membera keybundle: {:?}", keybundle);
    let queried_membera_net_ident = queries.aqc_net_identifier(membera.id).await?;
    info!(
        "membera queried_membera_net_ident: {:?}",
        queried_membera_net_ident
    );
    let queried_memberb_net_ident = queries.aqc_net_identifier(memberb.id).await?;
    info!(
        "memberb queried_memberb_net_ident: {:?}",
        queried_memberb_net_ident
    );

    // wait for syncing.
    sleep(sleep_interval).await;

    info!("demo aqc functionality");
    info!("creating aqc label");
    let label3 = operator_team.create_label("label3".to_string()).await?;
    let op = ChanOp::SendRecv;
    info!("assigning label to membera");
<<<<<<< HEAD
    operator_team
        .assign_label(team.membera.id, label3.id, op)
        .await?;
    info!("assigning label to memberb");
    operator_team
        .assign_label(team.memberb.id, label3.id, op)
        .await?;
=======
    operator_team.assign_label(membera.id, label3, op).await?;
    info!("assigning label to memberb");
    operator_team.assign_label(memberb.id, label3, op).await?;
>>>>>>> e11a09f7

    // wait for syncing.
    sleep(sleep_interval).await;

    // TODO: send AQC ctrl via network
    info!("creating acq bidi channel");
    let _aqc_id1 = membera
        .client
        .aqc()
        .create_bidi_channel(team_id, NetIdentifier(memberb_aqc_addr.to_string()), label3.id)
        .await?;
    info!("receiving acq bidi channel");

    // TODO: send AQC data.
    info!("revoking label from membera");
<<<<<<< HEAD
    operator_team.revoke_label(team.membera.id, label3.id).await?;
    info!("revoking label from memberb");
    operator_team.revoke_label(team.memberb.id, label3.id).await?;
    // TODO: delete label.
=======
    operator_team.revoke_label(membera.id, label3).await?;
    info!("revoking label from memberb");
    operator_team.revoke_label(memberb.id, label3).await?;
    info!("deleting label");
    admin_team.delete_label(label3).await?;
>>>>>>> e11a09f7

    info!("completed aqc demo");

    info!("completed example Aranya application");

    Ok(())
}<|MERGE_RESOLUTION|>--- conflicted
+++ resolved
@@ -1,14 +1,3 @@
-<<<<<<< HEAD
-use aranya_daemon_api::ChanOp;
-use anyhow::{Context as _, Result};
-use aranya_client::{client::Client, SyncPeerConfig, TeamConfig};
-use aranya_daemon::{
-    config::Config,
-    Daemon,
-};
-use aranya_daemon_api::{DeviceId, KeyBundle, NetIdentifier};
-use aranya_util::Addr;
-=======
 use std::{
     env,
     net::{IpAddr, Ipv4Addr, SocketAddr},
@@ -16,10 +5,9 @@
     time::Duration,
 };
 
-use anyhow::{bail, Context as _, Result};
-use aranya_client::{client::Client, Error, SyncPeerConfig, TeamConfig};
-use aranya_daemon_api::{ChanOp, DeviceId, KeyBundle, NetIdentifier, Role};
->>>>>>> e11a09f7
+use anyhow::{Context as _, Result};
+use aranya_client::{client::Client, SyncPeerConfig, TeamConfig};
+use aranya_daemon_api::{ChanOp, DeviceId, KeyBundle, NetIdentifier};
 use backon::{ExponentialBuilder, Retryable};
 use tempfile::TempDir;
 use tokio::{
@@ -238,7 +226,6 @@
     let mut membera_team = membera.client.team(team_id);
     let mut memberb_team = memberb.client.team(team_id);
 
-<<<<<<< HEAD
     let roles = owner_team.setup_default_roles().await?;
     assert_eq!(roles.iter().count(), 3);
     let mut roles_iter = roles.iter();
@@ -251,48 +238,20 @@
 
     // add admin to team.
     info!("adding admin to team");
-    owner_team.add_device_to_team(team.admin.pk, 9000).await?;
+    owner_team.add_device_to_team(admin.pk, 9000).await?;
     info!("assigning new device precedence to admin");
-    owner_team.assign_device_precedence(team.admin.id, 8500).await?;
-    owner_team.assign_role(team.admin.id, admin_role.id).await?;
-=======
-    info!("adding admin to team");
-    owner_team.add_device_to_team(admin.pk).await?;
-    owner_team.assign_role(admin.id, Role::Admin).await?;
->>>>>>> e11a09f7
+    owner_team.assign_device_precedence(admin.id, 8500).await?;
+    owner_team.assign_role(admin.id, admin_role.id).await?;
 
     sleep(sleep_interval).await;
 
     info!("adding operator to team");
-<<<<<<< HEAD
-    owner_team.add_device_to_team(team.operator.pk, 8000).await?;
-=======
-    owner_team.add_device_to_team(operator.pk).await?;
-
-    sleep(sleep_interval).await;
-
-    // Admin tries to assign a role
-    match admin_team.assign_role(operator.id, Role::Operator).await {
-        Ok(()) => bail!("expected role assignment to fail"),
-        Err(Error::Aranya(_)) => {}
-        Err(err) => bail!("unexpected error: {err:?}"),
-    }
->>>>>>> e11a09f7
-
-    // Admin syncs with the Owner peer and retries the role
-    // assignment command
-    admin_team.sync_now(owner_addr.into(), None).await?;
-
-    sleep(sleep_interval).await;
-<<<<<<< HEAD
-    owner_team
-        .assign_role(team.operator.id, operator_role.id)
-        .await?;
-=======
-
-    info!("assigning role");
-    admin_team.assign_role(operator.id, Role::Operator).await?;
->>>>>>> e11a09f7
+    owner_team.add_device_to_team(operator.pk, 8000).await?;
+
+    sleep(sleep_interval).await;
+    owner_team
+        .assign_role(operator.id, operator_role.id)
+        .await?;
 
     info!("adding sync peers");
     owner_team
@@ -356,25 +315,17 @@
 
     // add membera to team.
     info!("adding membera to team");
-<<<<<<< HEAD
-    owner_team.add_device_to_team(team.membera.pk, 7000).await?;
-    owner_team
-        .assign_role(team.membera.id, member_role.id)
+    owner_team.add_device_to_team(membera.pk, 7000).await?;
+    owner_team
+        .assign_role(membera.id, member_role.id)
         .await?;
 
     // add memberb to team.
     info!("adding memberb to team");
-    owner_team.add_device_to_team(team.memberb.pk, 7000).await?;
-    owner_team
-        .assign_role(team.memberb.id, member_role.id)
-        .await?;
-=======
-    operator_team.add_device_to_team(membera.pk).await?;
-
-    // add memberb to team.
-    info!("adding memberb to team");
-    operator_team.add_device_to_team(memberb.pk).await?;
->>>>>>> e11a09f7
+    owner_team.add_device_to_team(memberb.pk, 7000).await?;
+    owner_team
+        .assign_role(memberb.id, member_role.id)
+        .await?;
 
     // wait for syncing.
     sleep(sleep_interval).await;
@@ -391,12 +342,8 @@
     sleep(sleep_interval).await;
 
     // fact database queries
-<<<<<<< HEAD
-    let mut queries = team.owner.client.queries(team_id);
+    let mut queries = membera.client.queries(team_id);
     info!("query list of devices on team:");
-=======
-    let mut queries = membera.client.queries(team_id);
->>>>>>> e11a09f7
     let devices = queries.devices_on_team().await?;
     for device in devices.iter() {
         info!("device: {}", device);
@@ -407,7 +354,6 @@
         info!("role: {:?}", role);
     }
     info!("membera devices on team: {:?}", devices.iter().count());
-<<<<<<< HEAD
     for device in devices.iter() {
         info!("querying roles assigned to device: {}", device);
         let roles = queries.device_roles(*device).await?;
@@ -415,12 +361,7 @@
             info!("role: {:?}, device: {}", role, device);
         }
     }
-    let keybundle = queries.device_keybundle(team.membera.id).await?;
-=======
-    let role = queries.device_role(membera.id).await?;
-    info!("membera role: {:?}", role);
     let keybundle = queries.device_keybundle(membera.id).await?;
->>>>>>> e11a09f7
     info!("membera keybundle: {:?}", keybundle);
     let queried_membera_net_ident = queries.aqc_net_identifier(membera.id).await?;
     info!(
@@ -441,19 +382,13 @@
     let label3 = operator_team.create_label("label3".to_string()).await?;
     let op = ChanOp::SendRecv;
     info!("assigning label to membera");
-<<<<<<< HEAD
-    operator_team
-        .assign_label(team.membera.id, label3.id, op)
+    operator_team
+        .assign_label(membera.id, label3.id, op)
         .await?;
     info!("assigning label to memberb");
     operator_team
-        .assign_label(team.memberb.id, label3.id, op)
-        .await?;
-=======
-    operator_team.assign_label(membera.id, label3, op).await?;
-    info!("assigning label to memberb");
-    operator_team.assign_label(memberb.id, label3, op).await?;
->>>>>>> e11a09f7
+        .assign_label(memberb.id, label3.id, op)
+        .await?;
 
     // wait for syncing.
     sleep(sleep_interval).await;
@@ -469,18 +404,10 @@
 
     // TODO: send AQC data.
     info!("revoking label from membera");
-<<<<<<< HEAD
-    operator_team.revoke_label(team.membera.id, label3.id).await?;
+    operator_team.revoke_label(membera.id, label3.id).await?;
     info!("revoking label from memberb");
-    operator_team.revoke_label(team.memberb.id, label3.id).await?;
+    operator_team.revoke_label(memberb.id, label3.id).await?;
     // TODO: delete label.
-=======
-    operator_team.revoke_label(membera.id, label3).await?;
-    info!("revoking label from memberb");
-    operator_team.revoke_label(memberb.id, label3).await?;
-    info!("deleting label");
-    admin_team.delete_label(label3).await?;
->>>>>>> e11a09f7
 
     info!("completed aqc demo");
 
