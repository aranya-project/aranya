--- conflicted
+++ resolved
@@ -5,11 +5,7 @@
 };
 
 use anyhow::{bail, Context as _, Result};
-<<<<<<< HEAD
-use aranya_client::{Client, Label, Message, TeamConfigBuilder};
-=======
-use aranya_client::{afc::Message, client::Client, SyncPeerConfig};
->>>>>>> 7df67810
+use aranya_client::{Client, SyncPeerConfig, Message, TeamConfigBuilder};
 use aranya_daemon::{
     config::{AfcConfig, Config},
     Daemon,
