--- conflicted
+++ resolved
@@ -1,5 +1,6 @@
 use std::{
     net::SocketAddr,
+    net::Ipv4Addr,
     path::PathBuf,
     time::Duration,
 };
@@ -10,7 +11,7 @@
     config::{AfcConfig, Config},
     Daemon,
 };
-use aranya_daemon_api::{DeviceId, KeyBundle, Role};
+use aranya_daemon_api::{DeviceId, KeyBundle, NetIdentifier, Role};
 use aranya_util::Addr;
 use backon::{ExponentialBuilder, Retryable};
 use tempfile::tempdir;
@@ -157,7 +158,7 @@
     let tmp = tempdir()?;
     let work_dir = tmp.path().to_path_buf();
 
-    let mut team = TeamCtx::new("test_afc_router".into(), work_dir).await?;
+    let mut team = TeamCtx::new("rust_example".into(), work_dir).await?;
 
     // create team.
     info!("creating team");
@@ -176,6 +177,11 @@
     let membera_addr = team.membera.aranya_local_addr().await?;
     let memberb_addr = team.memberb.aranya_local_addr().await?;
 
+    // get aqc addresses.
+    // TODO: use aqc_local_addr()
+    let membera_aqc_addr = SocketAddr::new(std::net::IpAddr::V4(Ipv4Addr::LOCALHOST), 0);
+    let memberb_aqc_addr = SocketAddr::new(std::net::IpAddr::V4(Ipv4Addr::LOCALHOST), 1);
+
     // setup sync peers.
     let mut owner_team = team.owner.client.team(team_id);
     let mut admin_team = team.admin.client.team(team_id);
@@ -287,6 +293,17 @@
     // wait for syncing.
     sleep(sleep_interval).await;
 
+    info!("assigning aqc net identifiers");
+    operator_team
+        .assign_aqc_net_identifier(team.membera.id, NetIdentifier(membera_aqc_addr.to_string()))
+        .await?;
+    operator_team
+        .assign_aqc_net_identifier(team.memberb.id, NetIdentifier(memberb_aqc_addr.to_string()))
+        .await?;
+
+    // wait for syncing.
+    sleep(sleep_interval).await;
+
     // fact database queries
     let mut queries = team.membera.client.queries(team_id);
     let devices = queries.devices_on_team().await?;
@@ -295,102 +312,39 @@
     info!("membera role: {:?}", role);
     let keybundle = queries.device_keybundle(team.membera.id).await?;
     info!("membera keybundle: {:?}", keybundle);
-    let aqc_net_identifier = queries.aqc_net_identifier(team.membera.id).await?;
-    info!("membera aqc_net_identifer: {:?}", aqc_net_identifier);
-<<<<<<< HEAD
-    let label_exists = queries.label_exists(label1).await?;
-    info!("membera label1 exists?: {:?}", label_exists);
-
-    info!("demo afc functionality");
-    // membera creates bidi channel with memberb
-    let afc_id1 = team
-        .membera
-        .client
-        .afc()
-        .create_bidi_channel(team_id, NetIdentifier(memberb_afc_addr.to_string()), label1)
-        .await?;
-
-    // membera creates bidi channel with memberb
-    let afc_id2 = team
-        .membera
-        .client
-        .afc()
-        .create_bidi_channel(team_id, NetIdentifier(memberb_afc_addr.to_string()), label2)
-        .await?;
-
-    // wait for ctrl message to be sent.
-    sleep(Duration::from_millis(100)).await;
-
-    do_poll!(team.membera.client, team.memberb.client);
-
-    let msg = "hello world label1";
-    team.membera
-        .client
-        .afc()
-        .send_data(afc_id1, msg.as_bytes())
-        .await?;
-    debug!(?msg, "sent message");
-
-    let msg = "hello world label2";
-    team.membera
-        .client
-        .afc()
-        .send_data(afc_id2, msg.as_bytes())
-        .await?;
-    debug!(?msg, "sent message");
-
-    sleep(Duration::from_millis(100)).await;
-    do_poll!(team.membera.client, team.memberb.client);
-
-    let Some(Message { data, label, .. }) = team.memberb.client.afc().try_recv_data() else {
-        bail!("no message available!")
-    };
-    debug!(
-        n = data.len(),
-        ?label,
-        "received message: {:?}",
-        core::str::from_utf8(&data)?
-    );
-
-    let Some(Message { data, label, .. }) = team.memberb.client.afc().try_recv_data() else {
-        bail!("no message available!")
-    };
-    debug!(
-        n = data.len(),
-        ?label,
-        "received message: {:?}",
-        core::str::from_utf8(&data)?
-    );
-=======
->>>>>>> a823575d
-
-    info!("completed afc demo");
+    let queried_membera_net_ident = queries.aqc_net_identifier(team.membera.id).await?;
+    info!("membera queried_membera_net_ident: {:?}", queried_membera_net_ident);
+    let queried_memberb_net_ident = queries.aqc_net_identifier(team.memberb.id).await?;
+    info!("memberb queried_memberb_net_ident: {:?}", queried_memberb_net_ident);
+
+    // wait for syncing.
+    sleep(sleep_interval).await;
 
     info!("demo aqc functionality");
     info!("creating aqc label");
-    let label3 = operator_team.create_aqc_label("label3".to_string()).await?;
+    let label3 = operator_team.create_label("label3".to_string()).await?;
     let op = ChanOp::SendRecv;
-    info!("assigning aqc label to membera");
-    operator_team.assign_aqc_label(team.membera.id, label3, op).await?;
-    info!("assigning aqc label to memberb");
-    operator_team.assign_aqc_label(team.memberb.id, label3, op).await?;
+    info!("assigning label to membera");
+    operator_team.assign_label(team.membera.id, label3, op).await?;
+    info!("assigning label to memberb");
+    operator_team.assign_label(team.memberb.id, label3, op).await?;
     
     // wait for syncing.
     sleep(sleep_interval).await;
 
     // TODO: send AQC ctrl via network
     info!("creating acq bidi channel");
-    let (_aqc_id1, aqc_bidi_ctrl) = team.membera.client.aqc().create_bidi_channel(team_id, NetIdentifier(memberb_afc_addr.to_string()), label3).await?;
+    let (_aqc_id1, aqc_bidi_ctrl) = team.membera.client.aqc().create_bidi_channel(team_id, NetIdentifier(memberb_aqc_addr.to_string()), label3).await?;
     info!("receiving acq bidi channel");
     team.memberb.client.aqc().receive_aqc_ctrl(team_id, aqc_bidi_ctrl).await?;
     
     // TODO: send AQC data.
-    info!("revoking aqc label from membera");
-    operator_team.revoke_aqc_label(team.membera.id, label3).await?;
-    info!("revoking aqc label from memberb");
-    operator_team.revoke_aqc_label(team.memberb.id, label3).await?;
-    info!("deleting aqc label");
-    operator_team.delete_aqc_label(label3).await?;
+    info!("revoking label from membera");
+    operator_team.revoke_label(team.membera.id, label3).await?;
+    info!("revoking label from memberb");
+    operator_team.revoke_label(team.memberb.id, label3).await?;
+    info!("deleting label");
+    operator_team.delete_label(label3).await?;
 
     info!("completed aqc demo");
 
