--- conflicted
+++ resolved
@@ -242,7 +242,6 @@
     let team_id = owner_team.team_id();
     info!(%team_id);
 
-<<<<<<< HEAD
     let add_team_cfg = {
         let qs_cfg = AddTeamQuicSyncConfig::builder()
             .seed_ikm(seed_ikm)
@@ -257,12 +256,6 @@
     let mut operator_team = operator.client.add_team(add_team_cfg.clone()).await?;
     let mut membera_team = membera.client.add_team(add_team_cfg.clone()).await?;
     let mut memberb_team = memberb.client.add_team(add_team_cfg).await?;
-=======
-    let admin_team = admin.client.add_team(team_id, cfg.clone()).await?;
-    let operator_team = operator.client.add_team(team_id, cfg.clone()).await?;
-    let membera_team = membera.client.add_team(team_id, cfg.clone()).await?;
-    let memberb_team = memberb.client.add_team(team_id, cfg.clone()).await?;
->>>>>>> 7bd9d54c
 
     // setup sync peers.
     info!("adding admin to team");
