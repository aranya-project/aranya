--- conflicted
+++ resolved
@@ -94,20 +94,13 @@
                 r#"
 {{
     "name": "daemon",
-<<<<<<< HEAD
-    "work_dir": "{}",
-    "uds_api_path": "{}",
-    "pid_file": "{}",
-    "sync_addr": "127.0.0.1:0",
-    "quic_sync": {{ "service_name": "Aranya-QUIC-sync-rust-example" }},
-=======
     "runtime_dir": "{}",
     "state_dir": "{}",
     "cache_dir": "{}",
     "logs_dir": "{}",
     "config_dir": "{}",
-    "sync_addr": "localhost:0"
->>>>>>> 1ede3418
+    "sync_addr": "127.0.0.1:0",
+    "quic_sync": {{ "service_name": "Aranya-QUIC-sync-rust-example" }},
 }}"#,
                 runtime_dir
                     .as_os_str()
