--- conflicted
+++ resolved
@@ -3,20 +3,11 @@
     env,
     net::{Ipv4Addr, SocketAddr},
     path::{Path, PathBuf},
-    str::FromStr,
     time::Duration,
 };
 
 use anyhow::{bail, Context as _, Result};
-use aranya_client::afc::{Channel as AfcChannel, Channels as AfcChannels};
 use aranya_client::{
-<<<<<<< HEAD
-    client::{DeviceId, KeyBundle, ChanOp, NetIdentifier, Role},
-    aqc::AqcPeerChannel, client::Client, AddTeamConfig, AddTeamQuicSyncConfig, CreateTeamConfig,
-    CreateTeamQuicSyncConfig, Error, SyncPeerConfig,
-};
-use aranya_daemon_api::{text};
-=======
     afc::{Channel as AfcChannel, Channels as AfcChannels},
     aqc::AqcPeerChannel,
     client::{ChanOp, Client, DeviceId, KeyBundle, NetIdentifier, Role},
@@ -24,7 +15,6 @@
     SyncPeerConfig,
 };
 use aranya_daemon_api::text;
->>>>>>> 9584941c
 use aranya_util::Addr;
 use backon::{ExponentialBuilder, Retryable};
 use buggy::BugExt;
@@ -508,10 +498,6 @@
     info!(?afc_msg, "membera sealing data for memberb");
     let mut ciphertext = vec![0u8; afc_msg.len() + AfcChannels::OVERHEAD];
     send.seal(&mut ciphertext, &afc_msg)
-<<<<<<< HEAD
-        .await
-=======
->>>>>>> 9584941c
         .expect("expected to seal afc data");
     info!(?afc_msg, "membera sealed data for memberb");
 
@@ -525,10 +511,6 @@
     };
     info!("memberb opening data from membera");
     recv.open(&mut plaintext, &ciphertext)
-<<<<<<< HEAD
-        .await
-=======
->>>>>>> 9584941c
         .expect("expected to open afc data");
     info!(?plaintext, "memberb opened data from membera");
     assert_eq!(afc_msg, plaintext);
