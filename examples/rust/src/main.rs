--- conflicted
+++ resolved
@@ -80,11 +80,7 @@
 
         let daemon = {
             let shm = format!("/shm_{}", user_name);
-<<<<<<< HEAD
-            let _ = rustix::shm::unlink(&shm).expect("expected to unlink shm");
-=======
             let _ = rustix::shm::unlink(&shm);
->>>>>>> 960650fb
             let work_dir = work_dir.path().join("daemon");
             fs::create_dir_all(&work_dir).await?;
 
