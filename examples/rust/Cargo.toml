[package]
name = "aranya-example"
description = "Example Rust program using the Aranya client library"
version = "0.1.0"
authors = ["SpiderOak, Inc."]
edition = "2021"
license = "AGPL-3.0-only"
repository = "https://github.com/aranya-project/aranya"
rust-version = "1.85"

[features]
default = ["afc", "preview"]
# Preview features
preview = ["afc"]
# Aranya Fast Channels
afc = []

[profile.dev]
opt-level = 1

[profile.release]
opt-level = "z"
strip = true
lto = true
panic = "abort"

[workspace]

[lints.rust]
# missing_docs = "warn"
rust_2018_idioms = { level = "warn", priority = -1 }
unsafe_op_in_unsafe_fn = "warn"
unused_lifetimes = "warn"
unused_qualifications = "warn"

[lints.clippy]
cast_lossless = "warn"
cast_possible_wrap = "warn"
cast_precision_loss = "warn"
cast_sign_loss = "warn"
panic = "warn"
unsafe_derive_deserialize = "warn"
undocumented_unsafe_blocks = "warn"
unwrap_used = "warn"
wildcard_imports = "warn"

[dependencies]
<<<<<<< HEAD
aranya-client = { path = "../../crates/aranya-client", features = ["preview", "afc"] }
=======
aranya-client = { path = "../../crates/aranya-client", features = ["aqc", "experimental"] }
>>>>>>> 71e17456
aranya-daemon-api = { path = "../../crates/aranya-daemon-api" }
aranya-util = { path = "../../crates/aranya-util" }

anyhow = { version = "1.0.97" }
backon = { version = "1.4.0" }
buggy = { version = "0.1.0" }
bytes = { version = "1.10.0" }
futures-util = { version = "0.3" }
rustix = { version = "1.1.2", features = ["shm"] }
tempfile = { version = "3.17.1" }
tokio = { version = "1.44.2", features = ["io-util", "macros", "net", "process", "sync"] }
tracing = { version = "0.1.41" }
tracing-subscriber = { version = "0.3.19", features = ["env-filter"] }<|MERGE_RESOLUTION|>--- conflicted
+++ resolved
@@ -45,11 +45,7 @@
 wildcard_imports = "warn"
 
 [dependencies]
-<<<<<<< HEAD
-aranya-client = { path = "../../crates/aranya-client", features = ["preview", "afc"] }
-=======
-aranya-client = { path = "../../crates/aranya-client", features = ["aqc", "experimental"] }
->>>>>>> 71e17456
+aranya-client = { path = "../../crates/aranya-client", features = ["preview", "afc", "aqc", "experimental"] }
 aranya-daemon-api = { path = "../../crates/aranya-daemon-api" }
 aranya-util = { path = "../../crates/aranya-util" }
 
