[package]
name = "aranya-example"
description = "Example Rust program using the Aranya client library"
version = "0.1.0"
authors = ["SpiderOak, Inc."]
edition = "2021"
license = "AGPL-3.0-only"
repository = "https://github.com/aranya-project/aranya"
rust-version = "1.85"

[features]
default = ["afc", "preview"]
# Preview features
preview = ["afc"]
# Aranya Fast Channels
afc = []

[profile.dev]
opt-level = 1

[profile.release]
opt-level = "z"
strip = true
lto = true
panic = "abort"

[workspace]

[lints.rust]
# missing_docs = "warn"
rust_2018_idioms = { level = "warn", priority = -1 }
unsafe_op_in_unsafe_fn = "warn"
unused_lifetimes = "warn"
unused_qualifications = "warn"

[lints.clippy]
cast_lossless = "warn"
cast_possible_wrap = "warn"
cast_precision_loss = "warn"
cast_sign_loss = "warn"
panic = "warn"
unsafe_derive_deserialize = "warn"
undocumented_unsafe_blocks = "warn"
unwrap_used = "warn"
wildcard_imports = "warn"

[dependencies]
aranya-client = { path = "../../crates/aranya-client", features = ["preview", "afc"] }
aranya-daemon-api = { path = "../../crates/aranya-daemon-api" }
<<<<<<< HEAD
aranya-fast-channels = { version = "0.11.0", features = ["alloc"] }
=======
>>>>>>> 72e44eed
aranya-util = { path = "../../crates/aranya-util" }

anyhow = { version = "1.0.97" }
backon = { version = "1.4.0" }
buggy = { version = "0.1.0" }
bytes = { version = "1.10.0" }
futures-util = { version = "0.3" }
tempfile = { version = "3.17.1" }
tokio = { version = "1.44.2", features = ["io-util", "macros", "net", "process", "sync"] }
tracing = { version = "0.1.41" }
tracing-subscriber = { version = "0.3.19", features = ["env-filter"] }

[patch.crates-io]
aranya-fast-channels = { git = "https://github.com/aranya-project/aranya-core.git", branch = "main" }
aranya-afc-util = { git = "https://github.com/aranya-project/aranya-core.git", branch = "main" }
aranya-policy-module = { git = "https://github.com/aranya-project/aranya-core.git", branch = "main" }
aranya-aqc-util = { git = "https://github.com/aranya-project/aranya-core.git", branch = "main" }
aranya-capi-core = { git = "https://github.com/aranya-project/aranya-core.git", branch = "main" }
aranya-capi-codegen = { git = "https://github.com/aranya-project/aranya-core.git", branch = "main" }
aranya-crypto = { git = "https://github.com/aranya-project/aranya-core.git", branch = "main" }
aranya-crypto-ffi = { git = "https://github.com/aranya-project/aranya-core.git", branch = "main" }
aranya-device-ffi = { git = "https://github.com/aranya-project/aranya-core.git", branch = "main" }
aranya-envelope-ffi = { git = "https://github.com/aranya-project/aranya-core.git", branch = "main" }
aranya-idam-ffi = { git = "https://github.com/aranya-project/aranya-core.git", branch = "main" }
aranya-perspective-ffi = { git = "https://github.com/aranya-project/aranya-core.git", branch = "main" }
aranya-policy-compiler = { git = "https://github.com/aranya-project/aranya-core.git", branch = "main" }
aranya-policy-ifgen = { git = "https://github.com/aranya-project/aranya-core.git", branch = "main" }
aranya-policy-ifgen-build = { git = "https://github.com/aranya-project/aranya-core.git", branch = "main" }
aranya-policy-lang = { git = "https://github.com/aranya-project/aranya-core.git", branch = "main" }
aranya-policy-text = { git = "https://github.com/aranya-project/aranya-core.git", branch = "main" }
aranya-policy-vm = { git = "https://github.com/aranya-project/aranya-core.git", branch = "main" }
aranya-runtime = { git = "https://github.com/aranya-project/aranya-core.git", branch = "main" }<|MERGE_RESOLUTION|>--- conflicted
+++ resolved
@@ -47,10 +47,6 @@
 [dependencies]
 aranya-client = { path = "../../crates/aranya-client", features = ["preview", "afc"] }
 aranya-daemon-api = { path = "../../crates/aranya-daemon-api" }
-<<<<<<< HEAD
-aranya-fast-channels = { version = "0.11.0", features = ["alloc"] }
-=======
->>>>>>> 72e44eed
 aranya-util = { path = "../../crates/aranya-util" }
 
 anyhow = { version = "1.0.97" }
@@ -64,22 +60,5 @@
 tracing-subscriber = { version = "0.3.19", features = ["env-filter"] }
 
 [patch.crates-io]
-aranya-fast-channels = { git = "https://github.com/aranya-project/aranya-core.git", branch = "main" }
-aranya-afc-util = { git = "https://github.com/aranya-project/aranya-core.git", branch = "main" }
-aranya-policy-module = { git = "https://github.com/aranya-project/aranya-core.git", branch = "main" }
-aranya-aqc-util = { git = "https://github.com/aranya-project/aranya-core.git", branch = "main" }
-aranya-capi-core = { git = "https://github.com/aranya-project/aranya-core.git", branch = "main" }
-aranya-capi-codegen = { git = "https://github.com/aranya-project/aranya-core.git", branch = "main" }
-aranya-crypto = { git = "https://github.com/aranya-project/aranya-core.git", branch = "main" }
-aranya-crypto-ffi = { git = "https://github.com/aranya-project/aranya-core.git", branch = "main" }
-aranya-device-ffi = { git = "https://github.com/aranya-project/aranya-core.git", branch = "main" }
-aranya-envelope-ffi = { git = "https://github.com/aranya-project/aranya-core.git", branch = "main" }
-aranya-idam-ffi = { git = "https://github.com/aranya-project/aranya-core.git", branch = "main" }
-aranya-perspective-ffi = { git = "https://github.com/aranya-project/aranya-core.git", branch = "main" }
-aranya-policy-compiler = { git = "https://github.com/aranya-project/aranya-core.git", branch = "main" }
-aranya-policy-ifgen = { git = "https://github.com/aranya-project/aranya-core.git", branch = "main" }
-aranya-policy-ifgen-build = { git = "https://github.com/aranya-project/aranya-core.git", branch = "main" }
-aranya-policy-lang = { git = "https://github.com/aranya-project/aranya-core.git", branch = "main" }
-aranya-policy-text = { git = "https://github.com/aranya-project/aranya-core.git", branch = "main" }
-aranya-policy-vm = { git = "https://github.com/aranya-project/aranya-core.git", branch = "main" }
-aranya-runtime = { git = "https://github.com/aranya-project/aranya-core.git", branch = "main" }+aranya-crypto = { git = "https://github.com/aranya-project/aranya-core.git", branch = "driveby/afc-chan-id-ctr" }
+aranya-fast-channels = { git = "https://github.com/aranya-project/aranya-core.git", branch = "driveby/afc-chan-id-ctr" }