--- conflicted
+++ resolved
@@ -29,17 +29,9 @@
     strategy:
       matrix:
         include:
-<<<<<<< HEAD
           - runner: "ubuntu2404-arm64-4core"
             artifact: "aranya-daemon-aarch64-unknown-linux-gnu"
           - runner: "ubuntu-latest"
-=======
-          - runner: "self-hosted-linux-arm"
-            artifact: "aranya-daemon-arm-unknown-linux-gnueabi"
-          - runner: "self-hosted-linux-arm64"
-            artifact: "aranya-daemon-aarch64-unknown-linux-gnu"
-          - runner: "self-hosted-linux-amd64"
->>>>>>> 23f43e3b
             artifact: "aranya-daemon-x86_64-unknown-linux-gnu"
     name: build daemon ${{ matrix.artifact }}
     runs-on: ${{ matrix.runner }}
@@ -67,17 +59,9 @@
     strategy:
       matrix:
         include:
-          - runner: "self-hosted-linux-arm"
-            artifact: "aranya-client-capi-arm-unknown-linux-gnueabi"
-<<<<<<< HEAD
           - runner: "ubuntu2404-arm64-4core"
             artifact: "aranya-client-capi-aarch64-unknown-linux-gnu"
           - runner: "ubuntu-latest"
-=======
-          - runner: "self-hosted-linux-arm64"
-            artifact: "aranya-client-capi-aarch64-unknown-linux-gnu"
-          - runner: "self-hosted-linux-amd64"
->>>>>>> 23f43e3b
             artifact: "aranya-client-capi-x86_64-unknown-linux-gnu"
     name: build lib ${{ matrix.artifact }}
     runs-on: ${{ matrix.runner }}
