--- conflicted
+++ resolved
@@ -76,11 +76,7 @@
 # A list of advisory IDs to ignore. Note that ignored advisories will still
 # output a note when they are encountered.
 ignore = [
-<<<<<<< HEAD
-    "RUSTSEC-2025-0014",
-=======
     { id = "RUSTSEC-2025-0014", reason = "Need https://github.com/google/tarpc/issues/509" },
->>>>>>> 10194867
     #"RUSTSEC-0000-0000",
     #{ id = "RUSTSEC-0000-0000", reason = "you can specify a reason the advisory is ignored" },
     #"a-crate-that-is-yanked@0.1.1", # you can also ignore yanked crate versions if you wish
