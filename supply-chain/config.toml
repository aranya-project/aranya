
# cargo-vet config file

[cargo-vet]
version = "0.10"

[imports.actix]
url = "https://raw.githubusercontent.com/actix/supply-chain/main/audits.toml"

[imports.aranya-core]
url = "https://raw.githubusercontent.com/aranya-project/aranya-core/refs/heads/main/supply-chain/audits.toml"

[imports.bytecode-alliance]
url = "https://raw.githubusercontent.com/bytecodealliance/wasmtime/main/supply-chain/audits.toml"

[imports.cargo-vet]
url = "https://raw.githubusercontent.com/mozilla/cargo-vet/refs/heads/main/supply-chain/audits.toml"

[imports.embark]
url = "https://raw.githubusercontent.com/EmbarkStudios/rust-ecosystem/main/audits.toml"

[imports.fermyon]
url = "https://raw.githubusercontent.com/fermyon/spin/main/supply-chain/audits.toml"

[imports.google]
url = "https://raw.githubusercontent.com/google/supply-chain/main/audits.toml"

[imports.google-rust-crate-audits]
url = "https://raw.githubusercontent.com/google/rust-crate-audits/main/audits.toml"

[imports.isrg]
url = "https://raw.githubusercontent.com/divviup/libprio-rs/main/supply-chain/audits.toml"

[imports.mozilla]
url = "https://raw.githubusercontent.com/mozilla/supply-chain/main/audits.toml"

[imports.zcash]
url = "https://raw.githubusercontent.com/zcash/rust-ecosystem/main/supply-chain/audits.toml"

[policy.aranya-client]
audit-as-crates-io = false

[policy.aranya-daemon]
audit-as-crates-io = false

[policy.aranya-daemon-api]
audit-as-crates-io = false

[policy.aranya-keygen]
audit-as-crates-io = false

[policy.aranya-util]
audit-as-crates-io = false

[[exemptions.addr2line]]
version = "0.24.2"
criteria = "safe-to-deploy"

[[exemptions.aead]]
version = "0.5.2"
criteria = "safe-to-deploy"

[[exemptions.aes]]
version = "0.8.4"
criteria = "safe-to-deploy"

[[exemptions.aes-gcm]]
version = "0.10.3"
criteria = "safe-to-deploy"

[[exemptions.ahash]]
version = "0.8.12"
criteria = "safe-to-deploy"

[[exemptions.aho-corasick]]
version = "1.1.3"
criteria = "safe-to-deploy"

[[exemptions.async-trait]]
version = "0.1.83"
criteria = "safe-to-deploy"

[[exemptions.atomic-polyfill]]
version = "1.0.3"
criteria = "safe-to-deploy"

[[exemptions.atomic-waker]]
version = "1.1.2"
criteria = "safe-to-deploy"

[[exemptions.aws-lc-rs]]
version = "1.13.0"
criteria = "safe-to-deploy"

[[exemptions.aws-lc-sys]]
version = "0.28.0"
criteria = "safe-to-deploy"

[[exemptions.backon]]
<<<<<<< HEAD
version = "1.2.0"
=======
version = "1.4.0"
>>>>>>> 7da531de
criteria = "safe-to-deploy"

[[exemptions.backtrace]]
version = "0.3.74"
criteria = "safe-to-deploy"

[[exemptions.base16ct]]
version = "0.2.0"
criteria = "safe-to-deploy"

[[exemptions.base64ct]]
version = "1.6.0"
criteria = "safe-to-deploy"

[[exemptions.bimap]]
version = "0.6.3"
criteria = "safe-to-deploy"

[[exemptions.bytes]]
version = "1.9.0"
criteria = "safe-to-deploy"

[[exemptions.ciborium]]
version = "0.2.2"
criteria = "safe-to-deploy"

[[exemptions.ciborium-io]]
version = "0.2.2"
criteria = "safe-to-deploy"

[[exemptions.ciborium-ll]]
version = "0.2.2"
criteria = "safe-to-deploy"

[[exemptions.clang-sys]]
version = "1.8.1"
criteria = "safe-to-deploy"

[[exemptions.clap]]
version = "4.5.23"
criteria = "safe-to-deploy"

[[exemptions.clap_derive]]
version = "4.5.18"
criteria = "safe-to-deploy"

[[exemptions.cobs]]
version = "0.3.0"
criteria = "safe-to-deploy"

[[exemptions.condtype]]
version = "1.3.0"
criteria = "safe-to-run"

[[exemptions.const-default]]
version = "1.0.0"
criteria = "safe-to-deploy"

[[exemptions.const-oid]]
version = "0.9.6"
criteria = "safe-to-deploy"

[[exemptions.const_format]]
version = "0.2.34"
criteria = "safe-to-deploy"

[[exemptions.const_format_proc_macros]]
version = "0.2.34"
criteria = "safe-to-deploy"

[[exemptions.core-foundation]]
version = "0.10.1"
criteria = "safe-to-deploy"

[[exemptions.cpufeatures]]
version = "0.2.16"
criteria = "safe-to-deploy"

[[exemptions.critical-section]]
version = "1.2.0"
criteria = "safe-to-deploy"

[[exemptions.crossbeam-channel]]
version = "0.5.4"
criteria = "safe-to-deploy"

[[exemptions.crossbeam-epoch]]
version = "0.9.8"
criteria = "safe-to-deploy"

[[exemptions.crossbeam-utils]]
version = "0.8.8"
criteria = "safe-to-deploy"

[[exemptions.crypto-bigint]]
version = "0.5.5"
criteria = "safe-to-deploy"

[[exemptions.ctr]]
version = "0.9.2"
criteria = "safe-to-deploy"

[[exemptions.cuckoofilter]]
version = "0.5.0"
criteria = "safe-to-deploy"

[[exemptions.curve25519-dalek]]
version = "4.1.3"
criteria = "safe-to-deploy"

[[exemptions.curve25519-dalek-derive]]
version = "0.1.1"
criteria = "safe-to-deploy"

[[exemptions.der]]
version = "0.7.9"
criteria = "safe-to-deploy"

[[exemptions.diff]]
version = "0.1.13"
criteria = "safe-to-run"

[[exemptions.digest]]
version = "0.10.7"
criteria = "safe-to-deploy"

[[exemptions.divan]]
version = "0.1.21"
criteria = "safe-to-run"

[[exemptions.divan-macros]]
version = "0.1.21"
criteria = "safe-to-run"

[[exemptions.ecdsa]]
version = "0.16.9"
criteria = "safe-to-deploy"

[[exemptions.ed25519]]
version = "2.2.3"
criteria = "safe-to-deploy"

[[exemptions.ed25519-dalek]]
version = "2.1.1"
criteria = "safe-to-deploy"

[[exemptions.educe]]
version = "0.5.11"
criteria = "safe-to-deploy"

[[exemptions.elliptic-curve]]
version = "0.13.8"
criteria = "safe-to-deploy"

[[exemptions.embedded-io]]
version = "0.6.1"
criteria = "safe-to-deploy"

[[exemptions.endian-type]]
version = "0.1.2"
criteria = "safe-to-deploy"

[[exemptions.enum-ordinalize]]
version = "4.3.0"
criteria = "safe-to-deploy"

[[exemptions.enum-ordinalize-derive]]
version = "4.3.1"
criteria = "safe-to-deploy"

[[exemptions.ff]]
version = "0.13.0"
criteria = "safe-to-deploy"

[[exemptions.fixedbitset]]
version = "0.5.7"
criteria = "safe-to-deploy"

[[exemptions.fs_extra]]
version = "1.3.0"
criteria = "safe-to-deploy"

[[exemptions.futures-lite]]
version = "2.6.0"
criteria = "safe-to-deploy"

[[exemptions.futures-task]]
version = "0.3.31"
criteria = "safe-to-deploy"

[[exemptions.futures-util]]
version = "0.3.31"
criteria = "safe-to-deploy"

[[exemptions.generic-array]]
version = "0.14.7"
criteria = "safe-to-deploy"

[[exemptions.generic-array]]
version = "1.1.1"
criteria = "safe-to-deploy"

[[exemptions.getrandom]]
version = "0.1.16"
criteria = "safe-to-deploy"

[[exemptions.getrandom]]
version = "0.2.15"
criteria = "safe-to-deploy"

[[exemptions.ghash]]
version = "0.5.1"
criteria = "safe-to-deploy"

[[exemptions.gloo-timers]]
version = "0.3.0"
criteria = "safe-to-deploy"

[[exemptions.group]]
version = "0.13.0"
criteria = "safe-to-deploy"

[[exemptions.h2]]
version = "0.4.11"
criteria = "safe-to-deploy"

[[exemptions.half]]
version = "2.4.1"
criteria = "safe-to-deploy"

[[exemptions.hash32]]
version = "0.2.1"
criteria = "safe-to-deploy"

[[exemptions.hash_hasher]]
version = "2.0.4"
criteria = "safe-to-deploy"

[[exemptions.hashbrown]]
version = "0.15.2"
criteria = "safe-to-deploy"

[[exemptions.heapless]]
version = "0.7.17"
criteria = "safe-to-deploy"

[[exemptions.hkdf]]
version = "0.12.4"
criteria = "safe-to-deploy"

[[exemptions.http]]
version = "1.2.0"
criteria = "safe-to-deploy"

[[exemptions.http-body-util]]
version = "0.1.3"
criteria = "safe-to-deploy"

[[exemptions.httparse]]
version = "1.10.1"
criteria = "safe-to-deploy"

[[exemptions.humantime]]
version = "2.1.0"
criteria = "safe-to-deploy"

[[exemptions.hyper]]
version = "1.6.0"
criteria = "safe-to-deploy"

[[exemptions.hyper-rustls]]
version = "0.27.7"
criteria = "safe-to-deploy"

[[exemptions.hyper-util]]
version = "0.1.16"
criteria = "safe-to-deploy"

[[exemptions.ipnet]]
version = "2.5.0"
criteria = "safe-to-deploy"

[[exemptions.itertools]]
version = "0.10.3"
criteria = "safe-to-deploy"

[[exemptions.js-sys]]
version = "0.3.76"
criteria = "safe-to-deploy"

[[exemptions.lazycell]]
version = "1.3.0"
criteria = "safe-to-deploy"

[[exemptions.libc]]
version = "0.2.174"
criteria = "safe-to-deploy"

[[exemptions.libloading]]
version = "0.7.3"
criteria = "safe-to-deploy"

[[exemptions.libm]]
version = "0.2.11"
criteria = "safe-to-deploy"

[[exemptions.linux-raw-sys]]
version = "0.4.14"
criteria = "safe-to-deploy"

[[exemptions.lock_api]]
version = "0.4.12"
criteria = "safe-to-deploy"

[[exemptions.markdown]]
version = "1.0.0-alpha.17"
criteria = "safe-to-deploy"

[[exemptions.memchr]]
version = "2.7.4"
criteria = "safe-to-deploy"

[[exemptions.memoffset]]
version = "0.9.1"
criteria = "safe-to-deploy"

[[exemptions.metrics]]
version = "0.24.2"
criteria = "safe-to-deploy"

[[exemptions.metrics-exporter-dogstatsd]]
version = "0.9.6"
criteria = "safe-to-deploy"

[[exemptions.metrics-exporter-prometheus]]
version = "0.17.2"
criteria = "safe-to-deploy"

[[exemptions.metrics-exporter-tcp]]
version = "0.11.1"
criteria = "safe-to-deploy"

[[exemptions.metrics-util]]
version = "0.20.0"
criteria = "safe-to-deploy"

[[exemptions.minimal-lexical]]
version = "0.2.1"
criteria = "safe-to-deploy"

[[exemptions.mio]]
version = "1.0.3"
criteria = "safe-to-deploy"

[[exemptions.multimap]]
version = "0.10.1"
criteria = "safe-to-deploy"

[[exemptions.nibble_vec]]
version = "0.1.0"
criteria = "safe-to-deploy"

[[exemptions.ntapi]]
version = "0.4.1"
criteria = "safe-to-deploy"

[[exemptions.objc2-core-foundation]]
version = "0.3.1"
criteria = "safe-to-deploy"

[[exemptions.objc2-io-kit]]
version = "0.3.1"
criteria = "safe-to-deploy"

[[exemptions.object]]
version = "0.36.5"
criteria = "safe-to-deploy"

[[exemptions.once_cell]]
version = "1.20.2"
criteria = "safe-to-deploy"

[[exemptions.openssl-probe]]
version = "0.1.6"
criteria = "safe-to-deploy"

[[exemptions.opentelemetry]]
version = "0.26.0"
criteria = "safe-to-deploy"

[[exemptions.opentelemetry-semantic-conventions]]
version = "0.16.0"
criteria = "safe-to-deploy"

[[exemptions.opentelemetry_sdk]]
version = "0.26.0"
criteria = "safe-to-deploy"

[[exemptions.ordered-float]]
version = "4.6.0"
criteria = "safe-to-deploy"

[[exemptions.p256]]
version = "0.13.2"
criteria = "safe-to-deploy"

[[exemptions.p384]]
version = "0.13.0"
criteria = "safe-to-deploy"

[[exemptions.parking]]
version = "2.2.1"
criteria = "safe-to-deploy"

[[exemptions.parking_lot_core]]
version = "0.9.10"
criteria = "safe-to-run"

[[exemptions.paste]]
version = "1.0.15"
criteria = "safe-to-deploy"

[[exemptions.pest]]
version = "2.7.15"
criteria = "safe-to-deploy"

[[exemptions.pest_derive]]
version = "2.7.15"
criteria = "safe-to-deploy"

[[exemptions.pest_generator]]
version = "2.7.15"
criteria = "safe-to-deploy"

[[exemptions.pest_meta]]
version = "2.7.15"
criteria = "safe-to-deploy"

[[exemptions.petgraph]]
version = "0.7.1"
criteria = "safe-to-deploy"

[[exemptions.pin-project]]
version = "1.1.7"
criteria = "safe-to-deploy"

[[exemptions.pin-project-internal]]
version = "1.1.7"
criteria = "safe-to-deploy"

[[exemptions.pkcs8]]
version = "0.10.2"
criteria = "safe-to-deploy"

[[exemptions.polyval]]
version = "0.6.2"
criteria = "safe-to-deploy"

[[exemptions.portable-atomic]]
version = "1.11.1"
criteria = "safe-to-deploy"

[[exemptions.postcard-derive]]
version = "0.2.2"
criteria = "safe-to-deploy"

[[exemptions.ppv-lite86]]
version = "0.2.20"
criteria = "safe-to-deploy"

[[exemptions.pretty_assertions]]
version = "1.4.1"
criteria = "safe-to-run"

[[exemptions.prettyplease]]
version = "0.2.25"
criteria = "safe-to-deploy"

[[exemptions.primeorder]]
version = "0.13.6"
criteria = "safe-to-deploy"

[[exemptions.proptest]]
version = "1.6.0"
criteria = "safe-to-deploy"

[[exemptions.prost]]
version = "0.13.1"
criteria = "safe-to-deploy"

[[exemptions.prost-build]]
version = "0.13.5"
criteria = "safe-to-deploy"

[[exemptions.prost-derive]]
version = "0.13.1"
criteria = "safe-to-deploy"

[[exemptions.prost-types]]
version = "0.13.1"
criteria = "safe-to-deploy"

[[exemptions.quanta]]
version = "0.12.6"
criteria = "safe-to-deploy"

[[exemptions.radix_trie]]
version = "0.2.1"
criteria = "safe-to-deploy"

[[exemptions.rand]]
version = "0.7.3"
criteria = "safe-to-deploy"

[[exemptions.rand]]
version = "0.9.0"
criteria = "safe-to-deploy"

[[exemptions.rand_chacha]]
version = "0.2.2"
criteria = "safe-to-deploy"

[[exemptions.rand_core]]
version = "0.5.1"
criteria = "safe-to-deploy"

[[exemptions.rand_hc]]
version = "0.2.0"
criteria = "safe-to-deploy"

[[exemptions.rand_xoshiro]]
version = "0.7.0"
criteria = "safe-to-deploy"

[[exemptions.raw-cpuid]]
version = "11.5.0"
criteria = "safe-to-deploy"

[[exemptions.redox_syscall]]
version = "0.5.8"
criteria = "safe-to-run"

[[exemptions.regex]]
version = "1.11.1"
criteria = "safe-to-deploy"

[[exemptions.regex-automata]]
version = "0.1.10"
criteria = "safe-to-deploy"

[[exemptions.regex-automata]]
version = "0.4.9"
criteria = "safe-to-deploy"

[[exemptions.regex-lite]]
version = "0.1.6"
criteria = "safe-to-run"

[[exemptions.regex-syntax]]
version = "0.6.29"
criteria = "safe-to-deploy"

[[exemptions.ring]]
version = "0.17.14"
criteria = "safe-to-deploy"

[[exemptions.rustix]]
version = "0.38.42"
criteria = "safe-to-deploy"

[[exemptions.rustls]]
version = "0.23.28"
criteria = "safe-to-deploy"

[[exemptions.rustls-native-certs]]
version = "0.8.1"
criteria = "safe-to-deploy"

[[exemptions.rustls-pemfile]]
version = "2.2.0"
criteria = "safe-to-deploy"

[[exemptions.rustls-pki-types]]
version = "1.11.0"
criteria = "safe-to-deploy"

[[exemptions.rustls-webpki]]
version = "0.103.3"
criteria = "safe-to-deploy"

[[exemptions.ryu]]
version = "1.0.18"
criteria = "safe-to-deploy"

[[exemptions.s2n-codec]]
version = "0.58.0"
criteria = "safe-to-deploy"

[[exemptions.s2n-quic-core]]
version = "0.58.0"
criteria = "safe-to-deploy"

[[exemptions.s2n-quic-crypto]]
version = "0.58.0"
criteria = "safe-to-deploy"

[[exemptions.s2n-quic-platform]]
version = "0.58.0"
criteria = "safe-to-deploy"

[[exemptions.s2n-quic-transport]]
version = "0.58.0"
criteria = "safe-to-deploy"

[[exemptions.scc]]
version = "2.2.5"
criteria = "safe-to-run"

[[exemptions.schannel]]
version = "0.1.27"
criteria = "safe-to-deploy"

[[exemptions.sdd]]
version = "3.0.4"
criteria = "safe-to-run"

[[exemptions.sec1]]
version = "0.7.3"
criteria = "safe-to-deploy"

[[exemptions.security-framework]]
version = "3.2.0"
criteria = "safe-to-deploy"

[[exemptions.security-framework-sys]]
version = "2.14.0"
criteria = "safe-to-deploy"

[[exemptions.serde_json]]
version = "1.0.133"
criteria = "safe-to-deploy"

[[exemptions.serde_yaml]]
version = "0.9.34+deprecated"
criteria = "safe-to-deploy"

[[exemptions.serial_test]]
version = "3.2.0"
criteria = "safe-to-run"

[[exemptions.serial_test_derive]]
version = "3.2.0"
criteria = "safe-to-run"

[[exemptions.signal-hook-registry]]
version = "1.4.5"
criteria = "safe-to-deploy"

[[exemptions.siphasher]]
version = "1.0.1"
criteria = "safe-to-deploy"

[[exemptions.sketches-ddsketch]]
version = "0.3.0"
criteria = "safe-to-deploy"

[[exemptions.slab]]
version = "0.4.9"
criteria = "safe-to-deploy"

[[exemptions.socket2]]
version = "0.5.8"
criteria = "safe-to-deploy"

[[exemptions.socket2]]
version = "0.6.0"
criteria = "safe-to-deploy"

[[exemptions.spin]]
version = "0.9.8"
criteria = "safe-to-deploy"

[[exemptions.spki]]
version = "0.7.3"
criteria = "safe-to-deploy"

[[exemptions.syn]]
version = "2.0.90"
criteria = "safe-to-deploy"

[[exemptions.tarpc]]
version = "0.35.0"
criteria = "safe-to-deploy"

[[exemptions.tarpc-plugins]]
version = "0.14.0"
criteria = "safe-to-deploy"

<<<<<<< HEAD
=======
[[exemptions.tempfile]]
version = "3.14.0"
criteria = "safe-to-deploy"

>>>>>>> 7da531de
[[exemptions.termcolor]]
version = "1.4.1"
criteria = "safe-to-deploy"

[[exemptions.thiserror]]
version = "2.0.6"
criteria = "safe-to-deploy"

[[exemptions.thiserror-impl]]
version = "2.0.6"
criteria = "safe-to-deploy"

[[exemptions.tokio]]
version = "1.42.0"
criteria = "safe-to-deploy"

[[exemptions.tokio-macros]]
version = "2.4.0"
criteria = "safe-to-deploy"

[[exemptions.tokio-rustls]]
version = "0.26.2"
criteria = "safe-to-deploy"

[[exemptions.tokio-serde]]
version = "0.9.0"
criteria = "safe-to-deploy"

[[exemptions.tokio-util]]
version = "0.7.13"
criteria = "safe-to-deploy"

<<<<<<< HEAD
=======
[[exemptions.tower-service]]
version = "0.3.2"
criteria = "safe-to-deploy"

>>>>>>> 7da531de
[[exemptions.tracing-log]]
version = "0.2.0"
criteria = "safe-to-deploy"

[[exemptions.tracing-opentelemetry]]
version = "0.27.0"
criteria = "safe-to-deploy"

[[exemptions.typenum]]
version = "1.17.0"
criteria = "safe-to-deploy"

[[exemptions.ucd-trie]]
version = "0.1.7"
criteria = "safe-to-deploy"

[[exemptions.unarray]]
version = "0.1.4"
criteria = "safe-to-deploy"

[[exemptions.unicode-id]]
version = "0.3.5"
criteria = "safe-to-deploy"

[[exemptions.unsafe-libyaml]]
version = "0.2.11"
criteria = "safe-to-deploy"

[[exemptions.untrusted]]
version = "0.9.0"
criteria = "safe-to-deploy"

[[exemptions.vec1]]
version = "1.12.1"
criteria = "safe-to-deploy"

[[exemptions.version_check]]
version = "0.9.5"
criteria = "safe-to-deploy"

[[exemptions.wasi]]
version = "0.11.0+wasi-snapshot-preview1"
criteria = "safe-to-deploy"

[[exemptions.wasm-bindgen]]
version = "0.2.99"
criteria = "safe-to-deploy"

[[exemptions.wasm-bindgen-backend]]
version = "0.2.99"
criteria = "safe-to-deploy"

[[exemptions.wasm-bindgen-macro]]
version = "0.2.99"
criteria = "safe-to-deploy"

[[exemptions.wasm-bindgen-macro-support]]
version = "0.2.99"
criteria = "safe-to-deploy"

[[exemptions.wasm-bindgen-shared]]
version = "0.2.99"
criteria = "safe-to-deploy"

[[exemptions.web-sys]]
version = "0.3.77"
criteria = "safe-to-deploy"

[[exemptions.web-time]]
version = "1.1.0"
criteria = "safe-to-deploy"

[[exemptions.which]]
version = "4.3.0"
criteria = "safe-to-deploy"

[[exemptions.winapi]]
version = "0.3.9"
criteria = "safe-to-deploy"

[[exemptions.winapi-util]]
version = "0.1.9"
criteria = "safe-to-deploy"

[[exemptions.yansi]]
version = "1.0.1"
criteria = "safe-to-run"

[[exemptions.zerocopy]]
version = "0.7.35"
criteria = "safe-to-deploy"

[[exemptions.zerocopy]]
version = "0.8.24"
criteria = "safe-to-deploy"

[[exemptions.zerocopy-derive]]
version = "0.7.35"
criteria = "safe-to-deploy"

[[exemptions.zerocopy-derive]]
version = "0.8.24"
criteria = "safe-to-deploy"<|MERGE_RESOLUTION|>--- conflicted
+++ resolved
@@ -97,11 +97,7 @@
 criteria = "safe-to-deploy"
 
 [[exemptions.backon]]
-<<<<<<< HEAD
-version = "1.2.0"
-=======
 version = "1.4.0"
->>>>>>> 7da531de
 criteria = "safe-to-deploy"
 
 [[exemptions.backtrace]]
@@ -800,13 +796,10 @@
 version = "0.14.0"
 criteria = "safe-to-deploy"
 
-<<<<<<< HEAD
-=======
 [[exemptions.tempfile]]
 version = "3.14.0"
 criteria = "safe-to-deploy"
 
->>>>>>> 7da531de
 [[exemptions.termcolor]]
 version = "1.4.1"
 criteria = "safe-to-deploy"
@@ -839,13 +832,10 @@
 version = "0.7.13"
 criteria = "safe-to-deploy"
 
-<<<<<<< HEAD
-=======
 [[exemptions.tower-service]]
 version = "0.3.2"
 criteria = "safe-to-deploy"
 
->>>>>>> 7da531de
 [[exemptions.tracing-log]]
 version = "0.2.0"
 criteria = "safe-to-deploy"
