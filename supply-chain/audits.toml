
# cargo-vet audits file

[[audits.age]]
who = "gknopf <gknopf@spideroak.com>"
criteria = "safe-to-deploy"
version = "0.11.1"

[[audits.age-core]]
who = "gknopf <gknopf@spideroak.com>"
criteria = "safe-to-deploy"
version = "0.11.0"

[[audits.allocator-api2]]
who = "Ben Zimmerman <bzimmerman@spideroak.com>"
criteria = "safe-to-deploy"
version = "0.2.21"

[[audits.anstyle-wincon]]
who = "gknopf <gknopf@spideroak.com>"
criteria = "safe-to-deploy"
delta = "3.0.6 -> 3.0.7"

[[audits.anyhow]]
who = "gknopf <gknopf@spideroak.com>"
criteria = "safe-to-deploy"
delta = "1.0.94 -> 1.0.97"

[[audits.arc-swap]]
who = "gknopf <gknopf@spideroak.com>"
criteria = "safe-to-deploy"
version = "1.7.1"

[[audits.async-trait]]
who = "gknopf <gknopf@spideroak.com>"
criteria = "safe-to-deploy"
delta = "0.1.83 -> 0.1.87"

[[audits.backon]]
who = "gknopf <gknopf@spideroak.com>"
criteria = "safe-to-deploy"
version = "1.2.0"

[[audits.backon]]
who = "gknopf <gknopf@spideroak.com>"
criteria = "safe-to-run"
delta = "1.3.0 -> 1.4.0"

[[audits.bech32]]
who = "gknopf <gknopf@spideroak.com>"
criteria = "safe-to-deploy"
version = "0.8.1"

[[audits.bindgen]]
who = "Ben Zimmerman <bzimmerman@spideroak.com>"
criteria = "safe-to-deploy"
version = "0.69.5"

[[audits.bitflags]]
who = "gknopf <gknopf@spideroak.com>"
criteria = "safe-to-deploy"
delta = "2.8.0 -> 2.9.0"

[[audits.buggy]]
who = "gknopf <gknopf@spideroak.com>"
criteria = "safe-to-deploy"
version = "0.1.0"

[[audits.bytes]]
who = "gknopf <gknopf@spideroak.com>"
criteria = "safe-to-deploy"
delta = "1.9.0 -> 1.10.0"

[[audits.cc]]
who = "Ben Zimmerman <bzimmerman@spideroak.com>"
criteria = "safe-to-deploy"
version = "1.2.18"

[[audits.chacha20]]
who = "gknopf <gknopf@spideroak.com>"
criteria = "safe-to-deploy"
version = "0.9.1"

[[audits.chacha20poly1305]]
who = "gknopf <gknopf@spideroak.com>"
criteria = "safe-to-deploy"
version = "0.9.0"

[[audits.clap]]
who = "gknopf <gknopf@spideroak.com>"
criteria = "safe-to-deploy"
delta = "4.5.23 -> 4.5.31"

[[audits.clap_builder]]
who = "gknopf <gknopf@spideroak.com>"
criteria = "safe-to-deploy"
delta = "4.5.23 -> 4.5.31"

[[audits.clap_derive]]
who = "gknopf <gknopf@spideroak.com>"
criteria = "safe-to-deploy"
delta = "4.5.18 -> 4.5.28"

[[audits.cmake]]
who = "Declan Johnson <djohnson@spideroak.com>"
criteria = "safe-to-deploy"
delta = "0.1.49 -> 0.1.54"

[[audits.cookie-factory]]
who = "gknopf <gknopf@spideroak.com>"
criteria = "safe-to-deploy"
version = "0.3.3"

[[audits.cpufeatures]]
who = "gknopf <gknopf@spideroak.com>"
criteria = "safe-to-deploy"
delta = "0.2.16 -> 0.2.17"

[[audits.crunchy]]
who = "gknopf <gknopf@spideroak.com>"
criteria = "safe-to-deploy"
delta = "0.2.2 -> 0.2.3"

[[audits.dunce]]
who = "Declan Johnson <djohnson@spideroak.com>"
criteria = "safe-to-deploy"
version = "1.0.5"

[[audits.find-crate]]
who = "gknopf <gknopf@spideroak.com>"
criteria = "safe-to-deploy"
version = "0.6.3"

[[audits.fluent]]
who = "gknopf <gknopf@spideroak.com>"
criteria = "safe-to-deploy"
version = "0.16.1"

[[audits.fluent-bundle]]
who = "gknopf <gknopf@spideroak.com>"
criteria = "safe-to-deploy"
version = "0.15.3"

[[audits.fluent-syntax]]
who = "gknopf <gknopf@spideroak.com>"
criteria = "safe-to-deploy"
version = "0.11.1"

[[audits.getrandom]]
who = "gknopf <gknopf@spideroak.com>"
criteria = "safe-to-deploy"
delta = "0.2.15 -> 0.3.1"

[[audits.hash32]]
who = "gknopf <gknopf@spideroak.com>"
criteria = "safe-to-deploy"
delta = "0.2.1 -> 0.3.1"

[[audits.heapless]]
who = "gknopf <gknopf@spideroak.com>"
criteria = "safe-to-deploy"
delta = "0.7.17 -> 0.8.0"

[[audits.hex-literal]]
who = "Declan Johnson <djohnson@spideroak.com>"
criteria = "safe-to-deploy"
version = "0.4.1"

[[audits.i18n-config]]
who = "gknopf <gknopf@spideroak.com>"
criteria = "safe-to-deploy"
version = "0.4.8"

[[audits.i18n-embed]]
who = "gknopf <gknopf@spideroak.com>"
criteria = "safe-to-deploy"
version = "0.15.4"

[[audits.i18n-embed-fl]]
who = "gknopf <gknopf@spideroak.com>"
criteria = "safe-to-deploy"
version = "0.9.4"

[[audits.i18n-embed-impl]]
who = "gknopf <gknopf@spideroak.com>"
criteria = "safe-to-deploy"
version = "0.8.4"

[[audits.inout]]
who = "gknopf <gknopf@spideroak.com>"
criteria = "safe-to-deploy"
delta = "0.1.3 -> 0.1.4"

[[audits.io_tee]]
who = "gknopf <gknopf@spideroak.com>"
criteria = "safe-to-deploy"
version = "0.1.1"

[[audits.itoa]]
who = "gknopf <gknopf@spideroak.com>"
criteria = "safe-to-deploy"
delta = "1.0.14 -> 1.0.15"

[[audits.js-sys]]
who = "gknopf <gknopf@spideroak.com>"
criteria = "safe-to-deploy"
delta = "0.3.76 -> 0.3.77"

[[audits.libc]]
who = "gknopf <gknopf@spideroak.com>"
criteria = "safe-to-deploy"
delta = "0.2.168 -> 0.2.170"

[[audits.linux-raw-sys]]
who = "gknopf <gknopf@spideroak.com>"
criteria = "safe-to-deploy"
version = "0.9.4"

[[audits.linux-raw-sys]]
who = "gknopf <gknopf@spideroak.com>"
criteria = "safe-to-deploy"
delta = "0.4.14 -> 0.4.15"

[[audits.log]]
who = "gknopf <gknopf@spideroak.com>"
criteria = "safe-to-deploy"
delta = "0.4.25 -> 0.4.26"

[[audits.matchers]]
who = "Jonathan Dygert <jdygert@spideroak.com>"
criteria = "safe-to-deploy"
delta = "0.1.0 -> 0.2.0"

[[audits.miniz_oxide]]
who = "gknopf <gknopf@spideroak.com>"
criteria = "safe-to-deploy"
delta = "0.8.4 -> 0.8.5"

[[audits.nu-ansi-term]]
who = "Jonathan Dygert <jdygert@spideroak.com>"
criteria = "safe-to-deploy"
delta = "0.46.0 -> 0.50.1"

[[audits.object]]
who = "gknopf <gknopf@spideroak.com>"
criteria = "safe-to-deploy"
delta = "0.36.5 -> 0.36.7"

[[audits.p384]]
who = "gknopf <gknopf@spideroak.com>"
criteria = "safe-to-deploy"
delta = "0.13.0 -> 0.13.1"

[[audits.parking_lot]]
who = "gknopf <gknopf@spideroak.com>"
criteria = "safe-to-deploy"
version = "0.12.2"

[[audits.parking_lot_core]]
who = "gknopf <gknopf@spideroak.com>"
criteria = "safe-to-deploy"
version = "0.9.10"

[[audits.pbkdf2]]
who = "gknopf <gknopf@spideroak.com>"
criteria = "safe-to-deploy"
version = "0.12.2"

[[audits.pin-project]]
who = "gknopf <gknopf@spideroak.com>"
criteria = "safe-to-deploy"
delta = "1.1.7 -> 1.1.10"

[[audits.pin-project-internal]]
who = "gknopf <gknopf@spideroak.com>"
criteria = "safe-to-deploy"
delta = "1.1.7 -> 1.1.10"

[[audits.pin-project-lite]]
who = "gknopf <gknopf@spideroak.com>"
criteria = "safe-to-deploy"
delta = "0.2.15 -> 0.2.16"

[[audits.poly1305]]
who = "gknopf <gknopf@spideroak.com>"
criteria = "safe-to-deploy"
version = "0.7.2"

[[audits.postcard]]
who = "nikki-aranya <npoelma@spideroak.com>"
criteria = "safe-to-deploy"
version = "1.1.3"
notes = "I have audited both the 1.1.1 codebase, as well as the 1.1.3 delta. Most changes were nominal, this crate does what it says on the tin with descriptive commits and a heaping of third party crates it allows de/serializing. There is a handful of unsafe, but to my knowledge it's both commented to explain the rationale and seems safe on first glance, mostly used to remove bounds checks to make it run faster since it's basically a compression library, it needs all the help it can get."

[[audits.postcard-derive]]
who = "nikki-aranya <npoelma@spideroak.com>"
criteria = "safe-to-deploy"
version = "1.1.3"
notes = "I have audited both the 1.1.1 codebase, as well as the 1.1.3 delta. Most changes were nominal, this crate does what it says on the tin with descriptive commits and a heaping of third party crates it allows de/serializing. There is a handful of unsafe, but to my knowledge it's both commented to explain the rationale and seems safe on first glance, mostly used to remove bounds checks to make it run faster since it's basically a compression library, it needs all the help it can get."

[[audits.ppv-lite86]]
who = "Eric Lagergren <elagergren@spideroak.com>"
criteria = "safe-to-deploy"
delta = "0.2.20 -> 0.2.21"

[[audits.prettyplease]]
who = "gknopf <gknopf@spideroak.com>"
criteria = "safe-to-deploy"
delta = "0.2.25 -> 0.2.30"

[[audits.proc-macro-error-attr2]]
who = "gknopf <gknopf@spideroak.com>"
criteria = "safe-to-deploy"
version = "2.0.0"

[[audits.proc-macro-error2]]
who = "gknopf <gknopf@spideroak.com>"
criteria = "safe-to-deploy"
version = "2.0.1"

[[audits.proc-macro2]]
who = "gknopf <gknopf@spideroak.com>"
criteria = "safe-to-deploy"
delta = "1.0.93 -> 1.0.94"

[[audits.quote]]
who = "gknopf <gknopf@spideroak.com>"
criteria = "safe-to-deploy"
delta = "1.0.38 -> 1.0.39"

[[audits.redox_syscall]]
who = "gknopf <gknopf@spideroak.com>"
criteria = "safe-to-deploy"
version = "0.5.10"

[[audits.redox_syscall]]
who = "gknopf <gknopf@spideroak.com>"
criteria = "safe-to-run"
delta = "0.5.8 -> 0.5.10"

[[audits.rfc6979]]
who = "gknopf <gknopf@spideroak.com>"
criteria = "safe-to-deploy"
version = "0.4.0"

[[audits.rfc6979]]
who = "gknopf <gknopf@spideroak.com>"
criteria = "safe-to-deploy"
version = "0.4.0"

[[audits.rfc6979]]
who = "gknopf <gknopf@spideroak.com>"
criteria = "safe-to-deploy"
version = "0.4.0"

[[audits.rfc6979]]
who = "gknopf <gknopf@spideroak.com>"
criteria = "safe-to-deploy"
version = "0.4.0"

[[audits.rfc6979]]
who = "gknopf <gknopf@spideroak.com>"
criteria = "safe-to-deploy"
version = "0.4.0"

[[audits.rfc6979]]
who = "gknopf <gknopf@spideroak.com>"
criteria = "safe-to-deploy"
version = "0.4.0"

[[audits.rfc6979]]
who = "gknopf <gknopf@spideroak.com>"
criteria = "safe-to-deploy"
version = "0.4.0"

[[audits.rfc6979]]
who = "gknopf <gknopf@spideroak.com>"
criteria = "safe-to-deploy"
version = "0.4.0"

[[audits.rfc6979]]
who = "gknopf <gknopf@spideroak.com>"
criteria = "safe-to-deploy"
version = "0.4.0"

[[audits.rfc6979]]
who = "gknopf <gknopf@spideroak.com>"
criteria = "safe-to-deploy"
version = "0.4.0"

[[audits.rfc6979]]
who = "gknopf <gknopf@spideroak.com>"
criteria = "safe-to-deploy"
version = "0.4.0"

[[audits.rfc6979]]
who = "gknopf <gknopf@spideroak.com>"
criteria = "safe-to-deploy"
version = "0.4.0"

[[audits.rust-embed]]
who = "gknopf <gknopf@spideroak.com>"
criteria = "safe-to-deploy"
version = "8.7.2"

[[audits.rust-embed-impl]]
who = "gknopf <gknopf@spideroak.com>"
criteria = "safe-to-deploy"
version = "8.7.2"

[[audits.rust-embed-utils]]
who = "gknopf <gknopf@spideroak.com>"
criteria = "safe-to-deploy"
version = "8.7.2"

[[audits.rustix]]
who = "gknopf <gknopf@spideroak.com>"
criteria = "safe-to-deploy"
version = "1.0.8"

[[audits.rustix]]
who = "gknopf <gknopf@spideroak.com>"
criteria = "safe-to-deploy"
delta = "0.37.13 -> 0.37.28"

[[audits.rustix]]
who = "gknopf <gknopf@spideroak.com>"
criteria = "safe-to-deploy"
delta = "0.37.13 -> 0.37.28"

[[audits.rustix]]
who = "gknopf <gknopf@spideroak.com>"
criteria = "safe-to-deploy"
delta = "0.37.13 -> 0.37.28"

[[audits.rustix]]
who = "gknopf <gknopf@spideroak.com>"
criteria = "safe-to-deploy"
delta = "0.37.13 -> 0.37.28"

[[audits.rustix]]
who = "gknopf <gknopf@spideroak.com>"
criteria = "safe-to-deploy"
delta = "0.37.13 -> 0.37.28"

[[audits.rustix]]
who = "gknopf <gknopf@spideroak.com>"
criteria = "safe-to-deploy"
delta = "0.38.42 -> 0.38.44"

[[audits.rustversion]]
who = "gknopf <gknopf@spideroak.com>"
criteria = "safe-to-deploy"
delta = "1.0.19 -> 1.0.20"

[[audits.ryu]]
who = "gknopf <gknopf@spideroak.com>"
criteria = "safe-to-deploy"
delta = "1.0.18 -> 1.0.20"

[[audits.salsa20]]
who = "gknopf <gknopf@spideroak.com>"
criteria = "safe-to-deploy"
version = "0.10.2"

[[audits.same-file]]
who = "gknopf <gknopf@spideroak.com>"
criteria = "safe-to-deploy"
version = "1.0.6"

[[audits.scc]]
who = "gknopf <gknopf@spideroak.com>"
criteria = "safe-to-run"
delta = "2.2.5 -> 2.3.3"

[[audits.scrypt]]
who = "gknopf <gknopf@spideroak.com>"
criteria = "safe-to-deploy"
version = "0.11.0"

[[audits.sdd]]
who = "gknopf <gknopf@spideroak.com>"
criteria = "safe-to-run"
delta = "3.0.4 -> 3.0.7"

[[audits.secrecy]]
who = "gknopf <gknopf@spideroak.com>"
criteria = "safe-to-deploy"
version = "0.10.3"

[[audits.self_cell]]
who = "gknopf <gknopf@spideroak.com>"
criteria = "safe-to-deploy"
version = "0.10.2"

[[audits.self_cell]]
who = "gknopf <gknopf@spideroak.com>"
criteria = "safe-to-deploy"
version = "0.10.3"

[[audits.semver]]
who = "gknopf <gknopf@spideroak.com>"
criteria = "safe-to-deploy"
delta = "1.0.24 -> 1.0.26"

[[audits.serde]]
who = "gknopf <gknopf@spideroak.com>"
criteria = "safe-to-deploy"
delta = "1.0.217 -> 1.0.218"

[[audits.serde_derive]]
who = "gknopf <gknopf@spideroak.com>"
criteria = "safe-to-deploy"
delta = "1.0.217 -> 1.0.218"

[[audits.serde_json]]
who = "gknopf <gknopf@spideroak.com>"
criteria = "safe-to-deploy"
delta = "1.0.133 -> 1.0.140"

[[audits.sha3-utils]]
who = "gknopf <gknopf@spideroak.com>"
criteria = "safe-to-deploy"
version = "0.3.1"

[[audits.sha3-utils]]
who = "Eric Lagergren <elagergren@spideroak.com>"
criteria = "safe-to-deploy"
delta = "0.3.1 -> 0.3.0"

[[audits.signal-hook-registry]]
who = "gknopf <gknopf@spideroak.com>"
criteria = "safe-to-deploy"
delta = "1.4.1 -> 1.4.5"

[[audits.spideroak-base58]]
who = "gknopf <gknopf@spideroak.com>"
criteria = "safe-to-deploy"
version = "0.1.0"

[[audits.spideroak-crypto]]
who = "gknopf <gknopf@spideroak.com>"
criteria = "safe-to-deploy"
version = "0.2.1"

[[audits.spideroak-crypto-derive]]
who = "gknopf <gknopf@spideroak.com>"
criteria = "safe-to-deploy"
version = "0.1.0"

[[audits.syn]]
who = "gknopf <gknopf@spideroak.com>"
criteria = "safe-to-deploy"
delta = "2.0.90 -> 2.0.99"

[[audits.sysinfo]]
who = "nikki-aranya <npoelma@spideroak.com>"
criteria = "safe-to-deploy"
version = "0.36.1"
notes = "This crate does what it says, using a lot of system API calls (some unofficially documented; for example, Windows doesn't publicly provide a way to get info from other processes so it has to use ntapi to use the info that e.g. Task Manager uses), and any weird behavior is documented with a comment for the most part. It's segmented well so only the code for the platform being compiled for gets added, as well as it's easy to track down how exactly a piece of information is getting gathered. This does use a lot of unsafe for the above reason of needing to make a bunch of system API calls, some of which are calling into other languages like Objective-C, but I didn't see anything obviously malicious or incorrect."

[[audits.tempfile]]
who = "gknopf <gknopf@spideroak.com>"
criteria = "safe-to-deploy"
version = "3.19.1"

[[audits.tempfile]]
who = "gknopf <gknopf@spideroak.com>"
criteria = "safe-to-deploy"
delta = "3.14.0 -> 3.17.1"

[[audits.test-log]]
who = "gknopf <gknopf@spideroak.com>"
criteria = "safe-to-run"
delta = "0.2.16 -> 0.2.17"

[[audits.test-log-macros]]
who = "gknopf <gknopf@spideroak.com>"
criteria = "safe-to-run"
delta = "0.2.16 -> 0.2.17"

[[audits.thiserror]]
who = "gknopf <gknopf@spideroak.com>"
criteria = "safe-to-deploy"
delta = "2.0.6 -> 2.0.12"

[[audits.thiserror-impl]]
who = "gknopf <gknopf@spideroak.com>"
criteria = "safe-to-deploy"
delta = "2.0.6 -> 2.0.12"

[[audits.tokio]]
who = "gknopf <gknopf@spideroak.com>"
criteria = "safe-to-deploy"
delta = "1.42.0 -> 1.43.0"

[[audits.tokio]]
who = "Jonathan Dygert <jdygert@spideroak.com>"
criteria = "safe-to-deploy"
delta = "1.43.0 -> 1.44.2"

[[audits.tokio-macros]]
who = "gknopf <gknopf@spideroak.com>"
criteria = "safe-to-deploy"
delta = "2.4.0 -> 2.5.0"

[[audits.tokio-util]]
who = "Jonathan Dygert <jdygert@spideroak.com>"
criteria = "safe-to-deploy"
delta = "0.7.13 -> 0.7.15"

<<<<<<< HEAD
[[audits.type-map]]
who = "gknopf <gknopf@spideroak.com>"
criteria = "safe-to-deploy"
version = "0.4.0"
=======
[[audits.tracing-subscriber]]
who = "Jonathan Dygert <jdygert@spideroak.com>"
criteria = "safe-to-deploy"
delta = "0.3.19 -> 0.3.20"
>>>>>>> 0fb49748

[[audits.typenum]]
who = "gknopf <gknopf@spideroak.com>"
criteria = "safe-to-deploy"
delta = "1.17.0 -> 1.18.0"

[[audits.unicode-ident]]
who = "gknopf <gknopf@spideroak.com>"
criteria = "safe-to-deploy"
delta = "1.0.16 -> 1.0.18"

[[audits.valuable]]
who = "gknopf <gknopf@spideroak.com>"
criteria = "safe-to-deploy"
delta = "0.1.0 -> 0.1.1"

[[audits.walkdir]]
who = "gknopf <gknopf@spideroak.com>"
criteria = "safe-to-deploy"
version = "2.5.0"

[[audits.wasi]]
who = "gknopf <gknopf@spideroak.com>"
criteria = "safe-to-deploy"
delta = "0.11.0+wasi-snapshot-preview1 -> 0.13.3+wasi-0.2.2"

[[audits.wasm-bindgen]]
who = "gknopf <gknopf@spideroak.com>"
criteria = "safe-to-deploy"
delta = "0.2.99 -> 0.2.100"

[[audits.wasm-bindgen-backend]]
who = "gknopf <gknopf@spideroak.com>"
criteria = "safe-to-deploy"
delta = "0.2.99 -> 0.2.100"

[[audits.wasm-bindgen-macro]]
who = "gknopf <gknopf@spideroak.com>"
criteria = "safe-to-deploy"
delta = "0.2.99 -> 0.2.100"

[[audits.wasm-bindgen-macro-support]]
who = "gknopf <gknopf@spideroak.com>"
criteria = "safe-to-deploy"
delta = "0.2.99 -> 0.2.100"

[[audits.wasm-bindgen-shared]]
who = "gknopf <gknopf@spideroak.com>"
criteria = "safe-to-deploy"
delta = "0.2.99 -> 0.2.100"

[[audits.winapi-i686-pc-windows-gnu]]
who = "gknopf <gknopf@spideroak.com>"
criteria = "safe-to-deploy"
version = "0.4.0"

[[audits.winapi-x86_64-pc-windows-gnu]]
who = "gknopf <gknopf@spideroak.com>"
criteria = "safe-to-deploy"
version = "0.4.0"

[[audits.x25519-dalek]]
who = "gknopf <gknopf@spideroak.com>"
criteria = "safe-to-deploy"
version = "2.0.1"

[[audits.zerofrom]]
who = "gknopf <gknopf@spideroak.com>"
criteria = "safe-to-deploy"
delta = "0.1.5 -> 0.1.6"

[[audits.zerofrom-derive]]
who = "gknopf <gknopf@spideroak.com>"
criteria = "safe-to-deploy"
delta = "0.1.5 -> 0.1.6"

[[audits.zerovec]]
who = "gknopf <gknopf@spideroak.com>"
criteria = "safe-to-deploy"
delta = "0.11.3 -> 0.11.4"

[[trusted.anstream]]
criteria = "safe-to-deploy"
user-id = 6743 # Ed Page (epage)
start = "2023-03-16"
end = "2026-07-09"

[[trusted.anstyle]]
criteria = "safe-to-deploy"
user-id = 6743 # Ed Page (epage)
start = "2022-05-18"
end = "2026-07-09"

[[trusted.anstyle-parse]]
criteria = "safe-to-deploy"
user-id = 6743 # Ed Page (epage)
start = "2023-03-08"
end = "2026-07-09"

[[trusted.anstyle-query]]
criteria = "safe-to-deploy"
user-id = 6743 # Ed Page (epage)
start = "2023-04-13"
end = "2026-07-09"

[[trusted.anstyle-wincon]]
criteria = "safe-to-deploy"
user-id = 6743 # Ed Page (epage)
start = "2023-03-08"
end = "2026-07-09"

[[trusted.aranya-afc-util]]
criteria = "safe-to-deploy"
user-id = 293722 # aranya-project-bot
start = "2024-10-16"
end = "2025-12-19"

[[trusted.aranya-aqc-util]]
criteria = "safe-to-deploy"
user-id = 293722 # aranya-project-bot
start = "2025-04-10"
end = "2026-04-14"

[[trusted.aranya-base58]]
criteria = "safe-to-deploy"
user-id = 293722 # aranya-project-bot
start = "2024-10-16"
end = "2025-12-19"

[[trusted.aranya-buggy]]
criteria = "safe-to-deploy"
user-id = 293722 # aranya-project-bot
start = "2024-10-16"
end = "2025-12-19"

[[trusted.aranya-capi-codegen]]
criteria = "safe-to-deploy"
user-id = 293722 # aranya-project-bot
start = "2024-11-08"
end = "2025-12-19"

[[trusted.aranya-capi-core]]
criteria = "safe-to-deploy"
user-id = 293722 # aranya-project-bot
start = "2024-11-08"
end = "2025-12-19"

[[trusted.aranya-capi-macro]]
criteria = "safe-to-deploy"
user-id = 293722 # aranya-project-bot
start = "2024-11-08"
end = "2025-12-19"

[[trusted.aranya-client]]
criteria = "safe-to-deploy"
user-id = 293722 # aranya-project-bot
start = "2024-10-16"
end = "2025-12-19"

[[trusted.aranya-crypto]]
criteria = "safe-to-deploy"
user-id = 293722 # aranya-project-bot
start = "2024-10-16"
end = "2025-12-19"

[[trusted.aranya-crypto-derive]]
criteria = "safe-to-deploy"
user-id = 293722 # aranya-project-bot
start = "2024-10-16"
end = "2025-12-19"

[[trusted.aranya-crypto-ffi]]
criteria = "safe-to-deploy"
user-id = 293722 # aranya-project-bot
start = "2024-10-16"
end = "2025-12-19"

[[trusted.aranya-daemon]]
criteria = "safe-to-deploy"
user-id = 293722 # aranya-project-bot
start = "2024-10-16"
end = "2025-12-19"

[[trusted.aranya-daemon-api]]
criteria = "safe-to-deploy"
user-id = 293722 # aranya-project-bot
start = "2024-10-16"
end = "2025-12-19"

[[trusted.aranya-device-ffi]]
criteria = "safe-to-deploy"
user-id = 293722 # aranya-project-bot
start = "2024-10-16"
end = "2025-12-19"

[[trusted.aranya-envelope-ffi]]
criteria = "safe-to-deploy"
user-id = 293722 # aranya-project-bot
start = "2024-10-16"
end = "2025-12-19"

[[trusted.aranya-fast-channels]]
criteria = "safe-to-deploy"
user-id = 293722 # aranya-project-bot
start = "2024-10-16"
end = "2025-12-19"

[[trusted.aranya-idam-ffi]]
criteria = "safe-to-deploy"
user-id = 293722 # aranya-project-bot
start = "2024-10-16"
end = "2025-12-19"

[[trusted.aranya-internal-rustls]]
criteria = "safe-to-deploy"
user-id = 293722 # aranya-project-bot
start = "2025-05-29"
end = "2026-06-13"

[[trusted.aranya-internal-s2n-quic]]
criteria = "safe-to-deploy"
user-id = 293722 # aranya-project-bot
start = "2025-05-29"
end = "2026-06-13"

[[trusted.aranya-internal-s2n-quic-rustls]]
criteria = "safe-to-deploy"
user-id = 293722 # aranya-project-bot
start = "2025-05-29"
end = "2026-06-13"

[[trusted.aranya-keygen]]
criteria = "safe-to-deploy"
user-id = 293722 # aranya-project-bot
start = "2024-10-16"
end = "2025-12-19"

[[trusted.aranya-libc]]
criteria = "safe-to-deploy"
user-id = 293722 # aranya-project-bot
start = "2024-11-08"
end = "2025-12-19"

[[trusted.aranya-perspective-ffi]]
criteria = "safe-to-deploy"
user-id = 293722 # aranya-project-bot
start = "2024-10-16"
end = "2025-12-19"

[[trusted.aranya-policy-ast]]
criteria = "safe-to-deploy"
user-id = 293722 # aranya-project-bot
start = "2024-10-16"
end = "2025-12-19"

[[trusted.aranya-policy-compiler]]
criteria = "safe-to-deploy"
user-id = 293722 # aranya-project-bot
start = "2024-10-16"
end = "2025-12-19"

[[trusted.aranya-policy-derive]]
criteria = "safe-to-deploy"
user-id = 293722 # aranya-project-bot
start = "2024-10-16"
end = "2025-12-19"

[[trusted.aranya-policy-ifgen]]
criteria = "safe-to-deploy"
user-id = 293722 # aranya-project-bot
start = "2024-10-16"
end = "2025-12-19"

[[trusted.aranya-policy-ifgen-build]]
criteria = "safe-to-deploy"
user-id = 293722 # aranya-project-bot
start = "2024-10-16"
end = "2025-12-19"

[[trusted.aranya-policy-ifgen-macro]]
criteria = "safe-to-deploy"
user-id = 293722 # aranya-project-bot
start = "2024-10-16"
end = "2025-12-19"

[[trusted.aranya-policy-lang]]
criteria = "safe-to-deploy"
user-id = 293722 # aranya-project-bot
start = "2024-10-16"
end = "2025-12-19"

[[trusted.aranya-policy-module]]
criteria = "safe-to-deploy"
user-id = 293722 # aranya-project-bot
start = "2024-10-16"
end = "2025-12-19"

[[trusted.aranya-policy-text]]
criteria = "safe-to-deploy"
user-id = 293722 # aranya-project-bot
start = "2025-06-13"
end = "2026-06-23"

[[trusted.aranya-policy-text-macro]]
criteria = "safe-to-deploy"
user-id = 293722 # aranya-project-bot
start = "2025-06-13"
end = "2026-06-23"

[[trusted.aranya-policy-vm]]
criteria = "safe-to-deploy"
user-id = 293722 # aranya-project-bot
start = "2024-10-16"
end = "2025-12-19"

[[trusted.aranya-runtime]]
criteria = "safe-to-deploy"
user-id = 293722 # aranya-project-bot
start = "2024-10-16"
end = "2025-12-19"

[[trusted.aranya-trouble]]
criteria = "safe-to-deploy"
user-id = 293722 # aranya-project-bot
start = "2024-10-16"
end = "2025-12-19"

[[trusted.aranya-util]]
criteria = "safe-to-deploy"
user-id = 293722 # aranya-project-bot
start = "2024-11-12"
end = "2025-12-19"

[[trusted.buggy]]
criteria = "safe-to-deploy"
user-id = 293722 # aranya-project-bot
start = "2025-01-24"
end = "2026-03-12"

[[trusted.cc]]
criteria = "safe-to-deploy"
user-id = 2915 # Amanieu d'Antras (Amanieu)
start = "2024-02-20"
end = "2026-05-16"

[[trusted.clap_builder]]
criteria = "safe-to-deploy"
user-id = 6743 # Ed Page (epage)
start = "2023-03-28"
end = "2026-07-09"

[[trusted.clap_lex]]
criteria = "safe-to-deploy"
user-id = 6743 # Ed Page (epage)
start = "2022-04-15"
end = "2026-07-09"

[[trusted.cmake]]
criteria = "safe-to-deploy"
user-id = 1 # Alex Crichton (alexcrichton)
start = "2019-03-26"
end = "2026-05-16"

[[trusted.colorchoice]]
criteria = "safe-to-deploy"
user-id = 6743 # Ed Page (epage)
start = "2023-04-13"
end = "2026-07-09"

[[trusted.cppwinrt]]
criteria = "safe-to-deploy"
user-id = 64539 # Kenny Kerr (kennykerr)
start = "2024-02-02"
end = "2026-07-28"
notes = "windows and related crates are provided directly from Microsoft, and are generated from Windows metadata."

[[trusted.indexmap]]
criteria = "safe-to-deploy"
user-id = 539 # Josh Stone (cuviper)
start = "2020-01-15"
end = "2026-08-19"

[[trusted.intrusive-collections]]
criteria = "safe-to-deploy"
user-id = 2915 # Amanieu d'Antras (Amanieu)
start = "2019-06-21"
end = "2026-05-16"

[[trusted.is_terminal_polyfill]]
criteria = "safe-to-deploy"
user-id = 6743 # Ed Page (epage)
start = "2024-05-02"
end = "2026-07-09"

[[trusted.jobserver]]
criteria = "safe-to-deploy"
user-id = 1 # Alex Crichton (alexcrichton)
start = "2019-03-15"
end = "2026-05-16"

[[trusted.scopeguard]]
criteria = "safe-to-deploy"
user-id = 2915 # Amanieu d'Antras (Amanieu)
start = "2020-02-16"
end = "2026-05-16"

[[trusted.serde_spanned]]
criteria = "safe-to-deploy"
user-id = 6743 # Ed Page (epage)
start = "2023-01-20"
end = "2026-07-09"

[[trusted.spideroak-base58]]
criteria = "safe-to-deploy"
user-id = 293722 # aranya-project-bot
start = "2025-01-24"
end = "2026-06-13"

[[trusted.spideroak-crypto]]
criteria = "safe-to-deploy"
user-id = 293722 # aranya-project-bot
start = "2025-01-23"
end = "2026-06-13"

[[trusted.spideroak-crypto-derive]]
criteria = "safe-to-deploy"
user-id = 293722 # aranya-project-bot
start = "2025-01-23"
end = "2026-06-13"

[[trusted.toml]]
criteria = "safe-to-deploy"
user-id = 6743 # Ed Page (epage)
start = "2022-12-14"
end = "2026-07-09"

[[trusted.toml_datetime]]
criteria = "safe-to-deploy"
user-id = 6743 # Ed Page (epage)
start = "2022-10-21"
end = "2026-07-09"

[[trusted.toml_parser]]
criteria = "safe-to-deploy"
user-id = 6743 # Ed Page (epage)
start = "2025-07-08"
end = "2026-07-09"

[[trusted.toml_writer]]
criteria = "safe-to-deploy"
user-id = 6743 # Ed Page (epage)
start = "2025-07-08"
end = "2026-07-09"

[[trusted.wasi]]
criteria = "safe-to-deploy"
user-id = 6825 # Dan Gohman (sunfishcode)
start = "2019-07-22"
end = "2026-05-16"

[[trusted.windows]]
criteria = "safe-to-deploy"
user-id = 64539 # Kenny Kerr (kennykerr)
start = "2021-01-15"
end = "2026-07-28"
notes = "windows and related crates are provided directly from Microsoft, and are generated from Windows metadata."

[[trusted.windows-bindgen]]
criteria = "safe-to-deploy"
user-id = 64539 # Kenny Kerr (kennykerr)
start = "2021-12-17"
end = "2026-07-28"
notes = "windows and related crates are provided directly from Microsoft, and are generated from Windows metadata."

[[trusted.windows-collections]]
criteria = "safe-to-deploy"
user-id = 64539 # Kenny Kerr (kennykerr)
start = "2025-02-06"
end = "2026-07-28"
notes = "windows and related crates are provided directly from Microsoft, and are generated from Windows metadata."

[[trusted.windows-core]]
criteria = "safe-to-deploy"
user-id = 64539 # Kenny Kerr (kennykerr)
start = "2021-11-15"
end = "2026-07-28"
notes = "windows and related crates are provided directly from Microsoft, and are generated from Windows metadata."

[[trusted.windows-future]]
criteria = "safe-to-deploy"
user-id = 64539 # Kenny Kerr (kennykerr)
start = "2025-02-10"
end = "2026-07-28"
notes = "windows and related crates are provided directly from Microsoft, and are generated from Windows metadata."

[[trusted.windows-implement]]
criteria = "safe-to-deploy"
user-id = 64539 # Kenny Kerr (kennykerr)
start = "2022-01-27"
end = "2026-07-28"
notes = "windows and related crates are provided directly from Microsoft, and are generated from Windows metadata."

[[trusted.windows-interface]]
criteria = "safe-to-deploy"
user-id = 64539 # Kenny Kerr (kennykerr)
start = "2022-02-18"
end = "2026-07-28"
notes = "windows and related crates are provided directly from Microsoft, and are generated from Windows metadata."

[[trusted.windows-link]]
criteria = "safe-to-deploy"
user-id = 64539 # Kenny Kerr (kennykerr)
start = "2024-07-17"
end = "2026-07-28"
notes = "windows and related crates are provided directly from Microsoft, and are generated from Windows metadata."

[[trusted.windows-metadata]]
criteria = "safe-to-deploy"
user-id = 64539 # Kenny Kerr (kennykerr)
start = "2022-01-27"
end = "2026-07-28"
notes = "windows and related crates are provided directly from Microsoft, and are generated from Windows metadata."

[[trusted.windows-numerics]]
criteria = "safe-to-deploy"
user-id = 64539 # Kenny Kerr (kennykerr)
start = "2023-05-15"
end = "2026-07-28"
notes = "windows and related crates are provided directly from Microsoft, and are generated from Windows metadata."

[[trusted.windows-registry]]
criteria = "safe-to-deploy"
user-id = 64539 # Kenny Kerr (kennykerr)
start = "2024-02-15"
end = "2026-07-28"
notes = "windows and related crates are provided directly from Microsoft, and are generated from Windows metadata."

[[trusted.windows-result]]
criteria = "safe-to-deploy"
user-id = 64539 # Kenny Kerr (kennykerr)
start = "2024-02-02"
end = "2026-07-28"
notes = "windows and related crates are provided directly from Microsoft, and are generated from Windows metadata."

[[trusted.windows-services]]
criteria = "safe-to-deploy"
user-id = 64539 # Kenny Kerr (kennykerr)
start = "2021-04-01"
end = "2026-07-28"
notes = "windows and related crates are provided directly from Microsoft, and are generated from Windows metadata."

[[trusted.windows-strings]]
criteria = "safe-to-deploy"
user-id = 64539 # Kenny Kerr (kennykerr)
start = "2024-02-02"
end = "2026-07-28"
notes = "windows and related crates are provided directly from Microsoft, and are generated from Windows metadata."

[[trusted.windows-sys]]
criteria = "safe-to-deploy"
user-id = 64539 # Kenny Kerr (kennykerr)
start = "2021-11-15"
end = "2026-07-28"
notes = "windows and related crates are provided directly from Microsoft, and are generated from Windows metadata."

[[trusted.windows-targets]]
criteria = "safe-to-deploy"
user-id = 64539 # Kenny Kerr (kennykerr)
start = "2022-09-09"
end = "2026-07-28"
notes = "windows and related crates are provided directly from Microsoft, and are generated from Windows metadata."

[[trusted.windows-threading]]
criteria = "safe-to-deploy"
user-id = 64539 # Kenny Kerr (kennykerr)
start = "2025-04-29"
end = "2026-07-28"
notes = "windows and related crates are provided directly from Microsoft, and are generated from Windows metadata."

[[trusted.windows-version]]
criteria = "safe-to-deploy"
user-id = 64539 # Kenny Kerr (kennykerr)
start = "2023-03-07"
end = "2026-07-28"
notes = "windows and related crates are provided directly from Microsoft, and are generated from Windows metadata."

[[trusted.windows_aarch64_gnullvm]]
criteria = "safe-to-deploy"
user-id = 64539 # Kenny Kerr (kennykerr)
start = "2022-09-01"
end = "2026-07-28"
notes = "windows and related crates are provided directly from Microsoft, and are generated from Windows metadata."

[[trusted.windows_aarch64_msvc]]
criteria = "safe-to-deploy"
user-id = 64539 # Kenny Kerr (kennykerr)
start = "2021-11-05"
end = "2026-07-28"
notes = "windows and related crates are provided directly from Microsoft, and are generated from Windows metadata."

[[trusted.windows_i686_gnu]]
criteria = "safe-to-deploy"
user-id = 64539 # Kenny Kerr (kennykerr)
start = "2021-10-28"
end = "2026-07-28"
notes = "windows and related crates are provided directly from Microsoft, and are generated from Windows metadata."

[[trusted.windows_i686_gnullvm]]
criteria = "safe-to-deploy"
user-id = 64539 # Kenny Kerr (kennykerr)
start = "2024-04-02"
end = "2026-07-28"
notes = "windows and related crates are provided directly from Microsoft, and are generated from Windows metadata."

[[trusted.windows_i686_msvc]]
criteria = "safe-to-deploy"
user-id = 64539 # Kenny Kerr (kennykerr)
start = "2021-10-27"
end = "2026-07-28"
notes = "windows and related crates are provided directly from Microsoft, and are generated from Windows metadata."

[[trusted.windows_x86_64_gnu]]
criteria = "safe-to-deploy"
user-id = 64539 # Kenny Kerr (kennykerr)
start = "2021-10-28"
end = "2026-07-28"
notes = "windows and related crates are provided directly from Microsoft, and are generated from Windows metadata."

[[trusted.windows_x86_64_gnullvm]]
criteria = "safe-to-deploy"
user-id = 64539 # Kenny Kerr (kennykerr)
start = "2022-09-01"
end = "2026-07-28"
notes = "windows and related crates are provided directly from Microsoft, and are generated from Windows metadata."

[[trusted.windows_x86_64_msvc]]
criteria = "safe-to-deploy"
user-id = 64539 # Kenny Kerr (kennykerr)
start = "2021-10-27"
end = "2026-07-28"
notes = "windows and related crates are provided directly from Microsoft, and are generated from Windows metadata."

[[trusted.winnow]]
criteria = "safe-to-deploy"
user-id = 6743 # Ed Page (epage)
start = "2023-02-22"
end = "2026-07-09"<|MERGE_RESOLUTION|>--- conflicted
+++ resolved
@@ -609,17 +609,15 @@
 criteria = "safe-to-deploy"
 delta = "0.7.13 -> 0.7.15"
 
-<<<<<<< HEAD
-[[audits.type-map]]
-who = "gknopf <gknopf@spideroak.com>"
-criteria = "safe-to-deploy"
-version = "0.4.0"
-=======
 [[audits.tracing-subscriber]]
 who = "Jonathan Dygert <jdygert@spideroak.com>"
 criteria = "safe-to-deploy"
 delta = "0.3.19 -> 0.3.20"
->>>>>>> 0fb49748
+
+[[audits.type-map]]
+who = "gknopf <gknopf@spideroak.com>"
+criteria = "safe-to-deploy"
+version = "0.4.0"
 
 [[audits.typenum]]
 who = "gknopf <gknopf@spideroak.com>"
