--- conflicted
+++ resolved
@@ -1,7 +1,6 @@
 
 # cargo-vet imports lock
 
-<<<<<<< HEAD
 [[unpublished.aranya-client]]
 version = "0.5.0"
 audited_as = "0.4.0"
@@ -22,8 +21,6 @@
 version = "0.5.0"
 audited_as = "0.4.0"
 
-=======
->>>>>>> 1c196ec6
 [[publisher.aranya-afc-util]]
 version = "0.3.0"
 when = "2024-12-19"
@@ -561,7 +558,7 @@
 [[audits.google.audits.heck]]
 who = "Lukasz Anforowicz <lukasza@chromium.org>"
 criteria = "safe-to-deploy"
-version = "0.5.0"
+version = "0.4.1"
 notes = """
 Grepped for `-i cipher`, `-i crypto`, `'\bfs\b'``, `'\bnet\b'``, `'\bunsafe\b'``
 and there were no hits.
@@ -1383,7 +1380,7 @@
 [[audits.isrg.audits.universal-hash]]
 who = "David Cook <dcook@divviup.org>"
 criteria = "safe-to-deploy"
-version = "0.5.0"
+version = "0.4.1"
 
 [[audits.isrg.audits.universal-hash]]
 who = "David Cook <dcook@divviup.org>"
