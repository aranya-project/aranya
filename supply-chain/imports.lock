
# cargo-vet imports lock

[[publisher.aranya-aqc-util]]
<<<<<<< HEAD
version = "0.4.0"
when = "2025-05-29"
=======
version = "0.5.0"
when = "2025-06-12"
>>>>>>> 43d5d5a0
user-id = 293722
user-login = "aranya-project-bot"

[[publisher.aranya-capi-codegen]]
<<<<<<< HEAD
version = "0.3.1"
when = "2025-05-29"
=======
version = "0.3.2"
when = "2025-06-12"
>>>>>>> 43d5d5a0
user-id = 293722
user-login = "aranya-project-bot"

[[publisher.aranya-capi-core]]
<<<<<<< HEAD
version = "0.4.1"
when = "2025-05-29"
=======
version = "0.4.2"
when = "2025-06-12"
>>>>>>> 43d5d5a0
user-id = 293722
user-login = "aranya-project-bot"

[[publisher.aranya-capi-macro]]
<<<<<<< HEAD
version = "0.3.1"
when = "2025-05-29"
=======
version = "0.3.2"
when = "2025-06-12"
>>>>>>> 43d5d5a0
user-id = 293722
user-login = "aranya-project-bot"

[[publisher.aranya-crypto]]
<<<<<<< HEAD
version = "0.6.1"
when = "2025-05-29"
=======
version = "0.7.1"
when = "2025-06-13"
>>>>>>> 43d5d5a0
user-id = 293722
user-login = "aranya-project-bot"

[[publisher.aranya-crypto-ffi]]
<<<<<<< HEAD
version = "0.9.0"
when = "2025-05-29"
=======
version = "0.10.0"
when = "2025-06-12"
>>>>>>> 43d5d5a0
user-id = 293722
user-login = "aranya-project-bot"

[[publisher.aranya-device-ffi]]
<<<<<<< HEAD
version = "0.9.0"
when = "2025-05-29"
=======
version = "0.10.0"
when = "2025-06-12"
>>>>>>> 43d5d5a0
user-id = 293722
user-login = "aranya-project-bot"

[[publisher.aranya-envelope-ffi]]
<<<<<<< HEAD
version = "0.9.0"
when = "2025-05-29"
user-id = 293722
user-login = "aranya-project-bot"

[[publisher.aranya-fast-channels]]
version = "0.8.0"
when = "2025-05-29"
user-id = 293722
user-login = "aranya-project-bot"

[[publisher.aranya-idam-ffi]]
version = "0.9.0"
=======
version = "0.10.0"
when = "2025-06-12"
user-id = 293722
user-login = "aranya-project-bot"

[[publisher.aranya-idam-ffi]]
version = "0.10.0"
when = "2025-06-12"
user-id = 293722
user-login = "aranya-project-bot"

[[publisher.aranya-internal-rustls]]
version = "0.23.26-psk.1"
when = "2025-05-29"
user-id = 293722
user-login = "aranya-project-bot"

[[publisher.aranya-internal-s2n-quic]]
version = "1.58.0-psk.1"
when = "2025-05-29"
user-id = 293722
user-login = "aranya-project-bot"

[[publisher.aranya-internal-s2n-quic-rustls]]
version = "0.58.0-psk.1"
>>>>>>> 43d5d5a0
when = "2025-05-29"
user-id = 293722
user-login = "aranya-project-bot"

[[publisher.aranya-libc]]
<<<<<<< HEAD
version = "0.3.0"
when = "2025-05-29"
=======
version = "0.3.1"
when = "2025-06-12"
>>>>>>> 43d5d5a0
user-id = 293722
user-login = "aranya-project-bot"

[[publisher.aranya-perspective-ffi]]
<<<<<<< HEAD
version = "0.9.0"
when = "2025-05-29"
=======
version = "0.10.0"
when = "2025-06-12"
>>>>>>> 43d5d5a0
user-id = 293722
user-login = "aranya-project-bot"

[[publisher.aranya-policy-ast]]
version = "0.5.0"
when = "2025-06-12"
user-id = 293722
user-login = "aranya-project-bot"

[[publisher.aranya-policy-compiler]]
<<<<<<< HEAD
version = "0.9.0"
when = "2025-05-29"
=======
version = "0.10.0"
when = "2025-06-12"
>>>>>>> 43d5d5a0
user-id = 293722
user-login = "aranya-project-bot"

[[publisher.aranya-policy-derive]]
<<<<<<< HEAD
version = "0.5.2"
when = "2025-05-29"
=======
version = "0.5.3"
when = "2025-06-12"
>>>>>>> 43d5d5a0
user-id = 293722
user-login = "aranya-project-bot"

[[publisher.aranya-policy-ifgen]]
<<<<<<< HEAD
version = "0.9.0"
when = "2025-05-29"
=======
version = "0.10.0"
when = "2025-06-12"
>>>>>>> 43d5d5a0
user-id = 293722
user-login = "aranya-project-bot"

[[publisher.aranya-policy-ifgen-build]]
<<<<<<< HEAD
version = "0.4.2"
when = "2025-05-29"
=======
version = "0.4.3"
when = "2025-06-12"
>>>>>>> 43d5d5a0
user-id = 293722
user-login = "aranya-project-bot"

[[publisher.aranya-policy-ifgen-macro]]
version = "0.3.0"
when = "2025-03-12"
user-id = 293722
user-login = "aranya-project-bot"

[[publisher.aranya-policy-lang]]
<<<<<<< HEAD
version = "0.4.2"
when = "2025-05-29"
=======
version = "0.5.0"
when = "2025-06-12"
>>>>>>> 43d5d5a0
user-id = 293722
user-login = "aranya-project-bot"

[[publisher.aranya-policy-module]]
<<<<<<< HEAD
version = "0.9.0"
when = "2025-05-29"
=======
version = "0.10.0"
when = "2025-06-12"
>>>>>>> 43d5d5a0
user-id = 293722
user-login = "aranya-project-bot"

[[publisher.aranya-policy-vm]]
<<<<<<< HEAD
version = "0.9.0"
when = "2025-05-29"
=======
version = "0.10.0"
when = "2025-06-12"
>>>>>>> 43d5d5a0
user-id = 293722
user-login = "aranya-project-bot"

[[publisher.aranya-runtime]]
<<<<<<< HEAD
version = "0.9.0"
when = "2025-05-29"
=======
version = "0.10.0"
when = "2025-06-12"
>>>>>>> 43d5d5a0
user-id = 293722
user-login = "aranya-project-bot"

[[publisher.bumpalo]]
version = "3.17.0"
when = "2025-01-28"
user-id = 696
user-login = "fitzgen"
user-name = "Nick Fitzgerald"

[[publisher.cexpr]]
version = "0.6.0"
when = "2021-10-11"
user-id = 3788
user-login = "emilio"
user-name = "Emilio Cobos Álvarez"

[[publisher.intrusive-collections]]
version = "0.9.7"
when = "2024-09-05"
user-id = 2915
user-login = "Amanieu"
user-name = "Amanieu d'Antras"

[[publisher.jobserver]]
version = "0.1.25"
when = "2022-09-23"
user-id = 1
user-login = "alexcrichton"
user-name = "Alex Crichton"

[[publisher.scopeguard]]
version = "1.2.0"
when = "2023-07-17"
user-id = 2915
user-login = "Amanieu"
user-name = "Amanieu d'Antras"

[[publisher.spideroak-base58]]
version = "0.2.0"
when = "2025-06-06"
user-id = 293722
user-login = "aranya-project-bot"

[[publisher.spideroak-crypto]]
version = "0.5.3"
when = "2025-06-10"
user-id = 293722
user-login = "aranya-project-bot"

[[publisher.spideroak-crypto-derive]]
version = "0.2.0"
when = "2025-05-27"
user-id = 293722
user-login = "aranya-project-bot"

[[publisher.unicode-width]]
version = "0.1.14"
when = "2024-09-19"
user-id = 1139
user-login = "Manishearth"
user-name = "Manish Goregaokar"

[[publisher.wasi]]
version = "0.9.0+wasi-snapshot-preview1"
when = "2019-12-02"
user-id = 6825
user-login = "sunfishcode"
user-name = "Dan Gohman"

[[publisher.wit-bindgen-rt]]
version = "0.33.0"
when = "2024-09-30"
user-id = 73222
user-login = "wasmtime-publish"

[audits.actix.audits]

[[audits.aranya-core.audits.elain]]
who = "Jonathan Dygert <jdygert@spideroak.com>"
criteria = "safe-to-deploy"
version = "0.3.1"

[[audits.aranya-core.audits.sha3-utils]]
who = "Eric Lagergren <elagergren@spideroak.com>"
criteria = "safe-to-deploy"
delta = "0.3.0 -> 0.5.0"

[[audits.aranya-core.audits.spin]]
who = "Eric Lagergren <elagergren@spideroak.com>"
criteria = "safe-to-deploy"
delta = "0.9.8 -> 0.10.0"

[[audits.bytecode-alliance.wildcard-audits.bumpalo]]
who = "Nick Fitzgerald <fitzgen@gmail.com>"
criteria = "safe-to-deploy"
user-id = 696 # Nick Fitzgerald (fitzgen)
start = "2019-03-16"
end = "2025-07-30"

[[audits.bytecode-alliance.wildcard-audits.wit-bindgen-rt]]
who = "Alex Crichton <alex@alexcrichton.com>"
criteria = "safe-to-deploy"
user-id = 73222 # wasmtime-publish
start = "2023-01-01"
end = "2026-06-03"
notes = """
The Bytecode Alliance uses the `wasmtime-publish` crates.io account to automate
publication of this crate from CI. This repository requires all PRs are reviewed
by a Bytecode Alliance maintainer and it owned by the Bytecode Alliance itself.
"""

[[audits.bytecode-alliance.audits.adler2]]
who = "Alex Crichton <alex@alexcrichton.com>"
criteria = "safe-to-deploy"
version = "2.0.0"
notes = "Fork of the original `adler` crate, zero unsfae code, works in `no_std`, does what it says on th tin."

[[audits.bytecode-alliance.audits.anyhow]]
who = "Pat Hickey <phickey@fastly.com>"
criteria = "safe-to-deploy"
delta = "1.0.69 -> 1.0.71"

[[audits.bytecode-alliance.audits.bitflags]]
who = "Jamey Sharp <jsharp@fastly.com>"
criteria = "safe-to-deploy"
delta = "2.1.0 -> 2.2.1"
notes = """
This version adds unsafe impls of traits from the bytemuck crate when built
with that library enabled, but I believe the impls satisfy the documented
safety requirements for bytemuck. The other changes are minor.
"""

[[audits.bytecode-alliance.audits.bitflags]]
who = "Alex Crichton <alex@alexcrichton.com>"
criteria = "safe-to-deploy"
delta = "2.3.2 -> 2.3.3"
notes = """
Nothing outside the realm of what one would expect from a bitflags generator,
all as expected.
"""

[[audits.bytecode-alliance.audits.bitflags]]
who = "Alex Crichton <alex@alexcrichton.com>"
criteria = "safe-to-deploy"
delta = "2.4.1 -> 2.6.0"
notes = """
Changes in how macros are invoked and various bits and pieces of macro-fu.
Otherwise no major changes and nothing dealing with `unsafe`.
"""

[[audits.bytecode-alliance.audits.block-buffer]]
who = "Benjamin Bouvier <public@benj.me>"
criteria = "safe-to-deploy"
delta = "0.9.0 -> 0.10.2"

[[audits.bytecode-alliance.audits.cipher]]
who = "Andrew Brown <andrew.brown@intel.com>"
criteria = "safe-to-deploy"
version = "0.4.4"
notes = "Most unsafe is hidden by `inout` dependency; only remaining unsafe is raw-splitting a slice and an unreachable hint. Older versions of this regularly reach ~150k daily downloads."

[[audits.bytecode-alliance.audits.cobs]]
who = "Alex Crichton <alex@alexcrichton.com>"
criteria = "safe-to-deploy"
version = "0.2.3"
notes = "No `unsafe` code in the crate and no usage of `std`"

[[audits.bytecode-alliance.audits.codespan-reporting]]
who = "Jamey Sharp <jsharp@fastly.com>"
criteria = "safe-to-deploy"
version = "0.11.1"
notes = "This library uses `forbid(unsafe_code)` and has no filesystem or network I/O."

[[audits.bytecode-alliance.audits.crypto-common]]
who = "Benjamin Bouvier <public@benj.me>"
criteria = "safe-to-deploy"
version = "0.1.3"

[[audits.bytecode-alliance.audits.embedded-io]]
who = "Alex Crichton <alex@alexcrichton.com>"
criteria = "safe-to-deploy"
version = "0.4.0"
notes = "No `unsafe` code and only uses `std` in ways one would expect the crate to do so."

[[audits.bytecode-alliance.audits.errno]]
who = "Dan Gohman <dev@sunfishcode.online>"
criteria = "safe-to-deploy"
version = "0.3.0"
notes = "This crate uses libc and windows-sys APIs to get and set the raw OS error value."

[[audits.bytecode-alliance.audits.errno]]
who = "Dan Gohman <dev@sunfishcode.online>"
criteria = "safe-to-deploy"
delta = "0.3.0 -> 0.3.1"
notes = "Just a dependency version bump and a bug fix for redox"

[[audits.bytecode-alliance.audits.errno]]
who = "Dan Gohman <dev@sunfishcode.online>"
criteria = "safe-to-deploy"
delta = "0.3.9 -> 0.3.10"

[[audits.bytecode-alliance.audits.fastrand]]
who = "Alex Crichton <alex@alexcrichton.com>"
criteria = "safe-to-deploy"
delta = "2.0.0 -> 2.0.1"
notes = """
This update had a few doc updates but no otherwise-substantial source code
updates.
"""

[[audits.bytecode-alliance.audits.fastrand]]
who = "Alex Crichton <alex@alexcrichton.com>"
criteria = "safe-to-deploy"
delta = "2.1.1 -> 2.3.0"
notes = "Minor refactoring, nothing new."

[[audits.bytecode-alliance.audits.foldhash]]
who = "Alex Crichton <alex@alexcrichton.com>"
criteria = "safe-to-deploy"
version = "0.1.3"
notes = """
Only a minor amount of `unsafe` code in this crate related to global per-process
initialization which looks correct to me.
"""

[[audits.bytecode-alliance.audits.futures]]
who = "Joel Dice <joel.dice@gmail.com>"
criteria = "safe-to-deploy"
version = "0.3.31"

[[audits.bytecode-alliance.audits.futures-channel]]
who = "Joel Dice <joel.dice@gmail.com>"
criteria = "safe-to-deploy"
version = "0.3.31"

[[audits.bytecode-alliance.audits.futures-core]]
who = "Pat Hickey <phickey@fastly.com>"
criteria = "safe-to-deploy"
version = "0.3.27"
notes = "Unsafe used to implement a concurrency primitive AtomicWaker. Well-commented and not obviously incorrect. Like my other audits of these concurrency primitives inside the futures family, I couldn't certify that it is correct without formal methods, but that is out of scope for this vetting."

[[audits.bytecode-alliance.audits.futures-core]]
who = "Pat Hickey <pat@moreproductive.org>"
criteria = "safe-to-deploy"
delta = "0.3.28 -> 0.3.31"

[[audits.bytecode-alliance.audits.futures-executor]]
who = "Joel Dice <joel.dice@gmail.com>"
criteria = "safe-to-deploy"
version = "0.3.31"

[[audits.bytecode-alliance.audits.futures-io]]
who = "Joel Dice <joel.dice@gmail.com>"
criteria = "safe-to-deploy"
version = "0.3.31"

[[audits.bytecode-alliance.audits.futures-macro]]
who = "Joel Dice <joel.dice@gmail.com>"
criteria = "safe-to-deploy"
version = "0.3.31"

[[audits.bytecode-alliance.audits.futures-sink]]
who = "Pat Hickey <phickey@fastly.com>"
criteria = "safe-to-deploy"
version = "0.3.27"

[[audits.bytecode-alliance.audits.futures-sink]]
who = "Pat Hickey <pat@moreproductive.org>"
criteria = "safe-to-deploy"
delta = "0.3.28 -> 0.3.31"

[[audits.bytecode-alliance.audits.gimli]]
who = "Alex Crichton <alex@alexcrichton.com>"
criteria = "safe-to-deploy"
delta = "0.29.0 -> 0.31.0"
notes = "Various updates here and there, nothing too major, what you'd expect from a DWARF parsing crate."

[[audits.bytecode-alliance.audits.gimli]]
who = "Alex Crichton <alex@alexcrichton.com>"
criteria = "safe-to-deploy"
delta = "0.31.0 -> 0.31.1"
notes = "No fundmanetally new `unsafe` code, some small refactoring of existing code. Lots of changes in tests, not as many changes in the rest of the crate. More dwarf!"

[[audits.bytecode-alliance.audits.heck]]
who = "Alex Crichton <alex@alexcrichton.com>"
criteria = "safe-to-deploy"
delta = "0.4.1 -> 0.5.0"
notes = "Minor changes for a `no_std` upgrade but otherwise everything looks as expected."

[[audits.bytecode-alliance.audits.inout]]
who = "Andrew Brown <andrew.brown@intel.com>"
criteria = "safe-to-deploy"
version = "0.1.3"
notes = "A part of RustCrypto/utils, this crate is designed to handle unsafe buffers and carefully documents the safety concerns throughout. Older versions of this tally up to ~130k daily downloads."

[[audits.bytecode-alliance.audits.itertools]]
who = "Nick Fitzgerald <fitzgen@gmail.com>"
criteria = "safe-to-deploy"
delta = "0.10.5 -> 0.12.1"
notes = """
Minimal `unsafe` usage. Few blocks that existed looked reasonable. Does what it
says on the tin: lots of iterators.
"""

[[audits.bytecode-alliance.audits.jobserver]]
who = "Alex Crichton <alex@alexcrichton.com>"
criteria = "safe-to-deploy"
delta = "0.1.25 -> 0.1.32"

[[audits.bytecode-alliance.audits.matchers]]
who = "Pat Hickey <phickey@fastly.com>"
criteria = "safe-to-deploy"
version = "0.1.0"

[[audits.bytecode-alliance.audits.miniz_oxide]]
who = "Alex Crichton <alex@alexcrichton.com>"
criteria = "safe-to-deploy"
version = "0.7.1"
notes = """
This crate is a Rust implementation of zlib compression/decompression and has
been used by default by the Rust standard library for quite some time. It's also
a default dependency of the popular `backtrace` crate for decompressing debug
information. This crate forbids unsafe code and does not otherwise access system
resources. It's originally a port of the `miniz.c` library as well, and given
its own longevity should be relatively hardened against some of the more common
compression-related issues.
"""

[[audits.bytecode-alliance.audits.miniz_oxide]]
who = "Alex Crichton <alex@alexcrichton.com>"
criteria = "safe-to-deploy"
delta = "0.7.1 -> 0.8.0"
notes = "Minor updates, using new Rust features like `const`, no major changes."

[[audits.bytecode-alliance.audits.nu-ansi-term]]
who = "Pat Hickey <phickey@fastly.com>"
criteria = "safe-to-deploy"
version = "0.46.0"
notes = "one use of unsafe to call windows specific api to get console handle."

[[audits.bytecode-alliance.audits.num-traits]]
who = "Andrew Brown <andrew.brown@intel.com>"
criteria = "safe-to-deploy"
version = "0.2.19"
notes = "As advertised: a numeric library. The only `unsafe` is from some float-to-int conversions, which seems expected."

[[audits.bytecode-alliance.audits.overload]]
who = "Pat Hickey <phickey@fastly.com>"
criteria = "safe-to-deploy"
version = "0.1.1"
notes = "small crate, only defines macro-rules!, nicely documented as well"

[[audits.bytecode-alliance.audits.percent-encoding]]
who = "Alex Crichton <alex@alexcrichton.com>"
criteria = "safe-to-deploy"
version = "2.2.0"
notes = """
This crate is a single-file crate that does what it says on the tin. There are
a few `unsafe` blocks related to utf-8 validation which are locally verifiable
as correct and otherwise this crate is good to go.
"""

[[audits.bytecode-alliance.audits.pin-project-lite]]
who = "Alex Crichton <alex@alexcrichton.com>"
criteria = "safe-to-deploy"
delta = "0.2.13 -> 0.2.14"
notes = "No substantive changes in this update"

[[audits.bytecode-alliance.audits.pin-utils]]
who = "Pat Hickey <phickey@fastly.com>"
criteria = "safe-to-deploy"
version = "0.1.0"

[[audits.bytecode-alliance.audits.rustc-demangle]]
who = "Alex Crichton <alex@alexcrichton.com>"
criteria = "safe-to-deploy"
version = "0.1.21"
notes = "I am the author of this crate."

[[audits.bytecode-alliance.audits.rustc-demangle]]
who = "Alex Crichton <alex@alexcrichton.com>"
criteria = "safe-to-deploy"
delta = "0.1.21 -> 0.1.24"

[[audits.bytecode-alliance.audits.semver]]
who = "Pat Hickey <phickey@fastly.com>"
criteria = "safe-to-deploy"
version = "1.0.17"
notes = "plenty of unsafe pointer and vec tricks, but in well-structured and commented code that appears to be correct"

[[audits.bytecode-alliance.audits.sharded-slab]]
who = "Pat Hickey <phickey@fastly.com>"
criteria = "safe-to-deploy"
version = "0.1.4"
notes = "I always really enjoy reading eliza's code, she left perfect comments at every use of unsafe."

[[audits.bytecode-alliance.audits.shlex]]
who = "Alex Crichton <alex@alexcrichton.com>"
criteria = "safe-to-deploy"
version = "1.1.0"
notes = "Only minor `unsafe` code blocks which look valid and otherwise does what it says on the tin."

[[audits.bytecode-alliance.audits.test-log]]
who = "Pat Hickey <phickey@fastly.com>"
criteria = "safe-to-deploy"
version = "0.2.11"

[[audits.bytecode-alliance.audits.test-log]]
who = "Alex Crichton <alex@alexcrichton.com>"
criteria = "safe-to-run"
delta = "0.2.11 -> 0.2.16"
notes = "Crate implementation was moved to a `*-macros` crate, crate is very small as a result."

[[audits.bytecode-alliance.audits.test-log-macros]]
who = "Alex Crichton <alex@alexcrichton.com>"
criteria = "safe-to-run"
version = "0.2.16"
notes = "Simple procedural macro copied from its previous source."

[[audits.bytecode-alliance.audits.thread_local]]
who = "Pat Hickey <phickey@fastly.com>"
criteria = "safe-to-deploy"
version = "1.1.4"
notes = "uses unsafe to implement thread local storage of objects"

[[audits.cargo-vet.audits.home]]
who = "Nika Layzell <nika@thelayzells.com>"
criteria = "safe-to-deploy"
version = "0.5.3"
notes = """
Crate with straightforward code for determining the user's HOME directory. Only
unsafe code is used to invoke the Windows SHGetFolderPathW API to get the
profile directory when the USERPROFILE environment variable is unavailable.
"""

[[audits.cargo-vet.audits.home]]
who = "Nika Layzell <nika@thelayzells.com>"
criteria = "safe-to-deploy"
delta = "0.5.3 -> 0.5.11"

[[audits.cargo-vet.audits.pin-project-lite]]
who = "Nika Layzell <nika@thelayzells.com>"
criteria = "safe-to-deploy"
delta = "0.2.14 -> 0.2.16"
notes = """
Only functional change is to work around a bug in the negative_impls feature
(https://github.com/taiki-e/pin-project/issues/340#issuecomment-2432146009)
"""

[[audits.cargo-vet.audits.utf8parse]]
who = "Nika Layzell <nika@thelayzells.com>"
criteria = "safe-to-deploy"
delta = "0.2.1 -> 0.2.2"

[[audits.embark.audits.anyhow]]
who = "Johan Andersson <opensource@embark-studios.com>"
criteria = "safe-to-deploy"
version = "1.0.58"

[[audits.embark.audits.thiserror]]
who = "Johan Andersson <opensource@embark-studios.com>"
criteria = "safe-to-deploy"
version = "1.0.40"
notes = "Wrapper over implementation crate, found no unsafe or ambient capabilities used"

[[audits.embark.audits.thiserror-impl]]
who = "Johan Andersson <opensource@embark-studios.com>"
criteria = "safe-to-deploy"
version = "1.0.40"
notes = "Found no unsafe or ambient capabilities used"

[[audits.embark.audits.utf8parse]]
who = "Johan Andersson <opensource@embark-studios.com>"
criteria = "safe-to-deploy"
version = "0.2.1"
notes = "Single unsafe usage that looks sound, no ambient capabilities"

[[audits.embark.audits.valuable]]
who = "Johan Andersson <opensource@embark-studios.com>"
criteria = "safe-to-deploy"
version = "0.1.0"
notes = "No unsafe usage or ambient capabilities, sane build script"

[audits.fermyon.audits]

[[audits.google.audits.autocfg]]
who = "Manish Goregaokar <manishearth@google.com>"
criteria = "safe-to-deploy"
version = "1.4.0"
notes = "Contains no unsafe"
aggregated-from = "https://chromium.googlesource.com/chromium/src/+/main/third_party/rust/chromium_crates_io/supply-chain/audits.toml?format=TEXT"

[[audits.google.audits.bitflags]]
who = "Lukasz Anforowicz <lukasza@chromium.org>"
criteria = "safe-to-deploy"
version = "1.3.2"
notes = """
Security review of earlier versions of the crate can be found at
(Google-internal, sorry): go/image-crate-chromium-security-review

The crate exposes a function marked as `unsafe`, but doesn't use any
`unsafe` blocks (except for tests of the single `unsafe` function).  I
think this justifies marking this crate as `ub-risk-1`.

Additional review comments can be found at https://crrev.com/c/4723145/31
"""
aggregated-from = "https://chromium.googlesource.com/chromium/src/+/main/third_party/rust/chromium_crates_io/supply-chain/audits.toml?format=TEXT"

[[audits.google.audits.bitflags]]
who = "Lukasz Anforowicz <lukasza@chromium.org>"
criteria = "safe-to-deploy"
delta = "2.6.0 -> 2.8.0"
notes = "No changes related to `unsafe impl ... bytemuck` pieces from `src/external.rs`."
aggregated-from = "https://chromium.googlesource.com/chromium/src/+/main/third_party/rust/chromium_crates_io/supply-chain/audits.toml?format=TEXT"

[[audits.google.audits.byteorder]]
who = "danakj <danakj@chromium.org>"
criteria = "safe-to-deploy"
version = "1.5.0"
notes = "Unsafe review in https://crrev.com/c/5838022"
aggregated-from = "https://chromium.googlesource.com/chromium/src/+/main/third_party/rust/chromium_crates_io/supply-chain/audits.toml?format=TEXT"

[[audits.google.audits.cfg-if]]
who = "George Burgess IV <gbiv@google.com>"
criteria = "safe-to-deploy"
version = "1.0.0"
aggregated-from = "https://chromium.googlesource.com/chromiumos/third_party/rust_crates/+/refs/heads/main/cargo-vet/audits.toml?format=TEXT"

[[audits.google.audits.cmake]]
who = "George Burgess IV <gbiv@google.com>"
criteria = "safe-to-deploy"
version = "0.1.49"
aggregated-from = "https://chromium.googlesource.com/chromiumos/third_party/rust_crates/+/refs/heads/main/cargo-vet/audits.toml?format=TEXT"

[[audits.google.audits.either]]
who = "Manish Goregaokar <manishearth@google.com>"
criteria = "safe-to-deploy"
version = "1.13.0"
notes = "Unsafe code pertaining to wrapping Pin APIs. Mostly passes invariants down."
aggregated-from = "https://chromium.googlesource.com/chromium/src/+/main/third_party/rust/chromium_crates_io/supply-chain/audits.toml?format=TEXT"

[[audits.google.audits.either]]
who = "Daniel Cheng <dcheng@chromium.org>"
criteria = "safe-to-deploy"
delta = "1.13.0 -> 1.14.0"
notes = """
Inheriting ub-risk-1 from the baseline review of 1.13.0. While the delta has some diffs in unsafe code, they are either:
- migrating code to use helper macros
- migrating match patterns to take advantage of default bindings mode from RFC 2005
Either way, the result is code that does exactly the same thing and does not change the risk of UB.

See https://crrev.com/c/6323164 for more audit details.
"""
aggregated-from = "https://chromium.googlesource.com/chromium/src/+/main/third_party/rust/chromium_crates_io/supply-chain/audits.toml?format=TEXT"

[[audits.google.audits.either]]
who = "Lukasz Anforowicz <lukasza@chromium.org>"
criteria = "safe-to-deploy"
delta = "1.14.0 -> 1.15.0"
notes = "The delta in `lib.rs` only tweaks doc comments and `#[cfg(feature = \"std\")]`."
aggregated-from = "https://chromium.googlesource.com/chromium/src/+/main/third_party/rust/chromium_crates_io/supply-chain/audits.toml?format=TEXT"

[[audits.google.audits.equivalent]]
who = "George Burgess IV <gbiv@google.com>"
criteria = "safe-to-deploy"
version = "1.0.1"
aggregated-from = "https://chromium.googlesource.com/chromiumos/third_party/rust_crates/+/refs/heads/main/cargo-vet/audits.toml?format=TEXT"

[[audits.google.audits.equivalent]]
who = "Jonathan Hao <phao@chromium.org>"
criteria = "safe-to-deploy"
delta = "1.0.1 -> 1.0.2"
notes = "No changes to any .rs files or Rust code."
aggregated-from = "https://chromium.googlesource.com/chromium/src/+/main/third_party/rust/chromium_crates_io/supply-chain/audits.toml?format=TEXT"

[[audits.google.audits.fastrand]]
who = "George Burgess IV <gbiv@google.com>"
criteria = "safe-to-deploy"
version = "1.9.0"
notes = """
`does-not-implement-crypto` is certified because this crate explicitly says
that the RNG here is not cryptographically secure.
"""
aggregated-from = "https://chromium.googlesource.com/chromiumos/third_party/rust_crates/+/refs/heads/main/cargo-vet/audits.toml?format=TEXT"

[[audits.google.audits.foldhash]]
who = "Adrian Taylor <adetaylor@chromium.org>"
criteria = "safe-to-deploy"
delta = "0.1.3 -> 0.1.4"
notes = "No changes to safety-relevant code"
aggregated-from = "https://chromium.googlesource.com/chromium/src/+/main/third_party/rust/chromium_crates_io/supply-chain/audits.toml?format=TEXT"

[[audits.google.audits.foldhash]]
who = "Chris Palmer <palmer@google.com>"
criteria = "safe-to-deploy"
delta = "0.1.4 -> 0.1.5"
notes = "No new `unsafe`."
aggregated-from = "https://chromium.googlesource.com/chromium/src/+/main/third_party/rust/chromium_crates_io/supply-chain/audits.toml?format=TEXT"

[[audits.google.audits.glob]]
who = "George Burgess IV <gbiv@google.com>"
criteria = "safe-to-deploy"
version = "0.3.1"
aggregated-from = "https://chromium.googlesource.com/chromiumos/third_party/rust_crates/+/refs/heads/main/cargo-vet/audits.toml?format=TEXT"

[[audits.google.audits.glob]]
who = "Dustin J. Mitchell <djmitche@chromium.org>"
criteria = "safe-to-deploy"
delta = "0.3.1 -> 0.3.2"
notes = "Still no unsafe"
aggregated-from = "https://chromium.googlesource.com/chromium/src/+/main/third_party/rust/chromium_crates_io/supply-chain/audits.toml?format=TEXT"

[[audits.google.audits.heck]]
who = "Lukasz Anforowicz <lukasza@chromium.org>"
criteria = "safe-to-deploy"
version = "0.4.1"
notes = """
Grepped for `-i cipher`, `-i crypto`, `'\bfs\b'``, `'\bnet\b'``, `'\bunsafe\b'``
and there were no hits.

`heck` (version `0.3.3`) has been added to Chromium in
https://source.chromium.org/chromium/chromium/src/+/28841c33c77833cc30b286f9ae24c97e7a8f4057
"""
aggregated-from = "https://chromium.googlesource.com/chromium/src/+/main/third_party/rust/chromium_crates_io/supply-chain/audits.toml?format=TEXT"

[[audits.google.audits.indexmap]]
who = "Lukasz Anforowicz <lukasza@chromium.org>"
criteria = "safe-to-deploy"
version = "2.7.1"
notes = '''
Grepped for `-i cipher`, `-i crypto`, `'\bfs\b'`, `'\bnet\b'`
and there were no hits.

There is a little bit of `unsafe` Rust code - the audit can be found at
https://chromium-review.googlesource.com/c/chromium/src/+/6187726/2
'''
aggregated-from = "https://chromium.googlesource.com/chromium/src/+/main/third_party/rust/chromium_crates_io/supply-chain/audits.toml?format=TEXT"

[[audits.google.audits.itoa]]
who = "Lukasz Anforowicz <lukasza@chromium.org>"
criteria = "safe-to-deploy"
version = "1.0.10"
notes = '''
I grepped for \"crypt\", \"cipher\", \"fs\", \"net\" - there were no hits.

There are a few places where `unsafe` is used.  Unsafe review notes can be found
in https://crrev.com/c/5350697.

Version 1.0.1 of this crate has been added to Chromium in
https://crrev.com/c/3321896.
'''
aggregated-from = "https://chromium.googlesource.com/chromium/src/+/main/third_party/rust/chromium_crates_io/supply-chain/audits.toml?format=TEXT"

[[audits.google.audits.itoa]]
who = "Lukasz Anforowicz <lukasza@chromium.org>"
criteria = "safe-to-deploy"
delta = "1.0.10 -> 1.0.11"
notes = """
Straightforward diff between 1.0.10 and 1.0.11 - only 3 commits:

* Bumping up the version
* A touch up of comments
* And my own PR to make `unsafe` blocks more granular:
  https://github.com/dtolnay/itoa/pull/42
"""
aggregated-from = "https://chromium.googlesource.com/chromium/src/+/main/third_party/rust/chromium_crates_io/supply-chain/audits.toml?format=TEXT"

[[audits.google.audits.itoa]]
who = "Liza Burakova <liza@chromium.org>"
criteria = "safe-to-deploy"
delta = "1.0.11 -> 1.0.14"
notes = """
Unsafe review at https://crrev.com/c/6051067
"""
aggregated-from = "https://chromium.googlesource.com/chromium/src/+/main/third_party/rust/chromium_crates_io/supply-chain/audits.toml?format=TEXT"

[[audits.google.audits.lazy_static]]
who = "Lukasz Anforowicz <lukasza@chromium.org>"
criteria = "safe-to-deploy"
version = "1.4.0"
notes = '''
I grepped for \"crypt\", \"cipher\", \"fs\", \"net\" - there were no hits.

There are two places where `unsafe` is used.  Unsafe review notes can be found
in https://crrev.com/c/5347418.

This crate has been added to Chromium in https://crrev.com/c/3321895.
'''
aggregated-from = "https://chromium.googlesource.com/chromium/src/+/main/third_party/rust/chromium_crates_io/supply-chain/audits.toml?format=TEXT"

[[audits.google.audits.lazy_static]]
who = "Lukasz Anforowicz <lukasza@chromium.org>"
criteria = "safe-to-deploy"
delta = "1.4.0 -> 1.5.0"
notes = "Unsafe review notes: https://crrev.com/c/5650836"
aggregated-from = "https://chromium.googlesource.com/chromium/src/+/main/third_party/rust/chromium_crates_io/supply-chain/audits.toml?format=TEXT"

[[audits.google.audits.log]]
who = "danakj <danakj@chromium.org>"
criteria = "safe-to-deploy"
version = "0.4.22"
notes = """
Unsafe review in https://docs.google.com/document/d/1IXQbD1GhTRqNHIGxq6yy7qHqxeO4CwN5noMFXnqyDIM/edit?usp=sharing

Unsafety is generally very well-documented, with one exception, which we
describe in the review doc.
"""
aggregated-from = "https://chromium.googlesource.com/chromium/src/+/main/third_party/rust/chromium_crates_io/supply-chain/audits.toml?format=TEXT"

[[audits.google.audits.log]]
who = "Lukasz Anforowicz <lukasza@chromium.org>"
criteria = "safe-to-deploy"
delta = "0.4.22 -> 0.4.25"
notes = "No impact on `unsafe` usage in `lib.rs`."
aggregated-from = "https://chromium.googlesource.com/chromium/src/+/main/third_party/rust/chromium_crates_io/supply-chain/audits.toml?format=TEXT"

[[audits.google.audits.miniz_oxide]]
who = "Lukasz Anforowicz <lukasza@chromium.org>"
criteria = "safe-to-deploy"
delta = "0.8.0 -> 0.8.2"
aggregated-from = "https://chromium.googlesource.com/chromium/src/+/main/third_party/rust/chromium_crates_io/supply-chain/audits.toml?format=TEXT"

[[audits.google.audits.miniz_oxide]]
who = "Lukasz Anforowicz <lukasza@chromium.org>"
criteria = "safe-to-deploy"
delta = "0.8.2 -> 0.8.3"
aggregated-from = "https://chromium.googlesource.com/chromium/src/+/main/third_party/rust/chromium_crates_io/supply-chain/audits.toml?format=TEXT"

[[audits.google.audits.miniz_oxide]]
who = "Jonathan Hao <phao@chromium.org>"
criteria = "safe-to-deploy"
delta = "0.8.3 -> 0.8.4"
notes = "No big changes. Replaces some array with Box and other minor changes."
aggregated-from = "https://chromium.googlesource.com/chromium/src/+/main/third_party/rust/chromium_crates_io/supply-chain/audits.toml?format=TEXT"

[[audits.google.audits.nom]]
who = "danakj@chromium.org"
criteria = "safe-to-deploy"
version = "7.1.3"
notes = """
Reviewed in https://chromium-review.googlesource.com/c/chromium/src/+/5046153
"""
aggregated-from = "https://chromium.googlesource.com/chromium/src/+/main/third_party/rust/chromium_crates_io/supply-chain/audits.toml?format=TEXT"

[[audits.google.audits.num-integer]]
who = "Manish Goregaokar <manishearth@google.com>"
criteria = "safe-to-deploy"
version = "0.1.46"
notes = "Contains no unsafe"
aggregated-from = "https://chromium.googlesource.com/chromium/src/+/main/third_party/rust/chromium_crates_io/supply-chain/audits.toml?format=TEXT"

[[audits.google.audits.num-rational]]
who = "Manish Goregaokar <manishearth@google.com>"
criteria = "safe-to-deploy"
version = "0.4.2"
notes = "Contains no unsafe"
aggregated-from = "https://chromium.googlesource.com/chromium/src/+/main/third_party/rust/chromium_crates_io/supply-chain/audits.toml?format=TEXT"

[[audits.google.audits.parking_lot]]
who = "George Burgess IV <gbiv@google.com>"
criteria = "safe-to-run"
version = "0.11.2"
aggregated-from = "https://chromium.googlesource.com/chromiumos/third_party/rust_crates/+/refs/heads/main/cargo-vet/audits.toml?format=TEXT"

[[audits.google.audits.parking_lot]]
who = "George Burgess IV <gbiv@google.com>"
criteria = "safe-to-run"
delta = "0.11.2 -> 0.12.1"
aggregated-from = "https://chromium.googlesource.com/chromiumos/third_party/rust_crates/+/refs/heads/main/cargo-vet/audits.toml?format=TEXT"

[[audits.google.audits.pin-project-lite]]
who = "David Koloski <dkoloski@google.com>"
criteria = "safe-to-deploy"
version = "0.2.9"
notes = "Reviewed on https://fxrev.dev/824504"
aggregated-from = "https://fuchsia.googlesource.com/fuchsia/+/refs/heads/main/third_party/rust_crates/supply-chain/audits.toml?format=TEXT"

[[audits.google.audits.pin-project-lite]]
who = "David Koloski <dkoloski@google.com>"
criteria = "safe-to-deploy"
delta = "0.2.9 -> 0.2.13"
notes = "Audited at https://fxrev.dev/946396"
aggregated-from = "https://fuchsia.googlesource.com/fuchsia/+/refs/heads/main/third_party/rust_crates/supply-chain/audits.toml?format=TEXT"

[[audits.google.audits.proc-macro2]]
who = "Lukasz Anforowicz <lukasza@chromium.org>"
criteria = "safe-to-deploy"
version = "1.0.78"
notes = """
Grepped for \"crypt\", \"cipher\", \"fs\", \"net\" - there were no hits
(except for a benign \"fs\" hit in a doc comment)

Notes from the `unsafe` review can be found in https://crrev.com/c/5385745.
"""
aggregated-from = "https://chromium.googlesource.com/chromium/src/+/main/third_party/rust/chromium_crates_io/supply-chain/audits.toml?format=TEXT"

[[audits.google.audits.proc-macro2]]
who = "Adrian Taylor <adetaylor@chromium.org>"
criteria = "safe-to-deploy"
delta = "1.0.78 -> 1.0.79"
aggregated-from = "https://chromium.googlesource.com/chromium/src/+/main/third_party/rust/chromium_crates_io/supply-chain/audits.toml?format=TEXT"

[[audits.google.audits.proc-macro2]]
who = "Adrian Taylor <adetaylor@chromium.org>"
criteria = "safe-to-deploy"
delta = "1.0.79 -> 1.0.80"
aggregated-from = "https://chromium.googlesource.com/chromium/src/+/main/third_party/rust/chromium_crates_io/supply-chain/audits.toml?format=TEXT"

[[audits.google.audits.proc-macro2]]
who = "Dustin J. Mitchell <djmitche@chromium.org>"
criteria = "safe-to-deploy"
delta = "1.0.80 -> 1.0.81"
notes = "Comment changes only"
aggregated-from = "https://chromium.googlesource.com/chromium/src/+/main/third_party/rust/chromium_crates_io/supply-chain/audits.toml?format=TEXT"

[[audits.google.audits.proc-macro2]]
who = "danakj <danakj@chromium.org>"
criteria = "safe-to-deploy"
delta = "1.0.81 -> 1.0.82"
aggregated-from = "https://chromium.googlesource.com/chromium/src/+/main/third_party/rust/chromium_crates_io/supply-chain/audits.toml?format=TEXT"

[[audits.google.audits.proc-macro2]]
who = "Dustin J. Mitchell <djmitche@chromium.org>"
criteria = "safe-to-deploy"
delta = "1.0.82 -> 1.0.83"
notes = "Substantive change is replacing String with Box<str>, saving memory."
aggregated-from = "https://chromium.googlesource.com/chromium/src/+/main/third_party/rust/chromium_crates_io/supply-chain/audits.toml?format=TEXT"

[[audits.google.audits.proc-macro2]]
who = "Lukasz Anforowicz <lukasza@chromium.org>"
criteria = "safe-to-deploy"
delta = "1.0.83 -> 1.0.84"
notes = "Only doc comment changes in `src/lib.rs`."
aggregated-from = "https://chromium.googlesource.com/chromium/src/+/main/third_party/rust/chromium_crates_io/supply-chain/audits.toml?format=TEXT"

[[audits.google.audits.proc-macro2]]
who = "danakj@chromium.org"
criteria = "safe-to-deploy"
delta = "1.0.84 -> 1.0.85"
notes = "Test-only changes."
aggregated-from = "https://chromium.googlesource.com/chromium/src/+/main/third_party/rust/chromium_crates_io/supply-chain/audits.toml?format=TEXT"

[[audits.google.audits.proc-macro2]]
who = "Lukasz Anforowicz <lukasza@chromium.org>"
criteria = "safe-to-deploy"
delta = "1.0.85 -> 1.0.86"
notes = """
Comment-only changes in `build.rs`.
Reordering of `Cargo.toml` entries.
Just bumping up the version number in `lib.rs`.
Config-related changes in `test_size.rs`.
"""
aggregated-from = "https://chromium.googlesource.com/chromium/src/+/main/third_party/rust/chromium_crates_io/supply-chain/audits.toml?format=TEXT"

[[audits.google.audits.proc-macro2]]
who = "danakj <danakj@chromium.org>"
criteria = "safe-to-deploy"
delta = "1.0.86 -> 1.0.87"
notes = "No new unsafe interactions."
aggregated-from = "https://chromium.googlesource.com/chromium/src/+/main/third_party/rust/chromium_crates_io/supply-chain/audits.toml?format=TEXT"

[[audits.google.audits.proc-macro2]]
who = "Liza Burakova <liza@chromium.org"
criteria = "safe-to-deploy"
delta = "1.0.87 -> 1.0.89"
notes = """
Biggest change is adding error handling in build.rs.
Some config related changes in wrapper.rs.
"""
aggregated-from = "https://chromium.googlesource.com/chromium/src/+/main/third_party/rust/chromium_crates_io/supply-chain/audits.toml?format=TEXT"

[[audits.google.audits.proc-macro2]]
who = "Lukasz Anforowicz <lukasza@chromium.org>"
criteria = "safe-to-deploy"
delta = "1.0.89 -> 1.0.92"
notes = """
I looked at the delta and the previous discussion at
https://chromium-review.googlesource.com/c/chromium/src/+/5385745/3#message-a8e2813129fa3779dab15acede408ee26d67b7f3
and the changes look okay to me (including the `unsafe fn from_str_unchecked`
changes in `wrapper.rs`).
"""
aggregated-from = "https://chromium.googlesource.com/chromium/src/+/main/third_party/rust/chromium_crates_io/supply-chain/audits.toml?format=TEXT"

[[audits.google.audits.proc-macro2]]
who = "Lukasz Anforowicz <lukasza@chromium.org>"
criteria = "safe-to-deploy"
delta = "1.0.92 -> 1.0.93"
notes = "No `unsafe`-related changes."
aggregated-from = "https://chromium.googlesource.com/chromium/src/+/main/third_party/rust/chromium_crates_io/supply-chain/audits.toml?format=TEXT"

[[audits.google.audits.quote]]
who = "Lukasz Anforowicz <lukasza@chromium.org>"
criteria = "safe-to-deploy"
version = "1.0.35"
notes = """
Grepped for \"unsafe\", \"crypt\", \"cipher\", \"fs\", \"net\" - there were no hits
(except for benign \"net\" hit in tests and \"fs\" hit in README.md)
"""
aggregated-from = "https://chromium.googlesource.com/chromium/src/+/main/third_party/rust/chromium_crates_io/supply-chain/audits.toml?format=TEXT"

[[audits.google.audits.quote]]
who = "Adrian Taylor <adetaylor@chromium.org>"
criteria = "safe-to-deploy"
delta = "1.0.35 -> 1.0.36"
aggregated-from = "https://chromium.googlesource.com/chromium/src/+/main/third_party/rust/chromium_crates_io/supply-chain/audits.toml?format=TEXT"

[[audits.google.audits.quote]]
who = "Lukasz Anforowicz <lukasza@chromium.org>"
criteria = "safe-to-deploy"
delta = "1.0.36 -> 1.0.37"
notes = """
The delta just 1) inlines/expands `impl ToTokens` that used to be handled via
`primitive!` macro and 2) adds `impl ToTokens` for `CStr` and `CString`.
"""
aggregated-from = "https://chromium.googlesource.com/chromium/src/+/main/third_party/rust/chromium_crates_io/supply-chain/audits.toml?format=TEXT"

[[audits.google.audits.quote]]
who = "Dustin J. Mitchell <djmitche@chromium.org>"
criteria = "safe-to-deploy"
delta = "1.0.37 -> 1.0.38"
notes = "Still no unsafe"
aggregated-from = "https://chromium.googlesource.com/chromium/src/+/main/third_party/rust/chromium_crates_io/supply-chain/audits.toml?format=TEXT"

[[audits.google.audits.rand]]
who = "Lukasz Anforowicz <lukasza@chromium.org>"
criteria = "safe-to-deploy"
version = "0.8.5"
notes = """
For more detailed unsafe review notes please see https://crrev.com/c/6362797
"""
aggregated-from = "https://chromium.googlesource.com/chromium/src/+/main/third_party/rust/chromium_crates_io/supply-chain/audits.toml?format=TEXT"

[[audits.google.audits.rand_chacha]]
who = "Lukasz Anforowicz <lukasza@chromium.org>"
criteria = "safe-to-deploy"
version = "0.3.1"
notes = """
For more detailed unsafe review notes please see https://crrev.com/c/6362797
"""
aggregated-from = "https://chromium.googlesource.com/chromium/src/+/main/third_party/rust/chromium_crates_io/supply-chain/audits.toml?format=TEXT"

[[audits.google.audits.rand_core]]
who = "Lukasz Anforowicz <lukasza@chromium.org>"
criteria = "safe-to-deploy"
version = "0.6.4"
notes = """
For more detailed unsafe review notes please see https://crrev.com/c/6362797
"""
aggregated-from = "https://chromium.googlesource.com/chromium/src/+/main/third_party/rust/chromium_crates_io/supply-chain/audits.toml?format=TEXT"

[[audits.google.audits.regex-syntax]]
who = "Manish Goregaokar <manishearth@google.com>"
criteria = "safe-to-deploy"
version = "0.8.5"
notes = "Contains no unsafe"
aggregated-from = "https://chromium.googlesource.com/chromium/src/+/main/third_party/rust/chromium_crates_io/supply-chain/audits.toml?format=TEXT"

[[audits.google.audits.rustversion]]
who = "Lukasz Anforowicz <lukasza@chromium.org>"
criteria = "safe-to-deploy"
version = "1.0.14"
notes = """
Grepped for `-i cipher`, `-i crypto`, `'\bfs\b'``, `'\bnet\b'``, `'\bunsafe\b'``
and there were no hits except for:

* Using trivially-safe `unsafe` in test code:

    ```
    tests/test_const.rs:unsafe fn _unsafe() {}
    tests/test_const.rs:const _UNSAFE: () = unsafe { _unsafe() };
    ```

* Using `unsafe` in a string:

    ```
    src/constfn.rs:            \"unsafe\" => Qualifiers::Unsafe,
    ```

* Using `std::fs` in `build/build.rs` to write `${OUT_DIR}/version.expr`
  which is later read back via `include!` used in `src/lib.rs`.

Version `1.0.6` of this crate has been added to Chromium in
https://source.chromium.org/chromium/chromium/src/+/28841c33c77833cc30b286f9ae24c97e7a8f4057
"""
aggregated-from = "https://chromium.googlesource.com/chromium/src/+/main/third_party/rust/chromium_crates_io/supply-chain/audits.toml?format=TEXT"

[[audits.google.audits.rustversion]]
who = "Adrian Taylor <adetaylor@chromium.org>"
criteria = "safe-to-deploy"
delta = "1.0.14 -> 1.0.15"
aggregated-from = "https://chromium.googlesource.com/chromium/src/+/main/third_party/rust/chromium_crates_io/supply-chain/audits.toml?format=TEXT"

[[audits.google.audits.rustversion]]
who = "danakj <danakj@chromium.org>"
criteria = "safe-to-deploy"
delta = "1.0.15 -> 1.0.16"
aggregated-from = "https://chromium.googlesource.com/chromium/src/+/main/third_party/rust/chromium_crates_io/supply-chain/audits.toml?format=TEXT"

[[audits.google.audits.rustversion]]
who = "Dustin J. Mitchell <djmitche@chromium.org>"
criteria = "safe-to-deploy"
delta = "1.0.16 -> 1.0.17"
notes = "Just updates windows compat"
aggregated-from = "https://chromium.googlesource.com/chromium/src/+/main/third_party/rust/chromium_crates_io/supply-chain/audits.toml?format=TEXT"

[[audits.google.audits.rustversion]]
who = "Liza Burakova <liza@chromium.org>"
criteria = "safe-to-deploy"
delta = "1.0.17 -> 1.0.18"
aggregated-from = "https://chromium.googlesource.com/chromium/src/+/main/third_party/rust/chromium_crates_io/supply-chain/audits.toml?format=TEXT"

[[audits.google.audits.rustversion]]
who = "Dustin J. Mitchell <djmitche@chromium.org>"
criteria = "safe-to-deploy"
delta = "1.0.18 -> 1.0.19"
notes = "No unsafe, just doc changes"
aggregated-from = "https://chromium.googlesource.com/chromium/src/+/main/third_party/rust/chromium_crates_io/supply-chain/audits.toml?format=TEXT"

[[audits.google.audits.serde]]
who = "Lukasz Anforowicz <lukasza@chromium.org>"
criteria = "safe-to-deploy"
version = "1.0.197"
notes = """
Grepped for `-i cipher`, `-i crypto`, `'\bfs\b'`, `'\bnet\b'`, `'\bunsafe\b'`.

There were some hits for `net`, but they were related to serialization and
not actually opening any connections or anything like that.

There were 2 hits of `unsafe` when grepping:
* In `fn as_str` in `impl Buf`
* In `fn serialize` in `impl Serialize for net::Ipv4Addr`

Unsafe review comments can be found in https://crrev.com/c/5350573/2 (this
review also covered `serde_json_lenient`).

Version 1.0.130 of the crate has been added to Chromium in
https://crrev.com/c/3265545.  The CL description contains a link to a
(Google-internal, sorry) document with a mini security review.
"""
aggregated-from = "https://chromium.googlesource.com/chromium/src/+/main/third_party/rust/chromium_crates_io/supply-chain/audits.toml?format=TEXT"

[[audits.google.audits.serde]]
who = "Dustin J. Mitchell <djmitche@chromium.org>"
criteria = "safe-to-deploy"
delta = "1.0.197 -> 1.0.198"
aggregated-from = "https://chromium.googlesource.com/chromium/src/+/main/third_party/rust/chromium_crates_io/supply-chain/audits.toml?format=TEXT"

[[audits.google.audits.serde]]
who = "danakj <danakj@chromium.org>"
criteria = "safe-to-deploy"
delta = "1.0.198 -> 1.0.201"
aggregated-from = "https://chromium.googlesource.com/chromium/src/+/main/third_party/rust/chromium_crates_io/supply-chain/audits.toml?format=TEXT"

[[audits.google.audits.serde]]
who = "Dustin J. Mitchell <djmitche@chromium.org>"
criteria = "safe-to-deploy"
delta = "1.0.201 -> 1.0.202"
notes = "Trivial changes"
aggregated-from = "https://chromium.googlesource.com/chromium/src/+/main/third_party/rust/chromium_crates_io/supply-chain/audits.toml?format=TEXT"

[[audits.google.audits.serde]]
who = "Lukasz Anforowicz <lukasza@chromium.org>"
criteria = "safe-to-deploy"
delta = "1.0.202 -> 1.0.203"
notes = "s/doc_cfg/docsrs/ + tuple_impls/tuple_impl_body-related changes"
aggregated-from = "https://chromium.googlesource.com/chromium/src/+/main/third_party/rust/chromium_crates_io/supply-chain/audits.toml?format=TEXT"

[[audits.google.audits.serde]]
who = "Adrian Taylor <adetaylor@chromium.org>"
criteria = "safe-to-deploy"
delta = "1.0.203 -> 1.0.204"
aggregated-from = "https://chromium.googlesource.com/chromium/src/+/main/third_party/rust/chromium_crates_io/supply-chain/audits.toml?format=TEXT"

[[audits.google.audits.serde]]
who = "Lukasz Anforowicz <lukasza@chromium.org>"
criteria = "safe-to-deploy"
delta = "1.0.204 -> 1.0.207"
notes = "The small change in `src/private/ser.rs` should have no impact on `ub-risk-2`."
aggregated-from = "https://chromium.googlesource.com/chromium/src/+/main/third_party/rust/chromium_crates_io/supply-chain/audits.toml?format=TEXT"

[[audits.google.audits.serde]]
who = "Lukasz Anforowicz <lukasza@chromium.org>"
criteria = "safe-to-deploy"
delta = "1.0.207 -> 1.0.209"
notes = """
The delta carries fairly small changes in `src/private/de.rs` and
`src/private/ser.rs` (see https://crrev.com/c/5812194/2..5).  AFAICT the
delta has no impact on the `unsafe`, `from_utf8_unchecked`-related parts
of the crate (in `src/de/format.rs` and `src/ser/impls.rs`).
"""
aggregated-from = "https://chromium.googlesource.com/chromium/src/+/main/third_party/rust/chromium_crates_io/supply-chain/audits.toml?format=TEXT"

[[audits.google.audits.serde]]
who = "Adrian Taylor <adetaylor@chromium.org>"
criteria = "safe-to-deploy"
delta = "1.0.209 -> 1.0.210"
notes = "Almost no new code - just feature rearrangement"
aggregated-from = "https://chromium.googlesource.com/chromium/src/+/main/third_party/rust/chromium_crates_io/supply-chain/audits.toml?format=TEXT"

[[audits.google.audits.serde]]
who = "Liza Burakova <liza@chromium.org>"
criteria = "safe-to-deploy"
delta = "1.0.210 -> 1.0.213"
aggregated-from = "https://chromium.googlesource.com/chromium/src/+/main/third_party/rust/chromium_crates_io/supply-chain/audits.toml?format=TEXT"

[[audits.google.audits.serde]]
who = "Dustin J. Mitchell <djmitche@chromium.org>"
criteria = "safe-to-deploy"
delta = "1.0.213 -> 1.0.214"
notes = "No unsafe, no crypto"
aggregated-from = "https://chromium.googlesource.com/chromium/src/+/main/third_party/rust/chromium_crates_io/supply-chain/audits.toml?format=TEXT"

[[audits.google.audits.serde]]
who = "Adrian Taylor <adetaylor@chromium.org>"
criteria = "safe-to-deploy"
delta = "1.0.214 -> 1.0.215"
aggregated-from = "https://chromium.googlesource.com/chromium/src/+/main/third_party/rust/chromium_crates_io/supply-chain/audits.toml?format=TEXT"

[[audits.google.audits.serde]]
who = "Lukasz Anforowicz <lukasza@chromium.org>"
criteria = "safe-to-deploy"
delta = "1.0.215 -> 1.0.216"
notes = "The delta makes minor changes in `build.rs` - switching to the `?` syntax sugar."
aggregated-from = "https://chromium.googlesource.com/chromium/src/+/main/third_party/rust/chromium_crates_io/supply-chain/audits.toml?format=TEXT"

[[audits.google.audits.serde]]
who = "Dustin J. Mitchell <djmitche@chromium.org>"
criteria = "safe-to-deploy"
delta = "1.0.216 -> 1.0.217"
notes = "Minimal changes, nothing unsafe"
aggregated-from = "https://chromium.googlesource.com/chromium/src/+/main/third_party/rust/chromium_crates_io/supply-chain/audits.toml?format=TEXT"

[[audits.google.audits.serde_derive]]
who = "Lukasz Anforowicz <lukasza@chromium.org>"
criteria = "safe-to-deploy"
version = "1.0.197"
notes = "Grepped for \"unsafe\", \"crypt\", \"cipher\", \"fs\", \"net\" - there were no hits"
aggregated-from = "https://chromium.googlesource.com/chromium/src/+/main/third_party/rust/chromium_crates_io/supply-chain/audits.toml?format=TEXT"

[[audits.google.audits.serde_derive]]
who = "danakj <danakj@chromium.org>"
criteria = "safe-to-deploy"
delta = "1.0.197 -> 1.0.201"
aggregated-from = "https://chromium.googlesource.com/chromium/src/+/main/third_party/rust/chromium_crates_io/supply-chain/audits.toml?format=TEXT"

[[audits.google.audits.serde_derive]]
who = "Dustin J. Mitchell <djmitche@chromium.org>"
criteria = "safe-to-deploy"
delta = "1.0.201 -> 1.0.202"
aggregated-from = "https://chromium.googlesource.com/chromium/src/+/main/third_party/rust/chromium_crates_io/supply-chain/audits.toml?format=TEXT"

[[audits.google.audits.serde_derive]]
who = "Lukasz Anforowicz <lukasza@chromium.org>"
criteria = "safe-to-deploy"
delta = "1.0.202 -> 1.0.203"
notes = "Grepped for \"unsafe\", \"crypt\", \"cipher\", \"fs\", \"net\" - there were no hits"
aggregated-from = "https://chromium.googlesource.com/chromium/src/+/main/third_party/rust/chromium_crates_io/supply-chain/audits.toml?format=TEXT"

[[audits.google.audits.serde_derive]]
who = "Adrian Taylor <adetaylor@chromium.org>"
criteria = "safe-to-deploy"
delta = "1.0.203 -> 1.0.204"
aggregated-from = "https://chromium.googlesource.com/chromium/src/+/main/third_party/rust/chromium_crates_io/supply-chain/audits.toml?format=TEXT"

[[audits.google.audits.serde_derive]]
who = "Lukasz Anforowicz <lukasza@chromium.org>"
criteria = "safe-to-deploy"
delta = "1.0.204 -> 1.0.207"
notes = 'Grepped for \"unsafe\", \"crypt\", \"cipher\", \"fs\", \"net\" - there were no hits'
aggregated-from = "https://chromium.googlesource.com/chromium/src/+/main/third_party/rust/chromium_crates_io/supply-chain/audits.toml?format=TEXT"

[[audits.google.audits.serde_derive]]
who = "Lukasz Anforowicz <lukasza@chromium.org>"
criteria = "safe-to-deploy"
delta = "1.0.207 -> 1.0.209"
notes = '''
There are no code changes in this delta - see https://crrev.com/c/5812194/2..5

I've neverthless also grepped for `-i cipher`, `-i crypto`, `\bfs\b`,
`\bnet\b`, and `\bunsafe\b`.  There were no hits.
'''
aggregated-from = "https://chromium.googlesource.com/chromium/src/+/main/third_party/rust/chromium_crates_io/supply-chain/audits.toml?format=TEXT"

[[audits.google.audits.serde_derive]]
who = "Adrian Taylor <adetaylor@chromium.org>"
criteria = "safe-to-deploy"
delta = "1.0.209 -> 1.0.210"
notes = "Almost no new code - just feature rearrangement"
aggregated-from = "https://chromium.googlesource.com/chromium/src/+/main/third_party/rust/chromium_crates_io/supply-chain/audits.toml?format=TEXT"

[[audits.google.audits.serde_derive]]
who = "Liza Burakova <liza@chromium.org>"
criteria = "safe-to-deploy"
delta = "1.0.210 -> 1.0.213"
notes = "Grepped for 'unsafe', 'crypt', 'cipher', 'fs', 'net' - there were no hits"
aggregated-from = "https://chromium.googlesource.com/chromium/src/+/main/third_party/rust/chromium_crates_io/supply-chain/audits.toml?format=TEXT"

[[audits.google.audits.serde_derive]]
who = "Dustin J. Mitchell <djmitche@chromium.org>"
criteria = "safe-to-deploy"
delta = "1.0.213 -> 1.0.214"
notes = "No changes to unsafe, no crypto"
aggregated-from = "https://chromium.googlesource.com/chromium/src/+/main/third_party/rust/chromium_crates_io/supply-chain/audits.toml?format=TEXT"

[[audits.google.audits.serde_derive]]
who = "Adrian Taylor <adetaylor@chromium.org>"
criteria = "safe-to-deploy"
delta = "1.0.214 -> 1.0.215"
notes = "Minor changes should not impact UB risk"
aggregated-from = "https://chromium.googlesource.com/chromium/src/+/main/third_party/rust/chromium_crates_io/supply-chain/audits.toml?format=TEXT"

[[audits.google.audits.serde_derive]]
who = "Lukasz Anforowicz <lukasza@chromium.org>"
criteria = "safe-to-deploy"
delta = "1.0.215 -> 1.0.216"
notes = "The delta adds `#[automatically_derived]` in a few places.  Still no `unsafe`."
aggregated-from = "https://chromium.googlesource.com/chromium/src/+/main/third_party/rust/chromium_crates_io/supply-chain/audits.toml?format=TEXT"

[[audits.google.audits.serde_derive]]
who = "Dustin J. Mitchell <djmitche@chromium.org>"
criteria = "safe-to-deploy"
delta = "1.0.216 -> 1.0.217"
notes = "No changes"
aggregated-from = "https://chromium.googlesource.com/chromium/src/+/main/third_party/rust/chromium_crates_io/supply-chain/audits.toml?format=TEXT"

[[audits.google.audits.smallvec]]
who = "Manish Goregaokar <manishearth@google.com>"
criteria = "safe-to-deploy"
version = "1.13.2"
aggregated-from = "https://chromium.googlesource.com/chromium/src/+/main/third_party/rust/chromium_crates_io/supply-chain/audits.toml?format=TEXT"

[[audits.google.audits.smallvec]]
who = "Jonathan Hao <phao@chromium.org>"
criteria = "safe-to-deploy"
delta = "1.13.2 -> 1.14.0"
notes = """
WARNING: This certification is a result of a **partial** audit. The
`malloc_size_of` feature has **not** been audited. This feature does
not explicitly document its safety requirements.
See also https://chromium-review.googlesource.com/c/chromium/src/+/6275133/comment/ea0d7a93_98051a2e/
and https://github.com/servo/malloc_size_of/issues/8.
This feature is banned in gnrt_config.toml.
"""
aggregated-from = "https://chromium.googlesource.com/chromium/src/+/main/third_party/rust/chromium_crates_io/supply-chain/audits.toml?format=TEXT"

[[audits.google.audits.stable_deref_trait]]
who = "Manish Goregaokar <manishearth@google.com>"
criteria = "safe-to-deploy"
version = "1.2.0"
notes = "Purely a trait, crates using this should be carefully vetted since self-referential stuff can be super tricky around various unsafe rust edges."
aggregated-from = "https://chromium.googlesource.com/chromium/src/+/main/third_party/rust/chromium_crates_io/supply-chain/audits.toml?format=TEXT"

[[audits.google.audits.static_assertions]]
who = "Lukasz Anforowicz <lukasza@chromium.org>"
criteria = "safe-to-deploy"
version = "1.1.0"
notes = """
Grepped for `-i cipher`, `-i crypto`, `'\bfs\b'`, `'\bnet\b'`, `'\bunsafe\b'`
and there were no hits except for one `unsafe`.

The lambda where `unsafe` is used is never invoked (e.g. the `unsafe` code
never runs) and is only introduced for some compile-time checks.  Additional
unsafe review comments can be found in https://crrev.com/c/5353376.

This crate has been added to Chromium in https://crrev.com/c/3736562.  The CL
description contains a link to a document with an additional security review.
"""
aggregated-from = "https://chromium.googlesource.com/chromium/src/+/main/third_party/rust/chromium_crates_io/supply-chain/audits.toml?format=TEXT"

[[audits.google.audits.strsim]]
who = "danakj@chromium.org"
criteria = "safe-to-deploy"
version = "0.10.0"
notes = """
Reviewed in https://crrev.com/c/5171063

Previously reviewed during security review and the audit is grandparented in.
"""
aggregated-from = "https://chromium.googlesource.com/chromium/src/+/main/third_party/rust/chromium_crates_io/supply-chain/audits.toml?format=TEXT"

[[audits.google.audits.strum]]
who = "danakj@chromium.org"
criteria = "safe-to-deploy"
version = "0.25.0"
notes = """
Reviewed in https://crrev.com/c/5171063

Previously reviewed during security review and the audit is grandparented in.
"""
aggregated-from = "https://chromium.googlesource.com/chromium/src/+/main/third_party/rust/chromium_crates_io/supply-chain/audits.toml?format=TEXT"

[[audits.google.audits.strum_macros]]
who = "danakj@chromium.org"
criteria = "safe-to-deploy"
version = "0.25.3"
notes = """
Reviewed in https://crrev.com/c/5171063

Previously reviewed during security review and the audit is grandparented in.
"""
aggregated-from = "https://chromium.googlesource.com/chromium/src/+/main/third_party/rust/chromium_crates_io/supply-chain/audits.toml?format=TEXT"

[[audits.google.audits.unicode-ident]]
who = "Lukasz Anforowicz <lukasza@chromium.org>"
criteria = "safe-to-deploy"
version = "1.0.12"
notes = '''
I grepped for \"crypt\", \"cipher\", \"fs\", \"net\" - there were no hits.

All two functions from the public API of this crate use `unsafe` to avoid bound
checks for an array access.  Cross-module analysis shows that the offsets can
be statically proven to be within array bounds.  More details can be found in
the unsafe review CL at https://crrev.com/c/5350386.

This crate has been added to Chromium in https://crrev.com/c/3891618.
'''
aggregated-from = "https://chromium.googlesource.com/chromium/src/+/main/third_party/rust/chromium_crates_io/supply-chain/audits.toml?format=TEXT"

[[audits.google.audits.unicode-ident]]
who = "Dustin J. Mitchell <djmitche@chromium.org>"
criteria = "safe-to-deploy"
delta = "1.0.12 -> 1.0.13"
notes = "Lots of table updates, and tables are assumed correct with unsafe `.get_unchecked()`, so ub-risk-2 is appropriate"
aggregated-from = "https://chromium.googlesource.com/chromium/src/+/main/third_party/rust/chromium_crates_io/supply-chain/audits.toml?format=TEXT"

[[audits.google.audits.unicode-ident]]
who = "Lukasz Anforowicz <lukasza@chromium.org>"
criteria = "safe-to-deploy"
delta = "1.0.13 -> 1.0.14"
notes = "Minimal delta in `.rs` files: new test assertions + doc changes."
aggregated-from = "https://chromium.googlesource.com/chromium/src/+/main/third_party/rust/chromium_crates_io/supply-chain/audits.toml?format=TEXT"

[[audits.google.audits.unicode-ident]]
who = "Adrian Taylor <adetaylor@chromium.org>"
criteria = "safe-to-deploy"
delta = "1.0.14 -> 1.0.15"
notes = "No changes relevant to any of these criteria."
aggregated-from = "https://chromium.googlesource.com/chromium/src/+/main/third_party/rust/chromium_crates_io/supply-chain/audits.toml?format=TEXT"

[[audits.google.audits.unicode-ident]]
who = "Liza Burakova <liza@chromium.org>"
criteria = "safe-to-deploy"
delta = "1.0.15 -> 1.0.16"
aggregated-from = "https://chromium.googlesource.com/chromium/src/+/main/third_party/rust/chromium_crates_io/supply-chain/audits.toml?format=TEXT"

[[audits.google.audits.unicode-xid]]
who = "George Burgess IV <gbiv@google.com>"
criteria = "safe-to-deploy"
version = "0.2.4"
aggregated-from = "https://chromium.googlesource.com/chromiumos/third_party/rust_crates/+/refs/heads/main/cargo-vet/audits.toml?format=TEXT"

[[audits.google.audits.yoke]]
who = "Manish Goregaokar <manishearth@google.com>"
criteria = "safe-to-deploy"
version = "0.7.5"
aggregated-from = "https://chromium.googlesource.com/chromium/src/+/main/third_party/rust/chromium_crates_io/supply-chain/audits.toml?format=TEXT"

[[audits.google.audits.yoke-derive]]
who = "Manish Goregaokar <manishearth@google.com>"
criteria = "safe-to-deploy"
version = "0.7.5"
notes = "Custom derive implementing the `Yokeable` trait. Generally generates simple code that asserts covariance."
aggregated-from = "https://chromium.googlesource.com/chromium/src/+/main/third_party/rust/chromium_crates_io/supply-chain/audits.toml?format=TEXT"

[[audits.google.audits.zerofrom]]
who = "Manish Goregaokar <manishearth@google.com>"
criteria = "safe-to-deploy"
version = "0.1.5"
notes = "Contains no unsafe"
aggregated-from = "https://chromium.googlesource.com/chromium/src/+/main/third_party/rust/chromium_crates_io/supply-chain/audits.toml?format=TEXT"

[[audits.google.audits.zerofrom-derive]]
who = "Manish Goregaokar <manishearth@google.com>"
criteria = "safe-to-deploy"
version = "0.1.5"
notes = "Contains no unsafe"
aggregated-from = "https://chromium.googlesource.com/chromium/src/+/main/third_party/rust/chromium_crates_io/supply-chain/audits.toml?format=TEXT"

[audits.google-rust-crate-audits.audits]

[[audits.isrg.audits.block-buffer]]
who = "David Cook <dcook@divviup.org>"
criteria = "safe-to-deploy"
version = "0.9.0"

[[audits.isrg.audits.crunchy]]
who = "David Cook <dcook@divviup.org>"
criteria = "safe-to-deploy"
version = "0.2.2"

[[audits.isrg.audits.fiat-crypto]]
who = "David Cook <dcook@divviup.org>"
criteria = "safe-to-deploy"
version = "0.1.17"
notes = """
This crate does not contain any unsafe code, and does not use any items from
the standard library or other crates, aside from operations backed by
`std::ops`. All paths with array indexing use integer literals for indexes, so
there are no panics due to indexes out of bounds (as rustc would catch an
out-of-bounds literal index). I did not check whether arithmetic overflows
could cause a panic, and I am relying on the Coq code having satisfied the
necessary preconditions to ensure panics due to overflows are unreachable.
"""

[[audits.isrg.audits.fiat-crypto]]
who = "Brandon Pitman <bran@bran.land>"
criteria = "safe-to-deploy"
delta = "0.1.17 -> 0.1.18"

[[audits.isrg.audits.fiat-crypto]]
who = "David Cook <dcook@divviup.org>"
criteria = "safe-to-deploy"
delta = "0.1.18 -> 0.1.19"
notes = """
This release renames many items and adds a new module. The code in the new
module is entirely composed of arithmetic and array accesses.
"""

[[audits.isrg.audits.fiat-crypto]]
who = "David Cook <dcook@divviup.org>"
criteria = "safe-to-deploy"
delta = "0.1.19 -> 0.1.20"

[[audits.isrg.audits.fiat-crypto]]
who = "David Cook <dcook@divviup.org>"
criteria = "safe-to-deploy"
delta = "0.1.20 -> 0.2.0"

[[audits.isrg.audits.fiat-crypto]]
who = "Brandon Pitman <bran@bran.land>"
criteria = "safe-to-deploy"
delta = "0.2.0 -> 0.2.1"

[[audits.isrg.audits.fiat-crypto]]
who = "Tim Geoghegan <timg@divviup.org>"
criteria = "safe-to-deploy"
delta = "0.2.1 -> 0.2.2"
notes = "No changes to `unsafe` code, or any functional changes that I can detect at all."

[[audits.isrg.audits.fiat-crypto]]
who = "Brandon Pitman <bran@bran.land>"
criteria = "safe-to-deploy"
delta = "0.2.2 -> 0.2.4"

[[audits.isrg.audits.fiat-crypto]]
who = "David Cook <dcook@divviup.org>"
criteria = "safe-to-deploy"
delta = "0.2.4 -> 0.2.5"

[[audits.isrg.audits.fiat-crypto]]
who = "Brandon Pitman <bran@bran.land>"
criteria = "safe-to-deploy"
delta = "0.2.5 -> 0.2.6"

[[audits.isrg.audits.fiat-crypto]]
who = "Brandon Pitman <bran@bran.land>"
criteria = "safe-to-deploy"
delta = "0.2.6 -> 0.2.7"

[[audits.isrg.audits.fiat-crypto]]
who = "David Cook <dcook@divviup.org>"
criteria = "safe-to-deploy"
delta = "0.2.7 -> 0.2.8"

[[audits.isrg.audits.fiat-crypto]]
who = "Tim Geoghegan <timg@divviup.org>"
criteria = "safe-to-deploy"
delta = "0.2.8 -> 0.2.9"
notes = "No changes to Rust code between 0.2.8 and 0.2.9"

[[audits.isrg.audits.hmac]]
who = "David Cook <dcook@divviup.org>"
criteria = "safe-to-deploy"
version = "0.12.1"

[[audits.isrg.audits.opaque-debug]]
who = "David Cook <dcook@divviup.org>"
criteria = "safe-to-deploy"
version = "0.3.0"

[[audits.isrg.audits.rand_chacha]]
who = "David Cook <dcook@divviup.org>"
criteria = "safe-to-deploy"
delta = "0.3.1 -> 0.9.0"

[[audits.isrg.audits.rand_core]]
who = "David Cook <dcook@divviup.org>"
criteria = "safe-to-deploy"
delta = "0.6.4 -> 0.9.3"

[[audits.isrg.audits.sha2]]
who = "David Cook <dcook@divviup.org>"
criteria = "safe-to-deploy"
version = "0.10.2"

[[audits.isrg.audits.subtle]]
who = "David Cook <dcook@divviup.org>"
criteria = "safe-to-deploy"
delta = "2.5.0 -> 2.6.1"

[[audits.isrg.audits.thiserror]]
who = "Brandon Pitman <bran@bran.land>"
criteria = "safe-to-deploy"
delta = "1.0.40 -> 1.0.43"

[[audits.isrg.audits.thiserror-impl]]
who = "Brandon Pitman <bran@bran.land>"
criteria = "safe-to-deploy"
delta = "1.0.40 -> 1.0.43"

[[audits.isrg.audits.universal-hash]]
who = "David Cook <dcook@divviup.org>"
criteria = "safe-to-deploy"
version = "0.4.1"

[[audits.isrg.audits.universal-hash]]
who = "David Cook <dcook@divviup.org>"
criteria = "safe-to-deploy"
delta = "0.5.0 -> 0.5.1"

[[audits.isrg.audits.untrusted]]
who = "David Cook <dcook@divviup.org>"
criteria = "safe-to-deploy"
version = "0.7.1"

[[audits.mozilla.wildcard-audits.cexpr]]
who = "Emilio Cobos Álvarez <emilio@crisal.io>"
criteria = "safe-to-deploy"
user-id = 3788 # Emilio Cobos Álvarez (emilio)
start = "2021-06-21"
end = "2024-04-21"
notes = "No unsafe code, rather straight-forward parser."
aggregated-from = "https://hg.mozilla.org/mozilla-central/raw-file/tip/supply-chain/audits.toml"

[[audits.mozilla.wildcard-audits.unicode-width]]
who = "Manish Goregaokar <manishsmail@gmail.com>"
criteria = "safe-to-deploy"
user-id = 1139 # Manish Goregaokar (Manishearth)
start = "2019-12-05"
end = "2026-02-01"
notes = "All code written or reviewed by Manish"
aggregated-from = "https://hg.mozilla.org/mozilla-central/raw-file/tip/supply-chain/audits.toml"

[[audits.mozilla.audits.anyhow]]
who = "Mike Hommey <mh+mozilla@glandium.org>"
criteria = "safe-to-deploy"
delta = "1.0.57 -> 1.0.61"
aggregated-from = "https://hg.mozilla.org/mozilla-central/raw-file/tip/supply-chain/audits.toml"

[[audits.mozilla.audits.anyhow]]
who = "Bobby Holley <bobbyholley@gmail.com>"
criteria = "safe-to-deploy"
delta = "1.0.58 -> 1.0.57"
notes = "No functional differences, just CI config and docs."
aggregated-from = "https://hg.mozilla.org/mozilla-central/raw-file/tip/supply-chain/audits.toml"

[[audits.mozilla.audits.anyhow]]
who = "Mike Hommey <mh+mozilla@glandium.org>"
criteria = "safe-to-deploy"
delta = "1.0.61 -> 1.0.62"
aggregated-from = "https://hg.mozilla.org/mozilla-central/raw-file/tip/supply-chain/audits.toml"

[[audits.mozilla.audits.anyhow]]
who = "Mike Hommey <mh+mozilla@glandium.org>"
criteria = "safe-to-deploy"
delta = "1.0.62 -> 1.0.68"
aggregated-from = "https://hg.mozilla.org/mozilla-central/raw-file/tip/supply-chain/audits.toml"

[[audits.mozilla.audits.anyhow]]
who = "Mike Hommey <mh+mozilla@glandium.org>"
criteria = "safe-to-deploy"
delta = "1.0.68 -> 1.0.69"
aggregated-from = "https://hg.mozilla.org/mozilla-central/raw-file/tip/supply-chain/audits.toml"

[[audits.mozilla.audits.anyhow]]
who = "Jan-Erik Rediger <jrediger@mozilla.com>"
criteria = "safe-to-deploy"
delta = "1.0.71 -> 1.0.95"
aggregated-from = "https://raw.githubusercontent.com/mozilla/glean/main/supply-chain/audits.toml"

[[audits.mozilla.audits.bitflags]]
who = "Alex Franchuk <afranchuk@mozilla.com>"
criteria = "safe-to-deploy"
delta = "1.3.2 -> 2.0.2"
notes = "Removal of some unsafe code/methods. No changes to externals, just some refactoring (mostly internal)."
aggregated-from = "https://hg.mozilla.org/mozilla-central/raw-file/tip/supply-chain/audits.toml"

[[audits.mozilla.audits.bitflags]]
who = "Nicolas Silva <nical@fastmail.com>"
criteria = "safe-to-deploy"
delta = "2.0.2 -> 2.1.0"
aggregated-from = "https://hg.mozilla.org/mozilla-central/raw-file/tip/supply-chain/audits.toml"

[[audits.mozilla.audits.bitflags]]
who = "Teodor Tanasoaia <ttanasoaia@mozilla.com>"
criteria = "safe-to-deploy"
delta = "2.2.1 -> 2.3.2"
aggregated-from = "https://hg.mozilla.org/mozilla-central/raw-file/tip/supply-chain/audits.toml"

[[audits.mozilla.audits.bitflags]]
who = "Mike Hommey <mh+mozilla@glandium.org>"
criteria = "safe-to-deploy"
delta = "2.3.3 -> 2.4.0"
aggregated-from = "https://hg.mozilla.org/mozilla-central/raw-file/tip/supply-chain/audits.toml"

[[audits.mozilla.audits.bitflags]]
who = "Jan-Erik Rediger <jrediger@mozilla.com>"
criteria = "safe-to-deploy"
delta = "2.4.0 -> 2.4.1"
notes = "Only allowing new clippy lints"
aggregated-from = "https://raw.githubusercontent.com/mozilla/glean/main/supply-chain/audits.toml"

[[audits.mozilla.audits.block-buffer]]
who = "Mike Hommey <mh+mozilla@glandium.org>"
criteria = "safe-to-deploy"
delta = "0.10.2 -> 0.10.3"
aggregated-from = "https://hg.mozilla.org/mozilla-central/raw-file/tip/supply-chain/audits.toml"

[[audits.mozilla.audits.crossbeam-utils]]
who = "Mike Hommey <mh+mozilla@glandium.org>"
criteria = "safe-to-deploy"
delta = "0.8.8 -> 0.8.11"
aggregated-from = "https://hg.mozilla.org/mozilla-central/raw-file/tip/supply-chain/audits.toml"

[[audits.mozilla.audits.crossbeam-utils]]
who = "Mike Hommey <mh+mozilla@glandium.org>"
criteria = "safe-to-deploy"
delta = "0.8.11 -> 0.8.14"
aggregated-from = "https://hg.mozilla.org/mozilla-central/raw-file/tip/supply-chain/audits.toml"

[[audits.mozilla.audits.crossbeam-utils]]
who = "Jan-Erik Rediger <jrediger@mozilla.com>"
criteria = "safe-to-deploy"
delta = "0.8.14 -> 0.8.19"
aggregated-from = "https://raw.githubusercontent.com/mozilla/glean/main/supply-chain/audits.toml"

[[audits.mozilla.audits.crossbeam-utils]]
who = "Alex Franchuk <afranchuk@mozilla.com>"
criteria = "safe-to-deploy"
delta = "0.8.19 -> 0.8.20"
notes = "Minor changes."
aggregated-from = "https://hg.mozilla.org/mozilla-central/raw-file/tip/supply-chain/audits.toml"

[[audits.mozilla.audits.crypto-common]]
who = "Mike Hommey <mh+mozilla@glandium.org>"
criteria = "safe-to-deploy"
delta = "0.1.3 -> 0.1.6"
aggregated-from = "https://hg.mozilla.org/mozilla-central/raw-file/tip/supply-chain/audits.toml"

[[audits.mozilla.audits.errno]]
who = "Mike Hommey <mh+mozilla@glandium.org>"
criteria = "safe-to-deploy"
delta = "0.3.1 -> 0.3.3"
aggregated-from = "https://hg.mozilla.org/mozilla-central/raw-file/tip/supply-chain/audits.toml"

[[audits.mozilla.audits.fastrand]]
who = "Mike Hommey <mh+mozilla@glandium.org>"
criteria = "safe-to-deploy"
delta = "1.9.0 -> 2.0.0"
aggregated-from = "https://hg.mozilla.org/mozilla-central/raw-file/tip/supply-chain/audits.toml"

[[audits.mozilla.audits.fastrand]]
who = "Mike Hommey <mh+mozilla@glandium.org>"
criteria = "safe-to-deploy"
delta = "2.0.1 -> 2.1.0"
aggregated-from = "https://hg.mozilla.org/mozilla-central/raw-file/tip/supply-chain/audits.toml"

[[audits.mozilla.audits.fastrand]]
who = "Chris Martin <cmartin@mozilla.com>"
criteria = "safe-to-deploy"
delta = "2.1.0 -> 2.1.1"
notes = "Fairly trivial changes, no chance of security regression."
aggregated-from = "https://hg.mozilla.org/mozilla-central/raw-file/tip/supply-chain/audits.toml"

[[audits.mozilla.audits.fnv]]
who = "Bobby Holley <bobbyholley@gmail.com>"
criteria = "safe-to-deploy"
version = "1.0.7"
notes = "Simple hasher implementation with no unsafe code."
aggregated-from = "https://hg.mozilla.org/mozilla-central/raw-file/tip/supply-chain/audits.toml"

[[audits.mozilla.audits.futures-core]]
who = "Mike Hommey <mh+mozilla@glandium.org>"
criteria = "safe-to-deploy"
delta = "0.3.27 -> 0.3.28"
aggregated-from = "https://hg.mozilla.org/mozilla-central/raw-file/tip/supply-chain/audits.toml"

[[audits.mozilla.audits.futures-sink]]
who = "Mike Hommey <mh+mozilla@glandium.org>"
criteria = "safe-to-deploy"
delta = "0.3.27 -> 0.3.28"
aggregated-from = "https://hg.mozilla.org/mozilla-central/raw-file/tip/supply-chain/audits.toml"

[[audits.mozilla.audits.gimli]]
who = "Alex Franchuk <afranchuk@mozilla.com>"
criteria = "safe-to-deploy"
version = "0.30.0"
notes = """
Unsafe code blocks are sound. Minimal dependencies used. No use of
side-effectful std functions.
"""
aggregated-from = "https://hg.mozilla.org/mozilla-central/raw-file/tip/supply-chain/audits.toml"

[[audits.mozilla.audits.gimli]]
who = "Chris Martin <cmartin@mozilla.com>"
criteria = "safe-to-deploy"
delta = "0.30.0 -> 0.29.0"
notes = "No unsafe code, mostly algorithms and parsing. Very unlikely to cause security issues."
aggregated-from = "https://hg.mozilla.org/mozilla-central/raw-file/tip/supply-chain/audits.toml"

[[audits.mozilla.audits.itertools]]
who = "Mike Hommey <mh+mozilla@glandium.org>"
criteria = "safe-to-deploy"
delta = "0.10.3 -> 0.10.5"
aggregated-from = "https://hg.mozilla.org/mozilla-central/raw-file/tip/supply-chain/audits.toml"

[[audits.mozilla.audits.libloading]]
who = "Mike Hommey <mh+mozilla@glandium.org>"
criteria = "safe-to-deploy"
delta = "0.7.3 -> 0.7.4"
aggregated-from = "https://hg.mozilla.org/mozilla-central/raw-file/tip/supply-chain/audits.toml"

[[audits.mozilla.audits.libloading]]
who = "Erich Gubler <erichdongubler@gmail.com>"
criteria = "safe-to-deploy"
delta = "0.7.4 -> 0.8.3"
aggregated-from = "https://hg.mozilla.org/mozilla-central/raw-file/tip/supply-chain/audits.toml"

[[audits.mozilla.audits.libloading]]
who = "Erich Gubler <erichdongubler@gmail.com>"
criteria = "safe-to-deploy"
delta = "0.8.3 -> 0.8.6"
aggregated-from = "https://hg.mozilla.org/mozilla-central/raw-file/tip/supply-chain/audits.toml"

[[audits.mozilla.audits.once_cell]]
who = "Erich Gubler <erichdongubler@gmail.com>"
criteria = "safe-to-deploy"
delta = "1.20.2 -> 1.20.3"
aggregated-from = "https://hg.mozilla.org/mozilla-central/raw-file/tip/supply-chain/audits.toml"

[[audits.mozilla.audits.percent-encoding]]
who = "Valentin Gosu <valentin.gosu@gmail.com>"
criteria = "safe-to-deploy"
delta = "2.2.0 -> 2.3.0"
aggregated-from = "https://hg.mozilla.org/mozilla-central/raw-file/tip/supply-chain/audits.toml"

[[audits.mozilla.audits.percent-encoding]]
who = "Valentin Gosu <valentin.gosu@gmail.com>"
criteria = "safe-to-deploy"
delta = "2.3.0 -> 2.3.1"
aggregated-from = "https://hg.mozilla.org/mozilla-central/raw-file/tip/supply-chain/audits.toml"

[[audits.mozilla.audits.rmp]]
who = "Ben Dean-Kawamura <bdk@mozilla.com>"
criteria = "safe-to-deploy"
version = "0.8.14"
notes = """
Very popular crate. 1 instance of unsafe code, which is used to adjust a slice to work around
lifetime issues. No network or file access.
"""
aggregated-from = "https://hg.mozilla.org/mozilla-central/raw-file/tip/supply-chain/audits.toml"

[[audits.mozilla.audits.rmp-serde]]
who = "Ben Dean-Kawamura <bdk@mozilla.com>"
criteria = "safe-to-deploy"
version = "1.3.0"
notes = "Very popular crate. No unsafe code, network or file access."
aggregated-from = "https://hg.mozilla.org/mozilla-central/raw-file/tip/supply-chain/audits.toml"

[[audits.mozilla.audits.rustc-hash]]
who = "Bobby Holley <bobbyholley@gmail.com>"
criteria = "safe-to-deploy"
version = "1.1.0"
notes = "Straightforward crate with no unsafe code, does what it says on the tin."
aggregated-from = "https://hg.mozilla.org/mozilla-central/raw-file/tip/supply-chain/audits.toml"

[[audits.mozilla.audits.semver]]
who = "Jan-Erik Rediger <jrediger@mozilla.com>"
criteria = "safe-to-deploy"
delta = "1.0.17 -> 1.0.25"
aggregated-from = "https://raw.githubusercontent.com/mozilla/glean/main/supply-chain/audits.toml"

[[audits.mozilla.audits.sha2]]
who = "Mike Hommey <mh+mozilla@glandium.org>"
criteria = "safe-to-deploy"
delta = "0.10.2 -> 0.10.6"
aggregated-from = "https://hg.mozilla.org/mozilla-central/raw-file/tip/supply-chain/audits.toml"

[[audits.mozilla.audits.sha2]]
who = "Jeff Muizelaar <jmuizelaar@mozilla.com>"
criteria = "safe-to-deploy"
delta = "0.10.6 -> 0.10.8"
notes = """
The bulk of this is https://github.com/RustCrypto/hashes/pull/490 which adds aarch64 support along with another PR adding longson.
I didn't check the implementation thoroughly but there wasn't anything obviously nefarious. 0.10.8 has been out for more than a year
which suggests no one else has found anything either.
"""
aggregated-from = "https://hg.mozilla.org/mozilla-central/raw-file/tip/supply-chain/audits.toml"

[[audits.mozilla.audits.shlex]]
who = "Max Inden <mail@max-inden.de>"
criteria = "safe-to-deploy"
delta = "1.1.0 -> 1.3.0"
aggregated-from = "https://hg.mozilla.org/mozilla-central/raw-file/tip/supply-chain/audits.toml"

[[audits.mozilla.audits.strsim]]
who = "Ben Dean-Kawamura <bdk@mozilla.com>"
criteria = "safe-to-deploy"
delta = "0.10.0 -> 0.11.1"
aggregated-from = "https://hg.mozilla.org/mozilla-central/raw-file/tip/supply-chain/audits.toml"

[[audits.mozilla.audits.strum]]
who = "Teodor Tanasoaia <ttanasoaia@mozilla.com>"
criteria = "safe-to-deploy"
delta = "0.25.0 -> 0.26.3"
aggregated-from = "https://hg.mozilla.org/mozilla-central/raw-file/tip/supply-chain/audits.toml"

[[audits.mozilla.audits.strum_macros]]
who = "Teodor Tanasoaia <ttanasoaia@mozilla.com>"
criteria = "safe-to-deploy"
delta = "0.25.3 -> 0.26.4"
aggregated-from = "https://hg.mozilla.org/mozilla-central/raw-file/tip/supply-chain/audits.toml"

[[audits.mozilla.audits.subtle]]
who = "Simon Friedberger <simon@mozilla.com>"
criteria = "safe-to-deploy"
version = "2.5.0"
notes = "The goal is to provide some constant-time correctness for cryptographic implementations. The approach is reasonable, it is known to be insufficient but this is pointed out in the documentation."
aggregated-from = "https://hg.mozilla.org/mozilla-central/raw-file/tip/supply-chain/audits.toml"

[[audits.mozilla.audits.synstructure]]
who = "Nika Layzell <nika@thelayzells.com>"
criteria = "safe-to-deploy"
version = "0.12.6"
notes = """
I am the primary author of the `synstructure` crate, and its current
maintainer. The one use of `unsafe` is unnecessary, but documented and
harmless. It will be removed in the next version.
"""
aggregated-from = "https://hg.mozilla.org/mozilla-central/raw-file/tip/supply-chain/audits.toml"

[[audits.mozilla.audits.synstructure]]
who = "Mike Hommey <mh+mozilla@glandium.org>"
criteria = "safe-to-deploy"
delta = "0.12.6 -> 0.13.0"
aggregated-from = "https://hg.mozilla.org/mozilla-central/raw-file/tip/supply-chain/audits.toml"

[[audits.mozilla.audits.synstructure]]
who = "Mike Hommey <mh+mozilla@glandium.org>"
criteria = "safe-to-deploy"
delta = "0.13.0 -> 0.13.1"
aggregated-from = "https://hg.mozilla.org/mozilla-central/raw-file/tip/supply-chain/audits.toml"

[[audits.mozilla.audits.thiserror]]
who = "Jan-Erik Rediger <jrediger@mozilla.com>"
criteria = "safe-to-deploy"
delta = "1.0.43 -> 1.0.69"
aggregated-from = "https://raw.githubusercontent.com/mozilla/glean/main/supply-chain/audits.toml"

[[audits.mozilla.audits.thiserror-impl]]
who = "Jan-Erik Rediger <jrediger@mozilla.com>"
criteria = "safe-to-deploy"
delta = "1.0.43 -> 1.0.69"
aggregated-from = "https://raw.githubusercontent.com/mozilla/glean/main/supply-chain/audits.toml"

[[audits.mozilla.audits.unicode-xid]]
who = "Teodor Tanasoaia <ttanasoaia@mozilla.com>"
criteria = "safe-to-deploy"
delta = "0.2.4 -> 0.2.5"
aggregated-from = "https://hg.mozilla.org/mozilla-central/raw-file/tip/supply-chain/audits.toml"

[[audits.mozilla.audits.unicode-xid]]
who = "Jim Blandy <jimb@red-bean.com>"
criteria = "safe-to-deploy"
delta = "0.2.5 -> 0.2.6"
aggregated-from = "https://hg.mozilla.org/mozilla-central/raw-file/tip/supply-chain/audits.toml"

[[audits.mozilla.audits.zeroize]]
who = "Benjamin Beurdouche <beurdouche@mozilla.com>"
criteria = "safe-to-deploy"
version = "1.8.1"
notes = """
This code DOES contain unsafe code required to internally call volatiles
for deleting data. This is expected and documented behavior.
"""
aggregated-from = "https://hg.mozilla.org/mozilla-central/raw-file/tip/supply-chain/audits.toml"

[[audits.mozilla.audits.zeroize_derive]]
who = "Benjamin Beurdouche <beurdouche@mozilla.com>"
criteria = "safe-to-deploy"
version = "1.4.2"
aggregated-from = "https://hg.mozilla.org/mozilla-central/raw-file/tip/supply-chain/audits.toml"

[[audits.zcash.audits.anyhow]]
who = "Jack Grigg <jack@electriccoin.co>"
criteria = "safe-to-deploy"
delta = "1.0.95 -> 1.0.97"
aggregated-from = "https://raw.githubusercontent.com/zcash/wallet/main/supply-chain/audits.toml"

[[audits.zcash.audits.block-buffer]]
who = "Jack Grigg <jack@electriccoin.co>"
criteria = "safe-to-deploy"
delta = "0.10.3 -> 0.10.4"
notes = "Adds panics to prevent a block size of zero from causing unsoundness."
aggregated-from = "https://raw.githubusercontent.com/zcash/zcash/master/qa/supply-chain/audits.toml"

[[audits.zcash.audits.crossbeam-utils]]
who = "Jack Grigg <jack@electriccoin.co>"
criteria = "safe-to-deploy"
delta = "0.8.20 -> 0.8.21"
aggregated-from = "https://raw.githubusercontent.com/zcash/zcash/master/qa/supply-chain/audits.toml"

[[audits.zcash.audits.errno]]
who = "Jack Grigg <jack@electriccoin.co>"
criteria = "safe-to-deploy"
delta = "0.3.3 -> 0.3.8"
aggregated-from = "https://raw.githubusercontent.com/zcash/zcash/master/qa/supply-chain/audits.toml"

[[audits.zcash.audits.errno]]
who = "Daira-Emma Hopwood <daira@jacaranda.org>"
criteria = "safe-to-deploy"
delta = "0.3.8 -> 0.3.9"
aggregated-from = "https://raw.githubusercontent.com/zcash/librustzcash/main/supply-chain/audits.toml"

[[audits.zcash.audits.opaque-debug]]
who = "Daira-Emma Hopwood <daira@jacaranda.org>"
criteria = "safe-to-deploy"
delta = "0.3.0 -> 0.3.1"
aggregated-from = "https://raw.githubusercontent.com/zcash/zcash/master/qa/supply-chain/audits.toml"

[[audits.zcash.audits.parking_lot]]
who = "Daira-Emma Hopwood <daira@jacaranda.org>"
criteria = "safe-to-run"
delta = "0.12.1 -> 0.12.2"
aggregated-from = "https://raw.githubusercontent.com/zcash/librustzcash/main/supply-chain/audits.toml"

[[audits.zcash.audits.parking_lot]]
who = "Jack Grigg <jack@electriccoin.co>"
criteria = "safe-to-deploy"
delta = "0.12.2 -> 0.12.3"
aggregated-from = "https://raw.githubusercontent.com/zcash/librustzcash/main/supply-chain/audits.toml"

[[audits.zcash.audits.rand_xorshift]]
who = "Sean Bowe <ewillbefull@gmail.com>"
criteria = "safe-to-deploy"
version = "0.3.0"
aggregated-from = "https://raw.githubusercontent.com/zcash/zcash/master/qa/supply-chain/audits.toml"

[[audits.zcash.audits.rustc_version]]
who = "Jack Grigg <jack@electriccoin.co>"
criteria = "safe-to-deploy"
version = "0.4.0"
notes = """
Most of the crate is code to parse and validate the output of `rustc -vV`. The caller can
choose which `rustc` to use, or can use `rustc_version::{version, version_meta}` which will
try `$RUSTC` followed by `rustc`.

If an adversary can arbitrarily set the `$RUSTC` environment variable then this crate will
execute arbitrary code. But when this crate is used within a build script, `$RUSTC` should
be set correctly by `cargo`.
"""
aggregated-from = "https://raw.githubusercontent.com/zcash/zcash/master/qa/supply-chain/audits.toml"

[[audits.zcash.audits.rustc_version]]
who = "Jack Grigg <jack@electriccoin.co>"
criteria = "safe-to-deploy"
delta = "0.4.0 -> 0.4.1"
notes = "Changes to `Command` usage are to add support for `RUSTC_WRAPPER`."
aggregated-from = "https://raw.githubusercontent.com/zcash/zcash/master/qa/supply-chain/audits.toml"

[[audits.zcash.audits.semver]]
who = "Jack Grigg <jack@electriccoin.co>"
criteria = "safe-to-deploy"
delta = "1.0.25 -> 1.0.26"
aggregated-from = "https://raw.githubusercontent.com/zcash/wallet/main/supply-chain/audits.toml"

[[audits.zcash.audits.sharded-slab]]
who = "Jack Grigg <jack@electriccoin.co>"
criteria = "safe-to-deploy"
delta = "0.1.4 -> 0.1.7"
notes = "Only change to an `unsafe` block is to fix a clippy lint."
aggregated-from = "https://raw.githubusercontent.com/zcash/zcash/master/qa/supply-chain/audits.toml"

[[audits.zcash.audits.signature]]
who = "Daira Emma Hopwood <daira@jacaranda.org>"
criteria = "safe-to-deploy"
version = "2.1.0"
notes = """
This crate uses `#![forbid(unsafe_code)]`, has no build script, and only provides traits with some trivial default implementations.
I did not review whether implementing these APIs would present any undocumented cryptographic hazards.
"""
aggregated-from = "https://raw.githubusercontent.com/zcash/zcash/master/qa/supply-chain/audits.toml"

[[audits.zcash.audits.signature]]
who = "Jack Grigg <jack@electriccoin.co>"
criteria = "safe-to-deploy"
delta = "2.1.0 -> 2.2.0"
aggregated-from = "https://raw.githubusercontent.com/zcash/zcash/master/qa/supply-chain/audits.toml"

[[audits.zcash.audits.thread_local]]
who = "Jack Grigg <jack@z.cash>"
criteria = "safe-to-deploy"
delta = "1.1.4 -> 1.1.7"
notes = """
New `unsafe` usage:
- An extra `deallocate_bucket`, to replace a `Mutex::lock` with a `compare_exchange`.
- Setting and getting a `#[thread_local] static mut Option<Thread>` on nightly.
"""
aggregated-from = "https://raw.githubusercontent.com/zcash/zcash/master/qa/supply-chain/audits.toml"

[[audits.zcash.audits.thread_local]]
who = "Daira-Emma Hopwood <daira@jacaranda.org>"
criteria = "safe-to-deploy"
delta = "1.1.7 -> 1.1.8"
notes = """
Adds `unsafe` code that makes an assumption that `ptr::null_mut::<Entry<T>>()` is a valid representation
of an `AtomicPtr<Entry<T>>`, but this is likely a correct assumption.
"""
aggregated-from = "https://raw.githubusercontent.com/zcash/zcash/master/qa/supply-chain/audits.toml"

[[audits.zcash.audits.universal-hash]]
who = "Daira Hopwood <daira@jacaranda.org>"
criteria = "safe-to-deploy"
delta = "0.4.1 -> 0.5.0"
notes = "I checked correctness of to_blocks which uses unsafe code in a safe function."
aggregated-from = "https://raw.githubusercontent.com/zcash/zcash/master/qa/supply-chain/audits.toml"

[[audits.zcash.audits.which]]
who = "Jack Grigg <jack@z.cash>"
criteria = "safe-to-deploy"
delta = "4.3.0 -> 4.4.0"
notes = "New APIs are remixes of existing code."
aggregated-from = "https://raw.githubusercontent.com/zcash/zcash/master/qa/supply-chain/audits.toml"

[[audits.zcash.audits.which]]
who = "Jack Grigg <jack@electriccoin.co>"
criteria = "safe-to-deploy"
delta = "4.4.0 -> 4.4.2"
notes = """
Crate now has `#![forbid(unsafe_code)]`, replacing its last `unsafe` block with a
dependency on the `rustix` crate.
"""
aggregated-from = "https://raw.githubusercontent.com/zcash/zcash/master/qa/supply-chain/audits.toml"<|MERGE_RESOLUTION|>--- conflicted
+++ resolved
@@ -2,98 +2,48 @@
 # cargo-vet imports lock
 
 [[publisher.aranya-aqc-util]]
-<<<<<<< HEAD
-version = "0.4.0"
-when = "2025-05-29"
-=======
 version = "0.5.0"
 when = "2025-06-12"
->>>>>>> 43d5d5a0
 user-id = 293722
 user-login = "aranya-project-bot"
 
 [[publisher.aranya-capi-codegen]]
-<<<<<<< HEAD
-version = "0.3.1"
-when = "2025-05-29"
-=======
 version = "0.3.2"
 when = "2025-06-12"
->>>>>>> 43d5d5a0
 user-id = 293722
 user-login = "aranya-project-bot"
 
 [[publisher.aranya-capi-core]]
-<<<<<<< HEAD
-version = "0.4.1"
-when = "2025-05-29"
-=======
 version = "0.4.2"
 when = "2025-06-12"
->>>>>>> 43d5d5a0
 user-id = 293722
 user-login = "aranya-project-bot"
 
 [[publisher.aranya-capi-macro]]
-<<<<<<< HEAD
-version = "0.3.1"
-when = "2025-05-29"
-=======
 version = "0.3.2"
 when = "2025-06-12"
->>>>>>> 43d5d5a0
 user-id = 293722
 user-login = "aranya-project-bot"
 
 [[publisher.aranya-crypto]]
-<<<<<<< HEAD
-version = "0.6.1"
-when = "2025-05-29"
-=======
 version = "0.7.1"
 when = "2025-06-13"
->>>>>>> 43d5d5a0
 user-id = 293722
 user-login = "aranya-project-bot"
 
 [[publisher.aranya-crypto-ffi]]
-<<<<<<< HEAD
-version = "0.9.0"
-when = "2025-05-29"
-=======
 version = "0.10.0"
 when = "2025-06-12"
->>>>>>> 43d5d5a0
 user-id = 293722
 user-login = "aranya-project-bot"
 
 [[publisher.aranya-device-ffi]]
-<<<<<<< HEAD
-version = "0.9.0"
-when = "2025-05-29"
-=======
 version = "0.10.0"
 when = "2025-06-12"
->>>>>>> 43d5d5a0
 user-id = 293722
 user-login = "aranya-project-bot"
 
 [[publisher.aranya-envelope-ffi]]
-<<<<<<< HEAD
-version = "0.9.0"
-when = "2025-05-29"
-user-id = 293722
-user-login = "aranya-project-bot"
-
-[[publisher.aranya-fast-channels]]
-version = "0.8.0"
-when = "2025-05-29"
-user-id = 293722
-user-login = "aranya-project-bot"
-
-[[publisher.aranya-idam-ffi]]
-version = "0.9.0"
-=======
 version = "0.10.0"
 when = "2025-06-12"
 user-id = 293722
@@ -119,30 +69,19 @@
 
 [[publisher.aranya-internal-s2n-quic-rustls]]
 version = "0.58.0-psk.1"
->>>>>>> 43d5d5a0
 when = "2025-05-29"
 user-id = 293722
 user-login = "aranya-project-bot"
 
 [[publisher.aranya-libc]]
-<<<<<<< HEAD
-version = "0.3.0"
-when = "2025-05-29"
-=======
 version = "0.3.1"
 when = "2025-06-12"
->>>>>>> 43d5d5a0
 user-id = 293722
 user-login = "aranya-project-bot"
 
 [[publisher.aranya-perspective-ffi]]
-<<<<<<< HEAD
-version = "0.9.0"
-when = "2025-05-29"
-=======
 version = "0.10.0"
 when = "2025-06-12"
->>>>>>> 43d5d5a0
 user-id = 293722
 user-login = "aranya-project-bot"
 
@@ -153,46 +92,26 @@
 user-login = "aranya-project-bot"
 
 [[publisher.aranya-policy-compiler]]
-<<<<<<< HEAD
-version = "0.9.0"
-when = "2025-05-29"
-=======
 version = "0.10.0"
 when = "2025-06-12"
->>>>>>> 43d5d5a0
 user-id = 293722
 user-login = "aranya-project-bot"
 
 [[publisher.aranya-policy-derive]]
-<<<<<<< HEAD
-version = "0.5.2"
-when = "2025-05-29"
-=======
 version = "0.5.3"
 when = "2025-06-12"
->>>>>>> 43d5d5a0
 user-id = 293722
 user-login = "aranya-project-bot"
 
 [[publisher.aranya-policy-ifgen]]
-<<<<<<< HEAD
-version = "0.9.0"
-when = "2025-05-29"
-=======
 version = "0.10.0"
 when = "2025-06-12"
->>>>>>> 43d5d5a0
 user-id = 293722
 user-login = "aranya-project-bot"
 
 [[publisher.aranya-policy-ifgen-build]]
-<<<<<<< HEAD
-version = "0.4.2"
-when = "2025-05-29"
-=======
 version = "0.4.3"
 when = "2025-06-12"
->>>>>>> 43d5d5a0
 user-id = 293722
 user-login = "aranya-project-bot"
 
@@ -203,46 +122,26 @@
 user-login = "aranya-project-bot"
 
 [[publisher.aranya-policy-lang]]
-<<<<<<< HEAD
-version = "0.4.2"
-when = "2025-05-29"
-=======
 version = "0.5.0"
 when = "2025-06-12"
->>>>>>> 43d5d5a0
 user-id = 293722
 user-login = "aranya-project-bot"
 
 [[publisher.aranya-policy-module]]
-<<<<<<< HEAD
-version = "0.9.0"
-when = "2025-05-29"
-=======
 version = "0.10.0"
 when = "2025-06-12"
->>>>>>> 43d5d5a0
 user-id = 293722
 user-login = "aranya-project-bot"
 
 [[publisher.aranya-policy-vm]]
-<<<<<<< HEAD
-version = "0.9.0"
-when = "2025-05-29"
-=======
 version = "0.10.0"
 when = "2025-06-12"
->>>>>>> 43d5d5a0
 user-id = 293722
 user-login = "aranya-project-bot"
 
 [[publisher.aranya-runtime]]
-<<<<<<< HEAD
-version = "0.9.0"
-when = "2025-05-29"
-=======
 version = "0.10.0"
 when = "2025-06-12"
->>>>>>> 43d5d5a0
 user-id = 293722
 user-login = "aranya-project-bot"
 
