[env]
CARGO_MAKE_EXTEND_WORKSPACE_MAKEFILE = 1
RUSTDOCFLAGS = { value = "", condition = { env_not_set = ["RUSTDOCFLAGS"] } }
NIGHTLY = { script = ["cat rust-nightly.txt"], condition = { env_not_set = ["NIGHTLY"] } }

RUSTFLAGS = { value = "-Dwarnings", condition = { env_true = ["CARGO_MAKE_CI"] } }

[config]
default_to_workspace = false
skip_core_tasks = true
skip_git_env_info = true
skip_rust_env_info = true


[tasks.default]
description = "List tasks"
script = "cargo make --quiet --list-all-steps --hide-uninteresting"


# Build
[tasks.build]
category = "build"
description = "Build Code with default features"
command = "cargo"
<<<<<<< HEAD
args = ["build", "--verbose", "--release", "--package=aranya-daemon", "${@}"]
=======
args = [
    "build",
    "--verbose",
    "--release",
    "--package=aranya-daemon",
    "--features=experimental,aqc",
    "${@}",
]
>>>>>>> 21a9b2bb

[tasks.build-default]
category = "build"
description = "Build Code with default features"
dependencies = ["build"]

[tasks.build-preview]
category = "build"
description = "Build Code with preview features"
command = "cargo"
args = ["build", "--verbose", "--release", "--package=aranya-daemon", "--features", "preview, afc, experimental, aqc", "${@}"]

[tasks.build-experimental]
category = "build"
description = "Build Code with experimental features"
command = "cargo"
args = ["build", "--verbose", "--release", "--package=aranya-daemon", "--features", "experimental, aqc", "${@}"]

[tasks.tgz-daemon]
category = "build"
description = "Archive daemon"
script = "tar -czf aranya-daemon.tar.gz -C target/release aranya-daemon"

# Build the `aranya-client-capi` C API.
[tasks.build-capi]
category = "build"
description = "Build C API"
run_task = { name = [
    "build-capi-header",
    "build-capi-docs",
    "build-capi-lib",
] }

# Build the `aranya-client-capi` C API `aranya-client.h` header file.
# NOTE: From 1.87 onward, cargo-expand doesn't include cfg's, so cbindgen won't
# see them to include in the header. Until this is fixed, we cannot increase
# our MSRV beyond 1.86. See https://github.com/rust-lang/rust/issues/139715.
[tasks.build-capi-header]
category = "build"
description = "Build C API header"
cwd = "crates/aranya-client-capi"
# Fake nightly support to enable macro expansion, so we don't have to pin to nightly 1.86 (see above).
env.RUSTC_BOOTSTRAP = "1"
command = "cbindgen"
args = ["--config=cbindgen.toml", "--output=output/aranya-client.h"]
dependencies = ["install-cbindgen"]

[tasks.build-capi-docs]
category = "build"
description = "Build C API docs"
cwd = "crates/aranya-client-capi"
command = "doxygen"

[tasks.tgz-capi-docs]
category = "docs"
description = "Archive capi docs"
script = "tar -cvzf aranya-client-capi-docs.tar.gz -C crates/aranya-client-capi/docs ."

[tasks.build-capi-lib]
category = "build"
description = "Build C API shared library with default features"
cwd = "crates/aranya-client-capi"
command = "cargo"
args = ["build", "--release", "--features=experimental,aqc"]

[tasks.build-capi-lib-default]
category = "build"
description = "Build C API shared library with default features"
dependencies = ["build-capi-lib"]

[tasks.build-capi-lib-preview]
category = "build"
description = "Build C API shared library with preview features"
cwd = "crates/aranya-client-capi"
command = "cargo"
args = ["build", "--release", "--features", "preview, afc, experimental, aqc"]
dependencies = ["install-nightly"]

[tasks.build-capi-lib-experimental]
category = "build"
description = "Build C API shared library with experimental features"
cwd = "crates/aranya-client-capi"
command = "cargo"
args = ["build", "--release", "--features", "experimental, aqc"]
dependencies = ["install-nightly"]

[tasks.tgz-capi]
category = "build"
description = "Archive C API artifacts"
script = '''
#!/usr/bin/env bash
capi="$(mktemp -d)"
mkdir -p "${capi}/"{lib,cmake,include}
ls target/release/libaranya_client*
cp target/release/libaranya_client_capi.dylib "${capi}"/lib/ || cp target/release/libaranya_client_capi.so "${capi}"/lib/
ls "${capi}"/lib
cp examples/c/cmake/AranyaConfig.cmake "${capi}"/cmake/
cp crates/aranya-client-capi/output/aranya-client.h "${capi}"/include/
tar -cvzf aranya-client-lib.tar.gz -C "${capi}" .
'''

[tasks.install-cbindgen]
private = true
install_crate = { crate_name = "cbindgen", version = "0.29.0", binary = "cbindgen", test_arg = "-V" }


# Test
[tasks.test]
category = "test"
description = "Run Unit Tests"
workspace = true
command = "cargo"
args = ["--verbose", "test-all-features", "${@}"]
dependencies = ["install-cargo-all-features"]


# Security
[tasks.security]
category = "security"
description = "Run security checks"
run_task = { name = [
    "cargo-audit",
    "cargo-deny",
    "cargo-vet",
] }

[tasks.cargo-audit]
category = "security"
install_crate = { crate_name = "cargo-audit", version = "0.21.2", binary = "cargo-audit", test_arg = "-V" }
command = "cargo"
args = ["audit"]

[tasks.cargo-deny]
category = "security"
install_crate = { crate_name = "cargo-deny", version = "0.18.2", binary = "cargo-deny", test_arg = "-V" }
command = "cargo"
args = ["deny", "check"]

[tasks.cargo-vet]
category = "security"
install_crate = { crate_name = "cargo-vet", version = "0.10.0", binary = "cargo-vet", test_arg = "-V" }
command = "cargo"
args = ["vet", "check"]

# Correctness
[tasks.correctness]
category = "correctness"
description = "Run correctness checks"
run_task = { name = [
    "fmt",
    "check-features",
    "clippy",
    "machete",
] }

[tasks.check-fmt]
dependencies = ["check-fmt-rust", "check-fmt-toml"]
description = "Check file formatting"

[tasks.fmt]
dependencies = ["fmt-rust", "fmt-toml"]
description = "Format files"

[tasks.check-fmt-rust]
category = "correctness"
description = "Check rust code formatting"
toolchain = "${NIGHTLY}"
command = "cargo"
args = ["fmt", "--all", "--", "--check"]
dependencies = ["install-nightly"]

[tasks.fmt-rust]
category = "correctness"
description = "Format rust code"
toolchain = "${NIGHTLY}"
command = "cargo"
args = ["fmt", "--all"]
dependencies = ["install-nightly"]

[tasks.check-fmt-toml]
category = "correctness"
description = "Check toml formatting"
script = "git ls-files -z '*.toml' | xargs -0 -- taplo fmt --check --diff"
dependencies = ["install-taplo"]

[tasks.fmt-toml]
category = "correctness"
description = "Format toml"
script = "git ls-files -z '*.toml' | xargs -0 taplo fmt"
dependencies = ["install-taplo"]

[tasks.install-taplo]
private = true
install_crate = { crate_name = "taplo-cli", version = "0.9.3", binary = "taplo", test_arg = ["-V"] }

[tasks.check-features]
category = "correctness"
description = "Check features"
workspace = true
command = "cargo"
args = ["--verbose", "check-all-features"]
dependencies = ["install-cargo-all-features"]

[tasks.clippy]
category = "correctness"
description = "Run clippy to lint code"
workspace = true
script = '''
cargo clippy
cargo clippy --all-targets
# cargo clippy --no-default-features (TODO: uncomment in #448)
cargo clippy --all-targets --all-features
'''
install_crate = { rustup_component_name = "clippy" }

[tasks.machete]
command = "cargo"
args = ["machete"]
install_crate = { crate_name = "cargo-machete", version = "0.8.0", binary = "cargo-machete", test_arg = "--version" }


# Docs
[tasks.gen-docs-nightly]
category = "docs"
description = "Generate docs with rust nightly"
toolchain = "${NIGHTLY}"
env = { RUSTDOCFLAGS = "--cfg docsrs ${RUSTDOCFLAGS}" }
command = "cargo"
args = ["doc", "--all-features"]
dependencies = ["install-nightly"]

[tasks.tgz-docs]
category = "docs"
description = "Archive Rust docs"
script = "tar -czf rust-docs.tar.gz -C target/doc ."

# Misc
[tasks.install-nightly]
description = "Install nightly rust"
# First check if the toolchain is installed, because that is much faster.
# Don't do this if you want to keep a rolling channel up-to-date.
script = "rustup run ${NIGHTLY} true 2>/dev/null || rustup toolchain install ${NIGHTLY} --profile minimal -c rustfmt"

[tasks.git-unchanged]
description = "Verify files are unchanged"
script = '''
git diff
status=$(git status -s)
if [ -n "$status" ]; then
    echo "$status"
    exit 1
fi
'''

[tasks.install-cargo-all-features]
private = true
install_crate = { crate_name = "cargo-all-features", version = "1.10.0", binary = "cargo-check-all-features", test_arg = ["-V"] }


# Examples

# C Example
[tasks.run-capi-example]
category = "examples"
description = "Run C example application"
cwd = "examples/c"
script = "./run.bash"
dependencies = ["build-capi-header", "build-capi-lib"]

# Rust Example
[tasks.run-rust-example]
category = "examples"
description = "Run Rust example application"
cwd = "examples/rust"
script = "./run.bash"

# Metrics

# Run `aranya-metrics`
[tasks.metrics]
category = "metrics"
description = "Run Metrics Crate"
script = '''
#!/usr/bin/env bash
set -e
cargo build --bin aranya-daemon --release --features experimental,aqc
cargo build --bin aranya-metrics --release
CONFIG_PATH=$(pwd)/crates/aranya-metrics/example-metrics.toml $(pwd)/target/release/aranya-metrics $(pwd)/target/release/aranya-daemon
'''

# Run `aranya-metrics` using prometheus
[tasks.metrics-prometheus]
category = "metrics"
description = "Run aranya-metrics crate w/ Prometheus exporter and a Push Gateway"
script = "crates/aranya-metrics/prometheus.bash"<|MERGE_RESOLUTION|>--- conflicted
+++ resolved
@@ -22,18 +22,13 @@
 category = "build"
 description = "Build Code with default features"
 command = "cargo"
-<<<<<<< HEAD
-args = ["build", "--verbose", "--release", "--package=aranya-daemon", "${@}"]
-=======
 args = [
     "build",
     "--verbose",
     "--release",
     "--package=aranya-daemon",
-    "--features=experimental,aqc",
     "${@}",
 ]
->>>>>>> 21a9b2bb
 
 [tasks.build-default]
 category = "build"
