[env]
CARGO_MAKE_EXTEND_WORKSPACE_MAKEFILE = 1
RUSTDOCFLAGS = { value = "", condition = { env_not_set = ["RUSTDOCFLAGS"] } }
NIGHTLY = { script = ["cat rust-nightly.txt"], condition = { env_not_set = ["NIGHTLY"] } }

RUSTFLAGS = { value = "-Dwarnings", condition = { env_true = ["CARGO_MAKE_CI"] } }

[config]
default_to_workspace = false
skip_core_tasks = true
skip_git_env_info = true
skip_rust_env_info = true


[tasks.default]
description = "List tasks"
script = "cargo make --quiet --list-all-steps --hide-uninteresting"


# Build
[tasks.build]
category = "build"
description = "Build Code with default features"
command = "cargo"
args = [
    "build",
    "--verbose",
    "--release",
    "--package=aranya-daemon",
    "${@}",
]

[tasks.build-default]
category = "build"
description = "Build Code with default features"
dependencies = ["build"]

[tasks.build-experimental]
category = "build"
description = "Build Code with experimental features"
command = "cargo"
args = ["build", "--verbose", "--release", "--package=aranya-daemon", "--features=preview,experimental", "${@}"]

[tasks.build-preview]
category = "build"
description = "Build Code with preview features"
command = "cargo"
args = ["build", "--verbose", "--release", "--package=aranya-daemon", "--features=preview", "${@}"]

[tasks.build-daemon]
category = "build"
description = "Build daemon for C API tests"
command = "cargo"
args = ["build", "--package=aranya-daemon", "--features=preview,experimental"]

[tasks.tgz-daemon]
category = "build"
description = "Archive daemon"
script = "tar -czf aranya-daemon.tar.gz -C target/release aranya-daemon"

# Build the `aranya-client-capi` C API.
[tasks.build-capi]
category = "build"
description = "Build C API"
run_task = { name = [
    "build-capi-docs",
    "build-capi-lib",
] }

[tasks.build-capi-docs]
category = "build"
description = "Build C API docs"
cwd = "crates/aranya-client-capi"
command = "doxygen"

[tasks.tgz-capi-docs]
category = "docs"
description = "Archive capi docs"
script = "tar -cvzf aranya-client-capi-docs.tar.gz -C crates/aranya-client-capi/docs ."

[tasks.build-capi-lib]
category = "build"
description = "Build C API shared library with default features"
cwd = "crates/aranya-client-capi"
command = "cargo"
args = ["build", "--release"]

[tasks.build-capi-lib-default]
category = "build"
description = "Build C API shared library with default features"
dependencies = ["build-capi-lib"]

[tasks.build-capi-lib-experimental]
category = "build"
description = "Build C API shared library with experimental features"
cwd = "crates/aranya-client-capi"
command = "cargo"
args = ["build", "--release", "--features=preview,experimental"]

[tasks.build-capi-lib-preview]
category = "build"
description = "Build C API shared library with preview features"
cwd = "crates/aranya-client-capi"
command = "cargo"
args = ["build", "--release", "--features=preview"]

[tasks.build-capi-lib-for-tests]
category = "build"
description = "Build C API shared library for tests (without AFC to avoid codegen issues)"
cwd = "crates/aranya-client-capi"
command = "cargo"
args = ["build", "--no-default-features", "--features=preview,experimental"]

[tasks.tgz-capi]
category = "build"
description = "Archive C API artifacts"
script = '''
#!/usr/bin/env bash
capi="$(mktemp -d)"
mkdir -p "${capi}/"{lib,cmake,include}
ls target/release/libaranya_client*
cp target/release/libaranya_client_capi.dylib "${capi}"/lib/ || cp target/release/libaranya_client_capi.so "${capi}"/lib/
ls "${capi}"/lib
cp examples/c/cmake/AranyaConfig.cmake "${capi}"/cmake/
cp crates/aranya-client-capi/output/aranya-client.h "${capi}"/include/
tar -cvzf aranya-client-lib.tar.gz -C "${capi}" .
'''

<<<<<<< HEAD
# Build C API tests
[tasks.build-capi-tests]
category = "build"
description = "Build C API test suite"
cwd = "crates/aranya-client-capi/ctest"
script = '''
#!/usr/bin/env bash
set -e
mkdir -p build
cd build
cmake ..
cmake --build .
'''

# Run C API tests
[tasks.test-capi]
category = "test"
description = "Run C API test suite"
cwd = "crates/aranya-client-capi/ctest/build"
command = "ctest"
args = ["--output-on-failure"]
dependencies = ["build-capi-tests"]

[tasks.install-cbindgen]
private = true
install_crate = { crate_name = "cbindgen", version = "0.29.0", binary = "cbindgen", test_arg = "-V" }


=======
>>>>>>> c03f1a62
# Test
[tasks.test]
category = "test"
description = "Run Unit Tests"
workspace = true
command = "cargo"
args = ["--verbose", "test-all-features", "${@}"]
dependencies = ["install-cargo-all-features"]


# Security
[tasks.security]
category = "security"
description = "Run security checks"
run_task = { name = [
    "cargo-audit",
    "cargo-deny",
    "cargo-vet",
] }

[tasks.cargo-audit]
category = "security"
install_crate = { crate_name = "cargo-audit", version = "0.21.2", binary = "cargo-audit", test_arg = "-V" }
command = "cargo"
args = ["audit"]

[tasks.cargo-deny]
category = "security"
install_crate = { crate_name = "cargo-deny", version = "0.18.2", binary = "cargo-deny", test_arg = "-V" }
command = "cargo"
args = ["deny", "check"]

[tasks.cargo-vet]
category = "security"
install_crate = { crate_name = "cargo-vet", version = "0.10.0", binary = "cargo-vet", test_arg = "-V" }
command = "cargo"
args = ["vet", "check"]

# Correctness
[tasks.correctness]
category = "correctness"
description = "Run correctness checks"
run_task = { name = [
    "fmt",
    "check-features",
    "clippy",
    "machete",
] }

[tasks.check-fmt]
dependencies = [
    "check-fmt-rust",
    "check-fmt-toml",
    "check-fmt-c",
]
description = "Check file formatting"

[tasks.fmt]
dependencies = [
    "fmt-rust",
    "fmt-toml",
    "fmt-c",
]
description = "Format files"

[tasks.check-fmt-rust]
category = "correctness"
description = "Check rust code formatting"
toolchain = "${NIGHTLY}"
command = "cargo"
args = ["fmt", "--all", "--", "--check"]
dependencies = ["install-nightly"]

[tasks.fmt-rust]
category = "correctness"
description = "Format rust code"
toolchain = "${NIGHTLY}"
command = "cargo"
args = ["fmt", "--all"]
dependencies = ["install-nightly"]

[tasks.check-fmt-toml]
category = "correctness"
description = "Check toml formatting"
script = "git ls-files -z '*.toml' | xargs -0 -- taplo fmt --check --diff"
dependencies = ["install-taplo"]

[tasks.fmt-toml]
category = "correctness"
description = "Format toml"
script = "git ls-files -z '*.toml' | xargs -0 taplo fmt"
dependencies = ["install-taplo"]

[tasks.check-fmt-c]
category = "correctness"
description = "Check C formatting"
script = "git ls-files -z '*.c' '*.h' | xargs -0 -- clang-format --Werror --dry-run"

[tasks.fmt-c]
category = "correctness"
description = "Format C"
script = "git ls-files -z '*.c' '*.h' | xargs -0 -- clang-format --Werror -i"

[tasks.install-taplo]
private = true
install_crate = { crate_name = "taplo-cli", version = "0.9.3", binary = "taplo", test_arg = ["-V"] }

[tasks.check-features]
category = "correctness"
description = "Check features"
workspace = true
command = "cargo"
args = ["--verbose", "check-all-features"]
dependencies = ["install-cargo-all-features"]

[tasks.clippy]
category = "correctness"
description = "Run clippy to lint code"
workspace = true
script = '''
cargo clippy
cargo clippy --all-targets
# cargo clippy --no-default-features (TODO: uncomment in #448)
cargo clippy --all-targets --all-features
'''
install_crate = { rustup_component_name = "clippy" }

[tasks.machete]
command = "cargo"
args = ["machete"]
install_crate = { crate_name = "cargo-machete", version = "0.8.0", binary = "cargo-machete", test_arg = "--version" }


# Docs
[tasks.gen-docs-nightly]
category = "docs"
description = "Generate docs with rust nightly"
toolchain = "${NIGHTLY}"
env = { RUSTDOCFLAGS = "--cfg docsrs ${RUSTDOCFLAGS}" }
command = "cargo"
args = ["doc", "--all-features"]
dependencies = ["install-nightly"]

[tasks.tgz-docs]
category = "docs"
description = "Archive Rust docs"
script = "tar -czf rust-docs.tar.gz -C target/doc ."

# Misc
[tasks.install-nightly]
description = "Install nightly rust"
# First check if the toolchain is installed, because that is much faster.
# Don't do this if you want to keep a rolling channel up-to-date.
script = "rustup run ${NIGHTLY} true 2>/dev/null || rustup toolchain install ${NIGHTLY} --profile minimal -c rustfmt"

[tasks.git-unchanged]
description = "Verify files are unchanged"
script = '''
git diff
status=$(git status -s)
if [ -n "$status" ]; then
    echo "$status"
    exit 1
fi
'''

[tasks.install-cargo-all-features]
private = true
install_crate = { crate_name = "cargo-all-features", version = "1.10.0", binary = "cargo-check-all-features", test_arg = ["-V"] }


# Examples

# C Example
[tasks.run-capi-example]
category = "examples"
description = "Run C example application"
cwd = "examples/c"
script = "./run.bash"
dependencies = ["build-capi-lib-experimental"]

# Rust Example
[tasks.run-rust-example]
category = "examples"
description = "Run Rust example application"
cwd = "examples/rust/aranya-example"
script = "./run.bash"

[tasks.run-rust-example-multi-node]
category = "examples"
description = "Run Rust example application on multiple nodes"
cwd = "examples/rust/aranya-example-multi-node"
script = "./run.bash"

# Metrics

# Run `aranya-metrics`
[tasks.metrics]
category = "metrics"
description = "Run Metrics Crate"
script = '''
#!/usr/bin/env bash
set -e
cargo build --bin aranya-daemon --release --features=preview
cargo build --bin aranya-metrics --release
CONFIG_PATH=$(pwd)/crates/aranya-metrics/example-metrics.toml $(pwd)/target/release/aranya-metrics $(pwd)/target/release/aranya-daemon
'''

# Run `aranya-metrics` using prometheus
[tasks.metrics-prometheus]
category = "metrics"
description = "Run aranya-metrics crate w/ Prometheus exporter and a Push Gateway"
script = "crates/aranya-metrics/prometheus.bash"<|MERGE_RESOLUTION|>--- conflicted
+++ resolved
@@ -126,7 +126,6 @@
 tar -cvzf aranya-client-lib.tar.gz -C "${capi}" .
 '''
 
-<<<<<<< HEAD
 # Build C API tests
 [tasks.build-capi-tests]
 category = "build"
@@ -155,8 +154,6 @@
 install_crate = { crate_name = "cbindgen", version = "0.29.0", binary = "cbindgen", test_arg = "-V" }
 
 
-=======
->>>>>>> c03f1a62
 # Test
 [tasks.test]
 category = "test"
